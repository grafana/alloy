---
canonical: https://grafana.com/docs/alloy/latest/reference/components/otelcol/otelcol.exporter.awss3/
aliases:
  - ../otelcol.exporter.awss3/ # /docs/alloy/latest/reference/components/otelcol.exporter.awss3/
description: Learn about otelcol.exporter.awss3
labels:
  stage: experimental
  products:
    - oss
title: otelcol.exporter.awss3
---

# `otelcol.exporter.awss3`

{{< docs/shared lookup="stability/experimental.md" source="alloy" version="<ALLOY_VERSION>" >}}

`otelcol.exporter.awss3` accepts telemetry data from other `otelcol` components and writes them to an AWS S3 bucket.

{{< admonition type="note" >}}
`otelcol.exporter.awss3` is a wrapper over the upstream OpenTelemetry Collector Contrib `awss3` exporter.
Bug reports or feature requests will be redirected to the upstream repository if necessary.
{{< /admonition >}}

You can specify multiple `otelcol.exporter.awss3` components by giving them different labels.

## Usage

```alloy
otelcol.exporter.awss3 "<LABEL>" {
  s3_uploader {
    region = "<AWS_REGION>"
    s3_bucket = "<S3_BUCKET_NAME>"
    s3_prefix = "<PREFIX_FOR_S3_KEY>"
  }
}
```

## Arguments

You can use the following arguments with `otelcol.exporter.awss3`:
	
| Name      | Type       | Description                                      | Default | Required |
| --------- | ---------- | ------------------------------------------------ | ------- | -------- |
| `timeout` | `duration` | Time to wait before marking a request as failed. | `"5s"`  | no       |

## Blocks

You can use the following blocks with `otelcol.exporter.awss3`:

| Block                                          | Description                                                                                              | Required |
| ---------------------------------------------- | -------------------------------------------------------------------------------------------------------- | -------- |
| [`s3_uploader`][s3_uploader]                   | Configures the AWS S3 bucket details to send telemetry data to.                                          | yes      |
| [`debug_metrics`][debug_metrics]               | Configures the metrics that this component generates to monitor its state.                               | no       |
| [`marshaler`][marshaler]                       | Marshaler used to produce output data.                                                                   | no       |
| [`resource_attrs_to_s3`][resource_attrs_to_s3] | Configures the mapping of S3 configuration values to resource attribute values for uploading operations. | no       |
| [`sending_queue`][sending_queue]               | Configures batching of data before sending.                                                              | no       |

[s3_uploader]: #s3_uploader
[marshaler]: #marshaler
[debug_metrics]: #debug_metrics
[sending_queue]: #sending_queue
[resource_attrs_to_s3]: #resource_attrs_to_s3-block

### `s3_uploader`

<span class="badge docs-labels__stage docs-labels__item">Required</span>

The `s3_uploader` block configures the AWS S3 bucket details used by the component.

The following arguments are supported:

| Name                  | Type      | Description                                                                                           | Default                                       | Required |
| --------------------- | --------- | ----------------------------------------------------------------------------------------------------- | --------------------------------------------- | -------- |
| `s3_bucket`           | `string`  | The S3 bucket.                                                                                        |                                               | yes      |
| `s3_prefix`           | `string`  | Prefix for the S3 key (root directory inside the bucket).                                             |                                               | yes      |
<<<<<<< HEAD
| `acl`                 | `string`  | The canned ACL to use when uploading objects.                                                         | `"private"`                                   | no       |
| `compression`         | `string`  | File compression method, `none` or `gzip`                                                             | `"none"`                                      | no       |
=======
| `acl`                 | `string`  | The canned ACL to use when uploading objects.                                                         | `""`                                          | no       |
| `compression`         | `string`  | File compression method, `none` or `gzip`                                                             | `none`                                        | no       |
>>>>>>> 8942fb21
| `disable_ssl`         | `boolean` | Set this to `true` to disable SSL when sending requests.                                              | `false`                                       | no       |
| `endpoint`            | `string`  | Overrides the endpoint used by the exporter instead of constructing it from `region` and `s3_bucket`. |                                               | no       |
| `file_prefix`         | `string`  | The file prefix defined by the user.                                                                  |                                               | no       |
| `region`              | `string`  | The AWS region.                                                                                       | `"us-east-1"`                                 | no       |
| `role_arn`            | `string`  | The Role ARN to be assumed.                                                                           |                                               | no       |
| `s3_force_path_style` | `boolean` | Set this to `true` to force the request to use [path-style requests][]                                | `false`                                       | no       |
| `s3_partition_format` | `string`  | Filepath formatting for the partition; Refer to [`strftime`][strftime] for format specification.      | `"year=%Y/month=%m/day=%d/hour=%H/minute=%M"` | no       |
| `storage_class`       | `string`  | The storage class to use when uploading objects.                                                      | `"STANDARD"`                                  | no       |

[path-style requests]: https://docs.aws.amazon.com/AmazonS3/latest/userguide/VirtualHosting.html#path-style-access
[strftime]: https://www.man7.org/linux/man-pages/man3/strftime.3.html

### `debug_metrics`

{{< docs/shared lookup="reference/components/otelcol-debug-metrics-block.md" source="alloy" version="<ALLOY_VERSION>" >}}

### `marshaler`

Marshaler determines the format of data sent to AWS S3. Currently, the following marshalers are implemented:

* `otlp_json` (default): the [OpenTelemetry Protocol format](https://github.com/open-telemetry/opentelemetry-proto), represented as JSON.
* `otlp_proto`: the [OpenTelemetry Protocol format](https://github.com/open-telemetry/opentelemetry-proto), represented as Protocol Buffers.
  A single protobuf message is written into each object.
* `sumo_ic`: the [Sumo Logic Installed Collector Archive format](https://help.sumologic.com/docs/manage/data-archiving/archive/).
  **This format is supported only for logs.**
* `body`: export the log body as string.
  **This format is supported only for logs.**

The following arguments are supported:

| Name   | Type     | Description                            | Default       | Required |
| ------ | -------- | -------------------------------------- | ------------- | -------- |
| `type` | `string` | Marshaler used to produce output data. | `"otlp_json"` | no       |

### `sending_queue`

The `sending_queue` block configures an in-memory buffer of batches before data is sent to S3.

{{< docs/shared lookup="reference/components/otelcol-queue-block.md" source="alloy" version="<ALLOY_VERSION>" >}}

### resource_attrs_to_s3 block

The following arguments are supported:

| Name        | Type     | Description                                                                  | Default | Required |
| ----------- | -------- | ---------------------------------------------------------------------------- | ------- | -------- |
| `s3_prefix` | `string` | Configures which resource attribute's value should be used as the S3 prefix. |         | yes      |

When `s3_prefix` is set, it dynamically overrides [`s3_uploader`][s3_uploader] > `s3_prefix`.
If the specified resource attribute exists in the data, its value will be used as the prefix.
Otherwise, [`s3_uploader`][s3_uploader] > `s3_prefix` will serve as the fallback.

### Compression

* `none` (default): File compression isn't used.
* `gzip`: Files are compressed with Gzip.
  **This doesn't support `sumo_ic`marshaler.**

## Exported fields

The following fields are exported and can be referenced by other components:

| Name    | Type               | Description                                                      |
| ------- | ------------------ | ---------------------------------------------------------------- |
| `input` | `otelcol.Consumer` | A value that other components can use to send telemetry data to. |

`input` accepts `otelcol.Consumer` data for any telemetry signal (metrics, logs, or traces).

## Component health

`otelcol.exporter.awss3` is only reported as unhealthy if given an invalid configuration.

## Debug information

`otelcol.exporter.awss3` doesn't expose any component-specific debug information.

## Debug metrics

* `otelcol_exporter_queue_capacity` (gauge): Fixed capacity of the retry queue (in batches).
* `otelcol_exporter_queue_size` (gauge): Current size of the retry queue (in batches).
* `otelcol_exporter_send_failed_spans_total` (counter): Number of spans in failed attempts to send to destination.
* `otelcol_exporter_sent_spans_total` (counter): Number of spans successfully sent to destination.
* `rpc_client_duration_milliseconds` (histogram): Measures the duration of inbound RPC.
* `rpc_client_request_size_bytes` (histogram): Measures size of RPC request messages (uncompressed).
* `rpc_client_requests_per_rpc` (histogram): Measures the number of messages received per RPC. Should be 1 for all non-streaming RPCs.
* `rpc_client_response_size_bytes` (histogram): Measures size of RPC response messages (uncompressed).
* `rpc_client_responses_per_rpc` (histogram): Measures the number of messages received per RPC. Should be 1 for all non-streaming RPCs.

## Example

This example forwards scrape logs to an AWS S3 Bucket:

```alloy
local.file_match "logs" {
  path_targets = [{
    __address__ = "localhost",
    __path__    = "/var/log/{syslog,messages,*.log}",
    instance    = constants.hostname,
    job         = "integrations/node_exporter",
  }]
}

loki.source.file "logs" {
  targets    = local.file_match.logs.targets
  forward_to = [otelcol.receiver.loki.default.receiver]
}

otelcol.receiver.loki "default" {
  output {
    logs = [otelcol.exporter.awss3.logs.input]
  }
}

otelcol.exporter.awss3 "logs" {
  s3_uploader {
    region = "us-east-1"
    s3_bucket = "logs_bucket"
    s3_prefix = "logs"
  }
}
```

<!-- START GENERATED COMPATIBLE COMPONENTS -->

## Compatible components

`otelcol.exporter.awss3` has exports that can be consumed by the following components:

- Components that consume [OpenTelemetry `otelcol.Consumer`](../../../compatibility/#opentelemetry-otelcolconsumer-consumers)

{{< admonition type="note" >}}
Connecting some components may not be sensible or components may require further configuration to make the connection work correctly.
Refer to the linked documentation for more details.
{{< /admonition >}}

<!-- END GENERATED COMPATIBLE COMPONENTS --><|MERGE_RESOLUTION|>--- conflicted
+++ resolved
@@ -73,13 +73,8 @@
 | --------------------- | --------- | ----------------------------------------------------------------------------------------------------- | --------------------------------------------- | -------- |
 | `s3_bucket`           | `string`  | The S3 bucket.                                                                                        |                                               | yes      |
 | `s3_prefix`           | `string`  | Prefix for the S3 key (root directory inside the bucket).                                             |                                               | yes      |
-<<<<<<< HEAD
 | `acl`                 | `string`  | The canned ACL to use when uploading objects.                                                         | `"private"`                                   | no       |
 | `compression`         | `string`  | File compression method, `none` or `gzip`                                                             | `"none"`                                      | no       |
-=======
-| `acl`                 | `string`  | The canned ACL to use when uploading objects.                                                         | `""`                                          | no       |
-| `compression`         | `string`  | File compression method, `none` or `gzip`                                                             | `none`                                        | no       |
->>>>>>> 8942fb21
 | `disable_ssl`         | `boolean` | Set this to `true` to disable SSL when sending requests.                                              | `false`                                       | no       |
 | `endpoint`            | `string`  | Overrides the endpoint used by the exporter instead of constructing it from `region` and `s3_bucket`. |                                               | no       |
 | `file_prefix`         | `string`  | The file prefix defined by the user.                                                                  |                                               | no       |
