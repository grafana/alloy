--- conflicted
+++ resolved
@@ -61,22 +61,6 @@
 
 You can use the following blocks with `otelcol.exporter.kafka`:
 
-<<<<<<< HEAD
-| Block                                            | Description                                                                | Required |
-| ------------------------------------------------ | -------------------------------------------------------------------------- | -------- |
-| [`authentication`][authentication]               | Configures authentication for connecting to Kafka brokers.                 | no       |
-| `authentication` > [`kerberos`][kerberos]        | Authenticates against Kafka brokers with Kerberos.                         | no       |
-| `authentication` > [`plaintext`][plaintext]      | Authenticates against Kafka brokers with plaintext.                        | no       |
-| `authentication` > [`sasl`][sasl]                | Authenticates against Kafka brokers with SASL.                             | no       |
-| `authentication` > `sasl` > [`aws_msk`][aws_msk] | Additional SASL parameters when using AWS_MSK_IAM.                         | no       |
-| `authentication` > [`tls`][tls]                  | Configures TLS for connecting to the Kafka brokers.                        | no       |
-| [`debug_metrics`][debug_metrics]                 | Configures the metrics that this component generates to monitor its state. | no       |
-| [`metadata`][metadata]                           | Configures how to retrieve metadata from Kafka brokers.                    | no       |
-| `metadata` > [`retry`][retry]                    | Configures how to retry metadata retrieval.                                | no       |
-| [`producer`][producer]                           | Kafka producer configuration.                                              | no       |
-| [`retry_on_failure`][retry_on_failure]           | Configures retry mechanism for failed requests.                            | no       |
-| [`sending_queue`][sending_queue]                 | Configures batching of data before sending.                                | no       |
-=======
 | Block                                            | Description                                                                 | Required |
 | ------------------------------------------------ | --------------------------------------------------------------------------- | -------- |
 | [`authentication`][authentication]               | Configures authentication for connecting to Kafka brokers.                  | no       |
@@ -95,7 +79,6 @@
 | [`sending_queue`][sending_queue]                 | Configures batching of data before sending.                                 | no       |
 | [`tls`][tls]                                     | Configures TLS for connecting to the Kafka brokers.                         | no       |
 | [`traces`][traces]                               | Configures how to send traces to Kafka brokers.                             | no       |
->>>>>>> 8942fb21
 
 The > symbol indicates deeper levels of nesting.
 For example, `authentication` > `tls` refers to a `tls` block defined inside an `authentication` block.
