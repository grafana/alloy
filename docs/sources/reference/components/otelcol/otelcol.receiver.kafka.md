--- conflicted
+++ resolved
@@ -40,23 +40,6 @@
 
 You can use the following arguments with `otelcol.receiver.kafka`:
 
-<<<<<<< HEAD
-| Name                                       | Type            | Description                                                                                         | Default            | Required |
-| ------------------------------------------ | --------------- | --------------------------------------------------------------------------------------------------- | ------------------ | -------- |
-| `brokers`                                  | `list(string)`  | Kafka brokers to connect to.                                                                        |                    | yes      |
-| `protocol_version`                         | `string`        | Kafka protocol version to use.                                                                      |                    | yes      |
-| `client_id`                                | `string`        | Consumer client ID to use.                                                                          | `"otel-collector"` | no       |
-| `default_fetch_size`                       | `int`           | The default number of message bytes to fetch in a request.                                          | `1048576`          | no       |
-| `encoding`                                 | `string`        | Encoding of payload read from Kafka.                                                                | `"otlp_proto"`     | no       |
-| `group_id`                                 | `string`        | Consumer group to consume messages from.                                                            | `"otel-collector"` | no       |
-| `heartbeat_interval`                       | `duration`      | The expected time between heartbeats to the consumer coordinator when using Kafka group management. | `"3s"`             | no       |
-| `initial_offset`                           | `string`        | Initial offset to use if no offset was previously committed.                                        | `"latest"`         | no       |
-| `max_fetch_size`                           | `int`           | The maximum number of message bytes to fetch in a request.                                          | `0`                | no       |
-| `min_fetch_size`                           | `int`           | The minimum number of message bytes to fetch in a request.                                          | `1`                | no       |
-| `resolve_canonical_bootstrap_servers_only` | `bool`          | Whether to resolve then reverse-lookup broker IPs during startup.                                   | `false`            | no       |
-| `session_timeout`                          | `duration`      | The request timeout for detecting client failures when using Kafka group management.                | `"10s"`            | no       |
-| `topic`                                    | `string`        | Kafka topic to read from.                                                                           | _See below_        | no       |
-=======
 | Name                                       | Type            | Description                                                                                                           | Default            | Required |
 | ------------------------------------------ | --------------- | --------------------------------------------------------------------------------------------------------------------- | ------------------ | -------- |
 | `brokers`                                  | `array(string)` | Kafka brokers to connect to.                                                                                          |                    | yes      |
@@ -75,7 +58,6 @@
 | `resolve_canonical_bootstrap_servers_only` | `bool`          | Whether to resolve then reverse-lookup broker IPs during startup.                                                     | `"false"`          | no       |
 | `session_timeout`                          | `duration`      | The request timeout for detecting client failures when using Kafka group management.                                  | `"10s"`            | no       |
 | `topic`                                    | `string`        | (Deprecated) Kafka topic to read from.                                                                                | _See below_        | no       |
->>>>>>> 8942fb21
 
 {{< admonition type="warning" >}}
 The `topic` and `encoding` arguments are deprecated in favor of the [`logs`][logs], [`metrics`][metrics], and [`traces`][traces] blocks.
