--- conflicted
+++ resolved
@@ -38,18 +38,6 @@
 
 `loki.secretfilter` supports the following arguments:
 
-<<<<<<< HEAD
-| Name              | Type                 | Description                                           | Default                          | Required |
-| ----------------- | -------------------- | ----------------------------------------------------- | -------------------------------- | -------- |
-| `forward_to`      | `list(LogsReceiver)` | List of receivers to send log entries to.             |                                  | yes      |
-| `gitleaks_config` | `string`             | Path to the custom `gitleaks.toml` file.              | Embedded Gitleaks file           | no       |
-| `types`           | `map(string)`        | Types of secret to look for.                          | All types                        | no       |
-| `redact_with`     | `string`             | String to use to redact secrets.                      | `<REDACTED-SECRET:$SECRET_NAME>` | no       |
-| `include_generic` | `bool`               | Include the generic API key rule.                     | `false`                          | no       |
-| `allowlist`       | `map(string)`        | List of regexes to allowlist matching secrets.        | `{}`                             | no       |
-| `partial_mask`    | `number`             | Show the first N characters of the secret.            | `0`                              | no       |
-| `origin_label`    | `string`             | The label name to use for tracking metrics by origin. | `""` (no origin metrics)         | no       |
-=======
 | Name              | Type                 | Description                                                | Default                          | Required |
 | ----------------- | -------------------- | ---------------------------------------------------------- | -------------------------------- | -------- |
 | `forward_to`      | `list(LogsReceiver)` | List of receivers to send log entries to.                  |                                  | yes      |
@@ -59,7 +47,6 @@
 | `partial_mask`    | `number`             | Show the first N characters of the secret.                 | `0`                              | no       |
 | `redact_with`     | `string`             | String to use to redact secrets.                           | `<REDACTED-SECRET:$SECRET_NAME>` | no       |
 | `types`           | `map(string)`        | Types of secret to look for.                               | All types                        | no       |
->>>>>>> fb33f159
 
 The `gitleaks_config` argument is the path to the custom `gitleaks.toml` file.
 The Gitleaks configuration file embedded in the component is used if you don't provide the path to a custom configuration file.
@@ -75,11 +62,7 @@
 
 The `types` argument is a map of secret types to look for.
 The values provided are used as prefixes to match rules IDs in the Gitleaks configuration.
-<<<<<<< HEAD
-For example, providing the type `grafana` will match the rules `grafana-api-key`, `grafana-cloud-api-token`, and `grafana-service-account-token`.
-=======
-For example,  providing the type `grafana` matches the rules `grafana-api-key`, `grafana-cloud-api-token`, and `grafana-service-account-token`.
->>>>>>> fb33f159
+For example, providing the type `grafana` matches the rules `grafana-api-key`, `grafana-cloud-api-token`, and `grafana-service-account-token`.
 If you don't provide this argument, all rules are used.
 
 {{< admonition type="note" >}}
@@ -170,13 +153,8 @@
 
 Replace the following:
 
-<<<<<<< HEAD
-- `<PATH_TARGETS>`: The paths to the log files to monitor.
-- `<LOKI_ENDPOINT>`: The URL of the Loki instance to send logs to.
-=======
-* _`<PATH_TARGETS>`_: The paths to the log files to monitor.
-* _`<LOKI_ENDPOINT>`_: The URL of the Loki instance to send logs to.
->>>>>>> fb33f159
+- _`<PATH_TARGETS>`_: The paths to the log files to monitor.
+- _`<LOKI_ENDPOINT>`_: The URL of the Loki instance to send logs to.
 
 <!-- START GENERATED COMPATIBLE COMPONENTS -->
 
