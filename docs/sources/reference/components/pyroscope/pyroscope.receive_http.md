--- conflicted
+++ resolved
@@ -55,28 +55,18 @@
 For example, `http` > `tls` refers to a `tls` block defined inside an `http` block.
 
 [http]: #http
-[tls]: #tls
 
 ### `http`
 
 {{< docs/shared lookup="reference/components/server-http.md" source="alloy" version="<ALLOY_VERSION>" >}}
 
+[tls]: #tls
+
 ### `tls`
 
 The `tls` block configures TLS for the HTTP server.
 
-<<<<<<< HEAD
 {{< docs/shared lookup="reference/components/server-tls-config-block.md" source="alloy" version="<ALLOY_VERSION>" >}}
-=======
-| Name                   | Type       | Description                                                                                                  | Default  | Required |
-| ---------------------- | ---------- | ------------------------------------------------------------------------------------------------------------ | -------- | -------- |
-| `conn_limit`           | `int`      | Maximum number of simultaneous HTTP connections. Defaults to 16384.                                          | `16384`  | no       |
-| `listen_address`       | `string`   | Network address on which the server listens for connections. Defaults to accepting all incoming connections. | `""`     | no       |
-| `listen_port`          | `int`      | Port number on which the server listens for connections.                                                     | `8080`   | no       |
-| `server_idle_timeout`  | `duration` | Idle timeout for the HTTP server.                                                                            | `"120s"` | no       |
-| `server_read_timeout`  | `duration` | Read timeout for the HTTP server.                                                                            | `"30s"`  | no       |
-| `server_write_timeout` | `duration` | Write timeout for the HTTP server.                                                                           | `"30s"`  | no       |
->>>>>>> 1c9f68d7
 
 ## Exported fields
 
