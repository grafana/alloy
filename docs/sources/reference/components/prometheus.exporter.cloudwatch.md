---
canonical: https://grafana.com/docs/alloy/latest/reference/components/prometheus.exporter.cloudwatch/
description: Learn about prometheus.exporter.cloudwatch
title: prometheus.exporter.cloudwatch
---

# prometheus.exporter.cloudwatch

The `prometheus.exporter.cloudwatch` component
embeds [`yet-another-cloudwatch-exporter`](https://github.com/nerdswords/yet-another-cloudwatch-exporter), letting you
collect [CloudWatch metrics](https://docs.aws.amazon.com/AmazonCloudWatch/latest/monitoring/WhatIsCloudWatch.html),
translate them to a prometheus-compatible format and remote write them.

This component lets you scrape CloudWatch metrics in a set of configurations we call _jobs_. There are
two kinds of jobs: [discovery][] and [static][].

[discovery]: #discovery-block
[static]: #static-block

## Authentication

{{< param "PRODUCT_NAME" >}} must be running in an environment with access to AWS. The exporter uses
the [AWS SDK for Go](https://aws.github.io/aws-sdk-go-v2/docs/getting-started/) and
provides authentication
via [AWS's default credential chain](https://aws.github.io/aws-sdk-go-v2/docs/configuring-sdk/#specifying-credentials).
Regardless of the method used to acquire the credentials,
some permissions are needed for the exporter to work.

```
"tag:GetResources",
"cloudwatch:GetMetricData",
"cloudwatch:GetMetricStatistics",
"cloudwatch:ListMetrics"
```

The following IAM permissions are required for the [Transit Gateway](https://aws.amazon.com/transit-gateway/)
attachment (tgwa) metrics to work.

```
"ec2:DescribeTags",
"ec2:DescribeInstances",
"ec2:DescribeRegions",
"ec2:DescribeTransitGateway*"
```

The following IAM permission is required to discover tagged [API Gateway](https://aws.amazon.com/es/api-gateway/) REST
APIs:

```
"apigateway:GET"
```

The following IAM permissions are required to discover
tagged [Database Migration Service](https://aws.amazon.com/dms/) (DMS) replication instances and tasks:

```
"dms:DescribeReplicationInstances",
"dms:DescribeReplicationTasks"
```

To use all of the integration features, use the following AWS IAM Policy:

```json
{
  "Version": "2012-10-17",
  "Statement": [
    {
      "Sid": "Stmt1674249227793",
      "Action": [
        "tag:GetResources",
        "cloudwatch:GetMetricData",
        "cloudwatch:GetMetricStatistics",
        "cloudwatch:ListMetrics",
        "ec2:DescribeTags",
        "ec2:DescribeInstances",
        "ec2:DescribeRegions",
        "ec2:DescribeTransitGateway*",
        "apigateway:GET",
        "dms:DescribeReplicationInstances",
        "dms:DescribeReplicationTasks"
      ],
      "Effect": "Allow",
      "Resource": "*"
    }
  ]
}
```

## Usage

```alloy
prometheus.exporter.cloudwatch "queues" {
    sts_region      = "us-east-2"
    aws_sdk_version_v2 = "false"
    discovery {
        type        = "sqs"
        regions     = ["us-east-2"]
        search_tags = {
            "scrape" = "true",
        }

        metric {
            name       = "NumberOfMessagesSent"
            statistics = ["Sum", "Average"]
            period     = "1m"
        }

        metric {
            name       = "NumberOfMessagesReceived"
            statistics = ["Sum", "Average"]
            period     = "1m"
        }
    }
}
```

## Arguments

You can use the following arguments to configure the exporter's behavior.
Omitted fields take their default values.

<<<<<<< HEAD
| Name                      | Type                | Description                                                                                                                                                                                                                             | Default | Required |
|---------------------------|---------------------|-----------------------------------------------------------------------------------------------------------------------------------------------------------------------------------------------------------------------------------------|---------| -------- |
| `sts_region`              | `string`            | AWS region to use when calling [STS][] for retrieving account information.                                                                                                                                                              |         | yes      |
| `aws_sdk_version_v2`      | `bool`              | Use AWS SDK version 2.                                                                                                                                                                                                                  | `false` | no       |
| `fips_disabled`           | `bool`              | Disable use of FIPS endpoints. Set 'true' when running outside of USA regions.                                                                                                                                                          | `true`  | no       |
| `debug`                   | `bool`              | Enable debug logging on CloudWatch exporter internals.                                                                                                                                                                                  | `false` | no       |
| `discovery_exported_tags` | `map(list(string))` | List of tags (value) per service (key) to export in all metrics. For example, defining the `["name", "type"]` under `"AWS/EC2"` will export the name and type tags and its values as labels in all metrics. Affects all discovery jobs. | `{}`    | no       |
=======
| Name                      | Type                | Description                                                                    | Default | Required |
|---------------------------|---------------------|--------------------------------------------------------------------------------|---------|----------|
| `sts_region`              | `string`            | AWS region to use when calling [STS][] for retrieving account information.     |         | yes      |
| `fips_disabled`           | `bool`              | Disable use of FIPS endpoints. Set 'true' when running outside of USA regions. | `true`  | no       |
| `debug`                   | `bool`              | Enable debug logging on CloudWatch exporter internals.                         | `false` | no       |
| `discovery_exported_tags` | `map(list(string))` | List of tags (value) per service (key) to export in all metrics. For example, defining the `["name", "type"]` under `"AWS/EC2"` will export the name and type tags and its values as labels in all metrics. Affects all discovery jobs. | `{}` | no |
>>>>>>> d616a702

[STS]: https://docs.aws.amazon.com/STS/latest/APIReference/welcome.html

## Blocks

You can use the following blocks in`prometheus.exporter.cloudwatch` to configure collector-specific options:

| Hierarchy          | Name                   | Description                                                                                                                                                | Required |
|--------------------|------------------------|------------------------------------------------------------------------------------------------------------------------------------------------------------|----------|
| discovery          | [discovery][]          | Configures a discovery job. Multiple jobs can be configured.                                                                                               | no\*     |
| discovery > role   | [role][]               | Configures the IAM roles the job should assume to scrape metrics. Defaults to the role configured in the environment {{< param "PRODUCT_NAME" >}} runs on. | no       |
| discovery > metric | [metric][]             | Configures the list of metrics the job should scrape. Multiple metrics can be defined inside one job.                                                      | yes      |
| static             | [static][]             | Configures a static job. Multiple jobs can be configured.                                                                                                  | no\*     |
| static > role      | [role][]               | Configures the IAM roles the job should assume to scrape metrics. Defaults to the role configured in the environment {{< param "PRODUCT_NAME" >}} runs on. | no       |
| static > metric    | [metric][]             | Configures the list of metrics the job should scrape. Multiple metrics can be defined inside one job.                                                      | yes      |
| decoupled_scraping | [decoupled_scraping][] | Configures the decoupled scraping feature to retrieve metrics on a schedule and return the cached metrics.                                                 | no       |

{{< admonition type="note" >}}
The `static` and `discovery` blocks are marked as not required, but you must configure at least one static or discovery job.
{{< /admonition >}}

[discovery]: #discovery-block
[static]: #static-block
[metric]: #metric-block
[role]: #role-block
[decoupled_scraping]: #decoupled_scraping-block

### discovery block

The `discovery` block allows the component to scrape CloudWatch metrics with only the AWS service and a list of metrics
under that service/namespace.
{{< param "PRODUCT_NAME" >}} will find AWS resources in the specified service for which to scrape these metrics, label them appropriately,
and export them to Prometheus. For example, if we wanted to scrape CPU utilization and network traffic metrics from all AWS EC2 instances:

```alloy
prometheus.exporter.cloudwatch "discover_instances" {
    sts_region = "us-east-2"

    discovery {
        type    = "AWS/EC2"
        regions = ["us-east-2"]

        metric {
            name       = "CPUUtilization"
            statistics = ["Average"]
            period     = "5m"
        }

        metric {
            name       = "NetworkPacketsIn"
            statistics = ["Average"]
            period     = "5m"
        }
    }
}
```

You can configure the `discovery` block one or multiple times to scrape metrics from different services or with
different `search_tags`.

| Name                          | Type           | Description                                                                                                                                                                                                                                                | Default | Required |
| ----------------------------- | -------------- | ---------------------------------------------------------------------------------------------------------------------------------------------------------------------------------------------------------------------------------------------------------- | ------- | -------- |
| `regions`                     | `list(string)` | List of AWS regions.                                                                                                                                                                                                                                       |         | yes      |
| `type`                        | `string`       | Cloudwatch service alias (`"alb"`, `"ec2"`, etc) or namespace name (`"AWS/EC2"`, `"AWS/S3"`, etc). Refer to [supported-services][] for a complete list.                                                                                                    |         | yes      |
| `custom_tags`                 | `map(string)`  | Custom tags to be added as a list of key / value pairs. When exported to Prometheus format, the label name follows the following format: `custom_tag_{key}`.                                                                                               | `{}`    | no       |
| `search_tags`                 | `map(string)`  | List of key / value pairs to use for tag filtering (all must match). Value can be a regex.                                                                                                                                                                 | `{}`    | no       |
| `dimension_name_requirements` | `list(string)` | List of metric dimensions to query. Before querying metric values, the total list of metrics will be filtered to only those that contain exactly this list of dimensions. An empty or undefined list results in all dimension combinations being included. | `{}`    | no       |
| `nil_to_zero`                 | `bool`         | When `true`, `NaN` metric values are converted to 0. Individual metrics can override this value in the [metric][] block.                                                                                                                                   | `true`  | no       |

[supported-services]: #supported-services-in-discovery-jobs

### static block

The `static` block configures the component to scrape a specific set of CloudWatch metrics. The metrics need to be fully
qualified with the following specifications:

1. `namespace`: For example, `AWS/EC2`, `AWS/EBS`, `CoolApp` if it were a custom metric, etc.
2. `dimensions`: CloudWatch identifies a metric by a set of dimensions, which are essentially label / value pairs. For
   example, all `AWS/EC2` metrics are identified by the `InstanceId` dimension and the identifier itself.
3. `metric`: Metric name and statistics.

For example, if you want to scrape the same metrics in the discovery example, but for a specific AWS EC2 instance:

```alloy
prometheus.exporter.cloudwatch "static_instances" {
    sts_region = "us-east-2"

    static "instances" {
        regions    = ["us-east-2"]
        namespace  = "AWS/EC2"
        dimensions = {
            "InstanceId" = "i01u29u12ue1u2c",
        }

        metric {
            name       = "CPUUsage"
            statistics = ["Sum", "Average"]
            period     = "1m"
        }
    }
}
```

As shown above, `static` blocks must be specified with a label, which will translate to the `name` label in the exported
metric.

```alloy
static "LABEL" {
    regions    = ["us-east-2"]
    namespace  = "AWS/EC2"
    // ...
}
```

You can configure the `static` block one or multiple times to scrape metrics with different sets of `dimensions`.

| Name          | Type           | Description                                                                                                                                                  | Default | Required |
| ------------- | -------------- | ------------------------------------------------------------------------------------------------------------------------------------------------------------ | ------- | -------- |
| `regions`     | `list(string)` | List of AWS regions.                                                                                                                                         |         | yes      |
| `namespace`   | `string`       | CloudWatch metric namespace.                                                                                                                                 |         | yes      |
| `dimensions`  | `map(string)`  | CloudWatch metric dimensions as a list of name / value pairs. Must uniquely define all metrics in this job.                                                  |         | yes      |
| `custom_tags` | `map(string)`  | Custom tags to be added as a list of key / value pairs. When exported to Prometheus format, the label name follows the following format: `custom_tag_{key}`. | `{}`    | no       |
| `nil_to_zero` | `bool`         | When `true`, `NaN` metric values are converted to 0. Individual metrics can override this value in the [metric][] block.                                     | `true`  | no       |

All dimensions must be specified when scraping single metrics like the example above. For example, `AWS/Logs` metrics
require `Resource`, `Service`, `Class`, and `Type` dimensions to be specified. The same applies to CloudWatch custom
metrics,
all dimensions attached to a metric when saved in CloudWatch are required.

### metric block

Represents an AWS Metrics to scrape. To see available metrics, AWS does not keep a documentation page with all available
metrics.
Follow [this guide](https://docs.aws.amazon.com/AmazonCloudWatch/latest/monitoring/viewing_metrics_with_cloudwatch.html)
on how to explore metrics, to easily pick the ones you need.

| Name          | Type           | Description                                                               | Default                                                                                                            | Required |
| ------------- | -------------- | ------------------------------------------------------------------------- | ------------------------------------------------------------------------------------------------------------------ | -------- |
| `name`        | `string`       | Metric name.                                                              |                                                                                                                    | yes      |
| `statistics`  | `list(string)` | List of statistics to scrape. For example, `"Minimum"`, `"Maximum"`, etc. |                                                                                                                    | yes      |
| `period`      | `duration`     | Refer to the [period][] section below.                                    |                                                                                                                    | yes      |
| `length`      | `duration`     | Refer to the [period][] section below.                                    | Calculated based on `period`. Refer to [period][] for details.                                                     | no       |
| `nil_to_zero` | `bool`         | When `true`, `NaN` metric values are converted to 0.                      | The value of `nil_to_zero` in the parent [static][] or [discovery][] block. `true` if not set in the parent block. | no       |

[period]: #period-and-length

#### period and length

`period` controls primarily the width of the time bucket used for aggregating metrics collected from CloudWatch. `length`
controls how far back in time CloudWatch metrics are considered during each {{< param "PRODUCT_NAME" >}} scrape.
If both settings are configured, the time parameters when calling CloudWatch APIs works as follows:

{{< figure src="/media/docs/alloy/cloudwatch-period-and-length-time-model-2.png" >}}

As noted above, if across multiple metrics under the same static or discovery job, there's different `period`
and/or `length`
the minimum of all periods, and maximum of all lengths is configured.

On the other hand, if `length` is not configured, both period and length settings will be calculated based on the
required
`period` configuration attribute.

If all metrics within a job (discovery or static) have the same `period` value configured, CloudWatch APIs will be
requested
for metrics from the scrape time, to `period`s seconds in the past. The values of these are exported to Prometheus.

{{< figure src="/media/docs/alloy/cloudwatch-single-period-time-model.png" >}}

On the other hand, if metrics with different `period`s are configured under an individual job, this works differently.
First, two variables are calculated aggregating all periods: `length`, taking the maximum value of all periods, and
the new `period` value, taking the minimum of all periods. Then, CloudWatch APIs will be requested for metrics from
`now - length` to `now`, aggregating each in samples for `period` seconds. For each metric, the most recent sample
is exported to CloudWatch.

{{< figure src="/media/docs/alloy/cloudwatch-multiple-period-time-model.png" >}}

### role block

Represents an [AWS IAM Role](https://docs.aws.amazon.com/IAM/latest/UserGuide/id_roles.html). If omitted, the AWS role
that corresponds to the credentials configured in the environment will be used.

Multiple roles can be useful when scraping metrics from different AWS accounts with a single pair of credentials. In
this case, a different role
is configured for {{< param "PRODUCT_NAME" >}} to assume before calling AWS APIs. Therefore, the credentials configured in the system need
permission to assume the target role.
Refer to [Granting a user permissions to switch roles](https://docs.aws.amazon.com/IAM/latest/UserGuide/id_roles_use_permissions-to-switch.html)
in the AWS IAM documentation for more information about how to configure this.

| Name          | Type     | Description                                                             | Default | Required |
| ------------- | -------- | ----------------------------------------------------------------------- | ------- | -------- |
| `role_arn`    | `string` | AWS IAM Role ARN the exporter should assume to perform AWS API calls.   |         | yes      |
| `external_id` | `string` | External ID used when calling STS AssumeRole API. Refer to the [IAM User Guide][details] for more information. | `""`    | no       |

[details]: https://docs.aws.amazon.com/IAM/latest/UserGuide/id_roles_create_for-user_externalid.html

### decoupled_scraping block

The `decoupled_scraping` block configures an optional feature that scrapes CloudWatch metrics in the background on a
scheduled interval. When this feature is enabled, CloudWatch metrics are gathered asynchronously at the scheduled interval instead
of synchronously when the CloudWatch component is scraped.

The decoupled scraping feature reduces the number of API requests sent to AWS.
This feature also prevents component scrape timeouts when you gather high volumes of CloudWatch metrics.

| Name              | Type     | Description                                                             | Default | Required |
| ----------------- | -------- | ----------------------------------------------------------------------- | ------- | -------- |
| `enabled`         | `bool`   | Controls whether the decoupled scraping featured is enabled             | false   | no       |
| `scrape_interval` | `string` | Controls how frequently to asynchronously gather new CloudWatch metrics | 5m      | no       |

## Exported fields

{{< docs/shared lookup="reference/components/exporter-component-exports.md" source="alloy" version="<ALLOY_VERSION>" >}}

## Component health

`prometheus.exporter.cloudwatch` is only reported as unhealthy if given
an invalid configuration. In those cases, exported fields retain their last
healthy values.

## Debug information

`prometheus.exporter.cloudwatch` does not expose any component-specific
debug information.

## Debug metrics

`prometheus.exporter.cloudwatch` does not expose any component-specific
debug metrics.

## Example

See the examples described under each [discovery][] and [static] sections.

[discovery]: #discovery-block
[static]: #static-block

## Supported services in discovery jobs

The following is a list of AWS services that are supported in `cloudwatch_exporter` discovery jobs. When configuring a
discovery job, the `type` field of each `discovery_job` must match the desired job namespace.

- Namespace: `CWAgent`
- Namespace: `AWS/Usage`
- Namespace: `AWS/CertificateManager`
- Namespace: `AWS/ACMPrivateCA`
- Namespace: `AmazonMWAA`
- Namespace: `AWS/MWAA`
- Namespace: `AWS/ApplicationELB`
- Namespace: `AWS/AppStream`
- Namespace: `AWS/Backup`
- Namespace: `AWS/ApiGateway`
- Namespace: `AWS/AmazonMQ`
- Namespace: `AWS/AppSync`
- Namespace: `AWS/Athena`
- Namespace: `AWS/AutoScaling`
- Namespace: `AWS/ElasticBeanstalk`
- Namespace: `AWS/Billing`
- Namespace: `AWS/Cassandra`
- Namespace: `AWS/CloudFront`
- Namespace: `AWS/Cognito`
- Namespace: `AWS/DataSync`
- Namespace: `AWS/DMS`
- Namespace: `AWS/DDoSProtection`
- Namespace: `AWS/DocDB`
- Namespace: `AWS/DX`
- Namespace: `AWS/DynamoDB`
- Namespace: `AWS/EBS`
- Namespace: `AWS/ElastiCache`
- Namespace: `AWS/MemoryDB`
- Namespace: `AWS/EC2`
- Namespace: `AWS/EC2Spot`
- Namespace: `AWS/ECS`
- Namespace: `ECS/ContainerInsights`
- Namespace: `AWS/EFS`
- Namespace: `AWS/ELB`
- Namespace: `AWS/ElasticMapReduce`
- Namespace: `AWS/EMRServerless`
- Namespace: `AWS/ES`
- Namespace: `AWS/Firehose`
- Namespace: `AWS/FSx`
- Namespace: `AWS/GameLift`
- Namespace: `AWS/GatewayELB`
- Namespace: `AWS/GlobalAccelerator`
- Namespace: `Glue`
- Namespace: `AWS/IoT`
- Namespace: `AWS/Kafka`
- Namespace: `AWS/KafkaConnect`
- Namespace: `AWS/Kinesis`
- Namespace: `AWS/KinesisAnalytics`
- Namespace: `AWS/KMS`
- Namespace: `AWS/Lambda`
- Namespace: `AWS/Logs`
- Namespace: `AWS/MediaConnect`
- Namespace: `AWS/MediaConvert`
- Namespace: `AWS/MediaLive`
- Namespace: `AWS/MediaTailor`
- Namespace: `AWS/Neptune`
- Namespace: `AWS/NetworkFirewall`
- Namespace: `AWS/NATGateway`
- Namespace: `AWS/NetworkELB`
- Namespace: `AWS/PrivateLinkEndpoints`
- Namespace: `AWS/PrivateLinkServices`
- Namespace: `AWS/Prometheus`
- Namespace: `AWS/QLDB`
- Namespace: `AWS/RDS`
- Namespace: `AWS/Redshift`
- Namespace: `AWS/Route53Resolver`
- Namespace: `AWS/Route53`
- Namespace: `AWS/RUM`
- Namespace: `AWS/S3`
- Namespace: `AWS/SecretsManager`
- Namespace: `AWS/SES`
- Namespace: `AWS/States`
- Namespace: `AWS/SNS`
- Namespace: `AWS/SQS`
- Namespace: `AWS/StorageGateway`
- Namespace: `AWS/TransitGateway`
- Namespace: `AWS/TrustedAdvisor`
- Namespace: `AWS/VPN`
- Namespace: `AWS/ClientVPN`
- Namespace: `AWS/WAFV2`
- Namespace: `AWS/WorkSpaces`
- Namespace: `AWS/AOSS`
- Namespace: `AWS/SageMaker`
- Namespace: `/aws/sagemaker/Endpoints`
- Namespace: `/aws/sagemaker/TrainingJobs`
- Namespace: `/aws/sagemaker/ProcessingJobs`
- Namespace: `/aws/sagemaker/TransformJobs`
- Namespace: `/aws/sagemaker/InferenceRecommendationsJobs`
- Namespace: `AWS/Sagemaker/ModelBuildingPipeline`
- Namespace: `AWS/IPAM`
- Namespace: `AWS/Bedrock`
- Namespace: `AWS/Events`

<!-- START GENERATED COMPATIBLE COMPONENTS -->

## Compatible components

`prometheus.exporter.cloudwatch` has exports that can be consumed by the following components:

- Components that consume [Targets](../../compatibility/#targets-consumers)

{{< admonition type="note" >}}
Connecting some components may not be sensible or components may require further configuration to make the connection work correctly.
Refer to the linked documentation for more details.
{{< /admonition >}}

<!-- END GENERATED COMPATIBLE COMPONENTS --><|MERGE_RESOLUTION|>--- conflicted
+++ resolved
@@ -119,22 +119,13 @@
 You can use the following arguments to configure the exporter's behavior.
 Omitted fields take their default values.
 
-<<<<<<< HEAD
-| Name                      | Type                | Description                                                                                                                                                                                                                             | Default | Required |
-|---------------------------|---------------------|-----------------------------------------------------------------------------------------------------------------------------------------------------------------------------------------------------------------------------------------|---------| -------- |
-| `sts_region`              | `string`            | AWS region to use when calling [STS][] for retrieving account information.                                                                                                                                                              |         | yes      |
-| `aws_sdk_version_v2`      | `bool`              | Use AWS SDK version 2.                                                                                                                                                                                                                  | `false` | no       |
-| `fips_disabled`           | `bool`              | Disable use of FIPS endpoints. Set 'true' when running outside of USA regions.                                                                                                                                                          | `true`  | no       |
-| `debug`                   | `bool`              | Enable debug logging on CloudWatch exporter internals.                                                                                                                                                                                  | `false` | no       |
-| `discovery_exported_tags` | `map(list(string))` | List of tags (value) per service (key) to export in all metrics. For example, defining the `["name", "type"]` under `"AWS/EC2"` will export the name and type tags and its values as labels in all metrics. Affects all discovery jobs. | `{}`    | no       |
-=======
 | Name                      | Type                | Description                                                                    | Default | Required |
 |---------------------------|---------------------|--------------------------------------------------------------------------------|---------|----------|
 | `sts_region`              | `string`            | AWS region to use when calling [STS][] for retrieving account information.     |         | yes      |
+| `aws_sdk_version_v2`      | `bool`              | Use AWS SDK version 2.                                                                                                                                                                                                                  | `false` | no       |
 | `fips_disabled`           | `bool`              | Disable use of FIPS endpoints. Set 'true' when running outside of USA regions. | `true`  | no       |
 | `debug`                   | `bool`              | Enable debug logging on CloudWatch exporter internals.                         | `false` | no       |
 | `discovery_exported_tags` | `map(list(string))` | List of tags (value) per service (key) to export in all metrics. For example, defining the `["name", "type"]` under `"AWS/EC2"` will export the name and type tags and its values as labels in all metrics. Affects all discovery jobs. | `{}` | no |
->>>>>>> d616a702
 
 [STS]: https://docs.aws.amazon.com/STS/latest/APIReference/welcome.html
 
