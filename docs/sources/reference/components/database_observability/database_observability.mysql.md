---
canonical: https://grafana.com/docs/alloy/latest/reference/components/database_observability.mysql/
description: Learn about database_observability.mysql
title: database_observability.mysql
labels:
  stage: experimental
  products:
    - oss
---

# `database_observability.mysql`

{{< docs/shared lookup="stability/experimental.md" source="alloy" version="<ALLOY_VERSION>" >}}

## Usage

```alloy
database_observability.mysql "<LABEL>" {
  data_source_name = <DATA_SOURCE_NAME>
  forward_to       = [<LOKI_RECEIVERS>]
}
```

## Arguments

You can use the following arguments with `database_observability.mysql`:

<<<<<<< HEAD
| Name                               | Type                 | Description                                                                                                          | Default | Required |
|------------------------------------|----------------------|----------------------------------------------------------------------------------------------------------------------|---------|----------|
| `data_source_name`                 | `secret`             | [Data Source Name][] for the MySQL server to connect to.                                                             |         | yes      |
| `forward_to`                       | `list(LogsReceiver)` | Where to forward log entries after processing.                                                                       |         | yes      |
| `collect_interval`                 | `duration`           | How frequently to collect information from database.                                                                 | `"1m"`  | no       |
| `disable_collectors`               | `list(string)`       | A list of collectors to disable from the default set.                                                                |         | no       |
| `disable_query_redaction`          | `bool`               | Collect unredacted SQL query text including parameters.                                                              | `false` | no       |
| `enable_collectors`                | `list(string)`       | A list of collectors to enable on top of the default set.                                                            |         | no       |
| `explain_plan_collect_interval`    | `duration`           | How frequently to collect explain plan information from database.                                                    | `"1m"`  | no       |
| `explain_plan_per_collect_ratio`   | `float`              | Ratio of explain plan queries to collect per collect interval.                                                       | `1.0`   | no       |
| `explain_plan_initial_lookback`    | `duration`           | How far back to look for explain plan queries on the first collection interval.                                      | `"24h"` | no       |
| `locks_collect_interval`           | `duration`           | How frequently to collect locks information from database.                                                           | `"30s"` | no       |
| `locks_threshold`                  | `duration`           | Threshold for locks to be considered slow. If a lock exceeds this duration, it will be logged.                       | `"1s"`  | no       |
| `setup_consumers_collect_interval` | `duration`           | How frequently to collect `performance_schema.setup_consumers` information from the database.                        | `"1h"`  | no       |
| `allow_update_performance_schema_settings` | `boolean`    | Whether to allow updates to `performance_schema` settings in any collector.                                          | `false` | no       |
| `query_sample_auto_enable_setup_consumers` | `boolean`    | Whether to allow the `query_sample` collector to enable some specific `performance_schema.setup_consumers` settings. | `false` | no       |
=======
| Name                               | Type                 | Description                                                                                    | Default | Required |
|------------------------------------|----------------------|------------------------------------------------------------------------------------------------|---------|----------|
| `data_source_name`                 | `secret`             | [Data Source Name][] for the MySQL server to connect to.                                       |         | yes      |
| `forward_to`                       | `list(LogsReceiver)` | Where to forward log entries after processing.                                                 |         | yes      |
| `collect_interval`                 | `duration`           | How frequently to collect information from database.                                           | `"1m"`  | no       |
| `disable_collectors`               | `list(string)`       | A list of collectors to disable from the default set.                                          |         | no       |
| `disable_query_redaction`          | `bool`               | Collect unredacted SQL query text including parameters.                                        | `false` | no       |
| `enable_collectors`                | `list(string)`       | A list of collectors to enable on top of the default set.                                      |         | no       |
| `explain_plan_collect_interval`    | `duration`           | How frequently to collect explain plan information from database.                              | `"1m"`  | no       |
| `explain_plan_per_collect_ratio`   | `float`              | Ratio of explain plan queries to collect per collect interval.                                 | `1.0`   | no       |
| `explain_plan_initial_lookback`    | `duration`           | How far back to look for explain plan queries on the first collection interval.                | `"24h"` | no       |
| `explain_plan_exclude_schemas`     | `list(string)`       | List of schemas to exclude from explain plan collection.                                       |         | no       |
| `locks_collect_interval`           | `duration`           | How frequently to collect locks information from database.                                     | `"30s"` | no       |
| `locks_threshold`                  | `duration`           | Threshold for locks to be considered slow. If a lock exceeds this duration, it will be logged. | `"1s"`  | no       |
| `setup_consumers_collect_interval` | `duration`           | How frequently to collect `performance_schema.setup_consumers` information from the database.    | `"1h"`  | no       |
| `allow_update_performance_schema_settings` | `boolean`     | Whether to allow updates to `performance_schema` settings in any collector. | `false` | no |
| `query_sample_auto_enable_setup_consumers` | `boolean`     | Whether to allow the `query_sample` collector to enable some specific `performance_schema.setup_consumers` settings. | `false` | no |
>>>>>>> a840e45b

The following collectors are configurable:

| Name              | Description                                              | Enabled by default |
|-------------------|----------------------------------------------------------|--------------------|
| `query_tables`    | Collect query table information.                         | yes                |
| `schema_table`    | Collect schemas and tables from `information_schema`.    | yes                |
| `query_sample`    | Collect query samples.                                   | yes                |
| `setup_consumers` | Collect enabled `performance_schema.setup_consumers`.    | yes                |
| `locks`           | Collect queries that are waiting/blocking other queries. | no                 |
| `explain_plan`    | Collect explain plan information.                        | no                 |

## Blocks

You can use the following blocks with `database_observability.mysql`:

| Block                              | Description                            | Required |
|------------------------------------|----------------------------------------|----------|
| [`cloud_provider`][cloud_provider] | Provide Cloud Provider information.    | no       |
| `cloud_provider` > [`aws`][aws]    | Provide AWS database host information. | no       | 

The > symbol indicates deeper levels of nesting.
For example, `cloud_provider` > `aws` refers to a `aws` block defined inside an `cloud_provider` block.

[cloud_provider]: #cloud_provider
[aws]: #aws


### `cloud_provider`

The `cloud_provider`block has no attributes.
The `cloudprovider` block enables you to supply information related to the cloud provider that hosts the database under observation. This information will be appended to metrics collected as labels for easier filtering and grouping.
It contains an [`aws`][aws] block.

### `aws`

The `aws` block supplies the [ARN](https://docs.aws.amazon.com/IAM/latest/UserGuide/reference-arns.html) identifier for the database being monitored.

| Name  | Type     | Description                                             | Default | Required |
|-------|----------|---------------------------------------------------------|---------|----------|
| `arn` | `string` | The ARN associated with the database under observation. |         | yes      |

## Example

```alloy
database_observability.mysql "orders_db" {
  data_source_name = "user:pass@tcp(mysql:3306)/"
  forward_to = [loki.write.logs_service.receiver]
}

prometheus.scrape "orders_db" {
  targets = database_observability.mysql.orders_db.targets
  honor_labels = true // required to keep job and instance labels
  forward_to = [prometheus.remote_write.metrics_service.receiver]
}

prometheus.remote_write "metrics_service" {
  endpoint {
    url = sys.env("<GRAFANA_CLOUD_HOSTED_METRICS_URL>")
    basic_auth {
      username = sys.env("<GRAFANA_CLOUD_HOSTED_METRICS_ID>")
      password = sys.env("<GRAFANA_CLOUD_RW_API_KEY>")
    }
  }
}

loki.write "logs_service" {
  endpoint {
    url = sys.env("<GRAFANA_CLOUD_HOSTED_LOGS_URL>")
    basic_auth {
      username = sys.env("<GRAFANA_CLOUD_HOSTED_LOGS_ID>")
      password = sys.env("<GRAFANA_CLOUD_RW_API_KEY>")
    }
  }
}
```

Replace the following:

* _`<GRAFANA_CLOUD_HOSTED_METRICS_URL>`_: The URL for your Grafana Cloud hosted metrics.
* _`<GRAFANA_CLOUD_HOSTED_METRICS_ID>`_: The user ID for your Grafana Cloud hosted metrics.
* _`<GRAFANA_CLOUD_RW_API_KEY>`_: Your Grafana Cloud API key.
* _`<GRAFANA_CLOUD_HOSTED_LOGS_URL>`_: The URL for your Grafana Cloud hosted logs.
* _`<GRAFANA_CLOUD_HOSTED_LOGS_ID>`_: The user ID for your Grafana Cloud hosted logs.

[Data Source Name]: https://github.com/go-sql-driver/mysql#dsn-data-source-name

<!-- START GENERATED COMPATIBLE COMPONENTS -->

## Compatible components

`database_observability.mysql` can accept arguments from the following components:

- Components that export [Loki `LogsReceiver`](../../../compatibility/#loki-logsreceiver-exporters)

`database_observability.mysql` has exports that can be consumed by the following components:

- Components that consume [Targets](../../../compatibility/#targets-consumers)

{{< admonition type="note" >}}
Connecting some components may not be sensible or components may require further configuration to make the connection work correctly.
Refer to the linked documentation for more details.
{{< /admonition >}}

<!-- END GENERATED COMPATIBLE COMPONENTS --><|MERGE_RESOLUTION|>--- conflicted
+++ resolved
@@ -25,24 +25,6 @@
 
 You can use the following arguments with `database_observability.mysql`:
 
-<<<<<<< HEAD
-| Name                               | Type                 | Description                                                                                                          | Default | Required |
-|------------------------------------|----------------------|----------------------------------------------------------------------------------------------------------------------|---------|----------|
-| `data_source_name`                 | `secret`             | [Data Source Name][] for the MySQL server to connect to.                                                             |         | yes      |
-| `forward_to`                       | `list(LogsReceiver)` | Where to forward log entries after processing.                                                                       |         | yes      |
-| `collect_interval`                 | `duration`           | How frequently to collect information from database.                                                                 | `"1m"`  | no       |
-| `disable_collectors`               | `list(string)`       | A list of collectors to disable from the default set.                                                                |         | no       |
-| `disable_query_redaction`          | `bool`               | Collect unredacted SQL query text including parameters.                                                              | `false` | no       |
-| `enable_collectors`                | `list(string)`       | A list of collectors to enable on top of the default set.                                                            |         | no       |
-| `explain_plan_collect_interval`    | `duration`           | How frequently to collect explain plan information from database.                                                    | `"1m"`  | no       |
-| `explain_plan_per_collect_ratio`   | `float`              | Ratio of explain plan queries to collect per collect interval.                                                       | `1.0`   | no       |
-| `explain_plan_initial_lookback`    | `duration`           | How far back to look for explain plan queries on the first collection interval.                                      | `"24h"` | no       |
-| `locks_collect_interval`           | `duration`           | How frequently to collect locks information from database.                                                           | `"30s"` | no       |
-| `locks_threshold`                  | `duration`           | Threshold for locks to be considered slow. If a lock exceeds this duration, it will be logged.                       | `"1s"`  | no       |
-| `setup_consumers_collect_interval` | `duration`           | How frequently to collect `performance_schema.setup_consumers` information from the database.                        | `"1h"`  | no       |
-| `allow_update_performance_schema_settings` | `boolean`    | Whether to allow updates to `performance_schema` settings in any collector.                                          | `false` | no       |
-| `query_sample_auto_enable_setup_consumers` | `boolean`    | Whether to allow the `query_sample` collector to enable some specific `performance_schema.setup_consumers` settings. | `false` | no       |
-=======
 | Name                               | Type                 | Description                                                                                    | Default | Required |
 |------------------------------------|----------------------|------------------------------------------------------------------------------------------------|---------|----------|
 | `data_source_name`                 | `secret`             | [Data Source Name][] for the MySQL server to connect to.                                       |         | yes      |
@@ -60,7 +42,6 @@
 | `setup_consumers_collect_interval` | `duration`           | How frequently to collect `performance_schema.setup_consumers` information from the database.    | `"1h"`  | no       |
 | `allow_update_performance_schema_settings` | `boolean`     | Whether to allow updates to `performance_schema` settings in any collector. | `false` | no |
 | `query_sample_auto_enable_setup_consumers` | `boolean`     | Whether to allow the `query_sample` collector to enable some specific `performance_schema.setup_consumers` settings. | `false` | no |
->>>>>>> a840e45b
 
 The following collectors are configurable:
 
