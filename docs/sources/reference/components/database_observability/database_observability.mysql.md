--- conflicted
+++ resolved
@@ -23,14 +23,6 @@
 
 You can use the following arguments with `database_observability.mysql`:
 
-<<<<<<< HEAD
-| Name                    | Type                 | Description                                              | Default | Required |
-| ----------------------- | -------------------- | -------------------------------------------------------- | ------- | -------- |
-| `data_source_name`      | `secret`             | [Data Source Name][] for the MySQL server to connect to. |         | yes      |
-| `forward_to`            | `list(LogsReceiver)` | Where to forward log entries after processing.           |         | yes      |
-| `collect_interval`      | `duration`           | How frequently to collect information from database.     | `"1m"`  | no       |
-| `query_samples_enabled` | `bool`               | Whether to enable collection of query samples.           | `true`  | no       |
-=======
  Name                 | Type                 | Description                                               | Default | Required 
 ----------------------|----------------------|-----------------------------------------------------------|---------|----------
  `data_source_name`   | `secret`             | [Data Source Name][] for the MySQL server to connect to.  |         | yes      
@@ -45,7 +37,6 @@
 ----------------|-------------------------------------------------------
  `query_sample` | Collect query samples.                                
  `schema_table` | Collect schemas and tables from `information_schema`. 
->>>>>>> 108f9254
 
 ## Blocks
 
