--- conflicted
+++ resolved
@@ -32,10 +32,6 @@
 | `disable_collectors`               | `list(string)`       | A list of collectors to disable from the default set.                                          |         | no       |
 | `enable_collectors`                | `list(string)`       | A list of collectors to enable on top of the default set.                                      |         | no       |
 
-<<<<<<< HEAD
-
-=======
->>>>>>> 8424928b
 The following collectors are configurable:
 
 | Name              | Description                                              | Enabled by default |
