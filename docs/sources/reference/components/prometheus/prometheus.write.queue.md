--- conflicted
+++ resolved
@@ -119,7 +119,6 @@
 
 ### parallelism block
 
-<<<<<<< HEAD
 | Name                             | Type       | Description                                                                                                                        | Default | Required |
 |----------------------------------|------------|------------------------------------------------------------------------------------------------------------------------------------|---------|----------|
 | `drift_scale_up`                 | `duration` | The maximum amount of time between the timestamps of incoming signals and outgoing signals before increasing desired connections.  | `60`    | no       |
@@ -130,18 +129,6 @@
 | `desired_connections_lookback`   | `duration` | The length of time that previous desired connections are kept for determining desired connections.                                 | `5m`    | no       |
 | `desired_check_interval`         | `duration` | The length of time between checking for desired connections.                                                                       | `5s`    | no       |
 | `allowed_network_error_fraction` | `float`    | The allowed error rate before scaling down. For example `0.50` allows 50% error rate.                                              | `0.50`  | no       |
-=======
-| Name                            | Type       | Description                                                                                                                        | Default | Required |
-|---------------------------------|------------|------------------------------------------------------------------------------------------------------------------------------------|---------|----------|
-| `drift_scale_up`                | `duration` | The maximum amount of time between the timestamps of incoming signals and outgoing signals before increasing desired connections.  | `60`    | no       |
-| `drift_scale_down`              | `duration` | The minimum amount of time between the timestamps of incoming signals and outgoing signals before decreasing desired connections. | `30`    | no       |
-| `max_connections`               | `uint`     | The maximum number of desired connections.                                                                                         | `50`    | no       |
-| `min_connections`               | `uint`     | The minimum number of desired connections.                                                                                         | `2`     | no       |
-| `network_flush_interval`        | `duration` | The length of time that network successes and failures are kept for determining desired connections.                               | `1m`    | no       |
-| `desired_connections_lookback`  | `duration` | The length of time that previous desired connections are kept for determining desired connections.                                 | `5m`    | no       |
-| `desired_check_interval`        | `duration` | The length of time between checking for desired connections.                                                                       | `5s`    | no       |
-| `allowed_network_error_percent` | `float`    | The allowed error rate before scaling down. For example, `0.50` allows 50% error rate.                                              | `0.50`  | no       |
->>>>>>> 92f9eea6
 
 Parallelism determines when to scale up or down the number of desired connections.
 
