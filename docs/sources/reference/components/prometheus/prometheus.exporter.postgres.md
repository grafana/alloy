--- conflicted
+++ resolved
@@ -127,11 +127,8 @@
 The `stat_statements` block configures the selection of both the query ID and the full SQL statement.
 This configuration takes effect only when the `stat_statements` collector is enabled.
 
-<<<<<<< HEAD
-=======
 The following arguments are supported:
 
->>>>>>> 1fff827c
 The following aeguments are supported:
 | Name            | Type     | Description                                         | Default | Required |
 | --------------- | -------- | --------------------------------------------------- | ------- | -------- |
