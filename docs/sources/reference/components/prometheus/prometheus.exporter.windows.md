--- conflicted
+++ resolved
@@ -69,16 +69,11 @@
 | [`smb`][smb]                               | Configures the `smb` collector.                | no       |
 | [`smtp`][smtp]                             | Configures the `smtp` collector.               | no       |
 | [`tcp`][tcp]                               | Configures the `tcp` collector.                | no       |
-<<<<<<< HEAD
-| [`textfile`][textfile]                     | Configures the `textfile` collector.          | no       |
+| [`textfile`][textfile]                     | Configures the `textfile` collector.           | no       |
 | [`update`][update]                         | Configures the `update` collector.             | no       |
-=======
-| [`text_file`][text_file]                   | Configures the `textfile` collector.           | no       |
-| [`update`][update]                         | Configures the `update` collector.             | no       |
-
-The `textfile` collector is currently configured with the `text_file` block. 
-To be consistent with the `textfile` collector name, the `text_file` block will be deprecated in a future release and replaced with a `textfile` block. 
->>>>>>> 12d94d36
+
+For backwards compatibility, the `textfile` collector can also be configured with the undocumented `text_file` block.
+It is identical to the `textfile` block, and will be removed in a future release.
 
 {{< admonition type="note" >}}
 Starting with release 1.9.0, the `msmq` block is deprecated.
