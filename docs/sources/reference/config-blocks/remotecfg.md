--- conflicted
+++ resolved
@@ -50,19 +50,11 @@
 The `id` and `attributes` fields are used in the periodic request sent to the
 remote endpoint so that the API can decide what configuration to serve.
 
-<<<<<<< HEAD
-The `attribute` map keys can include any custom value with the exception of a
-reserved prefix `collector.`. This reserved label prefix is
-used for automatic system attributes which cannot be overridden.
-* `collector.os`: The operating system where alloy is running.
-* `collector.version`: The version of alloy.
-=======
-The `attribute` map keys can include any custom value with the exception of the reserved prefix `collector_system_attribute_`.
+The `attribute` map keys can include any custom value with the exception of the reserved prefix `collector.`.
 This reserved label prefix is used for automatic system attributes which can't be overridden.
 
-* `collector_system_attribute_os`: The operating system where {{< param "PRODUCT_NAME" >}} is running.
-* `collector_system_attribute_version`: The version of {{< param "PRODUCT_NAME" >}}.
->>>>>>> b5ff2f5c
+* `collector.os`: The operating system where {{< param "PRODUCT_NAME" >}} is running.
+* `collector.version`: The version of {{< param "PRODUCT_NAME" >}}.
 
 The `poll_frequency` must be set to at least `"10s"`.
 
