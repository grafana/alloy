--- conflicted
+++ resolved
@@ -14,12 +14,10 @@
 
 * `GODEBUG`
 * `HTTP_PROXY`
-<<<<<<< HEAD
-* `GOMEMLIMIT`
-=======
 * `PPROF_MUTEX_PROFILING_PERCENT`
 * `PPROF_BLOCK_PROFILING_RATE`
->>>>>>> 1ac8416c
+* `GOMEMLIMIT`
+
 
 Refer to the [Go runtime][runtime] documentation for more information about Go runtime environment variables.
 
