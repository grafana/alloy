---
canonical: https://grafana.com/docs/alloy/latest/get-started/components/configure-components/
aliases:
  - ./configuration-syntax/components/ # /docs/alloy/latest/get-started/configuration-syntax/components/
description: Learn how to declare and configure components
title: Configure components
weight: 50
---

# Configure components

Components are the defining feature of {{< param "PRODUCT_NAME" >}}.
They're reusable pieces of business logic that perform a single task, such as retrieving secrets or collecting Prometheus metrics.
You can wire them together to form programmable pipelines of telemetry data.

To build effective configurations, you need to understand how to define components, set their arguments, and connect them using exports.

## Basic component syntax

You create [components][] by defining a top-level block with a component name and a user-specified label.

```alloy
COMPONENT_NAME "LABEL" {
  // Component configuration goes here
}
```

For example, this creates a `local.file` component with the label "config":

```alloy
local.file "config" {
  filename = "/etc/app/settings.yaml"
}
```

The [_component controller_][controller] schedules components, reports their health and debug status, re-evaluates their arguments, and provides their exports.

## Arguments and exports

Most user interactions with components center around two basic concepts: _arguments_ and _exports_.

### Arguments

<<<<<<< HEAD
_Arguments_ are settings that modify a component's behavior.
They can include attributes or nested unlabeled blocks, some of which you must provide and others that are optional.
Optional arguments that aren't set use their default values.
=======
For example, here's a component that scrapes Prometheus metrics.
The `targets` field is configured with two scrape targets: a constant target `localhost:9001` and an expression that references the value of `local.file.targets.content`.
>>>>>>> 4177f5b2

```alloy
local.file "targets" {
  filename = "/etc/alloy/targets"  // Required argument

  // Optional arguments
  poll_frequency = "1m"
  is_secret = false
}
```

### Exports

_Exports_ are zero or more output values that other components can refer to.
They can be of any {{< param "PRODUCT_NAME" >}} type.

The `local.file.targets` component from the previous example exposes the file content as a string in its exports.
You can reference this export as `local.file.targets.content`.

## Configuration blocks

Some components use nested blocks to organize related settings.

```alloy
prometheus.remote_write "production" {
  endpoint {
    url = "https://prometheus.example.com/api/v1/write"

    basic_auth {
      username = "metrics"
      password_file = "/etc/secrets/password"
    }
  }

  queue_config {
    capacity = 10000
    batch_send_deadline = "5s"
  }
}
```

In this example:

- `endpoint` is a block that configures the remote endpoint
- `basic_auth` is a nested block within `endpoint`
- `queue_config` is another top-level block within the component

## Component references

To wire components together, use the exports of one as the arguments to another by using references.
References can only appear in component arguments.

```alloy
local.file "api_key" {
  filename = "/etc/secrets/api.key"
}

prometheus.remote_write "production" {
  endpoint {
    url = "https://prometheus.example.com/api/v1/write"

    basic_auth {
      username = "metrics"
      password = local.file.api_key.content  // Reference to component export
    }
  }
}
```

Each time the file contents change, the `local.file` component updates its exports.
The component sends the updated value to the `prometheus.remote_write` component's `password` field.

### Reference syntax

To reference a component export, combine three parts with periods:

- Component name: `local.file`
- Component label: `api_key`
- Export name: `content`
- Result: `local.file.api_key.content`

Each argument and exported field has an underlying [type][].
{{< param "PRODUCT_NAME" >}} checks the expression type before assigning a value to an attribute.

## Multiple component instances

You can create multiple instances of the same component type by using different labels:

```alloy
prometheus.scrape "api" {
  targets = [{"__address__" = "api.example.com:8080"}]
  forward_to = [prometheus.remote_write.production.receiver]
}

prometheus.scrape "database" {
  targets = [{"__address__" = "db.example.com:9090"}]
  forward_to = [prometheus.remote_write.production.receiver]
}
```

Both scrape configurations send metrics to the same `prometheus.remote_write` component.

## Component rules

Components can't form cycles.
This means that a component can't reference itself directly or indirectly.
This prevents infinite loops from forming in your configuration.

```alloy
// INVALID: Component can't reference itself
local.file "self_reference" {
  filename = local.file.self_reference.content
}
```

```alloy
// INVALID: Cyclic reference between components
local.file "a" {
  filename = local.file.b.content
}

local.file "b" {
  filename = local.file.a.content
}
```

## Next steps

Now that you understand how to configure components, learn about more advanced topics:

- [Build data pipelines][] - Connect components together to create data processing workflows
- [Component controller][] - Understand how {{< param "PRODUCT_NAME" >}} manages components at runtime
- [Expressions][] - Write dynamic configuration using component references and functions
- [Component reference][] - Explore all available components and their arguments and exports

For practical examples, try the [tutorials][] to build complete data collection pipelines.

[components]: ../../reference/components/
[controller]: ./component-controller/
[type]: ../expressions/types_and_values/
[Build data pipelines]: ./build-pipelines/
[Component controller]: ./component-controller/
[Expressions]: ../expressions/
[Component reference]: ../../reference/components/
[tutorials]: ../../tutorials/<|MERGE_RESOLUTION|>--- conflicted
+++ resolved
@@ -13,163 +13,211 @@
 They're reusable pieces of business logic that perform a single task, such as retrieving secrets or collecting Prometheus metrics.
 You can wire them together to form programmable pipelines of telemetry data.
 
-To build effective configurations, you need to understand how to define components, set their arguments, and connect them using exports.
-
-## Basic component syntax
-
-You create [components][] by defining a top-level block with a component name and a user-specified label.
-
-```alloy
-COMPONENT_NAME "LABEL" {
-  // Component configuration goes here
-}
-```
-
-For example, this creates a `local.file` component with the label "config":
-
-```alloy
-local.file "config" {
-  filename = "/etc/app/settings.yaml"
-}
-```
-
 The [_component controller_][controller] schedules components, reports their health and debug status, re-evaluates their arguments, and provides their exports.
 
+## Create components
+
+You create [components][] by defining a top-level block.
+Each component has a name, which describes its responsibility, and a user-specified _label_.
+
 ## Arguments and exports
 
-Most user interactions with components center around two basic concepts: _arguments_ and _exports_.
-
-### Arguments
-
-<<<<<<< HEAD
-_Arguments_ are settings that modify a component's behavior.
-They can include attributes or nested unlabeled blocks, some of which you must provide and others that are optional.
-Optional arguments that aren't set use their default values.
-=======
+Most user interactions with components center around two basic concepts, _arguments_ and _exports_.
+
+- _Arguments_ are settings that modify a component's behavior.
+  They can include attributes or nested unlabeled blocks, some of which you must provide and others that are optional.
+  Optional arguments that aren't set use their default values.
+
+- _Exports_ are zero or more output values that other components can refer to.
+  They can be of any {{< param "PRODUCT_NAME" >}} type.
+
+The following block defines a `local.file` component labeled "targets".
+The `local.file.targets` component exposes the file `content` as a string in its exports.
+
+The `filename` attribute is a _required_ argument.
+You can also define several _optional_ arguments, such as `detector`, `poll_frequency`, and `is_secret`.
+These arguments configure how and how often {{< param "PRODUCT_NAME" >}} polls the file and whether its contents are sensitive.
+
+```alloy
+local.file "targets" {
+  // Required argument
+  filename = "/etc/alloy/targets"
+
+  // Optional arguments: Components may have some optional arguments that
+  // do not need to be defined.
+  //
+  // The optional arguments for local.file are is_secret, detector, and
+  // poll_frequency.
+
+  // Exports: a single field named `content`
+  // It can be referred to as `local.file.targets.content`
+}
+```
+
+## Reference components
+
+To wire components together, use the exports of one as the arguments to another by using references.
+References can only appear in components.
+
 For example, here's a component that scrapes Prometheus metrics.
 The `targets` field is configured with two scrape targets: a constant target `localhost:9001` and an expression that references the value of `local.file.targets.content`.
->>>>>>> 4177f5b2
-
-```alloy
-local.file "targets" {
-  filename = "/etc/alloy/targets"  // Required argument
-
-  // Optional arguments
-  poll_frequency = "1m"
-  is_secret = false
-}
-```
-
-### Exports
-
-_Exports_ are zero or more output values that other components can refer to.
-They can be of any {{< param "PRODUCT_NAME" >}} type.
-
-The `local.file.targets` component from the previous example exposes the file content as a string in its exports.
-You can reference this export as `local.file.targets.content`.
-
-## Configuration blocks
-
-Some components use nested blocks to organize related settings.
-
-```alloy
-prometheus.remote_write "production" {
+
+```alloy
+prometheus.scrape "default" {
+  targets = [
+    { "__address__" = local.file.targets.content }, // tada!
+    { "__address__" = "localhost:9001" },
+  ]
+
+  forward_to = [prometheus.remote_write.default.receiver]
+  scrape_config {
+    job_name = "default"
+  }
+}
+```
+
+Each time the file contents change, the `local.file` component updates its exports.
+The component sends the updated value to the `prometheus.scrape` targets field.
+
+Each argument and exported field has an underlying [type][].
+{{< param "PRODUCT_NAME" >}} checks the expression type before assigning a value to an attribute.
+Refer to the documentation of each [component][components] for more information about wiring components together.
+
+In the previous example, {{< param "PRODUCT_NAME" >}} evaluates the contents of the `local.file.targets.content` expression to a concrete value.
+The system type-checks the value and substitutes it into `prometheus.scrape.default`, where you can configure it.
+
+## Pipelines
+
+Most arguments for a component in a configuration file are constant values, such as setting a `log_level` attribute to `"debug"`.
+
+```alloy
+log_level = "debug"
+```
+
+You use _expressions_ to compute an argument's value dynamically at runtime.
+Expressions can retrieve environment variable values like `log_level = sys.env("LOG_LEVEL")` or reference an exported field of another component like `log_level = local.file.log_level.content`.
+
+A component creates a dependent relationship when its argument references an exported field of another component.
+The component's arguments depend on the other component's exports.
+{{< param "PRODUCT_NAME" >}} re-evaluates the component's input whenever the referenced component updates its exports.
+
+The flow of data through these references forms a _pipeline_.
+
+An example pipeline might look like this:
+
+1. A `local.file` component watches a file containing an API key.
+1. A `prometheus.remote_write` component receives metrics and forwards them to an external database using the API key from the `local.file` for authentication.
+1. A `discovery.kubernetes` component discovers and exports Kubernetes Pods where you can collect metrics.
+1. A `prometheus.scrape` component references the exports of the previous component and sends collected metrics to the `prometheus.remote_write` component.
+
+{{< figure src="/media/docs/alloy/diagram-concepts-example-pipeline.png" width="600" alt="Example of a pipeline" >}}
+
+The following configuration file represents the pipeline.
+
+```alloy
+// Get our API key from disk.
+//
+// This component has an exported field called "content", holding the content
+// of the file.
+//
+// local.file will watch the file and update its exports any time the
+// file changes.
+local.file "api_key" {
+  filename  = "/var/data/secrets/api-key"
+
+  // Mark this file as sensitive to prevent its value from being shown in the
+  // UI.
+  is_secret = true
+}
+
+// Create a prometheus.remote_write component, which other components can send
+// metrics to.
+//
+// This component exports a "receiver" value, which can be used by other
+// components to send metrics.
+prometheus.remote_write "prod" {
   endpoint {
-    url = "https://prometheus.example.com/api/v1/write"
+    url = "https://prod:9090/api/v1/write"
 
     basic_auth {
-      username = "metrics"
-      password_file = "/etc/secrets/password"
+      username = "admin"
+
+      // Use the password file to authenticate with the production database.
+      password = local.file.api_key.content
     }
   }
-
-  queue_config {
-    capacity = 10000
-    batch_send_deadline = "5s"
-  }
-}
-```
-
-In this example:
-
-- `endpoint` is a block that configures the remote endpoint
-- `basic_auth` is a nested block within `endpoint`
-- `queue_config` is another top-level block within the component
-
-## Component references
-
-To wire components together, use the exports of one as the arguments to another by using references.
-References can only appear in component arguments.
-
-```alloy
-local.file "api_key" {
-  filename = "/etc/secrets/api.key"
-}
-
-prometheus.remote_write "production" {
-  endpoint {
-    url = "https://prometheus.example.com/api/v1/write"
-
-    basic_auth {
-      username = "metrics"
-      password = local.file.api_key.content  // Reference to component export
+}
+
+// Find Kubernetes pods where we can collect metrics.
+//
+// This component exports a "targets" value, which contains the list of
+// discovered pods.
+discovery.kubernetes "pods" {
+  role = "pod"
+}
+
+// Collect metrics from Kubernetes pods and send them to prod.
+prometheus.scrape "default" {
+  targets    = discovery.kubernetes.pods.targets
+  forward_to = [prometheus.remote_write.prod.receiver]
+}
+```
+
+## Practical example: Your first pipeline
+
+This example creates a pipeline that collects metrics from the host and sends them to Prometheus:
+
+```alloy
+local.file "example" {
+    filename = sys.env("HOME") + "/file.txt"
+}
+
+prometheus.remote_write "local_prom" {
+    endpoint {
+        url = "http://localhost:9090/api/v1/write"
+
+        basic_auth {
+            username = "admin"
+            password = local.file.example.content
+        }
     }
-  }
-}
-```
-
-Each time the file contents change, the `local.file` component updates its exports.
-The component sends the updated value to the `prometheus.remote_write` component's `password` field.
-
-### Reference syntax
-
-To reference a component export, combine three parts with periods:
-
-- Component name: `local.file`
-- Component label: `api_key`
-- Export name: `content`
-- Result: `local.file.api_key.content`
-
-Each argument and exported field has an underlying [type][].
-{{< param "PRODUCT_NAME" >}} checks the expression type before assigning a value to an attribute.
-
-## Multiple component instances
-
-You can create multiple instances of the same component type by using different labels:
-
-```alloy
-prometheus.scrape "api" {
-  targets = [{"__address__" = "api.example.com:8080"}]
-  forward_to = [prometheus.remote_write.production.receiver]
-}
-
-prometheus.scrape "database" {
-  targets = [{"__address__" = "db.example.com:9090"}]
-  forward_to = [prometheus.remote_write.production.receiver]
-}
-```
-
-Both scrape configurations send metrics to the same `prometheus.remote_write` component.
+}
+```
+
+This pipeline has two components: `local.file` and `prometheus.remote_write`.
+The `local.file` component uses a single argument, `filename`, which calls the [sys.env][] standard library function to retrieve the value of the `HOME` environment variable and concatenates it with the string `"file.txt"`.
+The `local.file` component has a single export, `content`, which contains the contents of the file.
+
+The `prometheus.remote_write` component uses an `endpoint` block, containing the `url` attribute and a `basic_auth` block.
+The `url` attribute specifies the URL of the Prometheus remote write endpoint.
+The `basic_auth` block contains the `username` and `password` attributes, which specify the string `"admin"` and the `content` export of the `local.file` component, respectively.
+The `content` export uses the syntax `local.file.example.content`, where `local.file.example` is the fully qualified name of the component—the component's type plus its label—and `content` is the name of the export.
+
+{{< figure src="/media/docs/alloy/diagram-example-basic-alloy.png" width="600" alt="Example pipeline with local.file and prometheus.remote_write components" >}}
+
+{{< admonition type="note" >}}
+The `local.file` component's label uses `"example"`, so the fully qualified name of the component is `local.file.example`.
+The `prometheus.remote_write` component's label uses `"local_prom"`, so the fully qualified name of the component is `prometheus.remote_write.local_prom`.
+{{< /admonition >}}
 
 ## Component rules
 
-Components can't form cycles.
+One rule is that components can't form a cycle.
 This means that a component can't reference itself directly or indirectly.
-This prevents infinite loops from forming in your configuration.
-
-```alloy
-// INVALID: Component can't reference itself
+This prevents infinite loops from forming in the pipeline.
+
+```alloy
+// INVALID: local.file.some_file can't reference itself:
 local.file "self_reference" {
   filename = local.file.self_reference.content
 }
 ```
 
 ```alloy
-// INVALID: Cyclic reference between components
+// INVALID: cyclic reference between local.file.a and local.file.b:
 local.file "a" {
   filename = local.file.b.content
 }
-
 local.file "b" {
   filename = local.file.a.content
 }
@@ -177,20 +225,15 @@
 
 ## Next steps
 
-Now that you understand how to configure components, learn about more advanced topics:
-
-- [Build data pipelines][] - Connect components together to create data processing workflows
-- [Component controller][] - Understand how {{< param "PRODUCT_NAME" >}} manages components at runtime
-- [Expressions][] - Write dynamic configuration using component references and functions
-- [Component reference][] - Explore all available components and their arguments and exports
-
-For practical examples, try the [tutorials][] to build complete data collection pipelines.
+Learn more about working with components:
+
+- [Component controller][] to understand how {{< param "PRODUCT_NAME" >}} manages components at runtime
+- [Component reference][components] to explore all available components and their arguments and exports
+- [Expressions][] to write dynamic configuration using component references and functions
 
 [components]: ../../reference/components/
 [controller]: ./component-controller/
 [type]: ../expressions/types_and_values/
-[Build data pipelines]: ./build-pipelines/
+[sys.env]: ../../reference/stdlib/sys/
 [Component controller]: ./component-controller/
-[Expressions]: ../expressions/
-[Component reference]: ../../reference/components/
-[tutorials]: ../../tutorials/+[Expressions]: ../expressions/