---
canonical: https://grafana.com/docs/alloy/latest/get-started/
aliases:
  - ./configuration-syntax/ # /docs/alloy/latest/get-started/configuration-syntax/
  - ./configuration-syntax/files/ # /docs/alloy/latest/get-started/configuration-syntax/files/
  - ./concepts/ # /docs/alloy/latest/concepts/
  - ./concepts/configuration-syntax/ # /docs/alloy/latest/concepts/configuration-syntax/
  - ./concepts/configuration-syntax/files/ # /docs/alloy/latest/concepts/configuration-syntax/files/
description: Get started with Grafana Alloy
title: Get started with Grafana Alloy
menuTitle: Get started
weight: 10
---

# Get started with {{% param "FULL_PRODUCT_NAME" %}}

{{< param "FULL_PRODUCT_NAME" >}} uses a configuration language to define how components collect, transform, and send data.
Components are building blocks that perform specific tasks, such as reading files, collecting metrics, or sending data to external systems.

To write effective configurations, you need to understand three fundamental elements: blocks, attributes, and expressions.
Mastering these building blocks lets you create powerful data collection and processing pipelines.

## Basic configuration elements

All {{< param "PRODUCT_NAME" >}} configurations use three main elements: blocks, attributes, and expressions.

This configuration sets up logging for {{< param "PRODUCT_NAME" >}}:

```alloy
logging {
    level  = "info"
    format = "json"
}
```

This example shows the basic elements:

- **Block**: `logging` defines a configuration section
- **Attributes**: `level` and `format` are settings within the block
- **Values**: `"info"` and `"json"` are the assigned values

<<<<<<< HEAD
=======
## Connect components

Components can work together to create data pipelines.
This example reads a configuration file and uses its content:

```alloy
local.file "config" {
    filename = "/etc/app/settings.txt"
}

logging {
    level = local.file.config.content
}
```

Here, the `logging` block uses data from the `local.file` component.
The expression `local.file.config.content` references the file's content.

## Build your first pipeline

Now you can combine multiple components to build a data pipeline.
This example shows how to collect and forward log data:

```alloy
// Read log files from a directory
loki.source.file "app_logs" {
    targets = [{"__path__" = "/var/log/app/*.log"}]
    forward_to = [loki.write.grafana_cloud.receiver]
}

// Send logs to Grafana Cloud
loki.write "grafana_cloud" {
    endpoint {
        url = "https://logs-prod-us-central1.grafana.net/loki/api/v1/push"
    }
}
```

This pipeline has two steps:

1. `loki.source.file` reads log files from a directory.
1. `loki.write` sends the logs to Grafana Cloud.

The `forward_to` attribute connects the components together.

## Complete pipeline example

For more complex use cases, you can build longer pipelines that transform data.
This example demonstrates a complete log processing pipeline:

```alloy
// Collection: mount a local directory with a certain path spec
local.file_match "applogs" {
    path_targets = [{"__path__" = "/tmp/app-logs/app.log"}]
}

// Collection: Take the file match as input, and scrape those mounted log files
loki.source.file "local_files" {
    targets    = local.file_match.applogs.targets

    // This specifies which component should process the logs next, the "link in the chain"
    forward_to = [loki.process.add_new_label.receiver]
}

// Transformation: pull some data out of the log message, and turn it into a label
loki.process "add_new_label" {
    stage.logfmt {
        mapping = {
            "extracted_level" = "level",
        }
    }

    // Add the value of "extracted_level" from the extracted map as a "level" label
    stage.labels {
        values = {
            "level" = "extracted_level",
        }
    }

    // The next link in the chain is the local_loki "receiver" (receives the telemetry)
    forward_to = [loki.write.local_loki.receiver]
}

// Anything that comes into this component gets written to the loki remote API
loki.write "local_loki" {
    endpoint {
        url = "http://loki:3100/loki/api/v1/push"
    }
}
```

This pipeline shows how components work together:

1. **Collection**: `local.file_match` finds log files to read.
1. **Processing**: `loki.source.file` reads the files and forwards logs to the next component.
1. **Transformation**: `loki.process` extracts data from log messages and adds labels.
1. **Output**: `loki.write` sends the processed logs to a Loki server.

## Why use {{< param "PRODUCT_NAME" >}}?

The {{< param "PRODUCT_NAME" >}} syntax makes configurations easier to read and write.
It uses blocks, attributes, and expressions that you can copy from the documentation.

The {{< param "PRODUCT_NAME" >}} syntax is declarative.
This means the order of components, blocks, and attributes doesn't matter.
The relationships between components determine how the pipeline operates.

## Configuration files

{{< param "PRODUCT_NAME" >}} configuration files are plain text files with a `.alloy` file extension.
Refer to each {{< param "PRODUCT_NAME" >}} file as a "configuration file" or an "{{< param "PRODUCT_NAME" >}} configuration."

{{< param "PRODUCT_NAME" >}} configuration files must be UTF-8 encoded and support Unicode characters.
They can use Unix-style line endings (LF) or Windows-style line endings (CRLF).
Code formatting tools may replace all line endings with Unix-style ones.

>>>>>>> 4177f5b2
## Blocks

Blocks group related settings and configure different parts of {{< param "PRODUCT_NAME" >}}.
Each block has a name and contains attributes or nested blocks.

```alloy
prometheus.remote_write "production" {
  endpoint {
    url = "http://localhost:9009/api/prom/push"
  }
}
```

This example contains two blocks:

<<<<<<< HEAD
- `prometheus.remote_write "production"`: Creates a component with the label `"production"`
- `endpoint`: A nested block that configures connection settings
=======
- `prometheus.remote_write "default"`: Creates a `prometheus.remote_write` component with the label `"default"`.
- `endpoint`: Configures where to send metrics and sets the `url` attribute.
>>>>>>> 4177f5b2

## Attributes

Attributes set individual values within blocks.
They follow the format `ATTRIBUTE_NAME = ATTRIBUTE_VALUE`.

```alloy
log_level = "debug"
timeout = 30
enabled = true
```

## Expressions

Expressions compute values for attributes.
You can use simple constants or complex calculations.

**Constants:**

<<<<<<< HEAD
```alloy
name = "my-service"
port = 9090
tags = ["web", "api"]
```
=======
- Reference component exports: `local.file.password_file.content`.
- Mathematical operations: `1 + 2`, `3 * 4`, `(5 * 6) + (7 + 8)`.
- Equality checks: `local.file.file_a.content == local.file.file_b.content`.
- Function calls: `sys.env("HOME")` retrieves the `HOME` environment variable.
>>>>>>> 4177f5b2

**Function calls:**

```alloy
home_dir = sys.env("HOME")
config_path = home_dir + "/config.yaml"
```

**Component references:**

```alloy
password = local.file.secret.content
```

Component references let you use data from other parts of your configuration.
To reference a component's data, combine three parts with periods:

- Component name: `local.file`
- Label: `secret`
- Export name: `content`
<<<<<<< HEAD
- Result: `local.file.secret.content`
=======
- Result: `local.file.password_file.content`

While you can choose any valid identifier as a label, the component name and export names are predefined.

Refer to the [component reference][components] for information about available components and their exports.
## Configuration syntax design goals

{{< param "PRODUCT_NAME" >}} has these design goals:

- **Fast**: The configuration language is fast and the controller evaluates changes quickly.
- **Readable**: The configuration language is straightforward to read and write, reducing the learning curve.
- **Easy to debug**: The configuration language provides detailed error information.
>>>>>>> 4177f5b2

## Configuration files

{{< param "PRODUCT_NAME" >}} configuration files use a `.alloy` file extension and must be UTF-8 encoded.
The syntax is declarative, which means the order of blocks and attributes doesn't matter.

## Tooling

You can use these tools to write {{< param "PRODUCT_NAME" >}} configuration files:

- Editor support:
  - [VS Code](https://github.com/grafana/vscode-alloy)
  - [Vim/Neovim](https://github.com/grafana/vim-alloy)
- Code formatting: [`alloy fmt` command][fmt]

## Next steps

Now that you understand the basic syntax, learn how to use these elements to build working configurations:

- [Components][] - Learn about the building blocks that collect, transform, and send data
- [Expressions][] - Create dynamic configurations using functions and component references
- [Configuration syntax][] - Explore advanced syntax features and patterns

For hands-on learning:

- [Tutorials][] - Build complete data collection pipelines step by step
- [Component reference][] - Browse all available components and their options

[fmt]: ../../reference/cli/fmt/
[components]: ./components/
[expressions]: ./expressions/
[Configuration syntax]: ./syntax/
[tutorials]: ../tutorials/
[Component reference]: ../reference/components/

{{< section >}}<|MERGE_RESOLUTION|>--- conflicted
+++ resolved
@@ -14,15 +14,16 @@
 
 # Get started with {{% param "FULL_PRODUCT_NAME" %}}
 
-{{< param "FULL_PRODUCT_NAME" >}} uses a configuration language to define how components collect, transform, and send data.
-Components are building blocks that perform specific tasks, such as reading files, collecting metrics, or sending data to external systems.
-
-To write effective configurations, you need to understand three fundamental elements: blocks, attributes, and expressions.
-Mastering these building blocks lets you create powerful data collection and processing pipelines.
-
-## Basic configuration elements
-
-All {{< param "PRODUCT_NAME" >}} configurations use three main elements: blocks, attributes, and expressions.
+{{< param "FULL_PRODUCT_NAME" >}} uses a configuration language to connect and manage components.
+Components are building blocks that collect, transform, and send your data.
+Each component performs a specific task, such as reading files, collecting metrics, or sending data to external systems.
+
+{{< figure src="/media/docs/alloy/flow-diagram-small-alloy.png" alt="Alloy flow diagram" >}}
+
+Before exploring complex pipelines, start with basic concepts.
+Understanding these building blocks helps you create effective configurations.
+
+## Basic concepts
 
 This configuration sets up logging for {{< param "PRODUCT_NAME" >}}:
 
@@ -35,12 +36,10 @@
 
 This example shows the basic elements:
 
-- **Block**: `logging` defines a configuration section
+- **Block**: `logging` configures logging behavior
 - **Attributes**: `level` and `format` are settings within the block
 - **Values**: `"info"` and `"json"` are the assigned values
 
-<<<<<<< HEAD
-=======
 ## Connect components
 
 Components can work together to create data pipelines.
@@ -157,14 +156,13 @@
 They can use Unix-style line endings (LF) or Windows-style line endings (CRLF).
 Code formatting tools may replace all line endings with Unix-style ones.
 
->>>>>>> 4177f5b2
 ## Blocks
 
-Blocks group related settings and configure different parts of {{< param "PRODUCT_NAME" >}}.
-Each block has a name and contains attributes or nested blocks.
-
-```alloy
-prometheus.remote_write "production" {
+Blocks group related settings and configure components.
+Each block can include attributes or nested blocks.
+
+```alloy
+prometheus.remote_write "default" {
   endpoint {
     url = "http://localhost:9009/api/prom/push"
   }
@@ -173,67 +171,44 @@
 
 This example contains two blocks:
 
-<<<<<<< HEAD
-- `prometheus.remote_write "production"`: Creates a component with the label `"production"`
-- `endpoint`: A nested block that configures connection settings
-=======
 - `prometheus.remote_write "default"`: Creates a `prometheus.remote_write` component with the label `"default"`.
 - `endpoint`: Configures where to send metrics and sets the `url` attribute.
->>>>>>> 4177f5b2
 
 ## Attributes
 
-Attributes set individual values within blocks.
+Attributes configure individual settings within blocks.
 They follow the format `ATTRIBUTE_NAME = ATTRIBUTE_VALUE`.
 
+This example sets the `log_level` attribute to `"debug"`:
+
 ```alloy
 log_level = "debug"
-timeout = 30
-enabled = true
 ```
 
 ## Expressions
 
 Expressions compute values for attributes.
-You can use simple constants or complex calculations.
-
-**Constants:**
-
-<<<<<<< HEAD
-```alloy
-name = "my-service"
-port = 9090
-tags = ["web", "api"]
-```
-=======
+You can use constants like `"debug"`, `32`, or `[1, 2, 3, 4]`.
+
+{{< param "PRODUCT_NAME" >}} also supports complex expressions:
+
 - Reference component exports: `local.file.password_file.content`.
 - Mathematical operations: `1 + 2`, `3 * 4`, `(5 * 6) + (7 + 8)`.
 - Equality checks: `local.file.file_a.content == local.file.file_b.content`.
 - Function calls: `sys.env("HOME")` retrieves the `HOME` environment variable.
->>>>>>> 4177f5b2
-
-**Function calls:**
-
-```alloy
-home_dir = sys.env("HOME")
-config_path = home_dir + "/config.yaml"
-```
-
-**Component references:**
-
-```alloy
-password = local.file.secret.content
-```
-
-Component references let you use data from other parts of your configuration.
-To reference a component's data, combine three parts with periods:
+
+You can use expressions for any attribute in a component definition.
+
+### Reference component exports
+
+The most common expression references a component's exports.
+For example: `local.file.password_file.content`.
+
+To create a reference, combine three parts with periods:
 
 - Component name: `local.file`
-- Label: `secret`
+- Label: `password_file`
 - Export name: `content`
-<<<<<<< HEAD
-- Result: `local.file.secret.content`
-=======
 - Result: `local.file.password_file.content`
 
 While you can choose any valid identifier as a label, the component name and export names are predefined.
@@ -246,40 +221,42 @@
 - **Fast**: The configuration language is fast and the controller evaluates changes quickly.
 - **Readable**: The configuration language is straightforward to read and write, reducing the learning curve.
 - **Easy to debug**: The configuration language provides detailed error information.
->>>>>>> 4177f5b2
-
-## Configuration files
-
-{{< param "PRODUCT_NAME" >}} configuration files use a `.alloy` file extension and must be UTF-8 encoded.
-The syntax is declarative, which means the order of blocks and attributes doesn't matter.
+
+The {{< param "PRODUCT_NAME" >}} configuration syntax is a distinct language with custom syntax and features, such as first-class functions.
+
+Key elements:
+
+- **Blocks** group related settings and typically represent component creation.
+  Blocks have a name consisting of identifiers separated by `.`, an optional user label, and a body containing attributes and nested blocks.
+- **Attributes** appear within blocks and assign values to names.
+- **Expressions** represent values, either literally or by referencing and combining other values.
+  You use expressions to compute attribute values.
 
 ## Tooling
 
-You can use these tools to write {{< param "PRODUCT_NAME" >}} configuration files:
-
-- Editor support:
+You can use the following tools to write {{< param "PRODUCT_NAME" >}} configuration files:
+
+- Editor support for:
   - [VS Code](https://github.com/grafana/vscode-alloy)
   - [Vim/Neovim](https://github.com/grafana/vim-alloy)
-- Code formatting: [`alloy fmt` command][fmt]
+- Code formatting with the [`alloy fmt` command][fmt]
+
+[fmt]: ../../reference/cli/fmt/
 
 ## Next steps
 
-Now that you understand the basic syntax, learn how to use these elements to build working configurations:
-
-- [Components][] - Learn about the building blocks that collect, transform, and send data
-- [Expressions][] - Create dynamic configurations using functions and component references
-- [Configuration syntax][] - Explore advanced syntax features and patterns
-
-For hands-on learning:
-
-- [Tutorials][] - Build complete data collection pipelines step by step
-- [Component reference][] - Browse all available components and their options
-
-[fmt]: ../../reference/cli/fmt/
+To continue learning about {{< param "PRODUCT_NAME" >}} configuration:
+
+- Learn about [components][] to understand the building blocks of {{< param "PRODUCT_NAME" >}} pipelines
+- Explore [expressions][] to create dynamic configurations that respond to runtime conditions
+- Review [configuration syntax][] for detailed syntax reference and advanced features
+- Try the [tutorials][] to build complete data collection pipelines
+- Check the [component reference][] for available components and their configuration options
+
 [components]: ./components/
 [expressions]: ./expressions/
-[Configuration syntax]: ./syntax/
+[configuration syntax]: ./syntax/
 [tutorials]: ../tutorials/
-[Component reference]: ../reference/components/
+[component reference]: ../reference/components/
 
 {{< section >}}