--- conflicted
+++ resolved
@@ -96,16 +96,11 @@
       - "3000:3000"
 ```
 
-<<<<<<< HEAD
-After running `docker compose up`, open [http://localhost:3000](http://localhost:3000) in your browser to view the Grafana UI. In deprecated
-docker installs, this command may be run as `docker-compose up` with the dash character.
-=======
 Run `docker compose up` to start your Docker container and open [http://localhost:3000](http://localhost:3000) in your browser to view the Grafana UI.
 
  {{< admonition type="note" >}}
 If you the following error when you start your Docker container, `docker: 'compose' is not a docker command`, use the command `docker-compose up` to start your Docker container.
  {{< /admonition >}}
->>>>>>> 2c4efbac
 
 ## Configure {{< param "PRODUCT_NAME" >}}
 
