---
canonical: https://grafana.com/docs/alloy/latest/troubleshoot/debug/
aliases:
  - ../tasks/debug/ # /docs/alloy/latest/tasks/debug/
description: Learn about debugging issues with Grafana Alloy
title: Debug Grafana Alloy
menuTitle: Debug
weight: 1000
---

# Debug {{% param "FULL_PRODUCT_NAME" %}}

Follow these steps to debug issues with {{< param "PRODUCT_NAME" >}}:

1. Use the {{< param "PRODUCT_NAME" >}} UI to debug issues.
1. If the {{< param "PRODUCT_NAME" >}} UI doesn't help with debugging an issue, you can examine the logs.

## {{% param "PRODUCT_NAME" %}} UI

{{< param "PRODUCT_NAME" >}} includes an embedded UI viewable from the {{< param "PRODUCT_NAME" >}} HTTP server, which defaults to listening at `http://localhost:12345`.

{{< admonition type="note" >}}
For security reasons, installations of {{< param "PRODUCT_NAME" >}} on non-containerized platforms default to listening on `localhost`.
This default prevents other machines on the network from being able to view the UI.

To expose the UI to other machines on the network on non-containerized platforms, refer to the documentation for how you [installed][install] {{< param "PRODUCT_NAME" >}}.

If you are running a custom installation of {{< param "PRODUCT_NAME" >}}, refer to the documentation for the [`run`][run] command to learn how to change the HTTP listen address and pass the appropriate flag when running {{< param "PRODUCT_NAME" >}}.

[install]: ../../set-up/install/
[run]: ../../reference/cli/run/
{{< /admonition >}}

### Home page

{{< figure src="/media/docs/alloy/ui_home_page.png" alt="Alloy UI home page" >}}

The home page shows a table of components defined in the configuration file and their health.

Click **View** on a row in the table to navigate to the [Component detail page](#component-detail-page) for that component.

Click the {{< param "PRODUCT_NAME" >}} logo to navigate back to the home page.

### Graph page

{{< docs/shared lookup="stability/experimental_feature.md" source="alloy" version="<ALLOY_VERSION>" >}}

{{< figure src="/media/docs/alloy/ui_graph_page_new_2.png" alt="Alloy UI graph page" >}}

The **Graph** page shows a graph view of components defined in the configuration file.
Clicking a component in the graph navigates to the [Component detail page](#component-detail-page) for that component.

You can click and drag the components to move them around.

To access the graph page of a module, click on the **Graph** button on the module's detail page.

<<<<<<< HEAD
The amount of data that exits a component that supports [live debugging](#live-debugging-page) appears on the outgoing edges of the component.
The data refreshes according to the `window` parameter.

=======
The amount of data that exits a component that supports [live debugging](#live-debugging-page) is shown on the outgoing edges of the component.
The data is refreshed according to the `window` parameter.
>>>>>>> f4e3432c
### Component detail page

{{< figure src="/media/docs/alloy/ui_component_detail_page_2.png" alt="Alloy UI component detail page" >}}

The component detail page shows the following information for each component:

* The health of the component with a message explaining the health.
* The current evaluated arguments for the component.
* The current exports for the component.
* The current debug info for the component if the component has debug info.

From there you can also go to the component documentation or to its corresponding [Live Debugging page](#live-debugging-page).

{{< admonition type="note" >}}
Values marked as a [secret][] display only as the text `(secret)`.

[secret]: ../../get-started/configuration-syntax/expressions/types_and_values/#secrets
{{< /admonition >}}

### Clustering page

{{< figure src="/media/docs/alloy/ui_clustering_page.png" alt="Alloy UI clustering page" >}}

The clustering page shows the following information for each cluster node:

* The node's name.
* The node's advertised address.
* The node's current state, Viewer, Participant, or Terminating.
* The local node that serves the UI.

### Live Debugging page

{{< figure src="/media/docs/alloy/ui_live_debugging_page.png" alt="Alloy UI live debugging page" >}}

Live debugging provides a real-time stream of debugging data from a component. You can access this page from the corresponding [Component detail page](#component-detail-page).

{{< admonition type="caution" >}}
Live debugging defaults to disabled to avoid accidentally displaying sensitive telemetry data. To enable live debugging, configure the [`livedebugging`][livedebugging] block.

[livedebugging]: ../../reference/config-blocks/livedebugging/
{{< /admonition >}}

Live debugging allows you to do the following:

* Pause and clear the data stream.
* Sample data and disable auto-scrolling to handle heavy loads.
* Search through the data using keywords.
* Copy the entire data stream to the clipboard.

The format and content of the debugging data vary depending on the component type.

{{< admonition type="note" >}}
Live debugging isn't yet available in all components.

Supported components:

* `loki.process`
* `loki.relabel`
* `loki.secretfilter`
* `otelcol.connector.*`
* `otelcol.processor.*`
* `otelcol.receiver.*`
* `prometheus.remote_write`
* `prometheus.relabel`
* `discovery.*`
* `prometheus.scrape`
{{< /admonition >}}

## Debug using the UI

To debug using the UI:

* Ensure that no component reports as unhealthy.
* Ensure that the arguments and exports for misbehaving components appear correct.
* Ensure that the live debugging data meets your expectations.

## Examine logs

{{< param "PRODUCT_NAME" >}} provides different log levels that help you determine the root cause of issues.
You can configure the log level using the [`logging`][logging] configuration block in your {{< param "PRODUCT_NAME" >}} configuration file.

Logs from {{< param "PRODUCT_NAME" >}} are written in `logfmt` format by default.
You can configure the [log format][] to be either `logfmt` or `json`.
You can [retrieve][] the logs in different ways depending on your platform and installation method.

[logging]: ../../reference/config-blocks/logging/
[log format]: ../../reference/config-blocks/logging/#log-format
[retrieve]: ../../reference/config-blocks/logging/#retrieve-logs

### Common log messages

The following log messages are normal during {{< param "PRODUCT_NAME" >}} operation:

#### Component lifecycle messages

During normal startup and operation, you'll see messages about component lifecycle:

**Component startup and initialization:**

```text
level=info msg="starting controller"
level=info msg="starting server"
level=info msg="starting server" addr=localhost:8080
level=info msg="started scheduled components"
```

{{< admonition type="note" >}}
The `starting server` messages refer to the built-in [HTTP server][http] that hosts the debugging UI, `/metrics` endpoint, and other debugging endpoints.

[http]: ../../reference/config-blocks/http/
{{< /admonition >}}

**Component updates and configuration changes:**

```text
level=info msg="configuration loaded"
level=info msg="module content loaded"
level=info msg="started scheduled components"
level=info msg="terminating server"
```

**Component health reporting:**

```text
level=info msg="started scheduled components"
level=warn msg="failed to start scheduled component" err="connection refused"
level=warn msg="the discovery.process component only works on linux; enabling it otherwise will do nothing"
```

#### Cluster operation messages

If you enable clustering, you'll see messages about cluster operations:

**Normal startup and peer discovery:**

```text
level=info msg="starting cluster node" peers_count=2 peers=192.168.1.10:12345,192.168.1.11:12345 advertise_addr=192.168.1.12:12345
level=info msg="using provided peers for discovery" join_peers="192.168.1.10:12345, 192.168.1.11:12345"
level=info msg="discovered peers" peers_count=3 peers=192.168.1.10:12345,192.168.1.11:12345,192.168.1.12:12345
level=info msg="rejoining peers" peers_count=2 peers=192.168.1.10:12345,192.168.1.11:12345
```

**Cluster size management:**

```text
level=info msg="minimum cluster size reached, marking cluster as ready to admit traffic" minimum_cluster_size=3 peers_count=3
level=warn msg="minimum cluster size requirements are not met - marking cluster as not ready for traffic" minimum_cluster_size=3 minimum_size_wait_timeout=5m0s peers_count=2
level=warn msg="deadline passed, marking cluster as ready to admit traffic" minimum_cluster_size=3 minimum_size_wait_timeout=5m0s peers_count=2
```

**Normal cluster operations:**

```text
level=debug msg="found an IP cluster join address" addr=192.168.1.10:12345
level=debug msg="received DNS query response" addr=cluster.example.com record_type=A records_count=3
```

#### Expected warnings

Some warnings are normal during startup or cluster changes:

```text
level=warn msg="failed to get peers to join at startup; will create a new cluster" err="no peers available"
level=warn msg="failed to connect to peers; bootstrapping a new cluster" err="connection refused"
level=warn msg="failed to resolve provided join address" addr=unavailable-node:12345
```

#### Problematic messages

These messages indicate issues that require attention:

```text
level=error msg="failed to bootstrap a fresh cluster with no peers" err="bind: address already in use"
level=error msg="failed to rejoin list of peers" err="connection timeout"
level=warn msg="failed to refresh list of peers" err="dns resolution failed"
```

## Debug clustering issues

To debug issues when using [clustering][], check for the following symptoms.

* **Cluster not converging**: The cluster peers aren't converging on the same view of their peers' status.
  This is most likely due to network connectivity issues between the cluster nodes.
  Use the {{< param "PRODUCT_NAME" >}} UI of each running peer to understand which nodes aren't picked up correctly.
* **Cluster split brain**: The cluster peers aren't aware of one another, thinking they're the only node present.
  Again, check for network connectivity issues.
  Check that the addresses or DNS names given to the node to join are correctly formatted and reachable.
* **Configuration drift**: Clustering assumes that all nodes are running with the same configuration file at roughly the same time.
  Check the logs for issues with the reloaded configuration file as well as the graph page to verify that the changes are applied.
* **Node name conflicts**: Clustering assumes all nodes have unique names.
  The cluster rejects nodes with conflicting names and they won't join the cluster.
  Look at the clustering UI page for the list of current peers with their names, and check the logs for any reported name conflict events.
* **Node stuck in terminating state**: The node attempted to gracefully shut down and set its state to Terminating, but it hasn't completely gone away.
  Check the clustering page to view the state of the peers and verify that the terminating {{< param "PRODUCT_NAME" >}} has been shut down.

{{< admonition type="note" >}}
Some issues that appear to be clustering issues may be symptoms of other issues, for example, problems with scraping or service discovery can result in missing metrics for an {{< param "PRODUCT_NAME" >}} instance that you can interpret as a node not joining the cluster.
{{< /admonition >}}

[clustering]: ../../get-started/clustering/<|MERGE_RESOLUTION|>--- conflicted
+++ resolved
@@ -54,14 +54,9 @@
 
 To access the graph page of a module, click on the **Graph** button on the module's detail page.
 
-<<<<<<< HEAD
-The amount of data that exits a component that supports [live debugging](#live-debugging-page) appears on the outgoing edges of the component.
-The data refreshes according to the `window` parameter.
-
-=======
 The amount of data that exits a component that supports [live debugging](#live-debugging-page) is shown on the outgoing edges of the component.
 The data is refreshed according to the `window` parameter.
->>>>>>> f4e3432c
+
 ### Component detail page
 
 {{< figure src="/media/docs/alloy/ui_component_detail_page_2.png" alt="Alloy UI component detail page" >}}
