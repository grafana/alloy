---
canonical: https://grafana.com/docs/alloy/latest/tasks/migrate/from-flow/
description: Learn how to migrate your configuration from Grafana Agent Flow to Grafana Alloy
menuTitle: Migrate from Grafana Agent Flow
title: Migrate Grafana Agent Flow to Grafana Alloy
weight: 350
---

# Migrate from Grafana Agent Flow to {{% param "FULL_PRODUCT_NAME" %}}

This topic describes how to perform a live migration from Grafana Agent Flow to {{< param "FULL_PRODUCT_NAME" >}} with minimal downtime.

{{< admonition type="note" >}}
This procedure is only required for live migrations from a Grafana Agent Flow install to {{< param "PRODUCT_NAME" >}}.

If you want a fresh start with {{< param "PRODUCT_NAME" >}}, you can [uninstall Grafana Agent Flow][uninstall] and [install {{< param "PRODUCT_NAME" >}}][install].

[uninstall]: https://grafana.com/docs/agent/latest/flow/get-started/install/
[install]: ../../../get-started/install/
{{< /admonition >}}

## Before you begin

* You must have a Grafana Agent Flow configuration to migrate.
* You must be running Grafana Agent Flow version v0.40 or later.
* If you use auto-scaling make sure you disable auto-scaling for your Grafana Agent Flow deployment to prevent it from scaling during the migration.

## Differences between Grafana Agent Flow and {{% param "PRODUCT_NAME" %}}

* Only functionality marked _Generally available_ may be used by default.
You can enable functionality in _Experimental_ and _Public preview_ by setting the `--stability.level` flag in [run].
* The default value of `--storage.path` has changed from `data-agent/` to `data-alloy/`.
* The default value of `--server.http.memory-addr` has changed from `agent.internal:12345` to `alloy.internal:12345`.
* Debug metrics reported by {{% param "PRODUCT_NAME" %}} are prefixed with `alloy_` instead of `agent_`.
* The "classic modules", `module.file`, `module.git`, `module.http`, and `module.string` have been removed in favor of import configuration blocks.
* The `prometheus.exporter.vsphere` component has been replaced by the `otelcol.receiver.vcenter` component.

[run]: ../../../reference/cli/run

## Steps

### Prepare your Grafana Agent Flow configuration

{{< param "PRODUCT_NAME" >}} uses the same configuration format as Grafana Agent Flow, but some functionality has been removed.

Before migrating, modify your Grafana Agent Flow configuration to remove or replace any unsupported components:

* The "classic modules" in Grafana Agent Flow have been removed in favor of the modules introduced in v0.40:
    * `module.file` is replaced by the [import.file] configuration block.
    * `module.git` is replaced by the [import.git] configuration block.
    * `module.http` is replaced by the [import.http] configuration block.
    * `module.string` is replaced by the [import.string] configuration block.
* `prometheus.exporter.vsphere` is replaced by the [otelcol.receiver.vcenter] component.

[import.file]: ../../../reference/config-blocks/import.file/
[import.git]: ../../../reference/config-blocks/import.git/
[import.http]: ../../../reference/config-blocks/import.http/
[import.string]: ../../../reference/config-blocks/import.string/
[otelcol.receiver.vcenter]: ../../../reference/components/otelcol.receiver.vcenter/

### Deploy {{% param "PRODUCT_NAME" %}} with a default configuration

Follow the [installation instructions][install] for {{< param "PRODUCT_NAME" >}}, using the default configuration file. The configuration file is customized in the following steps.

When deploying {{< param "PRODUCT_NAME" >}}, be aware of the following settings:

- {{< param "PRODUCT_NAME" >}} should be deployed with topology that's the same as Grafana Agent Flow.
  The CPU, and storage limits should match.
- Custom command-line flags configured in Grafana Agent Flow should be reflected in your {{< param "PRODUCT_NAME" >}} installation.
<<<<<<< HEAD
- You might need to deploy {{< param "PRODUCT_NAME" >}} with the `--stability.level` flag in [run] to enable non-stable components:
    - Set `--stability.level` to `public-preview` if you are using any of these components:
        - [discovery.process]
        - [pyroscope.ebpf]
        - [pyroscope.java]
        - [pyroscope.scrape]
        - [pyroscope.write]
    - Set `--stability.level` to `experimental` if you are using any of the following components:
=======
- {{< param "PRODUCT_NAME" >}} may need to be deployed with the `--stability.level` flag in [run] to enable non-stable components:
    - Set `--stability.level` to `experimental` if you are using the following component:
>>>>>>> cd120fc6
        - [otelcol.receiver.vcenter]
    - Otherwise, `--stability.level` may be omitted or set to the default value (`generally-available`).
- When installing on Kubernetes, update your `values.yaml` file to rename the `agent` key to `alloy`.
- If you are deploying {{< param "PRODUCT_NAME" >}} as a cluster:
    - Set the number of instances to match the number of instances in your Grafana Agent Flow cluster.
    - Don't enable auto-scaling until the migration is complete.

[install]: ../../get-started/install
[run]: ../../../reference/cli/run
[discovery.process]: ../../../reference/components/discovery.process/
[pyroscope.ebpf]: ../../../reference/components/pyroscope.ebpf/
[pyroscope.java]: ../../../reference/components/pyroscope.java/
[pyroscope.scrape]: ../../../reference/components/pyroscope.scrape/
[pyroscope.write]: ../../../reference/components/pyroscope.write/
[otelcol.receiver.vcenter]: ../../../reference/components/otelcol.receiver.vcenter/

### Migrate Grafana Agent Flow data to {{% param "PRODUCT_NAME" %}}

Migrate your Grafana Agent Flow data to {{< param "PRODUCT_NAME" >}} by copying the contents of the Grafana Agent Flow data directory to the {{< param "PRODUCT_NAME" >}} data directory.

* Linux installations: copy the _contents_ of `/var/lib/grafana-agent-flow` to `/var/lib/alloy/data`.
* macOS installations: copy the _contents_ of `$(brew --prefix)/etc/grafana-agent-flow/data` to `$(brew --prefix)/etc/alloy/data`.
* Windows installations: copy the _contents_ of `%ProgramData%\Grafana Agent Flow\data` to `%ProgramData%\GrafanaLabs\Alloy\data`.
* Docker: copy the contents of mounted volumes to a new directory, and then mount the new directory when running {{% param "PRODUCT_NAME" %}}.
* Kubernetes: use `kubectl cp` to copy the _contents_ of the data directory on Flow pods to the data directory on {{% param "PRODUCT_NAME" %}} pods.
    * The data directory is determined by the `agent.storagePath` (default `/tmp/agent`) and `alloy.storagePath` (default `/tmp/alloy`) fields in `values.yaml`.

### Migrate pipelines that receive data over the network

Telemetry pipelines which receive data over the network (for example, pipelines using `otelcol.receiver.otlp` or `prometheus.receive_http`) should be configured in {{< param "PRODUCT_NAME" >}} first:

1. Configure {{< param "PRODUCT_NAME" >}} with all pipelines where telemetry data is received over the network.
1. Reconfigure applications to send telemetry data to {{< param "PRODUCT_NAME" >}} instead of Grafana Agent Flow.

### Migrate the remaining pipelines

Migrate remaining pipelines from Grafana Agent Flow to {{% param "PRODUCT_NAME" %}}:

1. Disable remaining pipelines in Grafana Agent Flow to prevent Flow and {{< param "PRODUCT_NAME" >}} from processing the same data.
2. Configure {{< param "PRODUCT_NAME" >}} with the remaining pipelines.

{{< admonition type="note" >}}
This process results in minimal downtime as remaining pipelines are moved from Grafana Agent Flow to {{< param "PRODUCT_NAME" >}}.

To completely eliminate downtime, configure remaining pipelines in {{< param "PRODUCT_NAME" >}} before disabling them in Grafana Agent Flow.
This alternative approach results in some duplicate data being sent to backends during the migration period.
{{< /admonition >}}

### Uninstall Grafana Agent Flow

<<<<<<< HEAD
After you have completed the migration, you can uninstall Grafana Agent Flow.

### Cleanup temporary changes

You can enable auto-scaling in your {{< param "PRODUCT_NAME" >}} deployment if you disabled it during the migration process.
=======
After you have migrated the configuration to {{< param "PRODUCT_NAME" >}}, you can uninstall Grafana Agent Flow.

### Cleanup temporary changes

Auto-scaling may be re-enabled in your {{< param "PRODUCT_NAME" >}} deployment if it was disabled during the migration process.
>>>>>>> cd120fc6
<|MERGE_RESOLUTION|>--- conflicted
+++ resolved
@@ -67,19 +67,8 @@
 - {{< param "PRODUCT_NAME" >}} should be deployed with topology that's the same as Grafana Agent Flow.
   The CPU, and storage limits should match.
 - Custom command-line flags configured in Grafana Agent Flow should be reflected in your {{< param "PRODUCT_NAME" >}} installation.
-<<<<<<< HEAD
-- You might need to deploy {{< param "PRODUCT_NAME" >}} with the `--stability.level` flag in [run] to enable non-stable components:
-    - Set `--stability.level` to `public-preview` if you are using any of these components:
-        - [discovery.process]
-        - [pyroscope.ebpf]
-        - [pyroscope.java]
-        - [pyroscope.scrape]
-        - [pyroscope.write]
-    - Set `--stability.level` to `experimental` if you are using any of the following components:
-=======
 - {{< param "PRODUCT_NAME" >}} may need to be deployed with the `--stability.level` flag in [run] to enable non-stable components:
     - Set `--stability.level` to `experimental` if you are using the following component:
->>>>>>> cd120fc6
         - [otelcol.receiver.vcenter]
     - Otherwise, `--stability.level` may be omitted or set to the default value (`generally-available`).
 - When installing on Kubernetes, update your `values.yaml` file to rename the `agent` key to `alloy`.
@@ -130,16 +119,8 @@
 
 ### Uninstall Grafana Agent Flow
 
-<<<<<<< HEAD
 After you have completed the migration, you can uninstall Grafana Agent Flow.
 
 ### Cleanup temporary changes
 
-You can enable auto-scaling in your {{< param "PRODUCT_NAME" >}} deployment if you disabled it during the migration process.
-=======
-After you have migrated the configuration to {{< param "PRODUCT_NAME" >}}, you can uninstall Grafana Agent Flow.
-
-### Cleanup temporary changes
-
-Auto-scaling may be re-enabled in your {{< param "PRODUCT_NAME" >}} deployment if it was disabled during the migration process.
->>>>>>> cd120fc6
+You can enable auto-scaling in your {{< param "PRODUCT_NAME" >}} deployment if you disabled it during the migration process.