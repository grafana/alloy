# Changelog

> _Contributors should read our [contributors guide][] for instructions on how
> to update the changelog._

This document contains a historical list of changes between releases. Only
changes that impact end-user behavior are listed; changes to documentation or
internal API changes are not present.

0.12.0 (2025-02-24)
----------

<<<<<<< HEAD
### Bug Fixes

- Set resource namespace correctly (@shinebayar-g)
=======
### Enhancements

- Update to Grafana Alloy v1.7.0. (@thampiotr)

0.11.0 (2025-01-23)
----------

### Enhancements

- Update jimmidyson/configmap-reload to 0.14.0. (@petewall)
- Add the ability to deploy extra manifest files. (@dbluxo)

0.10.1 (2024-12-03)
----------

### Enhancements

- Update to Grafana Alloy v1.5.1. (@ptodev)
>>>>>>> 2557ae23

0.10.0 (2024-11-13)
----------

### Enhancements

- Add support for adding hostAliases to the Helm chart. (@duncan485)
- Update to Grafana Alloy v1.5.0. (@thampiotr)

0.9.2 (2024-10-18)
------------------

### Enhancements

- Update to Grafana Alloy v1.4.3. (@ptodev)

0.9.1 (2024-10-04)
------------------

### Enhancements

- Update to Grafana Alloy v1.4.2. (@ptodev)

0.9.0 (2024-10-02)
------------------

### Enhancements

- Add lifecyle hook to the Helm chart. (@etiennep)
- Add terminationGracePeriodSeconds setting to the Helm chart. (@etiennep)

0.8.1 (2024-09-26)
------------------

### Enhancements

- Update to Grafana Alloy v1.4.1. (@ptodev)

0.8.0 (2024-09-25)
------------------

### Enhancements

- Update to Grafana Alloy v1.4.0. (@ptodev)

0.7.0 (2024-08-26)
------------------

### Enhancements

- Add PodDisruptionBudget to the Helm chart. (@itspouya)

0.6.1 (2024-08-23)
----------

### Enhancements

- Add the ability to set --cluster.name in the Helm chart with alloy.clustering.name. (@petewall)
- Add the ability to set appProtocol in extraPorts to help OpenShift users to expose gRPC. (@clementduveau)

### Other changes

- Update helm chart to use v1.3.1.

0.6.0 (2024-08-05)
------------------

### Other changes

- Update helm chart to use v1.3.0.

- Set `publishNotReadyAddresses` to `true` in the service spec for clustering to fix a bug where peers could not join on startup. (@wildum)

0.5.1 (2023-07-11)
------------------

### Other changes

- Update helm chart to use v1.2.1.

0.5.0 (2024-07-08)
------------------

### Enhancements

- Only utilize spec.internalTrafficPolicy in the Service if deploying to Kubernetes 1.26 or later. (@petewall)

0.4.0 (2024-06-26)
------------------

### Enhancements

- Update to Grafana Alloy v1.2.0. (@ptodev)

0.3.2 (2024-05-30)
------------------

### Bugfixes

- Update to Grafana Alloy v1.1.1. (@rfratto)

0.3.1 (2024-05-22)
------------------

### Bugfixes

- Fix clustering on instances running within Istio mesh by allowing to change the name of the clustering port

0.3.0 (2024-05-14)
------------------

### Enhancements

- Update to Grafana Alloy v1.1.0. (@rfratto)

0.2.0 (2024-05-08)
------------------

### Other changes

- Support all [Kubernetes recommended labels](https://kubernetes.io/docs/concepts/overview/working-with-objects/common-labels/) (@nlamirault)

0.1.1 (2024-04-11)
------------------

### Other changes

- Add missing Alloy icon to Chart.yaml. (@rfratto)

0.1.0 (2024-04-09)
------------------

### Features

- Introduce a Grafana Alloy Helm chart. The Grafana Alloy Helm chart is
  backwards compatibile with the values.yaml from the `grafana-agent` Helm
  chart. Review the Helm chart README for a description on how to migrate.
  (@rfratto)<|MERGE_RESOLUTION|>--- conflicted
+++ resolved
@@ -7,14 +7,16 @@
 changes that impact end-user behavior are listed; changes to documentation or
 internal API changes are not present.
 
+Unreleased
+----------
+
+### Bug Fixes
+
+- Set resource namespace correctly (@shinebayar-g)
+
 0.12.0 (2025-02-24)
 ----------
 
-<<<<<<< HEAD
-### Bug Fixes
-
-- Set resource namespace correctly (@shinebayar-g)
-=======
 ### Enhancements
 
 - Update to Grafana Alloy v1.7.0. (@thampiotr)
@@ -33,7 +35,6 @@
 ### Enhancements
 
 - Update to Grafana Alloy v1.5.1. (@ptodev)
->>>>>>> 2557ae23
 
 0.10.0 (2024-11-13)
 ----------
