# Changelog

> _Contributors should read our [contributors guide][] for instructions on how
> to update the changelog._

This document contains a historical list of changes between releases. Only
changes that impact end-user behavior are listed; changes to documentation or
internal API changes are not present.

Unreleased
----------

<<<<<<< HEAD
### Enhancement

- Add ability to specify extra rules for alloy ClusterRole. (@nejec)
=======
### Enhancements

- Add Vertical Pod Autoscaler support (@QuentinBisson)

1.0.0 (2025-04-09)
----------

### Enhancements

- Update version to `1.0.0`. This Helm chart is now covered with the [backward-compatibility](https://grafana.com/docs/alloy/latest/introduction/backward-compatibility/) policy.

- Update to Grafana Alloy v1.8.0. (@thampiotr)
>>>>>>> 4cd03ff7

0.12.6 (2025-04-03)
----------
### Breaking changes

- configReloader.customArgs are likely to break as the prometheus maintained config reloader does not have the same arguments as the previous image (@dehaansa)

### Enhancements

- Change configReloader from jimmydyson/configmap-reload to prometheus-operator/prometheus-config-reloader (@dehaansa)
- Update to Grafana Alloy v1.7.5. (@kimxogus)
- Add `checksum/config` pod annotation (@kimxogus)

### Other changes

- Fix typo in values.yaml documentation (@petewall)

0.12.5 (2025-03-13)
----------
### Enhancements

- Update to Grafana Alloy v1.7.4. (@dehaansa)

0.12.4 (2025-03-13)
----------
### Enhancements

- Update to Grafana Alloy v1.7.3. (@dehaansa)

0.12.3 (2025-03-10)
----------

### Enhancements

- Add support for adding livenessProbe to agent container (@slimes28)

0.12.2 (2025-03-10)
----------

### Bug Fixes

- Set resource namespace correctly (@shinebayar-g)

### Enhancements

- Add a new `automountServiceAccountToken` configuration value for `serviceAccount`. (@ptodev)
- Update to Grafana Alloy v1.7.2. (@thampiotr)

0.12.1 (2025-02-26)
----------

### Enhancements

- Update to Grafana Alloy v1.7.1. (@thampiotr)

0.12.0 (2025-02-24)
----------

### Enhancements

- Update to Grafana Alloy v1.7.0. (@thampiotr)

0.11.0 (2025-01-23)
----------

### Enhancements

- Update jimmidyson/configmap-reload to 0.14.0. (@petewall)
- Add the ability to deploy extra manifest files. (@dbluxo)

0.10.1 (2024-12-03)
----------

### Enhancements

- Update to Grafana Alloy v1.5.1. (@ptodev)

0.10.0 (2024-11-13)
----------

### Enhancements

- Add support for adding hostAliases to the Helm chart. (@duncan485)
- Update to Grafana Alloy v1.5.0. (@thampiotr)

0.9.2 (2024-10-18)
------------------

### Enhancements

- Update to Grafana Alloy v1.4.3. (@ptodev)

0.9.1 (2024-10-04)
------------------

### Enhancements

- Update to Grafana Alloy v1.4.2. (@ptodev)

0.9.0 (2024-10-02)
------------------

### Enhancements

- Add lifecyle hook to the Helm chart. (@etiennep)
- Add terminationGracePeriodSeconds setting to the Helm chart. (@etiennep)

0.8.1 (2024-09-26)
------------------

### Enhancements

- Update to Grafana Alloy v1.4.1. (@ptodev)

0.8.0 (2024-09-25)
------------------

### Enhancements

- Update to Grafana Alloy v1.4.0. (@ptodev)

0.7.0 (2024-08-26)
------------------

### Enhancements

- Add PodDisruptionBudget to the Helm chart. (@itspouya)

0.6.1 (2024-08-23)
----------

### Enhancements

- Add the ability to set --cluster.name in the Helm chart with alloy.clustering.name. (@petewall)
- Add the ability to set appProtocol in extraPorts to help OpenShift users to expose gRPC. (@clementduveau)

### Other changes

- Update helm chart to use v1.3.1.

0.6.0 (2024-08-05)
------------------

### Other changes

- Update helm chart to use v1.3.0.

- Set `publishNotReadyAddresses` to `true` in the service spec for clustering to fix a bug where peers could not join on startup. (@wildum)

0.5.1 (2023-07-11)
------------------

### Other changes

- Update helm chart to use v1.2.1.

0.5.0 (2024-07-08)
------------------

### Enhancements

- Only utilize spec.internalTrafficPolicy in the Service if deploying to Kubernetes 1.26 or later. (@petewall)

0.4.0 (2024-06-26)
------------------

### Enhancements

- Update to Grafana Alloy v1.2.0. (@ptodev)

0.3.2 (2024-05-30)
------------------

### Bugfixes

- Update to Grafana Alloy v1.1.1. (@rfratto)

0.3.1 (2024-05-22)
------------------

### Bugfixes

- Fix clustering on instances running within Istio mesh by allowing to change the name of the clustering port

0.3.0 (2024-05-14)
------------------

### Enhancements

- Update to Grafana Alloy v1.1.0. (@rfratto)

0.2.0 (2024-05-08)
------------------

### Other changes

- Support all [Kubernetes recommended labels](https://kubernetes.io/docs/concepts/overview/working-with-objects/common-labels/) (@nlamirault)

0.1.1 (2024-04-11)
------------------

### Other changes

- Add missing Alloy icon to Chart.yaml. (@rfratto)

0.1.0 (2024-04-09)
------------------

### Features

- Introduce a Grafana Alloy Helm chart. The Grafana Alloy Helm chart is
  backwards compatibile with the values.yaml from the `grafana-agent` Helm
  chart. Review the Helm chart README for a description on how to migrate.
  (@rfratto)<|MERGE_RESOLUTION|>--- conflicted
+++ resolved
@@ -10,14 +10,11 @@
 Unreleased
 ----------
 
-<<<<<<< HEAD
-### Enhancement
+### Enhancements
+
+- Add Vertical Pod Autoscaler support (@QuentinBisson)
 
 - Add ability to specify extra rules for alloy ClusterRole. (@nejec)
-=======
-### Enhancements
-
-- Add Vertical Pod Autoscaler support (@QuentinBisson)
 
 1.0.0 (2025-04-09)
 ----------
@@ -27,7 +24,6 @@
 - Update version to `1.0.0`. This Helm chart is now covered with the [backward-compatibility](https://grafana.com/docs/alloy/latest/introduction/backward-compatibility/) policy.
 
 - Update to Grafana Alloy v1.8.0. (@thampiotr)
->>>>>>> 4cd03ff7
 
 0.12.6 (2025-04-03)
 ----------
