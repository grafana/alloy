--- conflicted
+++ resolved
@@ -11,16 +11,12 @@
 Unreleased
 ----------
 
-<<<<<<< HEAD
-0.9.3 (2024-10-29)
-------------------
-
-### Enhancements
-
-=======
 - Allow for creating Roles and RoleBindings instead of ClusterRoles and ClusterRoleBindings. (@petewall)
 
 - Allow for customizing the specific RBAC rules being created. (@petewall & @kun98-liu)
+
+- Fix alloy container template and documentation for `alloy.extraPorts` to contain `port` 
+  instead of unsupported `hostPort` (@jkruke)
 
 1.3.1 (2025-10-10)
 ----------
@@ -201,7 +197,6 @@
 
 ### Enhancements
 
->>>>>>> 9aa0e265
 - Add support for adding hostAliases to the Helm chart. (@duncan485)
 - Update to Grafana Alloy v1.5.0. (@thampiotr)
 
