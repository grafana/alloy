--- conflicted
+++ resolved
@@ -10,18 +10,11 @@
 Unreleased
 ----------
 
-<<<<<<< HEAD
-0.13.0 (2025-03-11)
-------------------
-
-### Enhancements
-
-- Add NetworkPolicy support. (@TheRealNoob)
-=======
 ### Enhancements
 
 - Update to Grafana Alloy v1.7.5. (@kimxogus)
 - Add `checksum/config` pod annotation (@kimxogus)
+- Add NetworkPolicy support. (@TheRealNoob)
 
 0.12.5 (2025-03-13)
 ----------
@@ -34,7 +27,6 @@
 ### Enhancements
 
 - Update to Grafana Alloy v1.7.3. (@dehaansa)
->>>>>>> 76646406
 
 0.12.3 (2025-03-10)
 ----------
