# Changelog

> _Contributors should read our [contributors guide][] for instructions on how
> to update the changelog._

This document contains a historical list of changes between releases. Only
changes that impact end-user behavior are listed; changes to documentation or
internal API changes are not present.

Unreleased
----------

### Enhancements

<<<<<<< HEAD
- Update default configreloader resources to match what is set in prometheus-operator project (@dehaansa)
=======
- Add Vertical Pod Autoscaler support (@QuentinBisson)
>>>>>>> 4cd03ff7

1.0.0 (2025-04-09)
----------

### Enhancements

- Update version to `1.0.0`. This Helm chart is now covered with the [backward-compatibility](https://grafana.com/docs/alloy/latest/introduction/backward-compatibility/) policy.

- Update to Grafana Alloy v1.8.0. (@thampiotr)

0.12.6 (2025-04-03)
----------
### Breaking changes

- configReloader.customArgs are likely to break as the prometheus maintained config reloader does not have the same arguments as the previous image (@dehaansa)

### Enhancements

- Change configReloader from jimmydyson/configmap-reload to prometheus-operator/prometheus-config-reloader (@dehaansa)
- Update to Grafana Alloy v1.7.5. (@kimxogus)
- Add `checksum/config` pod annotation (@kimxogus)

### Other changes

- Fix typo in values.yaml documentation (@petewall)

0.12.5 (2025-03-13)
----------
### Enhancements

- Update to Grafana Alloy v1.7.4. (@dehaansa)

0.12.4 (2025-03-13)
----------
### Enhancements

- Update to Grafana Alloy v1.7.3. (@dehaansa)

0.12.3 (2025-03-10)
----------

### Enhancements

- Add support for adding livenessProbe to agent container (@slimes28)

0.12.2 (2025-03-10)
----------

### Bug Fixes

- Set resource namespace correctly (@shinebayar-g)

### Enhancements

- Add a new `automountServiceAccountToken` configuration value for `serviceAccount`. (@ptodev)
- Update to Grafana Alloy v1.7.2. (@thampiotr)

0.12.1 (2025-02-26)
----------

### Enhancements

- Update to Grafana Alloy v1.7.1. (@thampiotr)

0.12.0 (2025-02-24)
----------

### Enhancements

- Update to Grafana Alloy v1.7.0. (@thampiotr)

0.11.0 (2025-01-23)
----------

### Enhancements

- Update jimmidyson/configmap-reload to 0.14.0. (@petewall)
- Add the ability to deploy extra manifest files. (@dbluxo)

0.10.1 (2024-12-03)
----------

### Enhancements

- Update to Grafana Alloy v1.5.1. (@ptodev)

0.10.0 (2024-11-13)
----------

### Enhancements

- Add support for adding hostAliases to the Helm chart. (@duncan485)
- Update to Grafana Alloy v1.5.0. (@thampiotr)

0.9.2 (2024-10-18)
------------------

### Enhancements

- Update to Grafana Alloy v1.4.3. (@ptodev)

0.9.1 (2024-10-04)
------------------

### Enhancements

- Update to Grafana Alloy v1.4.2. (@ptodev)

0.9.0 (2024-10-02)
------------------

### Enhancements

- Add lifecyle hook to the Helm chart. (@etiennep)
- Add terminationGracePeriodSeconds setting to the Helm chart. (@etiennep)

0.8.1 (2024-09-26)
------------------

### Enhancements

- Update to Grafana Alloy v1.4.1. (@ptodev)

0.8.0 (2024-09-25)
------------------

### Enhancements

- Update to Grafana Alloy v1.4.0. (@ptodev)

0.7.0 (2024-08-26)
------------------

### Enhancements

- Add PodDisruptionBudget to the Helm chart. (@itspouya)

0.6.1 (2024-08-23)
----------

### Enhancements

- Add the ability to set --cluster.name in the Helm chart with alloy.clustering.name. (@petewall)
- Add the ability to set appProtocol in extraPorts to help OpenShift users to expose gRPC. (@clementduveau)

### Other changes

- Update helm chart to use v1.3.1.

0.6.0 (2024-08-05)
------------------

### Other changes

- Update helm chart to use v1.3.0.

- Set `publishNotReadyAddresses` to `true` in the service spec for clustering to fix a bug where peers could not join on startup. (@wildum)

0.5.1 (2023-07-11)
------------------

### Other changes

- Update helm chart to use v1.2.1.

0.5.0 (2024-07-08)
------------------

### Enhancements

- Only utilize spec.internalTrafficPolicy in the Service if deploying to Kubernetes 1.26 or later. (@petewall)

0.4.0 (2024-06-26)
------------------

### Enhancements

- Update to Grafana Alloy v1.2.0. (@ptodev)

0.3.2 (2024-05-30)
------------------

### Bugfixes

- Update to Grafana Alloy v1.1.1. (@rfratto)

0.3.1 (2024-05-22)
------------------

### Bugfixes

- Fix clustering on instances running within Istio mesh by allowing to change the name of the clustering port

0.3.0 (2024-05-14)
------------------

### Enhancements

- Update to Grafana Alloy v1.1.0. (@rfratto)

0.2.0 (2024-05-08)
------------------

### Other changes

- Support all [Kubernetes recommended labels](https://kubernetes.io/docs/concepts/overview/working-with-objects/common-labels/) (@nlamirault)

0.1.1 (2024-04-11)
------------------

### Other changes

- Add missing Alloy icon to Chart.yaml. (@rfratto)

0.1.0 (2024-04-09)
------------------

### Features

- Introduce a Grafana Alloy Helm chart. The Grafana Alloy Helm chart is
  backwards compatibile with the values.yaml from the `grafana-agent` Helm
  chart. Review the Helm chart README for a description on how to migrate.
  (@rfratto)<|MERGE_RESOLUTION|>--- conflicted
+++ resolved
@@ -12,11 +12,9 @@
 
 ### Enhancements
 
-<<<<<<< HEAD
 - Update default configreloader resources to match what is set in prometheus-operator project (@dehaansa)
-=======
+
 - Add Vertical Pod Autoscaler support (@QuentinBisson)
->>>>>>> 4cd03ff7
 
 1.0.0 (2025-04-09)
 ----------
