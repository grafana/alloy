# Changelog

> _Contributors should read our [contributors guide][] for instructions on how
> to update the changelog._

This document contains a historical list of changes between releases. Only
changes that impact end-user behavior are listed; changes to documentation or
internal API changes are not present.

<<<<<<< HEAD
0.11.1 (2025-01-27)
------------------

### Enhancements

- Add NetworkPolicy support to the Helm chart. (@TheRealNoob)
=======
Unreleased
----------

0.12.3 (2025-03-10)
### Enhancements

- Add support for adding livenessProbe to agent container (@slimes28)

0.12.2 (2025-03-10)
----------

### Bug Fixes

- Set resource namespace correctly (@shinebayar-g)

### Enhancements

- Add a new `automountServiceAccountToken` configuration value for `serviceAccount`. (@ptodev)
- Update to Grafana Alloy v1.7.2. (@thampiotr)

0.12.1 (2025-02-26)
----------

### Enhancements

- Update to Grafana Alloy v1.7.1. (@thampiotr)

0.12.0 (2025-02-24)
----------

### Enhancements

- Update to Grafana Alloy v1.7.0. (@thampiotr)
>>>>>>> 24c63bc9

0.11.0 (2025-01-23)
----------

### Enhancements

- Update jimmidyson/configmap-reload to 0.14.0. (@petewall)
- Add the ability to deploy extra manifest files. (@dbluxo)

0.10.1 (2024-12-03)
----------

### Enhancements

- Update to Grafana Alloy v1.5.1. (@ptodev)

0.10.0 (2024-11-13)
----------

### Enhancements

- Add support for adding hostAliases to the Helm chart. (@duncan485)
- Update to Grafana Alloy v1.5.0. (@thampiotr)

0.9.2 (2024-10-18)
------------------

### Enhancements

- Update to Grafana Alloy v1.4.3. (@ptodev)

0.9.1 (2024-10-04)
------------------

### Enhancements

- Update to Grafana Alloy v1.4.2. (@ptodev)

0.9.0 (2024-10-02)
------------------

### Enhancements

- Add lifecyle hook to the Helm chart. (@etiennep)
- Add terminationGracePeriodSeconds setting to the Helm chart. (@etiennep)

0.8.1 (2024-09-26)
------------------

### Enhancements

- Update to Grafana Alloy v1.4.1. (@ptodev)

0.8.0 (2024-09-25)
------------------

### Enhancements

- Update to Grafana Alloy v1.4.0. (@ptodev)

0.7.0 (2024-08-26)
------------------

### Enhancements

- Add PodDisruptionBudget to the Helm chart. (@itspouya)

0.6.1 (2024-08-23)
----------

### Enhancements

- Add the ability to set --cluster.name in the Helm chart with alloy.clustering.name. (@petewall)
- Add the ability to set appProtocol in extraPorts to help OpenShift users to expose gRPC. (@clementduveau)

### Other changes

- Update helm chart to use v1.3.1.

0.6.0 (2024-08-05)
------------------

### Other changes

- Update helm chart to use v1.3.0.

- Set `publishNotReadyAddresses` to `true` in the service spec for clustering to fix a bug where peers could not join on startup. (@wildum)

0.5.1 (2023-07-11)
------------------

### Other changes

- Update helm chart to use v1.2.1.

0.5.0 (2024-07-08)
------------------

### Enhancements

- Only utilize spec.internalTrafficPolicy in the Service if deploying to Kubernetes 1.26 or later. (@petewall)

0.4.0 (2024-06-26)
------------------

### Enhancements

- Update to Grafana Alloy v1.2.0. (@ptodev)

0.3.2 (2024-05-30)
------------------

### Bugfixes

- Update to Grafana Alloy v1.1.1. (@rfratto)

0.3.1 (2024-05-22)
------------------

### Bugfixes

- Fix clustering on instances running within Istio mesh by allowing to change the name of the clustering port

0.3.0 (2024-05-14)
------------------

### Enhancements

- Update to Grafana Alloy v1.1.0. (@rfratto)

0.2.0 (2024-05-08)
------------------

### Other changes

- Support all [Kubernetes recommended labels](https://kubernetes.io/docs/concepts/overview/working-with-objects/common-labels/) (@nlamirault)

0.1.1 (2024-04-11)
------------------

### Other changes

- Add missing Alloy icon to Chart.yaml. (@rfratto)

0.1.0 (2024-04-09)
------------------

### Features

- Introduce a Grafana Alloy Helm chart. The Grafana Alloy Helm chart is
  backwards compatibile with the values.yaml from the `grafana-agent` Helm
  chart. Review the Helm chart README for a description on how to migrate.
  (@rfratto)<|MERGE_RESOLUTION|>--- conflicted
+++ resolved
@@ -7,16 +7,15 @@
 changes that impact end-user behavior are listed; changes to documentation or
 internal API changes are not present.
 
-<<<<<<< HEAD
-0.11.1 (2025-01-27)
-------------------
-
-### Enhancements
-
-- Add NetworkPolicy support to the Helm chart. (@TheRealNoob)
-=======
 Unreleased
 ----------
+
+0.13.0 (2025-03-11)
+------------------
+
+### Enhancements
+
+- Add NetworkPolicy support. (@TheRealNoob)
 
 0.12.3 (2025-03-10)
 ### Enhancements
@@ -48,7 +47,6 @@
 ### Enhancements
 
 - Update to Grafana Alloy v1.7.0. (@thampiotr)
->>>>>>> 24c63bc9
 
 0.11.0 (2025-01-23)
 ----------
