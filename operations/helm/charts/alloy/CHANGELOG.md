--- conflicted
+++ resolved
@@ -7,15 +7,12 @@
 changes that impact end-user behavior are listed; changes to documentation or
 internal API changes are not present.
 
-<<<<<<< HEAD
-Main (unreleased)
------------------
+Unreleased
+----------
 
 ### Features
+
 - Allow granular configuration `clusterRole`'s permissions. (@hainenber)
-=======
-Unreleased
-----------
 
 0.3.2 (2024-05-30)
 ------------------
@@ -45,7 +42,6 @@
 ### Other changes
 
 - Support all [Kubernetes recommended labels](https://kubernetes.io/docs/concepts/overview/working-with-objects/common-labels/) (@nlamirault)
->>>>>>> 97ed592f
 
 0.1.1 (2024-04-11)
 ------------------
