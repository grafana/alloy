--- conflicted
+++ resolved
@@ -179,20 +179,10 @@
   # -- Override the args passed to the container.
   customArgs: []
   # -- Resource requests and limits to apply to the config reloader container.
-<<<<<<< HEAD
-  resources: {}
-#    limits:
-#      cpu: "1m"
-#      memory: "5Mi"
-#    requests:
-#      cpu: "1m"
-#      memory: "5Mi"
-=======
   resources:
     requests:
       cpu: "10m"
       memory: "50Mi"
->>>>>>> 4d4edae6
   # -- Security context to apply to the Grafana configReloader container.
   securityContext: {}
 
