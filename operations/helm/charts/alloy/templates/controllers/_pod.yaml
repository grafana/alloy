{{- define "alloy.pod-template" -}}
{{- $values := (mustMergeOverwrite .Values.alloy (or .Values.agent dict)) -}}
metadata:
  annotations:
    kubectl.kubernetes.io/default-container: alloy
<<<<<<< HEAD
    {{- if and (not .Values.configReloader.enabled) $values.configMap.create }}
    checksum/config: {{ include (print $.Template.BasePath "/configmap.yaml") . | sha256sum }}
=======
    {{- if and $values.configMap.create $values.configMap.content }}
    checksum/config: {{ (tpl  $values.configMap.content .) | sha256sum | trunc 63 }}
>>>>>>> 65b7802a
    {{- end }}
    {{- with .Values.controller.podAnnotations }}
      {{- toYaml . | nindent 4 }}
    {{- end }}
  labels:
    {{- include "alloy.selectorLabels" . | nindent 4 }}
    {{- with .Values.controller.podLabels }}
    {{- toYaml . | nindent 4 }}
    {{- end }}
spec:
  {{- with .Values.global.podSecurityContext }}
  securityContext:
    {{- toYaml . | nindent 4 }}
  {{- end }}
  serviceAccountName: {{ include "alloy.serviceAccountName" . }}
  {{- if or .Values.global.image.pullSecrets .Values.image.pullSecrets }}
  imagePullSecrets:
    {{- if .Values.global.image.pullSecrets }}
    {{- toYaml .Values.global.image.pullSecrets | nindent 4 }}
    {{- else }}
    {{- toYaml .Values.image.pullSecrets | nindent 4 }}
    {{- end }}
  {{- end }}
  {{- if .Values.controller.initContainers }}
  initContainers:
    {{- with .Values.controller.initContainers }}
    {{- toYaml . | nindent 4 }}
    {{- end }}
  {{- end }}
  containers:
    {{- include "alloy.container" . | nindent 4 }}
    {{- include "alloy.watch-container" . | nindent 4 }}
    {{- with .Values.controller.extraContainers }}
    {{- toYaml . | nindent 4 }}
    {{- end}}
  {{- if .Values.controller.priorityClassName }}
  priorityClassName: {{ .Values.controller.priorityClassName }}
  {{- end }}
  {{- if .Values.controller.hostNetwork }}
  hostNetwork: {{ .Values.controller.hostNetwork }}
  {{- end }}
  {{- if .Values.controller.hostPID }}
  hostPID: {{ .Values.controller.hostPID }}
  {{- end }}
  dnsPolicy: {{ .Values.controller.dnsPolicy }}
  {{- with .Values.controller.affinity }}
  affinity:
    {{- toYaml . | nindent 4 }}
  {{- end }}
  {{- if .Values.controller.terminationGracePeriodSeconds }}
  terminationGracePeriodSeconds: {{ .Values.controller.terminationGracePeriodSeconds | int }}
  {{- end }}
  {{- with .Values.controller.nodeSelector }}
  nodeSelector:
    {{- toYaml . | nindent 4 }}
  {{- end }}
  {{- with .Values.controller.tolerations }}
  tolerations:
    {{- toYaml . | nindent 4 }}
  {{- end }}
  {{- with .Values.controller.topologySpreadConstraints }}
  topologySpreadConstraints:
    {{- toYaml . | nindent 4 }}
  {{- end }}
  volumes:
    - name: config
      configMap:
        name: {{ include "alloy.config-map.name" . }}
    {{- if $values.mounts.varlog }}
    - name: varlog
      hostPath:
        path: /var/log
    {{- end }}
    {{- if $values.mounts.dockercontainers }}
    - name: dockercontainers
      hostPath:
        path: /var/lib/docker/containers
    {{- end }}
    {{- if .Values.controller.volumes.extra }}
    {{- toYaml .Values.controller.volumes.extra | nindent 4 }}
    {{- end }}
  {{- if $values.hostAliases }}
  hostAliases:
    {{- toYaml $values.hostAliases | nindent 4 }}
  {{- end }}
{{- end }}<|MERGE_RESOLUTION|>--- conflicted
+++ resolved
@@ -3,13 +3,8 @@
 metadata:
   annotations:
     kubectl.kubernetes.io/default-container: alloy
-<<<<<<< HEAD
-    {{- if and (not .Values.configReloader.enabled) $values.configMap.create }}
-    checksum/config: {{ include (print $.Template.BasePath "/configmap.yaml") . | sha256sum }}
-=======
-    {{- if and $values.configMap.create $values.configMap.content }}
+    {{- if and (not .Values.configReloader.enabled) $values.configMap.create $values.configMap.content }}
     checksum/config: {{ (tpl  $values.configMap.content .) | sha256sum | trunc 63 }}
->>>>>>> 65b7802a
     {{- end }}
     {{- with .Values.controller.podAnnotations }}
       {{- toYaml . | nindent 4 }}
