{{- $values := (mustMergeOverwrite .Values.alloy (or .Values.agent dict)) -}}
{{- if $values.configMap.create }}
apiVersion: v1
kind: ConfigMap
metadata:
<<<<<<< HEAD
  name: {{ include "alloy.config-map.name" . }}
=======
  name: {{ include "alloy.fullname" . }}
  namespace: {{ include "alloy.namespace" . }}
>>>>>>> 09036ec7
  labels:
    {{- include "alloy.labels" . | nindent 4 }}
    app.kubernetes.io/component: config
data:
  {{- if $values.configMap.content }}
  config.alloy: |- {{- (tpl  $values.configMap.content .) | nindent 4 }}
  {{- else }}
  config.alloy: |- {{- .Files.Get "config/example.alloy" | trim | nindent 4 }}
  {{- end }}
{{- end }}<|MERGE_RESOLUTION|>--- conflicted
+++ resolved
@@ -3,12 +3,8 @@
 apiVersion: v1
 kind: ConfigMap
 metadata:
-<<<<<<< HEAD
   name: {{ include "alloy.config-map.name" . }}
-=======
-  name: {{ include "alloy.fullname" . }}
   namespace: {{ include "alloy.namespace" . }}
->>>>>>> 09036ec7
   labels:
     {{- include "alloy.labels" . | nindent 4 }}
     app.kubernetes.io/component: config
