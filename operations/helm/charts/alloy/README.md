# Grafana Alloy Helm chart

![Type: application](https://img.shields.io/badge/Type-application-informational?style=flat-square) ![Version: 0.9.0](https://img.shields.io/badge/Version-0.9.0-informational?style=flat-square) ![AppVersion: v1.4.1](https://img.shields.io/badge/AppVersion-v1.4.1-informational?style=flat-square)

Helm chart for deploying [Grafana Alloy][] to Kubernetes.

[Grafana Alloy]: https://grafana.com/docs/alloy/latest/

## Usage

### Setup Grafana chart repository

```
helm repo add grafana https://grafana.github.io/helm-charts
helm repo update
```

### Install chart

To install the chart with the release name my-release:

`helm install my-release grafana/alloy`

This chart installs one instance of Grafana Alloy into your Kubernetes cluster
using a specific Kubernetes controller. By default, DaemonSet is used. The
`controller.type` value can be used to change the controller to either a
StatefulSet or Deployment.

Creating multiple installations of the Helm chart with different controllers is
useful if just using the default DaemonSet isn't sufficient.

## Values

| Key | Type | Default | Description |
|-----|------|---------|-------------|
| alloy.clustering.enabled | bool | `false` | Deploy Alloy in a cluster to allow for load distribution. |
| alloy.clustering.name | string | `""` | Name for the Alloy cluster. Used for differentiating between clusters. |
| alloy.clustering.portName | string | `"http"` | Name for the port used for clustering, useful if running inside an Istio Mesh |
| alloy.configMap.content | string | `""` | Content to assign to the new ConfigMap.  This is passed into `tpl` allowing for templating from values. |
| alloy.configMap.create | bool | `true` | Create a new ConfigMap for the config file. |
| alloy.configMap.key | string | `nil` | Key in ConfigMap to get config from. |
| alloy.configMap.name | string | `nil` | Name of existing ConfigMap to use. Used when create is false. |
| alloy.enableReporting | bool | `true` | Enables sending Grafana Labs anonymous usage stats to help improve Grafana Alloy. |
| alloy.envFrom | list | `[]` | Maps all the keys on a ConfigMap or Secret as environment variables. https://kubernetes.io/docs/reference/generated/kubernetes-api/v1.24/#envfromsource-v1-core |
| alloy.extraArgs | list | `[]` | Extra args to pass to `alloy run`: https://grafana.com/docs/alloy/latest/reference/cli/run/ |
| alloy.extraEnv | list | `[]` | Extra environment variables to pass to the Alloy container. |
| alloy.extraPorts | list | `[]` | Extra ports to expose on the Alloy container. |
<<<<<<< HEAD
| alloy.extraSecretEnv | list | `[]` | Extra environment variables to store in a Secret and pass to Alloy container. |
=======
| alloy.lifecycle | object | `{}` | Set lifecycle hooks for the Grafana Alloy container. |
>>>>>>> 5c773d2b
| alloy.listenAddr | string | `"0.0.0.0"` | Address to listen for traffic on. 0.0.0.0 exposes the UI to other containers. |
| alloy.listenPort | int | `12345` | Port to listen for traffic on. |
| alloy.listenScheme | string | `"HTTP"` | Scheme is needed for readiness probes. If enabling tls in your configs, set to "HTTPS" |
| alloy.mounts.dockercontainers | bool | `false` | Mount /var/lib/docker/containers from the host into the container for log collection. |
| alloy.mounts.extra | list | `[]` | Extra volume mounts to add into the Grafana Alloy container. Does not affect the watch container. |
| alloy.mounts.varlog | bool | `false` | Mount /var/log from the host into the container for log collection. |
| alloy.resources | object | `{}` | Resource requests and limits to apply to the Grafana Alloy container. |
| alloy.securityContext | object | `{}` | Security context to apply to the Grafana Alloy container. |
| alloy.stabilityLevel | string | `"generally-available"` | Minimum stability level of components and behavior to enable. Must be one of "experimental", "public-preview", or "generally-available". |
| alloy.storagePath | string | `"/tmp/alloy"` | Path to where Grafana Alloy stores data (for example, the Write-Ahead Log). By default, data is lost between reboots. |
| alloy.uiPathPrefix | string | `"/"` | Base path where the UI is exposed. |
| configReloader.customArgs | list | `[]` | Override the args passed to the container. |
| configReloader.enabled | bool | `true` | Enables automatically reloading when the Alloy config changes. |
| configReloader.image.digest | string | `""` | SHA256 digest of image to use for config reloading (either in format "sha256:XYZ" or "XYZ"). When set, will override `configReloader.image.tag` |
| configReloader.image.registry | string | `"ghcr.io"` | Config reloader image registry (defaults to docker.io) |
| configReloader.image.repository | string | `"jimmidyson/configmap-reload"` | Repository to get config reloader image from. |
| configReloader.image.tag | string | `"v0.12.0"` | Tag of image to use for config reloading. |
| configReloader.resources | object | `{"requests":{"cpu":"1m","memory":"5Mi"}}` | Resource requests and limits to apply to the config reloader container. |
| configReloader.securityContext | object | `{}` | Security context to apply to the Grafana configReloader container. |
| controller.affinity | object | `{}` | Affinity configuration for pods. |
| controller.autoscaling.enabled | bool | `false` | Creates a HorizontalPodAutoscaler for controller type deployment. |
| controller.autoscaling.maxReplicas | int | `5` | The upper limit for the number of replicas to which the autoscaler can scale up. |
| controller.autoscaling.minReplicas | int | `1` | The lower limit for the number of replicas to which the autoscaler can scale down. |
| controller.autoscaling.scaleDown.policies | list | `[]` | List of policies to determine the scale-down behavior. |
| controller.autoscaling.scaleDown.selectPolicy | string | `"Max"` | Determines which of the provided scaling-down policies to apply if multiple are specified. |
| controller.autoscaling.scaleDown.stabilizationWindowSeconds | int | `300` | The duration that the autoscaling mechanism should look back on to make decisions about scaling down. |
| controller.autoscaling.scaleUp.policies | list | `[]` | List of policies to determine the scale-up behavior. |
| controller.autoscaling.scaleUp.selectPolicy | string | `"Max"` | Determines which of the provided scaling-up policies to apply if multiple are specified. |
| controller.autoscaling.scaleUp.stabilizationWindowSeconds | int | `0` | The duration that the autoscaling mechanism should look back on to make decisions about scaling up. |
| controller.autoscaling.targetCPUUtilizationPercentage | int | `0` | Average CPU utilization across all relevant pods, a percentage of the requested value of the resource for the pods. Setting `targetCPUUtilizationPercentage` to 0 will disable CPU scaling. |
| controller.autoscaling.targetMemoryUtilizationPercentage | int | `80` | Average Memory utilization across all relevant pods, a percentage of the requested value of the resource for the pods. Setting `targetMemoryUtilizationPercentage` to 0 will disable Memory scaling. |
| controller.dnsPolicy | string | `"ClusterFirst"` | Configures the DNS policy for the pod. https://kubernetes.io/docs/concepts/services-networking/dns-pod-service/#pod-s-dns-policy |
| controller.enableStatefulSetAutoDeletePVC | bool | `false` | Whether to enable automatic deletion of stale PVCs due to a scale down operation, when controller.type is 'statefulset'. |
| controller.extraAnnotations | object | `{}` | Annotations to add to controller. |
| controller.extraContainers | list | `[]` | Additional containers to run alongside the Alloy container and initContainers. |
| controller.hostNetwork | bool | `false` | Configures Pods to use the host network. When set to true, the ports that will be used must be specified. |
| controller.hostPID | bool | `false` | Configures Pods to use the host PID namespace. |
| controller.initContainers | list | `[]` |  |
| controller.nodeSelector | object | `{}` | nodeSelector to apply to Grafana Alloy pods. |
| controller.parallelRollout | bool | `true` | Whether to deploy pods in parallel. Only used when controller.type is 'statefulset'. |
| controller.podAnnotations | object | `{}` | Extra pod annotations to add. |
| controller.podDisruptionBudget | object | `{"enabled":false,"maxUnavailable":null,"minAvailable":null}` | PodDisruptionBudget configuration. |
| controller.podDisruptionBudget.enabled | bool | `false` | Whether to create a PodDisruptionBudget for the controller. |
| controller.podDisruptionBudget.maxUnavailable | string | `nil` | Maximum number of pods that can be unavailable during a disruption. Note: Only one of minAvailable or maxUnavailable should be set. |
| controller.podDisruptionBudget.minAvailable | string | `nil` | Minimum number of pods that must be available during a disruption. Note: Only one of minAvailable or maxUnavailable should be set. |
| controller.podLabels | object | `{}` | Extra pod labels to add. |
| controller.priorityClassName | string | `""` | priorityClassName to apply to Grafana Alloy pods. |
| controller.replicas | int | `1` | Number of pods to deploy. Ignored when controller.type is 'daemonset'. |
| controller.terminationGracePeriodSeconds | string | `nil` | Termination grace period in seconds for the Grafana Alloy pods. The default value used by Kubernetes if unspecifed is 30 seconds. |
| controller.tolerations | list | `[]` | Tolerations to apply to Grafana Alloy pods. |
| controller.topologySpreadConstraints | list | `[]` | Topology Spread Constraints to apply to Grafana Alloy pods. |
| controller.type | string | `"daemonset"` | Type of controller to use for deploying Grafana Alloy in the cluster. Must be one of 'daemonset', 'deployment', or 'statefulset'. |
| controller.updateStrategy | object | `{}` | Update strategy for updating deployed Pods. |
| controller.volumeClaimTemplates | list | `[]` | volumeClaimTemplates to add when controller.type is 'statefulset'. |
| controller.volumes.extra | list | `[]` | Extra volumes to add to the Grafana Alloy pod. |
| crds.create | bool | `true` | Whether to install CRDs for monitoring. |
| fullnameOverride | string | `nil` | Overrides the chart's computed fullname. Used to change the full prefix of resource names. |
| global.image.pullSecrets | list | `[]` | Optional set of global image pull secrets. |
| global.image.registry | string | `""` | Global image registry to use if it needs to be overriden for some specific use cases (e.g local registries, custom images, ...) |
| global.podSecurityContext | object | `{}` | Security context to apply to the Grafana Alloy pod. |
| image.digest | string | `nil` | Grafana Alloy image's SHA256 digest (either in format "sha256:XYZ" or "XYZ"). When set, will override `image.tag`. |
| image.pullPolicy | string | `"IfNotPresent"` | Grafana Alloy image pull policy. |
| image.pullSecrets | list | `[]` | Optional set of image pull secrets. |
| image.registry | string | `"docker.io"` | Grafana Alloy image registry (defaults to docker.io) |
| image.repository | string | `"grafana/alloy"` | Grafana Alloy image repository. |
| image.tag | string | `nil` | Grafana Alloy image tag. When empty, the Chart's appVersion is used. |
| ingress.annotations | object | `{}` |  |
| ingress.enabled | bool | `false` | Enables ingress for Alloy (Faro port) |
| ingress.extraPaths | list | `[]` |  |
| ingress.faroPort | int | `12347` |  |
| ingress.hosts[0] | string | `"chart-example.local"` |  |
| ingress.labels | object | `{}` |  |
| ingress.path | string | `"/"` |  |
| ingress.pathType | string | `"Prefix"` |  |
| ingress.tls | list | `[]` |  |
| nameOverride | string | `nil` | Overrides the chart's name. Used to change the infix in the resource names. |
| rbac.create | bool | `true` | Whether to create RBAC resources for Alloy. |
| service.annotations | object | `{}` |  |
| service.clusterIP | string | `""` | Cluster IP, can be set to None, empty "" or an IP address |
| service.enabled | bool | `true` | Creates a Service for the controller's pods. |
| service.internalTrafficPolicy | string | `"Cluster"` | Value for internal traffic policy. 'Cluster' or 'Local' |
| service.nodePort | int | `31128` | NodePort port. Only takes effect when `service.type: NodePort` |
| service.type | string | `"ClusterIP"` | Service type |
| serviceAccount.additionalLabels | object | `{}` | Additional labels to add to the created service account. |
| serviceAccount.annotations | object | `{}` | Annotations to add to the created service account. |
| serviceAccount.create | bool | `true` | Whether to create a service account for the Grafana Alloy deployment. |
| serviceAccount.name | string | `nil` | The name of the existing service account to use when serviceAccount.create is false. |
| serviceMonitor.additionalLabels | object | `{}` | Additional labels for the service monitor. |
| serviceMonitor.enabled | bool | `false` |  |
| serviceMonitor.interval | string | `""` | Scrape interval. If not set, the Prometheus default scrape interval is used. |
| serviceMonitor.metricRelabelings | list | `[]` | MetricRelabelConfigs to apply to samples after scraping, but before ingestion. ref: https://github.com/prometheus-operator/prometheus-operator/blob/main/Documentation/api.md#relabelconfig |
| serviceMonitor.relabelings | list | `[]` | RelabelConfigs to apply to samples before scraping ref: https://github.com/prometheus-operator/prometheus-operator/blob/main/Documentation/api.md#relabelconfig |
| serviceMonitor.tlsConfig | object | `{}` | Customize tls parameters for the service monitor |

#### Migrate from `grafana/grafana-agent` chart to `grafana/alloy`

The `values.yaml` file for the `grafana/grafana-agent` chart is compatible with
the chart for `grafana/alloy`, with two exceptions:

* The `agent` field in `values.yaml` is deprecated in favor of `alloy`. Support
  for the `agent` field will be removed in a future release.

* The default value for `alloy.listenPort` is `12345` to align with the default
  listen port in other installations. To retain the previous default, set
  `alloy.listenPort` to `80` when installing.

### alloy.stabilityLevel

`alloy.stabilityLevel` controls the minimum level of stability for what
components can be created (directly or through imported modules). Note that
setting this field to a lower stability may also enable internal behaviour of a
lower stability, such as experimental memory optimizations.

Valid settings are `experimental`, `public-preview`, and `generally-available`.

### alloy.extraArgs

`alloy.extraArgs` allows for passing extra arguments to the Grafana Alloy
container. The list of available arguments is documented on [alloy run][].

> **WARNING**: Using `alloy.extraArgs` does not have a stable API. Things may
> break between Chart upgrade if an argument gets added to the template.

[alloy run]: https://grafana.com/docs/alloy/latest/reference/cli/run/

### alloy.extraPorts

`alloy.extraPorts` allows for configuring specific open ports.

The detained specification of ports can be found at the [Kubernetes Pod documents](https://kubernetes.io/docs/reference/kubernetes-api/workload-resources/pod-v1/#ports).

Port numbers specified must be 0 < x < 65535.

| ChartPort | KubePort | Description |
|-----------|----------|-------------|
| targetPort | containerPort | Number of port to expose on the pod's IP address. |
| hostPort | hostPort | (Optional) Number of port to expose on the host. Daemonsets taking traffic might find this useful. |
| name | name | If specified, this must be an `IANA_SVC_NAME` and unique within the pod. Each named port in a pod must have a unique name. Name for the port that can be referred to by services.
| protocol | protocol | Must be UDP, TCP, or SCTP. Defaults to "TCP". |
| appProtocol | appProtocol | Hint on application protocol. This is used to expose Alloy externally on OpenShift clusters using "h2c". Optional. No default value. |

### alloy.listenAddr

`alloy.listenAddr` allows for restricting which address Alloy listens on
for network traffic on its HTTP server. By default, this is `0.0.0.0` to allow
its UI to be exposed when port-forwarding and to expose its metrics to other
Alloy instances in the cluster.

### alloy.configMap.config

`alloy.configMap.content` holds the Grafana Alloy configuration to use.

If `alloy.configMap.content` is not provided, a [default configuration file][default-config] is
used. When provided, `alloy.configMap.content` must hold a valid Alloy configuration file.

[default-config]: ./config/example.alloy

### alloy.securityContext

`alloy.securityContext` sets the securityContext passed to the Grafana
Alloy container.

By default, Grafana Alloy containers are not able to collect telemetry from the
host node or other specific types of privileged telemetry data. See [Collecting
logs from other containers][#collecting-logs-from-other-containers] and
[Collecting host node telemetry][#collecting-host-node-telemetry] below for
more information on how to enable these capabilities.

### rbac.create

`rbac.create` enables the creation of ClusterRole and ClusterRoleBindings for
the Grafana Alloy containers to use. The default permission set allows
components like [discovery.kubernetes][] to work properly.

[discovery.kubernetes]: https://grafana.com/docs/alloy/latest/reference/components/discovery.kubernetes/

### controller.autoscaling

`controller.autoscaling.enabled` enables the creation of a HorizontalPodAutoscaler. It is only used when `controller.type` is set to `deployment` or `statefulset`.

`controller.autoscaling` is intended to be used with [clustered][] mode.

> **WARNING**: Using `controller.autoscaling` for any other Grafana Alloy
> configuration could lead to redundant or double telemetry collection.

[clustered]: https://grafana.com/docs/alloy/latest/reference/cli/run/#clustered-mode

When using autoscaling with a StatefulSet controller and have enabled
volumeClaimTemplates to be created alongside the StatefulSet, it is possible to
leak up to `maxReplicas` PVCs when the HPA is scaling down. If you're on
Kubernetes version `>=1.23-0` and your cluster has the
`StatefulSetAutoDeletePVC` feature gate enabled, you can set
`enableStatefulSetAutoDeletePVC` to true to automatically delete stale PVCs.

Using `controller.autoscaling` requires the target metric (cpu/memory) to have
its resource requests set up for both the Alloy and config-reloader containers
so that the HPA can use them to calculate the replica count from the actual
resource utilization.

## Collecting logs from other containers

There are two ways to collect logs from other containers within the cluster
Alloy is deployed in.

### loki.source.kubernetes

The [loki.source.kubernetes][] component may be used to collect logs from
containers using the Kubernetes API. This component does not require mounting
the hosts filesystem into Alloy, nor requires additional security contexts to
work correctly.

[loki.source.kubernetes]: https://grafana.com/docs/alloy/latest/reference/components/loki.source.kubernetes/

### File-based collection

Logs may also be collected by mounting the host's filesystem into the Alloy
container, bypassing the need to communicate with the Kubrnetes API.

To mount logs from other containers to Grafana Alloy directly:

* Set `alloy.mounts.dockercontainers` to `true`.
* Set `alloy.securityContext` to:
  ```yaml
  privileged: true
  runAsUser: 0
  ```

## Collecting host node telemetry

Telemetry from the host, such as host-specific log files (from `/var/logs`) or
metrics from `/proc` and `/sys` are not accessible to Grafana Alloy containers.

To expose this information to Grafana Alloy for telemetry collection:

* Set `alloy.mounts.dockercontainers` to `true`.
* Mount `/proc` and `/sys` from the host into the container.
* Set `alloy.securityContext` to:
  ```yaml
  privileged: true
  runAsUser: 0
  ```

## Expose Alloy externally on OpenShift clusters

If you want to send telemetry from an Alloy instance outside of the OpenShift clusters over gRPC towards the Alloy instance on the OpenShift clusters, you need to:

* Set the optional `appProtocol` on `alloy.extraPorts` to `h2c`
* Expose the service via Ingress or Route within the OpenShift cluster. Example of a Route in OpenShift:
```yaml
kind: Route
apiVersion: route.openshift.io/v1
metadata:
  name: route-otlp-alloy-h2c
spec:
  to:
    kind: Service
    name: test-grpc-h2c
    weight: 100
  port:
    targetPort: otlp-grpc
  tls:
    termination: edge
    insecureEdgeTerminationPolicy: Redirect
  wildcardPolicy: None
```

Once this Ingress/Route is exposed it would then allow gRPC communication for (for example) traces. This allow an Alloy instance on a VM or another Kubernetes/OpenShift cluster to be able to communicate over gRPC via the exposed Ingress or Route.<|MERGE_RESOLUTION|>--- conflicted
+++ resolved
@@ -45,11 +45,8 @@
 | alloy.extraArgs | list | `[]` | Extra args to pass to `alloy run`: https://grafana.com/docs/alloy/latest/reference/cli/run/ |
 | alloy.extraEnv | list | `[]` | Extra environment variables to pass to the Alloy container. |
 | alloy.extraPorts | list | `[]` | Extra ports to expose on the Alloy container. |
-<<<<<<< HEAD
 | alloy.extraSecretEnv | list | `[]` | Extra environment variables to store in a Secret and pass to Alloy container. |
-=======
 | alloy.lifecycle | object | `{}` | Set lifecycle hooks for the Grafana Alloy container. |
->>>>>>> 5c773d2b
 | alloy.listenAddr | string | `"0.0.0.0"` | Address to listen for traffic on. 0.0.0.0 exposes the UI to other containers. |
 | alloy.listenPort | int | `12345` | Port to listen for traffic on. |
 | alloy.listenScheme | string | `"HTTP"` | Scheme is needed for readiness probes. If enabling tls in your configs, set to "HTTPS" |
