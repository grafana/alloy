package stages

import (
	"fmt"
	"os"
	"runtime"
	"time"

	"github.com/go-kit/log"
	"github.com/grafana/alloy/internal/component/common/loki"
	"github.com/grafana/alloy/internal/featuregate"
	"github.com/prometheus/client_golang/prometheus"
	"github.com/prometheus/common/model"
	"gopkg.in/yaml.v2"
)

// TODO(@tpaschalis) Let's use this as the list of stages we need to port over.
const (
	StageTypeCRI        = "cri"
	StageTypeDecolorize = "decolorize"
	StageTypeDocker     = "docker"
	StageTypeDrop       = "drop"
	//TODO(thampiotr): Add support for eventlogmessage stage
	StageTypeEventLogMessage        = "eventlogmessage"
	StageTypeGeoIP                  = "geoip"
	StageTypeJSON                   = "json"
	StageTypeLabel                  = "labels"
	StageTypeLabelAllow             = "labelallow"
	StageTypeLabelDrop              = "labeldrop"
	StageTypeLimit                  = "limit"
	StageTypeLogfmt                 = "logfmt"
	StageTypeLuhn                   = "luhn"
	StageTypeMatch                  = "match"
	StageTypeMetric                 = "metrics"
	StageTypeMultiline              = "multiline"
	StageTypeOutput                 = "output"
	StageTypePack                   = "pack"
	StageTypePattern                = "pattern"
	StageTypePipeline               = "pipeline"
	StageTypeRegex                  = "regex"
	StageTypeReplace                = "replace"
	StageTypeSampling               = "sampling"
	StageTypeStaticLabels           = "static_labels"
	StageTypeStructuredMetadata     = "structured_metadata"
	StageTypeStructuredMetadataDrop = "structured_metadata_drop"
	StageTypeTemplate               = "template"
	StageTypeTenant                 = "tenant"
	StageTypeTimestamp              = "timestamp"
<<<<<<< HEAD
	StageTypeUserAgent              = "useragent"
=======
	StageTypeTruncate               = "truncate"
>>>>>>> 20359d2c
	StageTypeWindowsEvent           = "windowsevent"
)

// Add stages that are not GA. Stages that are not specified here are considered GA.
var stagesUnstable = map[string]featuregate.Stability{
	StageTypeWindowsEvent: featuregate.StabilityExperimental,
}

// Processor takes an existing set of labels, timestamp and log entry and returns either a possibly mutated
// timestamp and log entry
type Processor interface {
	Process(labels model.LabelSet, extracted map[string]interface{}, time *time.Time, entry *string)
	Name() string
}

type Entry struct {
	Extracted map[string]interface{}
	loki.Entry
}

// Stage can receive entries via an inbound channel and forward mutated entries to an outbound channel.
type Stage interface {
	Name() string
	Run(chan Entry) chan Entry
	Cleanup()
}

func (entry *Entry) copy() *Entry {
	out, err := yaml.Marshal(entry)
	if err != nil {
		return nil
	}

	var n *Entry
	err = yaml.Unmarshal(out, &n)
	if err != nil {
		return nil
	}

	return n
}

// stageProcessor Allow to transform a Processor (old synchronous pipeline stage) into an async Stage
type stageProcessor struct {
	Processor

	inspector *inspector
}

func (s stageProcessor) Run(in chan Entry) chan Entry {
	return RunWith(in, func(e Entry) Entry {
		var before *Entry

		if Inspect {
			before = e.copy()
		}

		s.Process(e.Labels, e.Extracted, &e.Timestamp, &e.Line)

		if Inspect {
			s.inspector.inspect(s.Processor.Name(), before, e)
		}

		return e
	})
}

func toStage(p Processor) Stage {
	return &stageProcessor{
		Processor: p,
		inspector: newInspector(os.Stderr, runtime.GOOS == "windows"),
	}
}

func checkFeatureStability(stageName string, minStability featuregate.Stability) error {
	blockStability, exist := stagesUnstable[stageName]
	if exist {
		return featuregate.CheckAllowed(blockStability, minStability, fmt.Sprintf("stage %q", stageName))
	}
	return nil
}

// New creates a new stage for the given type and configuration.
func New(logger log.Logger, jobName *string, cfg StageConfig, registerer prometheus.Registerer, minStability featuregate.Stability) (Stage, error) {
	var (
		s   Stage
		err error
	)
	switch {
	case cfg.DockerConfig != nil:
		s, err = NewDocker(logger, registerer, minStability)
		if err != nil {
			return nil, err
		}
	case cfg.CRIConfig != nil:
		s, err = NewCRI(logger, *cfg.CRIConfig, registerer, minStability)
		if err != nil {
			return nil, err
		}
	case cfg.JSONConfig != nil:
		s, err = newJSONStage(logger, *cfg.JSONConfig)
		if err != nil {
			return nil, err
		}
	case cfg.LogfmtConfig != nil:
		s, err = newLogfmtStage(logger, *cfg.LogfmtConfig)
		if err != nil {
			return nil, err
		}
	case cfg.LuhnFilterConfig != nil:
		s, err = newLuhnFilterStage(*cfg.LuhnFilterConfig)
		if err != nil {
			return nil, err
		}
	case cfg.MetricsConfig != nil:
		s, err = newMetricStage(logger, *cfg.MetricsConfig, registerer)
		if err != nil {
			return nil, err
		}
	case cfg.LabelsConfig != nil:
		s, err = newLabelStage(logger, *cfg.LabelsConfig)
		if err != nil {
			return nil, err
		}
	case cfg.StructuredMetadata != nil:
		s, err = newStructuredMetadataStage(logger, *cfg.StructuredMetadata)
		if err != nil {
			return nil, err
		}
	case cfg.StructuredMetadataDropConfig != nil:
		s, err = newStructuredMetadataDropStage(logger, *cfg.StructuredMetadataDropConfig)
		if err != nil {
			return nil, err
		}
	case cfg.RegexConfig != nil:
		s, err = newRegexStage(logger, *cfg.RegexConfig)
		if err != nil {
			return nil, err
		}
	case cfg.TimestampConfig != nil:
		s, err = newTimestampStage(logger, *cfg.TimestampConfig)
		if err != nil {
			return nil, err
		}
	case cfg.OutputConfig != nil:
		s, err = newOutputStage(logger, *cfg.OutputConfig)
		if err != nil {
			return nil, err
		}
	case cfg.MatchConfig != nil:
		s, err = newMatcherStage(logger, jobName, *cfg.MatchConfig, registerer, minStability)
		if err != nil {
			return nil, err
		}
	case cfg.TemplateConfig != nil:
		s, err = newTemplateStage(logger, *cfg.TemplateConfig)
		if err != nil {
			return nil, err
		}
	case cfg.TenantConfig != nil:
		s, err = newTenantStage(logger, *cfg.TenantConfig)
		if err != nil {
			return nil, err
		}
	case cfg.ReplaceConfig != nil:
		s, err = newReplaceStage(logger, *cfg.ReplaceConfig)
		if err != nil {
			return nil, err
		}
	case cfg.LimitConfig != nil:
		s, err = newLimitStage(logger, *cfg.LimitConfig, registerer)
		if err != nil {
			return nil, err
		}
	case cfg.DropConfig != nil:
		s, err = newDropStage(logger, *cfg.DropConfig, registerer)
		if err != nil {
			return nil, err
		}
	case cfg.MultilineConfig != nil:
		s, err = newMultilineStage(logger, *cfg.MultilineConfig)
		if err != nil {
			return nil, err
		}
	case cfg.PackConfig != nil:
		s = newPackStage(logger, *cfg.PackConfig, registerer)
	case cfg.LabelAllowConfig != nil:
		s, err = newLabelAllowStage(*cfg.LabelAllowConfig)
		if err != nil {
			return nil, err
		}
	case cfg.LabelDropConfig != nil:
		s, err = newLabelDropStage(*cfg.LabelDropConfig)
		if err != nil {
			return nil, err
		}
	case cfg.StaticLabelsConfig != nil:
		s, err = newStaticLabelsStage(logger, *cfg.StaticLabelsConfig)
		if err != nil {
			return nil, err
		}
	case cfg.GeoIPConfig != nil:
		s, err = newGeoIPStage(logger, *cfg.GeoIPConfig)
		if err != nil {
			return nil, err
		}
	case cfg.DecolorizeConfig != nil:
		s, err = newDecolorizeStage(*cfg.DecolorizeConfig)
		if err != nil {
			return nil, err
		}
	case cfg.SamplingConfig != nil:
		s = newSamplingStage(logger, *cfg.SamplingConfig, registerer)
	case cfg.EventLogMessageConfig != nil:
		s = newEventLogMessageStage(logger, cfg.EventLogMessageConfig)
	case cfg.WindowsEventConfig != nil:
		s = newWindowsEventStage(logger, cfg.WindowsEventConfig)
	case cfg.PatternConfig != nil:
		s, err = newPatternStage(logger, *cfg.PatternConfig)
		if err != nil {
			return nil, err
		}
<<<<<<< HEAD
	case cfg.UserAgentConfig != nil:
		s, err = newUserAgentStage(logger, *cfg.UserAgentConfig)
=======
	case cfg.TruncateConfig != nil:
		s, err = newTruncateStage(logger, *cfg.TruncateConfig, registerer)
>>>>>>> 20359d2c
		if err != nil {
			return nil, err
		}
	default:
		panic(fmt.Sprintf("unreachable; should have decoded into one of the StageConfig fields: %+v", cfg))
	}

	if err := checkFeatureStability(s.Name(), minStability); err != nil {
		return nil, err
	}

	return s, nil
}

// Cleanup implements Stage.
func (*stageProcessor) Cleanup() {
	// no-op
}<|MERGE_RESOLUTION|>--- conflicted
+++ resolved
@@ -46,11 +46,8 @@
 	StageTypeTemplate               = "template"
 	StageTypeTenant                 = "tenant"
 	StageTypeTimestamp              = "timestamp"
-<<<<<<< HEAD
+	StageTypeTruncate               = "truncate"
 	StageTypeUserAgent              = "useragent"
-=======
-	StageTypeTruncate               = "truncate"
->>>>>>> 20359d2c
 	StageTypeWindowsEvent           = "windowsevent"
 )
 
@@ -273,13 +270,13 @@
 		if err != nil {
 			return nil, err
 		}
-<<<<<<< HEAD
+	case cfg.TruncateConfig != nil:
+		s, err = newTruncateStage(logger, *cfg.TruncateConfig, registerer)
+		if err != nil {
+			return nil, err
+		}
 	case cfg.UserAgentConfig != nil:
 		s, err = newUserAgentStage(logger, *cfg.UserAgentConfig)
-=======
-	case cfg.TruncateConfig != nil:
-		s, err = newTruncateStage(logger, *cfg.TruncateConfig, registerer)
->>>>>>> 20359d2c
 		if err != nil {
 			return nil, err
 		}
