--- conflicted
+++ resolved
@@ -17,37 +17,6 @@
 // We define these as pointers types so we can use reflection to check that
 // exactly one is set.
 type StageConfig struct {
-<<<<<<< HEAD
-	CRIConfig             *CRIConfig             `alloy:"cri,block,optional"`
-	DecolorizeConfig      *DecolorizeConfig      `alloy:"decolorize,block,optional"`
-	DockerConfig          *DockerConfig          `alloy:"docker,block,optional"`
-	DropConfig            *DropConfig            `alloy:"drop,block,optional"`
-	EventLogMessageConfig *EventLogMessageConfig `alloy:"eventlogmessage,block,optional"`
-	GeoIPConfig           *GeoIPConfig           `alloy:"geoip,block,optional"`
-	JSONConfig            *JSONConfig            `alloy:"json,block,optional"`
-	LabelAllowConfig      *LabelAllowConfig      `alloy:"label_keep,block,optional"`
-	LabelDropConfig       *LabelDropConfig       `alloy:"label_drop,block,optional"`
-	LabelsConfig          *LabelsConfig          `alloy:"labels,block,optional"`
-	LimitConfig           *LimitConfig           `alloy:"limit,block,optional"`
-	LogfmtConfig          *LogfmtConfig          `alloy:"logfmt,block,optional"`
-	LuhnFilterConfig      *LuhnFilterConfig      `alloy:"luhn,block,optional"`
-	MatchConfig           *MatchConfig           `alloy:"match,block,optional"`
-	MetricsConfig         *MetricsConfig         `alloy:"metrics,block,optional"`
-	MultilineConfig       *MultilineConfig       `alloy:"multiline,block,optional"`
-	OutputConfig          *OutputConfig          `alloy:"output,block,optional"`
-	PackConfig            *PackConfig            `alloy:"pack,block,optional"`
-	PatternConfig         *PatternConfig         `alloy:"pattern,block,optional"`
-	RegexConfig           *RegexConfig           `alloy:"regex,block,optional"`
-	ReplaceConfig         *ReplaceConfig         `alloy:"replace,block,optional"`
-	StaticLabelsConfig    *StaticLabelsConfig    `alloy:"static_labels,block,optional"`
-	StructuredMetadata    *LabelsConfig          `alloy:"structured_metadata,block,optional"`
-	SamplingConfig        *SamplingConfig        `alloy:"sampling,block,optional"`
-	TemplateConfig        *TemplateConfig        `alloy:"template,block,optional"`
-	TenantConfig          *TenantConfig          `alloy:"tenant,block,optional"`
-	TimestampConfig       *TimestampConfig       `alloy:"timestamp,block,optional"`
-	WindowsEventConfig    *WindowsEventConfig    `alloy:"windowsevent,block,optional"`
-	UserAgentConfig       *UserAgentConfig       `alloy:"useragent,block,optional"`
-=======
 	CRIConfig                    *CRIConfig                    `alloy:"cri,block,optional"`
 	DecolorizeConfig             *DecolorizeConfig             `alloy:"decolorize,block,optional"`
 	DockerConfig                 *DockerConfig                 `alloy:"docker,block,optional"`
@@ -76,8 +45,8 @@
 	TemplateConfig               *TemplateConfig               `alloy:"template,block,optional"`
 	TenantConfig                 *TenantConfig                 `alloy:"tenant,block,optional"`
 	TimestampConfig              *TimestampConfig              `alloy:"timestamp,block,optional"`
+	UserAgentConfig              *UserAgentConfig              `alloy:"useragent,block,optional"`
 	WindowsEventConfig           *WindowsEventConfig           `alloy:"windowsevent,block,optional"`
->>>>>>> f870e56f
 }
 
 var rateLimiter *rate.Limiter
