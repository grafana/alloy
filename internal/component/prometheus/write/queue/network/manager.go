package network

import (
	"context"

	"github.com/go-kit/log"
	"github.com/grafana/alloy/internal/component/prometheus/write/queue/types"
	"github.com/grafana/alloy/internal/runtime/logging/level"
	"github.com/vladopajic/go-actor/actor"
)

// manager manages loops. Mostly it exists to control their lifecycle and send work to them.
type manager struct {
	loops       []*loop
	metadata    *loop
	logger      log.Logger
	inbox       *types.Mailbox[*types.TimeSeriesBinary]
	metaInbox   *types.Mailbox[*types.TimeSeriesBinary]
	configInbox *types.SyncMailbox[types.ConnectionConfig]
	self        actor.Actor
	cfg         types.ConnectionConfig
	stats       func(types.NetworkStats)
	metaStats   func(types.NetworkStats)
}

var _ types.NetworkClient = (*manager)(nil)

var _ actor.Worker = (*manager)(nil)

func New(cc types.ConnectionConfig, logger log.Logger, seriesStats, metadataStats func(types.NetworkStats)) (types.NetworkClient, error) {
	s := &manager{
		loops:  make([]*loop, 0, cc.Connections),
		logger: logger,
		// This provides blocking to only handle one at a time, so that if a queue blocks
<<<<<<< HEAD
		// it will stop the filequeue from feeding more. Without passing true the minimum is actually 64 instead of 1.
		inbox:       types.NewMailbox[*types.TimeSeriesBinary](1, true),
		metaInbox:   types.NewMailbox[*types.TimeSeriesBinary](1, true),
		configInbox: types.NewSyncMailbox[types.ConnectionConfig](),
=======
		// it will stop the filequeue from feeding more. Without OptAsChan the minimum capacity is actually a 64-item buffer.
		inbox:       actor.NewMailbox[*types.TimeSeriesBinary](actor.OptCapacity(1), actor.OptAsChan()),
		metaInbox:   actor.NewMailbox[*types.TimeSeriesBinary](actor.OptCapacity(1), actor.OptAsChan()),
		configInbox: actor.NewMailbox[configCallback](),
>>>>>>> b72443fe
		stats:       seriesStats,
		metaStats:   metadataStats,
		cfg:         cc,
	}

	// start kicks off a number of concurrent connections.
	for i := uint(0); i < s.cfg.Connections; i++ {
		l := newLoop(cc, false, logger, seriesStats)
		l.self = actor.New(l)
		s.loops = append(s.loops, l)
	}

	s.metadata = newLoop(cc, true, logger, metadataStats)
	s.metadata.self = actor.New(s.metadata)
	return s, nil
}

func (s *manager) Start() {
	s.startLoops()
	s.configInbox.Start()
	s.metaInbox.Start()
	s.inbox.Start()
	s.self = actor.New(s)
	s.self.Start()
}

func (s *manager) SendSeries(ctx context.Context, data *types.TimeSeriesBinary) error {
	return s.inbox.Send(ctx, data)
}

func (s *manager) SendMetadata(ctx context.Context, data *types.TimeSeriesBinary) error {
	return s.metaInbox.Send(ctx, data)
}

func (s *manager) UpdateConfig(ctx context.Context, cc types.ConnectionConfig) error {
	return s.configInbox.Send(ctx, cc)
}

func (s *manager) DoWork(ctx actor.Context) actor.WorkerStatus {
	// This acts as a priority queue, always check for configuration changes first.
	select {
	case cfg, ok := <-s.configInbox.ReceiveC():
		defer cfg.Notify()
		if !ok {
			level.Debug(s.logger).Log("msg", "config inbox closed")
			return actor.WorkerEnd
		}
		s.updateConfig(cfg.Value)
		return actor.WorkerContinue
	default:
	}

	// main work queue.
	select {
	case <-ctx.Done():
		s.Stop()
		return actor.WorkerEnd
	case ts, ok := <-s.inbox.ReceiveC():
		if !ok {
			level.Debug(s.logger).Log("msg", "series inbox closed")
			return actor.WorkerEnd
		}
		s.queue(ctx, ts)
		return actor.WorkerContinue
	case ts, ok := <-s.metaInbox.ReceiveC():
		if !ok {
			level.Debug(s.logger).Log("msg", "meta inbox closed")
			return actor.WorkerEnd
		}
		err := s.metadata.seriesMbx.Send(ctx, ts)
		if err != nil {
			level.Error(s.logger).Log("msg", "failed to send to metadata loop", "err", err)
		}
		return actor.WorkerContinue
	case cfg, ok := <-s.configInbox.ReceiveC():
		// We need to also check the config here, else its possible this will deadlock.
		if !ok {
			level.Debug(s.logger).Log("msg", "config inbox closed")
			return actor.WorkerEnd
		}
		defer cfg.Notify()
		s.updateConfig(cfg.Value)
		return actor.WorkerContinue
	}
}

func (s *manager) updateConfig(cc types.ConnectionConfig) {
	// No need to do anything if the configuration is the same.
	if s.cfg.Equals(cc) {
		return
	}
	s.cfg = cc
	// TODO @mattdurham make this smarter, at the moment any samples in the loops are lost.
	// Ideally we would drain the queues and re add them but that is a future need.
	// In practice this shouldn't change often so data loss should be minimal.
	// For the moment we will stop all the items and recreate them.
	level.Debug(s.logger).Log("msg", "dropping all series in loops and creating queue due to config change")
	s.stopLoops()
	s.loops = make([]*loop, 0, s.cfg.Connections)
	for i := uint(0); i < s.cfg.Connections; i++ {
		l := newLoop(cc, false, s.logger, s.stats)
		l.self = actor.New(l)
		s.loops = append(s.loops, l)
	}

	s.metadata = newLoop(cc, true, s.logger, s.metaStats)
	s.metadata.self = actor.New(s.metadata)
	level.Debug(s.logger).Log("msg", "starting loops")
	s.startLoops()
	level.Debug(s.logger).Log("msg", "loops started")
}

func (s *manager) Stop() {
	s.stopLoops()
	s.configInbox.Stop()
	s.metaInbox.Stop()
	s.inbox.Stop()
	s.self.Stop()
}

func (s *manager) stopLoops() {
	for _, l := range s.loops {
		l.Stop()
	}
	s.metadata.Stop()
}

func (s *manager) startLoops() {
	for _, l := range s.loops {
		l.Start()
	}
	s.metadata.Start()
}

// Queue adds anything thats not metadata to the queue.
func (s *manager) queue(ctx context.Context, ts *types.TimeSeriesBinary) {
	// Based on a hash which is the label hash add to the queue.
	queueNum := ts.Hash % uint64(s.cfg.Connections)
	// This will block if the queue is full.
	err := s.loops[queueNum].seriesMbx.Send(ctx, ts)
	if err != nil {
		level.Error(s.logger).Log("msg", "failed to send to loop", "err", err)
	}
}<|MERGE_RESOLUTION|>--- conflicted
+++ resolved
@@ -32,17 +32,10 @@
 		loops:  make([]*loop, 0, cc.Connections),
 		logger: logger,
 		// This provides blocking to only handle one at a time, so that if a queue blocks
-<<<<<<< HEAD
 		// it will stop the filequeue from feeding more. Without passing true the minimum is actually 64 instead of 1.
 		inbox:       types.NewMailbox[*types.TimeSeriesBinary](1, true),
 		metaInbox:   types.NewMailbox[*types.TimeSeriesBinary](1, true),
 		configInbox: types.NewSyncMailbox[types.ConnectionConfig](),
-=======
-		// it will stop the filequeue from feeding more. Without OptAsChan the minimum capacity is actually a 64-item buffer.
-		inbox:       actor.NewMailbox[*types.TimeSeriesBinary](actor.OptCapacity(1), actor.OptAsChan()),
-		metaInbox:   actor.NewMailbox[*types.TimeSeriesBinary](actor.OptCapacity(1), actor.OptAsChan()),
-		configInbox: actor.NewMailbox[configCallback](),
->>>>>>> b72443fe
 		stats:       seriesStats,
 		metaStats:   metadataStats,
 		cfg:         cc,
