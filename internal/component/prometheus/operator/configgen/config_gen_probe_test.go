--- conflicted
+++ resolved
@@ -265,12 +265,11 @@
   action: replace
 `),
 			expected: &config.ScrapeConfig{
-<<<<<<< HEAD
 				JobName:                        "probe/default/testprobe1",
 				HonorTimestamps:                true,
 				ScrapeInterval:                 model.Duration(30 * time.Second),
 				ScrapeTimeout:                  model.Duration(15 * time.Second),
-				ScrapeProtocols:                config.DefaultScrapeProtocols,
+				ScrapeProtocols:                []config.ScrapeProtocol{config.PrometheusProto},
 				ScrapeFallbackProtocol:         config.PrometheusText0_0_4,
 				AlwaysScrapeClassicHistograms:  falsePtr,
 				ConvertClassicHistogramsToNHCB: falsePtr,
@@ -280,18 +279,6 @@
 				Params:                         url.Values{"module": []string{"http_2xx"}},
 				MetricNameValidationScheme:     model.LegacyValidation,
 				MetricNameEscapingScheme:       "underscores",
-=======
-				JobName:                "probe/default/testprobe1",
-				HonorTimestamps:        true,
-				ScrapeInterval:         model.Duration(30 * time.Second),
-				ScrapeTimeout:          model.Duration(15 * time.Second),
-				ScrapeProtocols:        []config.ScrapeProtocol{config.PrometheusProto},
-				ScrapeFallbackProtocol: config.PrometheusText0_0_4,
-				EnableCompression:      true,
-				MetricsPath:            "/probe",
-				Scheme:                 "http",
-				Params:                 url.Values{"module": []string{"http_2xx"}},
->>>>>>> cebb8fc9
 				HTTPClientConfig: commonConfig.HTTPClientConfig{
 					FollowRedirects: true,
 					EnableHTTP2:     true,
