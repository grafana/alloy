package receiver

import (
	"bytes"
	"errors"
	"io"
	"io/fs"
	"net/http"
	"os"
	"path/filepath"
	"testing"
	"time"

	"github.com/grafana/alloy/internal/component/faro/receiver/internal/payload"
	alloyutil "github.com/grafana/alloy/internal/util"
	"github.com/grafana/pyroscope/ebpf/util"
	"github.com/prometheus/client_golang/prometheus"
	"github.com/stretchr/testify/require"
)

<<<<<<< HEAD
// mockTimeSource is a test helper for controlling time.
type mockTimeSource struct {
	now time.Time
}

func (m *mockTimeSource) Now() time.Time {
	return m.now
=======
func Test_traceContextKeptWhenStacktraceDefined(t *testing.T) {
	input := &payload.Exception{
		Stacktrace: &payload.Stacktrace{},
		Trace: payload.TraceContext{
			TraceID: "0000000000000",
			SpanID:  "000000",
		},
	}

	expect := input
	actual := transformException(nil, nil, input, "123")
	require.Equal(t, expect, actual)
}

func Test_traceContextKeptWhenStacktraceNotDefined(t *testing.T) {
	input := &payload.Exception{
		Trace: payload.TraceContext{
			TraceID: "0000000000000",
			SpanID:  "000000",
		},
	}

	expect := input
	actual := transformException(nil, nil, input, "123")
	require.Equal(t, expect, actual)
>>>>>>> cccbda70
}

func Test_sourceMapsStoreImpl_DownloadSuccess(t *testing.T) {
	var (
		logger = alloyutil.TestLogger(t)

		httpClient = &mockHTTPClient{
			responses: []struct {
				*http.Response
				error
			}{
				{newResponseFromTestData(t, "foo.js"), nil},
				{newResponseFromTestData(t, "foo.js.map"), nil},
			},
		}

		store = newSourceMapsStore(
			logger,
			SourceMapsArguments{
				Download:            true,
				DownloadFromOrigins: []string{"*"},
			},
			newSourceMapMetrics(prometheus.NewRegistry()),
			httpClient,
			newTestFileService(),
		)
	)

	expect := &payload.Exception{
		Stacktrace: &payload.Stacktrace{
			Frames: []payload.Frame{
				{
					Colno:    37,
					Filename: "/__parcel_source_root/demo/src/actions.ts",
					Function: "?",
					Lineno:   6,
				},
				{
					Colno:    2,
					Filename: "/__parcel_source_root/demo/src/actions.ts",
					Function: "?",
					Lineno:   7,
				},
			},
		},
	}

	actual := transformException(logger, store, mockException(), "123")
	require.Equal(t, []string{"http://localhost:1234/foo.js", "http://localhost:1234/foo.js.map"}, httpClient.requests)
	require.Equal(t, expect, actual)
}

func Test_sourceMapsStoreImpl_DownloadError(t *testing.T) {
	var (
		logger = alloyutil.TestLogger(t)

		httpClient = &mockHTTPClient{
			responses: []struct {
				*http.Response
				error
			}{
				{
					&http.Response{StatusCode: 500, Body: io.NopCloser(bytes.NewReader(nil))},
					nil,
				},
			},
		}

		store = newSourceMapsStore(
			logger,
			SourceMapsArguments{
				Download:            true,
				DownloadFromOrigins: []string{"*"},
			},
			newSourceMapMetrics(prometheus.NewRegistry()),
			httpClient,
			newTestFileService(),
		)
	)

	expect := mockException()
	actual := transformException(logger, store, expect, "123")
	require.Equal(t, []string{"http://localhost:1234/foo.js"}, httpClient.requests)
	require.Equal(t, expect, actual)
}

func Test_sourceMapsStoreImpl_DownloadHTTPOriginFiltering(t *testing.T) {
	var (
		logger = alloyutil.TestLogger(t)

		httpClient = &mockHTTPClient{
			responses: []struct {
				*http.Response
				error
			}{
				{newResponseFromTestData(t, "foo.js"), nil},
				{newResponseFromTestData(t, "foo.js.map"), nil},
			},
		}

		store = newSourceMapsStore(
			logger,
			SourceMapsArguments{
				Download:            true,
				DownloadFromOrigins: []string{"http://bar.com/"},
			},
			newSourceMapMetrics(prometheus.NewRegistry()),
			httpClient,
			newTestFileService(),
		)
	)

	expect := &payload.Exception{
		Stacktrace: &payload.Stacktrace{
			Frames: []payload.Frame{
				{
					Colno:    6,
					Filename: "http://foo.com/foo.js",
					Function: "eval",
					Lineno:   5,
				},
				{
					Colno:    2,
					Filename: "/__parcel_source_root/demo/src/actions.ts",
					Function: "?",
					Lineno:   7,
				},
			},
		},
	}

	actual := transformException(logger, store, &payload.Exception{
		Stacktrace: &payload.Stacktrace{
			Frames: []payload.Frame{
				{
					Colno:    6,
					Filename: "http://foo.com/foo.js",
					Function: "eval",
					Lineno:   5,
				},
				{
					Colno:    5,
					Filename: "http://bar.com/foo.js",
					Function: "callUndefined",
					Lineno:   6,
				},
			},
		},
	}, "123")

	require.Equal(t, []string{"http://bar.com/foo.js", "http://bar.com/foo.js.map"}, httpClient.requests)
	require.Equal(t, expect, actual)
}

func Test_sourceMapsStoreImpl_ReadFromFileSystem(t *testing.T) {
	var (
		logger = alloyutil.TestLogger(t)

		httpClient = &mockHTTPClient{}

		fileService = newTestFileService()
	)
	fileService.files = map[string][]byte{
		filepath.FromSlash("/var/build/latest/foo.js.map"): loadTestData(t, "foo.js.map"),
		filepath.FromSlash("/var/build/123/foo.js.map"):    loadTestData(t, "foo.js.map"),
	}

	var store = newSourceMapsStore(
		logger,
		SourceMapsArguments{
			Download: false,
			Locations: []LocationArguments{
				{
					MinifiedPathPrefix: "http://foo.com/",
					Path:               filepath.FromSlash("/var/build/latest/"),
				},
				{
					MinifiedPathPrefix: "http://bar.com/",
					Path:               filepath.FromSlash("/var/build/{{ .Release }}/"),
				},
			},
		},
		newSourceMapMetrics(prometheus.NewRegistry()),
		httpClient,
		fileService,
	)

	expect := &payload.Exception{
		Stacktrace: &payload.Stacktrace{
			Frames: []payload.Frame{
				{
					Colno:    37,
					Filename: "/__parcel_source_root/demo/src/actions.ts",
					Function: "?",
					Lineno:   6,
				},
				{
					Colno:    6,
					Filename: "http://foo.com/bar.js",
					Function: "eval",
					Lineno:   5,
				},
				{
					Colno:    2,
					Filename: "/__parcel_source_root/demo/src/actions.ts",
					Function: "?",
					Lineno:   7,
				},
				{
					Colno:    5,
					Filename: "http://baz.com/foo.js",
					Function: "callUndefined",
					Lineno:   6,
				},
			},
		},
		Context: payload.ExceptionContext{"ReactError": "Annoying Error", "component": "ReactErrorBoundary"},
	}

	actual := transformException(logger, store, &payload.Exception{
		Stacktrace: &payload.Stacktrace{
			Frames: []payload.Frame{
				{
					Colno:    6,
					Filename: "http://foo.com/foo.js",
					Function: "eval",
					Lineno:   5,
				},
				{
					Colno:    6,
					Filename: "http://foo.com/bar.js",
					Function: "eval",
					Lineno:   5,
				},
				{
					Colno:    5,
					Filename: "http://bar.com/foo.js",
					Function: "callUndefined",
					Lineno:   6,
				},
				{
					Colno:    5,
					Filename: "http://baz.com/foo.js",
					Function: "callUndefined",
					Lineno:   6,
				},
			},
		},
		Context: payload.ExceptionContext{"ReactError": "Annoying Error", "component": "ReactErrorBoundary"},
	}, "123")

	require.Equal(t, expect, actual)
	require.EqualValues(t, payload.ExceptionContext{"ReactError": "Annoying Error", "component": "ReactErrorBoundary"}, actual.Context)
}

func Test_sourceMapsStoreImpl_ReadFromFileSystemAndDownload(t *testing.T) {
	var (
		logger = alloyutil.TestLogger(t)

		httpClient = &mockHTTPClient{
			responses: []struct {
				*http.Response
				error
			}{
				{newResponseFromTestData(t, "foo.js"), nil},
				{newResponseFromTestData(t, "foo.js.map"), nil},
			},
		}

		fileService = newTestFileService()
	)
	fileService.files = map[string][]byte{
		filepath.FromSlash("/var/build/latest/foo.js.map"): loadTestData(t, "foo.js.map"),
	}

	var store = newSourceMapsStore(
		logger,
		SourceMapsArguments{
			Download:            true,
			DownloadFromOrigins: []string{"*"},
			Locations: []LocationArguments{
				{
					MinifiedPathPrefix: "http://foo.com/",
					Path:               filepath.FromSlash("/var/build/latest/"),
				},
			},
		},
		newSourceMapMetrics(prometheus.NewRegistry()),
		httpClient,
		fileService,
	)

	expect := &payload.Exception{
		Stacktrace: &payload.Stacktrace{
			Frames: []payload.Frame{
				{
					Colno:    37,
					Filename: "/__parcel_source_root/demo/src/actions.ts",
					Function: "?",
					Lineno:   6,
				},
				{
					Colno:    2,
					Filename: "/__parcel_source_root/demo/src/actions.ts",
					Function: "?",
					Lineno:   7,
				},
			},
		},
	}

	actual := transformException(logger, store, &payload.Exception{
		Stacktrace: &payload.Stacktrace{
			Frames: []payload.Frame{
				{
					Colno:    6,
					Filename: "http://foo.com/foo.js",
					Function: "eval",
					Lineno:   5,
				},
				{
					Colno:    5,
					Filename: "http://bar.com/foo.js",
					Function: "callUndefined",
					Lineno:   6,
				},
			},
		},
	}, "123")

	require.Equal(t, []string{filepath.FromSlash("/var/build/latest/foo.js.map")}, fileService.stats)
	require.Equal(t, []string{filepath.FromSlash("/var/build/latest/foo.js.map")}, fileService.reads)
	require.Equal(t, []string{"http://bar.com/foo.js", "http://bar.com/foo.js.map"}, httpClient.requests)
	require.Equal(t, expect, actual)
}

func Test_sourceMapsStoreImpl_ReadFromFileSystemAndNotDownloadIfDisabled(t *testing.T) {
	var (
		logger = alloyutil.TestLogger(t)

		httpClient = &mockHTTPClient{
			responses: []struct {
				*http.Response
				error
			}{
				{newResponseFromTestData(t, "foo.js"), nil},
				{newResponseFromTestData(t, "foo.js.map"), nil},
			},
		}

		fileService = newTestFileService()
	)
	fileService.files = map[string][]byte{
		filepath.FromSlash("/var/build/latest/foo.js.map"): loadTestData(t, "foo.js.map"),
	}

	var store = newSourceMapsStore(
		logger,
		SourceMapsArguments{
			Download:            false,
			DownloadFromOrigins: []string{"*"},
			Locations: []LocationArguments{
				{
					MinifiedPathPrefix: "http://foo.com/",
					Path:               filepath.FromSlash("/var/build/latest/"),
				},
			},
		},
		newSourceMapMetrics(prometheus.NewRegistry()),
		httpClient,
		fileService,
	)

	expect := &payload.Exception{
		Stacktrace: &payload.Stacktrace{
			Frames: []payload.Frame{
				{
					Colno:    37,
					Filename: "/__parcel_source_root/demo/src/actions.ts",
					Function: "?",
					Lineno:   6,
				},
				{
					Colno:    5,
					Filename: "http://bar.com/foo.js",
					Function: "callUndefined",
					Lineno:   6,
				},
			},
		},
	}

	actual := transformException(logger, store, &payload.Exception{
		Stacktrace: &payload.Stacktrace{
			Frames: []payload.Frame{
				{
					Colno:    6,
					Filename: "http://foo.com/foo.js",
					Function: "eval",
					Lineno:   5,
				},
				{
					Colno:    5,
					Filename: "http://bar.com/foo.js",
					Function: "callUndefined",
					Lineno:   6,
				},
			},
		},
	}, "123")

	require.Equal(t, []string{filepath.FromSlash("/var/build/latest/foo.js.map")}, fileService.stats)
	require.Equal(t, []string{filepath.FromSlash("/var/build/latest/foo.js.map")}, fileService.reads)
	require.Nil(t, httpClient.requests)
	require.Equal(t, expect, actual)
}

func Test_sourceMapsStoreImpl_FilepathSanitized(t *testing.T) {
	var (
		logger = alloyutil.TestLogger(t)

		httpClient  = &mockHTTPClient{}
		fileService = newTestFileService()

		store = newSourceMapsStore(
			logger,
			SourceMapsArguments{
				Download: false,
				Locations: []LocationArguments{
					{
						MinifiedPathPrefix: "http://foo.com/",
						Path:               filepath.FromSlash("/var/build/latest/"),
					},
				},
			},
			newSourceMapMetrics(prometheus.NewRegistry()),
			httpClient,
			fileService,
		)
	)

	input := &payload.Exception{
		Stacktrace: &payload.Stacktrace{
			Frames: []payload.Frame{
				{
					Colno:    6,
					Filename: "http://foo.com/../../../etc/passwd",
					Function: "eval",
					Lineno:   5,
				},
			},
		},
	}

	actual := transformException(logger, store, input, "123")
	require.Equal(t, input, actual)
}

func Test_urlMatchesOrigins(t *testing.T) {
	tt := []struct {
		name        string
		url         string
		origins     []string
		shouldMatch bool
	}{
		{
			name:        "wildcard always matches",
			url:         "https://example.com/static/foo.js",
			origins:     []string{"https://foo.com/", "*"},
			shouldMatch: true,
		},
		{
			name:        "exact matches",
			url:         "http://example.com/static/foo.js",
			origins:     []string{"https://foo.com/", "http://example.com/"},
			shouldMatch: true,
		},
		{
			name:        "matches with subdomain wildcard",
			url:         "http://foo.bar.com/static/foo.js",
			origins:     []string{"https://foo.com/", "http://*.bar.com/"},
			shouldMatch: true,
		},
		{
			name:        "no exact match",
			url:         "http://example.com/static/foo.js",
			origins:     []string{"https://foo.com/", "http://test.com/"},
			shouldMatch: false,
		},
		{
			name:        "no exact match with subdomain wildcard",
			url:         "http://foo.bar.com/static/foo.js",
			origins:     []string{"https://foo.com/", "http://*.baz.com/"},
			shouldMatch: false,
		},
		{
			name:        "matches with wildcard without protocol",
			url:         "http://foo.bar.com/static/foo.js",
			origins:     []string{"https://foo.com/", "*.bar.com/"},
			shouldMatch: true,
		},
	}

	for _, tc := range tt {
		t.Run(tc.name, func(t *testing.T) {
			actual := urlMatchesOrigins(tc.url, tc.origins)

			if tc.shouldMatch {
				require.True(t, actual, "expected %v to be matched from origin set %v", tc.url, tc.origins)
			} else {
				require.False(t, actual, "expected %v to not be matched from origin set %v", tc.url, tc.origins)
			}
		})
	}
}

func TestOsFileService_RejectsInvalidPaths(t *testing.T) {
	fs := osFileService{}

	invalidPaths := []string{
		"file/with/slash",
		"file\\with\\backslash",
		"file/../with/parent/dir",
		"../parent/dir",
		"./current/dir",
		"file..with..dots",
	}

	for _, path := range invalidPaths {
		_, errStat := fs.Stat(path)
		if errStat == nil {
			t.Errorf("Expected error for path %q containing illegal characters, but got nil", path)
		}
		_, errReadFile := fs.ReadFile(path)
		if errReadFile == nil {
			t.Errorf("Expected error for path %q containing illegal characters, but got nil", path)
		}
	}

	validPath := "validfilename.txt"
	_, errStat := fs.Stat(validPath)
	if errStat != nil && errStat.Error() == "invalid file name: "+validPath {
		t.Errorf("Expected valid path %q to not trigger invalid file name error", validPath)
	}
	_, errReadFile := fs.ReadFile(validPath)
	if errReadFile != nil && errReadFile.Error() == "invalid file name: "+validPath {
		t.Errorf("Expected valid path %q to not trigger invalid file name error", validPath)
	}
}

func Test_sourceMapsStoreImpl_RealWorldPathValidation(t *testing.T) {
	var (
		logger      = alloyutil.TestLogger(t)
		fileService = &testFileService{}
		store       = newSourceMapsStore(
			logger,
			SourceMapsArguments{
				Download: false,
				Locations: []LocationArguments{
					{
						MinifiedPathPrefix: "https://example.com/",
						Path:               "/foo/bar/baz/qux",
					},
				},
			},
			newSourceMapMetrics(prometheus.NewRegistry()),
			nil,
			fileService,
		)
	)

	input := &payload.Exception{
		Stacktrace: &payload.Stacktrace{
			Frames: []payload.Frame{
				{
					Colno:    6,
					Filename: "https://example.com/folder/file.js",
					Function: "eval",
					Lineno:   5,
				},
			},
		},
	}

	actual := transformException(logger, store, input, "123")
	require.Equal(t, input, actual)
	require.Equal(t, []string{filepath.FromSlash("/foo/bar/baz/qux/folder/file.js.map")}, fileService.stats)
	require.Empty(t, fileService.reads, "should not read file when stat fails")
}

func TestSourceMapsStoreImpl_CleanCachedErrors(t *testing.T) {
	tt := []struct {
		name              string
		cache             map[string]*cachedSourceMap
		expectedCacheSize int
	}{
		{
			name: "should remove cached error",
			cache: map[string]*cachedSourceMap{
				"http://shouldRemoveCachedErrors.com__v1": nil,
			},
			expectedCacheSize: 0,
		},
		{
			name: "should not remove from map if no errors",
			cache: map[string]*cachedSourceMap{
				"http://shouldNotRemoveFromCache.com__v2": {},
			},
			expectedCacheSize: 1,
		},
		{
			name: "should not remove from map if no errors",
			cache: map[string]*cachedSourceMap{
				"http://shouldNotRemoveFromCache.com__v1": {},
				"http://shouldNotRemoveFromCache.com__v2": {},
			},
			expectedCacheSize: 2,
		},
		{
			name: "should remove only cached errors",
			cache: map[string]*cachedSourceMap{
				"http://shouldNotRemoveFromCache.com__v1": nil,
				"http://shouldNotRemoveFromCache.com__v2": {},
			},
			expectedCacheSize: 1,
		},
	}

	logger := util.TestLogger(t)

	for _, tc := range tt {

		reg := prometheus.NewRegistry()
		metrics := newSourceMapMetrics(reg)

		store := &sourceMapsStoreImpl{
			log:        logger,
			args:       SourceMapsArguments{CacheMinimumTtl: 5 * time.Minute},
			metrics:    metrics,
			cli:        &mockHTTPClient{},
			fs:         newTestFileService(),
			cache:      tc.cache,
			timeSource: &mockTimeSource{now: time.Now()},
		}

		t.Run(tc.name, func(t *testing.T) {
			store.CleanCachedErrors()
			require.Equal(t, tc.expectedCacheSize, len(store.cache))
		})
	}
}

func TestSourceMapsStoreImpl_CleanOldCachedEntries(t *testing.T) {
	tt := []struct {
		name              string
		cache             map[string]*cachedSourceMap
		timeSource        *mockTimeSource
		cacheTimeout      time.Duration
		expectedCacheSize int
	}{
		{
			name: "should clear entry from cache if too old",
			cache: map[string]*cachedSourceMap{
				"http://shouldRemoveCachedErrors.com__v1": {lastUsed: time.Now()},
			},
			timeSource:        &mockTimeSource{now: time.Now().Add(5 * time.Minute)},
			cacheTimeout:      5 * time.Minute,
			expectedCacheSize: 0,
		},
		{
			name: "should not clear entry from cache if not too old",
			cache: map[string]*cachedSourceMap{
				"http://shouldRemoveCachedErrors.com__v1": {lastUsed: time.Now()},
			},
			timeSource:        &mockTimeSource{now: time.Now().Add(3 * time.Minute)},
			cacheTimeout:      5 * time.Minute,
			expectedCacheSize: 1,
		},
		{
			name: "should clear only old entries from cache",
			cache: map[string]*cachedSourceMap{
				"http://shouldRemoveCachedErrors.com__v1": {lastUsed: time.Now()},
				"http://shouldRemoveCachedErrors.com__v2": {lastUsed: time.Now().Add(-5 * time.Minute)},
			},
			timeSource:        &mockTimeSource{now: time.Now()},
			cacheTimeout:      5 * time.Minute,
			expectedCacheSize: 1,
		},
		{
			name: "should not clear multiple entries",
			cache: map[string]*cachedSourceMap{
				"http://shouldRemoveCachedErrors.com__v1": {lastUsed: time.Now().Add(3 * time.Minute)},
				"http://shouldRemoveCachedErrors.com__v2": {lastUsed: time.Now().Add(4 * time.Minute)},
			},
			timeSource:        &mockTimeSource{now: time.Now()},
			cacheTimeout:      5 * time.Minute,
			expectedCacheSize: 2,
		},
		{
			name: "should clear multiple old entries from cache",
			cache: map[string]*cachedSourceMap{
				"http://shouldRemoveCachedErrors.com__v1": {lastUsed: time.Now().Add(-10 * time.Minute)},
				"http://shouldRemoveCachedErrors.com__v2": {lastUsed: time.Now().Add(-7 * time.Minute)},
			},
			timeSource:        &mockTimeSource{now: time.Now()},
			cacheTimeout:      5 * time.Minute,
			expectedCacheSize: 0,
		},
	}

	logger := util.TestLogger(t)

	for _, tc := range tt {

		reg := prometheus.NewRegistry()
		metrics := newSourceMapMetrics(reg)

		store := &sourceMapsStoreImpl{
			log:        logger,
			args:       SourceMapsArguments{CacheMinimumTtl: tc.cacheTimeout},
			metrics:    metrics,
			cli:        &mockHTTPClient{},
			fs:         newTestFileService(),
			cache:      tc.cache,
			timeSource: tc.timeSource,
		}

		t.Run(tc.name, func(t *testing.T) {
			store.CleanOldCacheEntries()
			require.Equal(t, tc.expectedCacheSize, len(store.cache))
		})
	}
}

type mockHTTPClient struct {
	responses []struct {
		*http.Response
		error
	}
	requests []string
}

func (cl *mockHTTPClient) Get(url string) (resp *http.Response, err error) {
	if len(cl.responses) > len(cl.requests) {
		r := cl.responses[len(cl.requests)]
		cl.requests = append(cl.requests, url)
		return r.Response, r.error
	}
	return nil, errors.New("mockHTTPClient got more requests than expected")
}

type testFileService struct {
	files map[string][]byte
	osFileService
	stats []string
	reads []string
}

func (s *testFileService) Stat(name string) (fs.FileInfo, error) {
	s.stats = append(s.stats, name)
	_, ok := s.files[name]
	if !ok {
		return nil, errors.New("file not found")
	}
	return nil, nil
}

func (s *testFileService) ReadFile(name string) ([]byte, error) {
	s.reads = append(s.reads, name)
	content, ok := s.files[name]
	if ok {
		return content, nil
	}
	return nil, errors.New("file not found")
}

func (s *testFileService) ValidateFilePath(name string) (string, error) {
	return s.osFileService.ValidateFilePath(name)
}

func newResponseFromTestData(t *testing.T, file string) *http.Response {
	return &http.Response{
		Body:       io.NopCloser(bytes.NewReader(loadTestData(t, file))),
		StatusCode: 200,
	}
}

func mockException() *payload.Exception {
	return &payload.Exception{
		Stacktrace: &payload.Stacktrace{
			Frames: []payload.Frame{
				{
					Colno:    6,
					Filename: "http://localhost:1234/foo.js",
					Function: "eval",
					Lineno:   5,
				},
				{
					Colno:    5,
					Filename: "http://localhost:1234/foo.js",
					Function: "callUndefined",
					Lineno:   6,
				},
			},
		},
	}
}

func loadTestData(t *testing.T, file string) []byte {
	t.Helper()
	// Safe to disable, this is a test.
	// nolint:gosec
	content, err := os.ReadFile(filepath.Join("testdata", file))
	require.NoError(t, err, "expected to be able to read file")
	require.True(t, len(content) > 0)
	return content
}

func newTestFileService() *testFileService {
	return &testFileService{
		files:         make(map[string][]byte),
		osFileService: osFileService{},
		stats:         make([]string, 0),
		reads:         make([]string, 0),
	}

}<|MERGE_RESOLUTION|>--- conflicted
+++ resolved
@@ -18,7 +18,6 @@
 	"github.com/stretchr/testify/require"
 )
 
-<<<<<<< HEAD
 // mockTimeSource is a test helper for controlling time.
 type mockTimeSource struct {
 	now time.Time
@@ -26,7 +25,8 @@
 
 func (m *mockTimeSource) Now() time.Time {
 	return m.now
-=======
+}
+
 func Test_traceContextKeptWhenStacktraceDefined(t *testing.T) {
 	input := &payload.Exception{
 		Stacktrace: &payload.Stacktrace{},
@@ -52,7 +52,6 @@
 	expect := input
 	actual := transformException(nil, nil, input, "123")
 	require.Equal(t, expect, actual)
->>>>>>> cccbda70
 }
 
 func Test_sourceMapsStoreImpl_DownloadSuccess(t *testing.T) {
