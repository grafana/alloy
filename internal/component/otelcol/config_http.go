--- conflicted
+++ resolved
@@ -55,15 +55,9 @@
 		//}
 
 		authentication = &otelconfighttp.AuthConfig{
-<<<<<<< HEAD
-			//Authentication: otelconfigauth.Authentication{
-			//	AuthenticatorID: ext.ID,
-			//},//TODO
-=======
 			Config: otelconfigauth.Config{
 				AuthenticatorID: ext.ID,
 			},
->>>>>>> bd61a29e
 		}
 	}
 
@@ -154,16 +148,6 @@
 	}
 
 	// Configure the authentication if args.Auth is set.
-<<<<<<< HEAD
-	//var authentication *otelconfigauth.Authentication
-	//if args.Authentication != nil {
-	//	ext, err := args.Authentication.GetExtension(auth.Client)
-	//	if err != nil {
-	//		return nil, err
-	//	}
-	//	authentication = &otelconfigauth.Authentication{AuthenticatorID: ext.ID}
-	//}
-=======
 	var authentication *otelconfigauth.Config
 	if args.Authentication != nil {
 		ext, err := args.Authentication.GetExtension(auth.Client)
@@ -172,7 +156,6 @@
 		}
 		authentication = &otelconfigauth.Config{AuthenticatorID: ext.ID}
 	}
->>>>>>> bd61a29e
 
 	opaqueHeaders := make(map[string]configopaque.String)
 	for headerName, headerVal := range args.Headers {
