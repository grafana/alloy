--- conflicted
+++ resolved
@@ -64,13 +64,9 @@
 // evaluator
 type LatencyConfig struct {
 	// ThresholdMs in milliseconds.
-<<<<<<< HEAD
 	ThresholdMs int64 `alloy:"threshold_ms,attr"`
-=======
-	ThresholdMs int64 `river:"threshold_ms,attr"`
 	// Upper bound in milliseconds.
-	UpperThresholdmsMs int64 `river:"upper_threshold_ms,attr,optional"`
->>>>>>> 2e95228c
+	UpperThresholdmsMs int64 `alloy:"upper_threshold_ms,attr,optional"`
 }
 
 func (latencyConfig LatencyConfig) Convert() tsp.LatencyCfg {
