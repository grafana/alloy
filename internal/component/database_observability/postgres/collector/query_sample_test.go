package collector

import (
	"database/sql"
	"fmt"
	"os"
	"reflect"
	"strings"
	"testing"
	"time"

	"github.com/DATA-DOG/go-sqlmock"
	"github.com/go-kit/log"
	"github.com/lib/pq"
	"github.com/prometheus/common/model"
	"github.com/stretchr/testify/require"
	"go.uber.org/goleak"

	loki_fake "github.com/grafana/alloy/internal/component/common/loki/client/fake"
)

func TestQuerySample_FetchQuerySample(t *testing.T) {
	defer goleak.VerifyNone(t)

	now := time.Now()
	// Define different timestamps for testing durations
	stateChangeTime := now.Add(-10 * time.Second) // 10 seconds ago
	queryStartTime := now.Add(-30 * time.Second)  // 30 seconds ago
	xactStartTime := now.Add(-2 * time.Minute)    // 2 minutes ago
	backendStartTime := now.Add(-1 * time.Hour)   // 1 hour ago

	testCases := []struct {
		name                  string
		setupMock             func(mock sqlmock.Sqlmock)
		disableQueryRedaction bool
		expectedError         bool
		expectedLabels        []model.LabelSet
		expectedLines         []string
	}{
		{
			name: "active query without wait event",
			setupMock: func(mock sqlmock.Sqlmock) {
				mock.ExpectQuery(selectPgStatActivity).WithArgs(sqlmock.AnyArg()).RowsWillBeClosed().
					WillReturnRows(sqlmock.NewRows([]string{
						"now", "datname", "pid", "leader_pid",
						"usename", "application_name", "client_addr", "client_port",
						"backend_type", "backend_start", "backend_xid", "backend_xmin",
						"xact_start", "state", "state_change", "wait_event_type",
						"wait_event", "blocked_by_pids", "query_start", "query_id",
						"query",
					}).AddRow(
						now, "testdb", 100, sql.NullInt64{},
						"testuser", "testapp", "127.0.0.1", 5432,
						"client backend", backendStartTime, sql.NullInt32{Int32: 500, Valid: true}, sql.NullInt32{Int32: 400, Valid: true},
						xactStartTime, "active", stateChangeTime, sql.NullString{},
						sql.NullString{}, nil, queryStartTime, sql.NullInt64{Int64: 123, Valid: true},
						"SELECT * FROM users",
					))
			},
			expectedError: false,

			expectedLabels: []model.LabelSet{
				{"op": OP_QUERY_SAMPLE},
			},
			expectedLines: []string{
				`level="info" datname="testdb" pid="100" leader_pid="" user="testuser" app="testapp" client="127.0.0.1:5432" backend_type="client backend" backend_time="1h0m0s" xid="500" xmin="400" xact_time="2m0s" state="active" query_time="30s" queryid="123" query="SELECT * FROM users" engine="postgres" cpu_time="10s"`,
			},
		},
		{
			name: "parallel query with leader PID",
			setupMock: func(mock sqlmock.Sqlmock) {
				mock.ExpectQuery(selectPgStatActivity).WithArgs(sqlmock.AnyArg()).RowsWillBeClosed().
					WillReturnRows(sqlmock.NewRows([]string{
						"now", "datname", "pid", "leader_pid",
						"usename", "application_name", "client_addr", "client_port",
						"backend_type", "backend_start", "backend_xid", "backend_xmin",
						"xact_start", "state", "state_change", "wait_event_type",
						"wait_event", "blocked_by_pids", "query_start", "query_id",
						"query",
					}).AddRow(
						now, "testdb", 101, sql.NullInt64{Int64: 100, Valid: true},
						"testuser", "testapp", "127.0.0.1", 5432,
						"parallel worker", now, sql.NullInt32{}, sql.NullInt32{},
						now, "active", now, sql.NullString{},
						sql.NullString{}, nil, now, sql.NullInt64{Int64: 123, Valid: true},
						"SELECT * FROM large_table",
					))
			},
			expectedError: false,

			expectedLabels: []model.LabelSet{
				{"op": OP_QUERY_SAMPLE},
			},
			expectedLines: []string{
				fmt.Sprintf(`level="info" datname="testdb" pid="101" leader_pid="100" user="testuser" app="testapp" client="127.0.0.1:5432" backend_type="parallel worker" backend_time="%s" xid="0" xmin="0" xact_time="%s" state="active" query_time="%s" queryid="123" query="SELECT * FROM large_table" engine="postgres" cpu_time="%s"`,
					time.Duration(0).String(),
					time.Duration(0).String(),
					time.Duration(0).String(),
					time.Duration(0).String(),
				),
			},
		},
		{
			name: "query with wait event",
			setupMock: func(mock sqlmock.Sqlmock) {
				mock.ExpectQuery(selectPgStatActivity).WithArgs(sqlmock.AnyArg()).RowsWillBeClosed().
					WillReturnRows(sqlmock.NewRows([]string{
						"now", "datname", "pid", "leader_pid",
						"usename", "application_name", "client_addr", "client_port",
						"backend_type", "backend_start", "backend_xid", "backend_xmin",
						"xact_start", "state", "state_change", "wait_event_type",
						"wait_event", "blocked_by_pids", "query_start", "query_id",
						"query",
					}).AddRow(
						now, "testdb", 102, sql.NullInt64{},
						"testuser", "testapp", "127.0.0.1", 5432,
						"client backend", backendStartTime, sql.NullInt32{}, sql.NullInt32{},
						xactStartTime, "waiting", stateChangeTime, sql.NullString{String: "Lock", Valid: true},
						sql.NullString{String: "relation", Valid: true}, pq.Int64Array{103, 104}, now, sql.NullInt64{Int64: 124, Valid: true},
						"UPDATE users SET status = 'active'",
					))
			},
			expectedError: false,

			expectedLabels: []model.LabelSet{
				{"op": OP_QUERY_SAMPLE},
				{"op": OP_WAIT_EVENT},
			},
			expectedLines: []string{
<<<<<<< HEAD
				`level="info" datname="testdb" pid="102" leader_pid="" user="testuser" app="testapp" client="127.0.0.1:5432" backend_type="client backend" backend_time="1h0m0s" xid="0" xmin="0" xact_time="2m0s" state="waiting" query_time="0s" queryid="124" query="UPDATE users SET status = 'active'" engine="postgres"`,
				`level="info" datname="testdb" backend_type="client backend" state="waiting" wait_time="10s" wait_event_type="Lock" wait_event="relation" wait_event_name="Lock:relation" blocked_by_pids="[103 104]" queryid="124" query="UPDATE users SET status = 'active'" engine="postgres"`,
=======
				`level="info" instance="test" datname="testdb" pid="102" leader_pid="" user="testuser" app="testapp" client="127.0.0.1:5432" backend_type="client backend" backend_time="1h0m0s" xid="0" xmin="0" xact_time="2m0s" state="waiting" query_time="0s" queryid="124" query="UPDATE users SET status = ?" engine="postgres"`,
				`level="info" instance="test" datname="testdb" backend_type="client backend" state="waiting" wait_time="10s" wait_event_type="Lock" wait_event="relation" wait_event_name="Lock:relation" blocked_by_pids="[103 104]" queryid="124" query="UPDATE users SET status = ?" engine="postgres"`,
>>>>>>> 68d3fb07
			},
		},
		{
			name: "insufficient privilege query - no loki entries expected",
			setupMock: func(mock sqlmock.Sqlmock) {
				mock.ExpectQuery(selectPgStatActivity).WithArgs(sqlmock.AnyArg()).RowsWillBeClosed().
					WillReturnRows(sqlmock.NewRows([]string{
						"now", "datname", "pid", "leader_pid",
						"usename", "application_name", "client_addr", "client_port",
						"backend_type", "backend_start", "backend_xid", "backend_xmin",
						"xact_start", "state", "state_change", "wait_event_type",
						"wait_event", "blocked_by_pids", "query_start", "query_id",
						"query",
					}).AddRow(
						now, "testdb", 103, sql.NullInt64{},
						"testuser", "testapp", "127.0.0.1", 5432,
						"client backend", now, sql.NullInt32{}, sql.NullInt32{},
						now, "active", now, sql.NullString{},
						sql.NullString{}, nil, now, sql.NullInt64{Int64: 125, Valid: true},
						"<insufficient privilege>",
					))
			},
			expectedError:  false,
			expectedLabels: []model.LabelSet{}, // No Loki entries expected
			expectedLines:  []string{},         // No Loki entries expected
		},
		{
			name: "null database name - no loki entries expected",
			setupMock: func(mock sqlmock.Sqlmock) {
				mock.ExpectQuery(selectPgStatActivity).WithArgs(sqlmock.AnyArg()).RowsWillBeClosed().
					WillReturnRows(sqlmock.NewRows([]string{
						"now", "datname", "pid", "leader_pid",
						"usename", "application_name", "client_addr", "client_port",
						"backend_type", "backend_start", "backend_xid", "backend_xmin",
						"xact_start", "state", "state_change", "wait_event_type",
						"wait_event", "blocked_by_pids", "query_start", "query_id",
						"query",
					}).AddRow(
						now, sql.NullString{Valid: false}, 104, sql.NullInt64{},
						"testuser", "testapp", "127.0.0.1", 5432,
						"client backend", now, sql.NullInt32{}, sql.NullInt32{},
						now, "active", now, sql.NullString{},
						sql.NullString{}, nil, now, sql.NullInt64{Int64: 126, Valid: true},
						"SELECT * FROM users",
					))
			},
			expectedError:  false,
			expectedLabels: []model.LabelSet{}, // No Loki entries expected
			expectedLines:  []string{},         // No Loki entries expected
		},
		{
			name: "query with redaction disabled",
			setupMock: func(mock sqlmock.Sqlmock) {
				mock.ExpectQuery(selectPgStatActivity).WithArgs(sqlmock.AnyArg()).RowsWillBeClosed().
					WillReturnRows(sqlmock.NewRows([]string{
						"now", "datname", "pid", "leader_pid",
						"usename", "application_name", "client_addr", "client_port",
						"backend_type", "backend_start", "backend_xid", "backend_xmin",
						"xact_start", "state", "state_change", "wait_event_type",
						"wait_event", "blocked_by_pids", "query_start", "query_id",
						"query",
					}).AddRow(
						now, "testdb", 106, sql.NullInt64{},
						"testuser", "testapp", "127.0.0.1", 5432,
						"client backend", backendStartTime, sql.NullInt32{}, sql.NullInt32{},
						xactStartTime, "active", stateChangeTime, sql.NullString{},
						sql.NullString{}, nil, queryStartTime, sql.NullInt64{Int64: 128, Valid: true},
						"SELECT * FROM users WHERE id = 123 AND email = 'test@example.com'",
					))
			},
			disableQueryRedaction: true,
			expectedError:         false,
			expectedLabels: []model.LabelSet{
				{"job": database_observability.JobName, "op": OP_QUERY_SAMPLE, "instance": "test"},
			},
			expectedLines: []string{
				`level="info" instance="test" datname="testdb" pid="106" leader_pid="" user="testuser" app="testapp" client="127.0.0.1:5432" backend_type="client backend" backend_time="1h0m0s" xid="0" xmin="0" xact_time="2m0s" state="active" query_time="30s" queryid="128" query="SELECT * FROM users WHERE id = 123 AND email = 'test@example.com'" engine="postgres" cpu_time="10s"`,
			},
		},
	}

	for _, tc := range testCases {
		t.Run(tc.name, func(t *testing.T) {
			t.Parallel()

			db, mock, err := sqlmock.New(sqlmock.QueryMatcherOption(sqlmock.QueryMatcherEqual))
			require.NoError(t, err)
			defer db.Close()

			logger := log.NewLogfmtLogger(os.Stderr)
			lokiClient := loki_fake.NewClient(func() {})

			sampleCollector, err := NewQuerySample(QuerySampleArguments{
				DB:                    db,
				InstanceKey:           "test",
				CollectInterval:       time.Second * 5,
				EntryHandler:          lokiClient,
				Logger:                logger,
				DisableQueryRedaction: tc.disableQueryRedaction,
			})
			require.NoError(t, err)
			require.NotNil(t, sampleCollector)

			// Setup mock expectations
			tc.setupMock(mock)

			err = sampleCollector.Start(t.Context())
			require.NoError(t, err)

			// Wait for Loki entries to be generated and verify their content, labels, and timestamps.
			require.Eventually(t, func() bool {
				entries := lokiClient.Received()
				if len(entries) != len(tc.expectedLines) {
					return false
				}
				for i, entry := range entries {
					if !reflect.DeepEqual(entry.Labels, tc.expectedLabels[i]) {
						return false
					}
					if !strings.Contains(entry.Line, tc.expectedLines[i]) {
						return false
					}
					// Verify that BuildLokiEntryWithTimestamp is setting the timestamp correctly
					expectedTimestamp := time.Unix(0, now.UnixNano())
					if !entry.Timestamp.Equal(expectedTimestamp) {
						return false
					}
				}
				return true
			}, 5*time.Second, 100*time.Millisecond)

			sampleCollector.Stop()

			// Wait for the collector to stop
			require.Eventually(t, func() bool {
				return sampleCollector.Stopped()
			}, 5*time.Second, 100*time.Millisecond)

			lokiClient.Stop()

			// Give time for goroutines to clean up
			time.Sleep(100 * time.Millisecond)

			// Verify mock expectations and Loki entries
			err = mock.ExpectationsWereMet()
			require.NoError(t, err)

			lokiEntries := lokiClient.Received()
			require.Equal(t, len(tc.expectedLines), len(lokiEntries))
			for i, entry := range lokiEntries {
				require.Equal(t, tc.expectedLabels[i], entry.Labels)
				require.Contains(t, entry.Line, tc.expectedLines[i])
			}
		})
	}
}<|MERGE_RESOLUTION|>--- conflicted
+++ resolved
@@ -127,13 +127,8 @@
 				{"op": OP_WAIT_EVENT},
 			},
 			expectedLines: []string{
-<<<<<<< HEAD
-				`level="info" datname="testdb" pid="102" leader_pid="" user="testuser" app="testapp" client="127.0.0.1:5432" backend_type="client backend" backend_time="1h0m0s" xid="0" xmin="0" xact_time="2m0s" state="waiting" query_time="0s" queryid="124" query="UPDATE users SET status = 'active'" engine="postgres"`,
-				`level="info" datname="testdb" backend_type="client backend" state="waiting" wait_time="10s" wait_event_type="Lock" wait_event="relation" wait_event_name="Lock:relation" blocked_by_pids="[103 104]" queryid="124" query="UPDATE users SET status = 'active'" engine="postgres"`,
-=======
-				`level="info" instance="test" datname="testdb" pid="102" leader_pid="" user="testuser" app="testapp" client="127.0.0.1:5432" backend_type="client backend" backend_time="1h0m0s" xid="0" xmin="0" xact_time="2m0s" state="waiting" query_time="0s" queryid="124" query="UPDATE users SET status = ?" engine="postgres"`,
-				`level="info" instance="test" datname="testdb" backend_type="client backend" state="waiting" wait_time="10s" wait_event_type="Lock" wait_event="relation" wait_event_name="Lock:relation" blocked_by_pids="[103 104]" queryid="124" query="UPDATE users SET status = ?" engine="postgres"`,
->>>>>>> 68d3fb07
+				`level="info" datname="testdb" pid="102" leader_pid="" user="testuser" app="testapp" client="127.0.0.1:5432" backend_type="client backend" backend_time="1h0m0s" xid="0" xmin="0" xact_time="2m0s" state="waiting" query_time="0s" queryid="124" query="UPDATE users SET status = ?" engine="postgres"`,
+				`level="info" datname="testdb" backend_type="client backend" state="waiting" wait_time="10s" wait_event_type="Lock" wait_event="relation" wait_event_name="Lock:relation" blocked_by_pids="[103 104]" queryid="124" query="UPDATE users SET status = ?" engine="postgres"`,
 			},
 		},
 		{
@@ -207,10 +202,10 @@
 			disableQueryRedaction: true,
 			expectedError:         false,
 			expectedLabels: []model.LabelSet{
-				{"job": database_observability.JobName, "op": OP_QUERY_SAMPLE, "instance": "test"},
-			},
-			expectedLines: []string{
-				`level="info" instance="test" datname="testdb" pid="106" leader_pid="" user="testuser" app="testapp" client="127.0.0.1:5432" backend_type="client backend" backend_time="1h0m0s" xid="0" xmin="0" xact_time="2m0s" state="active" query_time="30s" queryid="128" query="SELECT * FROM users WHERE id = 123 AND email = 'test@example.com'" engine="postgres" cpu_time="10s"`,
+				{"op": OP_QUERY_SAMPLE},
+			},
+			expectedLines: []string{
+				`level="info" datname="testdb" pid="106" leader_pid="" user="testuser" app="testapp" client="127.0.0.1:5432" backend_type="client backend" backend_time="1h0m0s" xid="0" xmin="0" xact_time="2m0s" state="active" query_time="30s" queryid="128" query="SELECT * FROM users WHERE id = 123 AND email = 'test@example.com'" engine="postgres" cpu_time="10s"`,
 			},
 		},
 	}
@@ -228,7 +223,6 @@
 
 			sampleCollector, err := NewQuerySample(QuerySampleArguments{
 				DB:                    db,
-				InstanceKey:           "test",
 				CollectInterval:       time.Second * 5,
 				EntryHandler:          lokiClient,
 				Logger:                logger,
