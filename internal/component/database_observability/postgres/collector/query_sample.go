package collector

import (
	"context"
	"database/sql"
	"fmt"
	"log/slog"
	"time"

	"github.com/go-kit/log"
	"github.com/lib/pq"
	"go.uber.org/atomic"

	"github.com/grafana/alloy/internal/component/common/loki"
	"github.com/grafana/alloy/internal/component/database_observability"
	"github.com/grafana/alloy/internal/runtime/logging"
	"github.com/grafana/alloy/internal/runtime/logging/level"
)

const (
	OP_QUERY_SAMPLE = "query_sample"
	OP_WAIT_EVENT   = "wait_event"
	QuerySampleName = "query_sample"
)

const selectPgStatActivity = `
	SELECT 
		clock_timestamp() as now,
		d.datname,		
		s.pid,
		s.leader_pid,
		s.usename,		
		s.application_name,
		s.client_addr,
		s.client_port,
		s.backend_type,
		s.backend_start,
		s.backend_xid,
		s.backend_xmin,		
		s.xact_start,
		s.state,
		s.state_change,		
		s.wait_event_type,
		s.wait_event,
		pg_blocking_pids(s.pid) as blocked_by_pids,
		s.query_start,
		s.query_id,
		s.query
	FROM pg_stat_activity s 
		JOIN pg_database d ON s.datid = d.oid AND NOT d.datistemplate AND d.datallowconn
	WHERE 
		s.pid <> pg_backend_pid() AND
		(
			s.backend_type != 'client backend' OR
			(
				coalesce(TRIM(s.query), '') != '' AND s.query_start IS NOT NULL AND 
				(
					s.state != 'idle' OR 
					(s.state = 'idle' AND s.state_change > $1)
				) AND 
				coalesce(TRIM(s.state), '') != ''
			)
		)
		AND query_id > 0
`

type QuerySampleInfo struct {
	DatabaseName    sql.NullString
	DatabaseID      int
	PID             int
	LeaderPID       sql.NullInt64
	UserSysID       int
	Username        sql.NullString
	ApplicationName sql.NullString
	ClientAddr      sql.NullString
	ClientPort      sql.NullInt32
	StateChange     sql.NullTime
	Now             time.Time
	BackendStart    sql.NullTime
	XactStart       sql.NullTime
	QueryStart      sql.NullTime
	WaitEventType   sql.NullString
	WaitEvent       sql.NullString
	State           sql.NullString
	BackendType     sql.NullString
	BackendXID      sql.NullInt32
	BackendXmin     sql.NullInt32
	QueryID         sql.NullInt64
	Query           sql.NullString
	BlockedByPIDs   pq.Int64Array
}

type QuerySampleArguments struct {
	DB                    *sql.DB
	InstanceKey           string
	CollectInterval       time.Duration
	EntryHandler          loki.EntryHandler
	Logger                log.Logger
	DisableQueryRedaction bool
}

<<<<<<< HEAD
type Activity struct {
	dbConnection    *sql.DB
	collectInterval time.Duration
	entryHandler    loki.EntryHandler
=======
type QuerySample struct {
	dbConnection          *sql.DB
	instanceKey           string
	collectInterval       time.Duration
	entryHandler          loki.EntryHandler
	disableQueryRedaction bool
>>>>>>> 68d3fb07

	logger     log.Logger
	running    *atomic.Bool
	ctx        context.Context
	cancel     context.CancelFunc
	lastScrape time.Time
}

<<<<<<< HEAD
func NewActivity(args ActivityArguments) (*Activity, error) {
	return &Activity{
		dbConnection:    args.DB,
		collectInterval: args.CollectInterval,
		entryHandler:    args.EntryHandler,
		logger:          log.With(args.Logger, "collector", ActivityName),
		running:         &atomic.Bool{},
=======
func NewQuerySample(args QuerySampleArguments) (*QuerySample, error) {
	return &QuerySample{
		dbConnection:          args.DB,
		instanceKey:           args.InstanceKey,
		collectInterval:       args.CollectInterval,
		entryHandler:          args.EntryHandler,
		disableQueryRedaction: args.DisableQueryRedaction,
		logger:                log.With(args.Logger, "collector", QuerySampleName),
		running:               &atomic.Bool{},
>>>>>>> 68d3fb07
	}, nil
}

func (c *QuerySample) Name() string {
	return QuerySampleName
}

func (c *QuerySample) Start(ctx context.Context) error {
	level.Debug(c.logger).Log("msg", QuerySampleName+" collector started")

	c.running.Store(true)
	ctx, cancel := context.WithCancel(ctx)
	c.ctx = ctx
	c.cancel = cancel

	go func() {
		defer func() {
			c.Stop()
			c.running.Store(false)
		}()

		ticker := time.NewTicker(c.collectInterval)

		for {
			if err := c.fetchQuerySample(c.ctx); err != nil {
				level.Error(c.logger).Log("msg", "collector error", "err", err)
			}

			select {
			case <-c.ctx.Done():
				return
			case <-ticker.C:
				// continue loop
			}
		}
	}()

	return nil
}

func (c *QuerySample) Stopped() bool {
	return !c.running.Load()
}

// Stop should be kept idempotent
func (c *QuerySample) Stop() {
	c.cancel()
}

// calculateDuration returns a formatted duration string between a nullable time and current time
func calculateDuration(nullableTime sql.NullTime, currentTime time.Time) string {
	if nullableTime.Valid {
		return currentTime.Sub(nullableTime.Time).Round(time.Millisecond).String()
	}
	return ""
}

func (c *QuerySample) fetchQuerySample(ctx context.Context) error {
	slog.Debug("Fetching sample")
	scrapeTime := time.Now()
	rows, err := c.dbConnection.QueryContext(ctx, selectPgStatActivity, c.lastScrape)
	if err != nil {
		level.Error(c.logger).Log("msg", "failed to query pg_stat_activity", "err", err)
		return err
	}
	defer rows.Close()

	for rows.Next() {
		sample := QuerySampleInfo{}
		err := rows.Scan(
			&sample.Now,
			&sample.DatabaseName,
			&sample.PID,
			&sample.LeaderPID,
			&sample.Username,
			&sample.ApplicationName,
			&sample.ClientAddr,
			&sample.ClientPort,
			&sample.BackendType,
			&sample.BackendStart,
			&sample.BackendXID,
			&sample.BackendXmin,
			&sample.XactStart,
			&sample.State,
			&sample.StateChange,
			&sample.WaitEventType,
			&sample.WaitEvent,
			&sample.BlockedByPIDs,
			&sample.QueryStart,
			&sample.QueryID,
			&sample.Query,
		)
		if err != nil {
			level.Error(c.logger).Log("msg", "failed to scan pg_stat_activity", "err", err)
			continue
		}

		err = c.validateQuerySample(sample)
		if err != nil {
			level.Debug(c.logger).Log("msg", "invalid pg_stat_activity set", "queryid", sample.QueryID.Int64, "err", err)
			continue
		}

		leaderPID := ""
		if sample.LeaderPID.Valid {
			leaderPID = fmt.Sprintf(`%d`, sample.LeaderPID.Int64)
		}

		stateDuration := calculateDuration(sample.StateChange, sample.Now)
		queryDuration := calculateDuration(sample.QueryStart, sample.Now)
		xactDuration := calculateDuration(sample.XactStart, sample.Now)
		backendDuration := calculateDuration(sample.BackendStart, sample.Now)

		clientAddr := ""
		if sample.ClientAddr.Valid {
			clientAddr = sample.ClientAddr.String
			if sample.ClientPort.Valid {
				clientAddr = fmt.Sprintf("%s:%d", clientAddr, sample.ClientPort.Int32)
			}
		}

		waitEventFullName := ""
		waitEvent := sample.WaitEvent.String
		waitEventType := sample.WaitEventType.String
		if sample.WaitEventType.Valid && sample.WaitEvent.Valid {
			waitEventFullName = fmt.Sprintf("%s:%s", sample.WaitEventType.String, sample.WaitEvent.String)
		}

		// Get query string and redact if needed
		queryText := sample.Query.String
		if !c.disableQueryRedaction {
			queryText = redact(queryText)
		}

		// Build query sample entry
		sampleLabels := fmt.Sprintf(
<<<<<<< HEAD
			`datname="%s" pid="%d" leader_pid="%s" user="%s" app="%s" client="%s" backend_type="%s" backend_time="%s" xid="%d" xmin="%d" xact_time="%s" state="%s" query_time="%s" queryid="%d" query="%s" engine="postgres"`,
			activity.DatabaseName.String,
			activity.PID,
=======
			`instance="%s" datname="%s" pid="%d" leader_pid="%s" user="%s" app="%s" client="%s" backend_type="%s" backend_time="%s" xid="%d" xmin="%d" xact_time="%s" state="%s" query_time="%s" queryid="%d" query="%s" engine="postgres"`,
			c.instanceKey,
			sample.DatabaseName.String,
			sample.PID,
>>>>>>> 68d3fb07
			leaderPID,
			sample.Username.String,
			sample.ApplicationName.String,
			clientAddr,
			sample.BackendType.String,
			backendDuration,
			sample.BackendXID.Int32,
			sample.BackendXmin.Int32,
			xactDuration,
			sample.State.String,
			queryDuration,
			sample.QueryID.Int64,
			queryText,
		)

		if !sample.WaitEventType.Valid && !sample.WaitEvent.Valid && sample.State.String == "active" {
			// If the wait event is null and the state is active, it means the query is executing on CPU
			// Log it as a cpu_time within the query sample op
			sampleLabels = fmt.Sprintf(`%s cpu_time="%s"`, sampleLabels, stateDuration)
		}

		c.entryHandler.Chan() <- database_observability.BuildLokiEntryWithTimestamp(
			logging.LevelInfo,
			OP_QUERY_SAMPLE,
			sampleLabels,
			sample.Now.UnixNano(),
		)

		if waitEvent != "" {
			waitEventLabels := fmt.Sprintf(
<<<<<<< HEAD
				`datname="%s" backend_type="%s" state="%s" wait_time="%s" wait_event_type="%s" wait_event="%s" wait_event_name="%s" blocked_by_pids="%v" queryid="%d" query="%s" engine="postgres"`,
				activity.DatabaseName.String,
				activity.BackendType.String,
				activity.State.String,
=======
				`instance="%s" datname="%s" backend_type="%s" state="%s" wait_time="%s" wait_event_type="%s" wait_event="%s" wait_event_name="%s" blocked_by_pids="%v" queryid="%d" query="%s" engine="postgres"`,
				c.instanceKey,
				sample.DatabaseName.String,
				sample.BackendType.String,
				sample.State.String,
>>>>>>> 68d3fb07
				stateDuration,
				waitEventType,
				waitEvent,
				waitEventFullName,
				sample.BlockedByPIDs,
				sample.QueryID.Int64,
				queryText,
			)

			c.entryHandler.Chan() <- database_observability.BuildLokiEntryWithTimestamp(
				logging.LevelInfo,
				OP_WAIT_EVENT,
				waitEventLabels,
				sample.Now.UnixNano(),
			)
		}
	}

	if err := rows.Err(); err != nil {
		level.Error(c.logger).Log("msg", "failed to iterate pg_stat_activity rows", "err", err)
		return err
	}

	// Update last scrape time after successful scrape
	c.lastScrape = scrapeTime

	return nil
}

func (c QuerySample) validateQuerySample(sample QuerySampleInfo) error {
	if sample.Query.Valid && sample.Query.String == "<insufficient privilege>" {
		return fmt.Errorf("insufficient privilege to access query. sample set: %+v", sample)
	}

	if !sample.DatabaseName.Valid {
		return fmt.Errorf("database name is not valid. sample set: %+v", sample)
	}

	return nil
}<|MERGE_RESOLUTION|>--- conflicted
+++ resolved
@@ -92,26 +92,17 @@
 
 type QuerySampleArguments struct {
 	DB                    *sql.DB
-	InstanceKey           string
 	CollectInterval       time.Duration
 	EntryHandler          loki.EntryHandler
 	Logger                log.Logger
 	DisableQueryRedaction bool
 }
 
-<<<<<<< HEAD
-type Activity struct {
-	dbConnection    *sql.DB
-	collectInterval time.Duration
-	entryHandler    loki.EntryHandler
-=======
 type QuerySample struct {
 	dbConnection          *sql.DB
-	instanceKey           string
 	collectInterval       time.Duration
 	entryHandler          loki.EntryHandler
 	disableQueryRedaction bool
->>>>>>> 68d3fb07
 
 	logger     log.Logger
 	running    *atomic.Bool
@@ -120,25 +111,14 @@
 	lastScrape time.Time
 }
 
-<<<<<<< HEAD
-func NewActivity(args ActivityArguments) (*Activity, error) {
-	return &Activity{
-		dbConnection:    args.DB,
-		collectInterval: args.CollectInterval,
-		entryHandler:    args.EntryHandler,
-		logger:          log.With(args.Logger, "collector", ActivityName),
-		running:         &atomic.Bool{},
-=======
 func NewQuerySample(args QuerySampleArguments) (*QuerySample, error) {
 	return &QuerySample{
 		dbConnection:          args.DB,
-		instanceKey:           args.InstanceKey,
 		collectInterval:       args.CollectInterval,
 		entryHandler:          args.EntryHandler,
 		disableQueryRedaction: args.DisableQueryRedaction,
 		logger:                log.With(args.Logger, "collector", QuerySampleName),
 		running:               &atomic.Bool{},
->>>>>>> 68d3fb07
 	}, nil
 }
 
@@ -275,16 +255,9 @@
 
 		// Build query sample entry
 		sampleLabels := fmt.Sprintf(
-<<<<<<< HEAD
 			`datname="%s" pid="%d" leader_pid="%s" user="%s" app="%s" client="%s" backend_type="%s" backend_time="%s" xid="%d" xmin="%d" xact_time="%s" state="%s" query_time="%s" queryid="%d" query="%s" engine="postgres"`,
-			activity.DatabaseName.String,
-			activity.PID,
-=======
-			`instance="%s" datname="%s" pid="%d" leader_pid="%s" user="%s" app="%s" client="%s" backend_type="%s" backend_time="%s" xid="%d" xmin="%d" xact_time="%s" state="%s" query_time="%s" queryid="%d" query="%s" engine="postgres"`,
-			c.instanceKey,
 			sample.DatabaseName.String,
 			sample.PID,
->>>>>>> 68d3fb07
 			leaderPID,
 			sample.Username.String,
 			sample.ApplicationName.String,
@@ -315,18 +288,10 @@
 
 		if waitEvent != "" {
 			waitEventLabels := fmt.Sprintf(
-<<<<<<< HEAD
 				`datname="%s" backend_type="%s" state="%s" wait_time="%s" wait_event_type="%s" wait_event="%s" wait_event_name="%s" blocked_by_pids="%v" queryid="%d" query="%s" engine="postgres"`,
-				activity.DatabaseName.String,
-				activity.BackendType.String,
-				activity.State.String,
-=======
-				`instance="%s" datname="%s" backend_type="%s" state="%s" wait_time="%s" wait_event_type="%s" wait_event="%s" wait_event_name="%s" blocked_by_pids="%v" queryid="%d" query="%s" engine="postgres"`,
-				c.instanceKey,
 				sample.DatabaseName.String,
 				sample.BackendType.String,
 				sample.State.String,
->>>>>>> 68d3fb07
 				stateDuration,
 				waitEventType,
 				waitEvent,
