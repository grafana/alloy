package collector

import (
	"context"
	"database/sql"
	"fmt"
	"slices"
	"time"

	"github.com/go-kit/log"
	"github.com/lib/pq"
	"go.uber.org/atomic"

	"github.com/grafana/alloy/internal/component/common/loki"
	"github.com/grafana/alloy/internal/component/database_observability"
	"github.com/grafana/alloy/internal/runtime/logging"
	"github.com/grafana/alloy/internal/runtime/logging/level"
)

const (
	QuerySamplesCollector = "query_samples"
	OP_QUERY_SAMPLE       = "query_sample"
	OP_WAIT_EVENT         = "wait_event"
)

const (
<<<<<<< HEAD
	stateActive         = "active"
	stateIdle           = "idle"
	stateIdleTxnAborted = "idle in transaction (aborted)"
=======
	queryTextClause = ", s.query"
	stateActive     = "active"
>>>>>>> 4efa8e01
)

const selectPgStatActivity = `
	SELECT
		clock_timestamp() as now,
		d.datname,
		s.pid,
		s.leader_pid,
		s.usename,
		s.application_name,
		s.client_addr,
		s.client_port,
		s.backend_type,
		s.backend_start,
		s.backend_xid,
		s.backend_xmin,
		s.xact_start,
		s.state,
		s.state_change,
		s.wait_event_type,
		s.wait_event,
		pg_blocking_pids(s.pid) as blocked_by_pids,
		s.query_start,
		s.query_id
		%s
	FROM pg_stat_activity s
		JOIN pg_database d ON s.datid = d.oid AND NOT d.datistemplate AND d.datallowconn
	WHERE
		s.pid != pg_backend_pid() AND
		(
			s.backend_type != 'client backend' OR
			(
				coalesce(TRIM(s.query), '') != '' AND
				s.query_id != 0
			)
		)
`

type QuerySamplesInfo struct {
	DatabaseName    sql.NullString
	DatabaseID      int
	PID             int
	LeaderPID       sql.NullInt64
	UserSysID       int
	Username        sql.NullString
	ApplicationName sql.NullString
	ClientAddr      sql.NullString
	ClientPort      sql.NullInt32
	StateChange     sql.NullTime
	Now             time.Time
	BackendStart    sql.NullTime
	XactStart       sql.NullTime
	QueryStart      sql.NullTime
	WaitEventType   sql.NullString
	WaitEvent       sql.NullString
	State           sql.NullString
	BackendType     sql.NullString
	BackendXID      sql.NullInt32
	BackendXmin     sql.NullInt32
	QueryID         sql.NullInt64
	Query           sql.NullString
	BlockedByPIDs   pq.Int64Array
}

type QuerySamplesArguments struct {
	DB                    *sql.DB
	CollectInterval       time.Duration
	EntryHandler          loki.EntryHandler
	Logger                log.Logger
	DisableQueryRedaction bool
}

type QuerySamples struct {
	dbConnection          *sql.DB
	collectInterval       time.Duration
	entryHandler          loki.EntryHandler
	disableQueryRedaction bool

	logger  log.Logger
	running *atomic.Bool
	ctx     context.Context
	cancel  context.CancelFunc

	// in-memory state of running samples
	samples map[SampleKey]*SampleState
	// keep track of keys that were already emitted to avoid duplicates
	emitted map[SampleKey]time.Time
}

func NewQuerySamples(args QuerySamplesArguments) (*QuerySamples, error) {
	return &QuerySamples{
		dbConnection:          args.DB,
		collectInterval:       args.CollectInterval,
		entryHandler:          args.EntryHandler,
		disableQueryRedaction: args.DisableQueryRedaction,
		logger:                log.With(args.Logger, "collector", QuerySamplesCollector),
		running:               &atomic.Bool{},
		samples:               map[SampleKey]*SampleState{},
		emitted:               map[SampleKey]time.Time{},
	}, nil
}

func (c *QuerySamples) Name() string {
	return QuerySamplesCollector
}

func (c *QuerySamples) Start(ctx context.Context) error {
	level.Debug(c.logger).Log("msg", "collector started")

	c.running.Store(true)
	ctx, cancel := context.WithCancel(ctx)
	c.ctx = ctx
	c.cancel = cancel

	go func() {
		defer func() {
			c.Stop()
			c.running.Store(false)
		}()

		ticker := time.NewTicker(c.collectInterval)

		for {
			if err := c.fetchQuerySample(c.ctx); err != nil {
				level.Error(c.logger).Log("msg", "collector error", "err", err)
			}

			select {
			case <-c.ctx.Done():
				return
			case <-ticker.C:
				// continue loop
			}
		}
	}()

	return nil
}

func (c *QuerySamples) Stopped() bool {
	return !c.running.Load()
}

// Stop should be kept idempotent
func (c *QuerySamples) Stop() {
	c.cancel()
}

// SampleKey uses (PID, QueryID, QueryStartNs) so concurrent executions of the same
// query across backends/transactions are uniquely tracked between scrapes.
type SampleKey struct {
	PID          int
	QueryID      int64
	QueryStartNs int64
}

func newSampleKey(pid int, queryID int64, queryStart sql.NullTime) SampleKey {
	key := SampleKey{PID: pid, QueryID: queryID, QueryStartNs: 0}
	if queryStart.Valid {
		key.QueryStartNs = queryStart.Time.UnixNano()
	}
	return key
}

// SampleState buffers state across scrapes and is emitted once the query
// turns idle or disappears, avoiding partial/duplicate emissions.
type SampleState struct {
	LastRow     QuerySamplesInfo
	LastSeenAt  time.Time
	LastCpuTime string // last cpu_time observed under CPU condition
	tracker     WaitEventTracker
	// EndOverride is used to compute durations and timestamps when a query
	// transitioned to idle or was only observed as idle.
	EndOverride sql.NullTime
}

func (s *SampleState) updateCpuTimeIfActive(sample QuerySamplesInfo) {
	if !sample.WaitEventType.Valid && !sample.WaitEvent.Valid && sample.State.String == stateActive {
		s.LastCpuTime = calculateDuration(sample.StateChange, sample.Now)
	}
}

// markEndedAt sets EndOverride and LastSeenAt based on the sample's state change or clock_timestamp if not available
func (s *SampleState) markEndedAt(sample QuerySamplesInfo) {
	if sample.StateChange.Valid {
		s.EndOverride = sample.StateChange
		s.LastSeenAt = sample.StateChange.Time
		return
	}
	s.EndOverride = sql.NullTime{Time: sample.Now, Valid: true}
	s.LastSeenAt = sample.Now
}

// WaitEventTracker coalesces consecutive identical wait events
// to reduce log volume while preserving timing.
type WaitEventTracker struct {
	waitEvents []WaitEventOccurrence
	openIdx    int // -1 means none open
}

func newWaitEventTracker() WaitEventTracker {
	return WaitEventTracker{waitEvents: []WaitEventOccurrence{}, openIdx: -1}
}

func (t *WaitEventTracker) CloseOpen()                        { t.openIdx = -1 }
func (t *WaitEventTracker) WaitEvents() []WaitEventOccurrence { return t.waitEvents }

// WaitEventOccurrence tracks a continuous occurrence of the same wait event
// with the same blocked_by_pids set.
type WaitEventOccurrence struct {
	WaitEventType string
	WaitEvent     string
	BlockedByPIDs []int64 // normalized set (sorted, unique)
	LastWaitTime  string  // last stateDuration seen for this wait event
	LastState     string
	LastTimestamp time.Time
}

// WaitEventIdentity defines the identity of a wait-event occurrence (type, event, blocked_by set)
type WaitEventIdentity struct {
	eventType string
	event     string
	blockedBy []int64 // normalized
}

func (w WaitEventIdentity) Equal(other WaitEventIdentity) bool {
	if w.eventType != other.eventType || w.event != other.event {
		return false
	}
	return equalPIDSets(w.blockedBy, other.blockedBy)
}

<<<<<<< HEAD
=======
func NewQuerySamples(args QuerySamplesArguments) (*QuerySamples, error) {
	return &QuerySamples{
		dbConnection:          args.DB,
		collectInterval:       args.CollectInterval,
		entryHandler:          args.EntryHandler,
		disableQueryRedaction: args.DisableQueryRedaction,
		logger:                log.With(args.Logger, "collector", QuerySamplesCollector),
		running:               &atomic.Bool{},
		samples:               map[SampleKey]*SampleState{},
	}, nil
}

func (c *QuerySamples) Name() string {
	return QuerySamplesCollector
}

func (c *QuerySamples) Start(ctx context.Context) error {
	if c.disableQueryRedaction {
		level.Warn(c.logger).Log("msg", "collector started with query redaction disabled. SQL text in query samples may include query parameters.")
	} else {
		level.Debug(c.logger).Log("msg", "collector started")
	}

	c.running.Store(true)
	ctx, cancel := context.WithCancel(ctx)
	c.ctx = ctx
	c.cancel = cancel

	go func() {
		defer func() {
			c.Stop()
			c.running.Store(false)
		}()

		ticker := time.NewTicker(c.collectInterval)

		for {
			if err := c.fetchQuerySample(c.ctx); err != nil {
				level.Error(c.logger).Log("msg", "collector error", "err", err)
			}

			select {
			case <-c.ctx.Done():
				return
			case <-ticker.C:
				// continue loop
			}
		}
	}()

	return nil
}

func (c *QuerySamples) Stopped() bool {
	return !c.running.Load()
}

// Stop should be kept idempotent
func (c *QuerySamples) Stop() {
	c.cancel()
}

>>>>>>> 4efa8e01
func (c *QuerySamples) fetchQuerySample(ctx context.Context) error {
	queryTextField := ""
	if c.disableQueryRedaction {
		queryTextField = queryTextClause
	}

	query := fmt.Sprintf(selectPgStatActivity, queryTextField)
	rows, err := c.dbConnection.QueryContext(ctx, query)
	if err != nil {
		return fmt.Errorf("failed to query pg_stat_activity: %w", err)
	}

	defer rows.Close()

	activeKeys := map[SampleKey]struct{}{}

	for rows.Next() {
		sample, scanErr := c.scanRow(rows)
		if scanErr != nil {
			level.Error(c.logger).Log("msg", "failed to scan pg_stat_activity", "err", scanErr)
			continue
		}

		key, procErr := c.processRow(sample)
		if procErr != nil {
			level.Debug(c.logger).Log("msg", "invalid pg_stat_activity set", "queryid", sample.QueryID.Int64, "err", procErr)
			continue
		}

		if !isIdleState(sample.State.String) {
			c.upsertActiveSample(key, sample)
			activeKeys[key] = struct{}{}
			continue
		}

		if st, hadActive := c.samples[key]; hadActive {
			st.markEndedAt(sample)
			st.LastRow.State = sample.State
			activeKeys[key] = struct{}{}
			c.emitted[key] = sample.Now
		} else if _, already := c.emitted[key]; !already {
			// new idle sample not yet seen -> create a new sample state to track and emit it
			newIdleState := &SampleState{LastRow: sample, tracker: newWaitEventTracker()}
			newIdleState.markEndedAt(sample)
			newIdleState.LastRow.State = sample.State
			c.samples[key] = newIdleState
			c.emitted[key] = sample.Now
		}
	}

	if err := rows.Err(); err != nil {
		level.Error(c.logger).Log("msg", "failed to iterate pg_stat_activity rows", "err", err)
		return err
	}

	// finalize samples that are no longer active or have EndOverride set (idle finalized or one off idle sample)
	for key, st := range c.samples {
		if _, stillActive := activeKeys[key]; stillActive && !st.EndOverride.Valid {
			continue
		}
		c.emitAndDeleteSample(key)
	}
	c.cleanupEmitted(time.Now())
	return nil
}

func (c *QuerySamples) scanRow(rows *sql.Rows) (QuerySamplesInfo, error) {
	sample := QuerySamplesInfo{}
	scanArgs := []interface{}{
		&sample.Now,
		&sample.DatabaseName,
		&sample.PID,
		&sample.LeaderPID,
		&sample.Username,
		&sample.ApplicationName,
		&sample.ClientAddr,
		&sample.ClientPort,
		&sample.BackendType,
		&sample.BackendStart,
		&sample.BackendXID,
		&sample.BackendXmin,
		&sample.XactStart,
		&sample.State,
		&sample.StateChange,
		&sample.WaitEventType,
		&sample.WaitEvent,
		&sample.BlockedByPIDs,
		&sample.QueryStart,
		&sample.QueryID,
	}
	if c.disableQueryRedaction {
		scanArgs = append(scanArgs, &sample.Query)
	}
	err := rows.Scan(scanArgs...)
	return sample, err
}

func (c *QuerySamples) processRow(sample QuerySamplesInfo) (SampleKey, error) {
	if err := c.validateQuerySample(sample); err != nil {
		return SampleKey{}, err
	}
	key := newSampleKey(sample.PID, sample.QueryID.Int64, sample.QueryStart)
	return key, nil
}

func (c QuerySamples) validateQuerySample(sample QuerySamplesInfo) error {
	if c.disableQueryRedaction {
		if sample.Query.Valid && sample.Query.String == "<insufficient privilege>" {
			return fmt.Errorf("insufficient privilege to access query sample set: %+v", sample)
		}
	}

	if !sample.DatabaseName.Valid {
		return fmt.Errorf("database name is not valid. sample set: %+v", sample)
	}

	return nil
}

func (c *QuerySamples) upsertActiveSample(key SampleKey, sample QuerySamplesInfo) {
	state, ok := c.samples[key]
	if !ok {
		state = &SampleState{tracker: newWaitEventTracker()}
		c.samples[key] = state
	}
	state.LastRow = sample
	state.LastSeenAt = sample.Now
	state.updateCpuTimeIfActive(sample)
	state.LastRow.State = sample.State
	state.tracker.upsertWaitEvent(sample, sample.Now)
}

func (t *WaitEventTracker) upsertWaitEvent(sample QuerySamplesInfo, now time.Time) {
	if sample.WaitEventType.Valid && sample.WaitEvent.Valid {
		current := WaitEventIdentity{
			eventType: sample.WaitEventType.String,
			event:     sample.WaitEvent.String,
			blockedBy: normalizePIDs(sample.BlockedByPIDs),
		}
		if t.openIdx >= 0 {
			we := t.waitEvents[t.openIdx]
			existing := WaitEventIdentity{eventType: we.WaitEventType, event: we.WaitEvent, blockedBy: we.BlockedByPIDs}
			if existing.Equal(current) {
				we.LastWaitTime = calculateDuration(sample.StateChange, now)
				we.LastState = sample.State.String
				we.LastTimestamp = now
				t.waitEvents[t.openIdx] = we
				return
			}
			t.openIdx = -1
		}

		newOcc := WaitEventOccurrence{
			WaitEventType: current.eventType,
			WaitEvent:     current.event,
			BlockedByPIDs: current.blockedBy,
			LastWaitTime:  calculateDuration(sample.StateChange, now),
			LastState:     sample.State.String,
			LastTimestamp: now,
		}
		t.waitEvents = append(t.waitEvents, newOcc)
		t.openIdx = len(t.waitEvents) - 1
		return
	}

	if t.openIdx >= 0 {
		t.openIdx = -1
	}
}

func (c *QuerySamples) emitAndDeleteSample(key SampleKey) {
	state, ok := c.samples[key]
	if !ok {
		return
	}

	var endOverride *time.Time
	if state.EndOverride.Valid {
		t := state.EndOverride.Time
		endOverride = &t
	}
	sampleLabels := c.buildQuerySampleLabels(state, endOverride)
	ts := state.LastSeenAt.UnixNano()
	if endOverride != nil {
		ts = endOverride.UnixNano()
	}
	c.entryHandler.Chan() <- database_observability.BuildLokiEntryWithTimestamp(
		logging.LevelInfo,
		OP_QUERY_SAMPLE,
		sampleLabels,
		ts,
	)

	for _, we := range state.tracker.WaitEvents() {
		if we.WaitEventType == "" || we.WaitEvent == "" {
			continue
		}
		waitEventLabels := c.buildWaitEventLabels(state, we)
		c.entryHandler.Chan() <- database_observability.BuildLokiEntryWithTimestamp(
			logging.LevelInfo,
			OP_WAIT_EVENT,
			waitEventLabels,
			we.LastTimestamp.UnixNano(),
		)
	}

	delete(c.samples, key)
}

func (c *QuerySamples) buildQuerySampleLabels(state *SampleState, endOverride *time.Time) string {
	leaderPID := ""
	if state.LastRow.LeaderPID.Valid {
		leaderPID = fmt.Sprintf(`%d`, state.LastRow.LeaderPID.Int64)
	}

	end := state.LastRow.Now
	if endOverride != nil {
		end = *endOverride
	}

	xactDuration := calculateDuration(state.LastRow.XactStart, end)
	queryDuration := calculateDuration(state.LastRow.QueryStart, end)

	clientAddr := ""
	if state.LastRow.ClientAddr.Valid {
		clientAddr = state.LastRow.ClientAddr.String
		if state.LastRow.ClientPort.Valid {
			clientAddr = fmt.Sprintf("%s:%d", clientAddr, state.LastRow.ClientPort.Int32)
		}
	}

	labels := fmt.Sprintf(
		`datname="%s" pid="%d" leader_pid="%s" user="%s" app="%s" client="%s" backend_type="%s" state="%s" xid="%d" xmin="%d" xact_time="%s" query_time="%s" queryid="%d"`,
		state.LastRow.DatabaseName.String,
		state.LastRow.PID,
		leaderPID,
		state.LastRow.Username.String,
		state.LastRow.ApplicationName.String,
		clientAddr,
		state.LastRow.BackendType.String,
		state.LastRow.State.String,
		state.LastRow.BackendXID.Int32,
		state.LastRow.BackendXmin.Int32,
		xactDuration,
		queryDuration,
		state.LastRow.QueryID.Int64,
	)

	if state.LastCpuTime != "" {
		labels = fmt.Sprintf(`%s cpu_time="%s"`, labels, state.LastCpuTime)
	}
<<<<<<< HEAD

=======
	if c.disableQueryRedaction && state.LastRow.Query.Valid {
		labels = fmt.Sprintf(`%s query="%s"`, labels, state.LastRow.Query.String)
	}
>>>>>>> 4efa8e01
	return labels
}

func (c *QuerySamples) buildWaitEventLabels(state *SampleState, we WaitEventOccurrence) string {
	waitEventFullName := fmt.Sprintf("%s:%s", we.WaitEventType, we.WaitEvent)
	leaderPID := ""
	if state.LastRow.LeaderPID.Valid {
		leaderPID = fmt.Sprintf(`%d`, state.LastRow.LeaderPID.Int64)
	}
	return fmt.Sprintf(
		`datname="%s" pid="%d" leader_pid="%s" user="%s" backend_type="%s" state="%s" xid="%d" xmin="%d" wait_time="%s" wait_event_type="%s" wait_event="%s" wait_event_name="%s" blocked_by_pids="%v" queryid="%d"`,
		state.LastRow.DatabaseName.String,
		state.LastRow.PID,
		leaderPID,
		state.LastRow.Username.String,
		state.LastRow.BackendType.String,
		we.LastState,
		state.LastRow.BackendXID.Int32,
		state.LastRow.BackendXmin.Int32,
		we.LastWaitTime,
		we.WaitEventType,
		we.WaitEvent,
		waitEventFullName,
		we.BlockedByPIDs,
		state.LastRow.QueryID.Int64,
	)
}

func (c *QuerySamples) cleanupEmitted(now time.Time) {
	const ttl = 10 * time.Minute
	for k, lastSeen := range c.emitted {
		if now.Sub(lastSeen) > ttl {
			delete(c.emitted, k)
		}
	}
}

func calculateDuration(nullableTime sql.NullTime, currentTime time.Time) string {
	if !nullableTime.Valid {
		return ""
	}
	return currentTime.Sub(nullableTime.Time).Round(time.Nanosecond).String()
}

func normalizePIDs(pids pq.Int64Array) []int64 {
	seen := make(map[int64]struct{}, len(pids))
	out := make([]int64, 0, len(pids))
	for _, pid := range pids {
		if _, ok := seen[pid]; ok {
			continue
		}
		seen[pid] = struct{}{}
		out = append(out, pid)
	}
	slices.Sort(out)
	return out
}

func equalPIDSets(a, b []int64) bool {
	if len(a) != len(b) {
		return false
	}
	for i := range a {
		if a[i] != b[i] {
			return false
		}
	}
	return true
}

func isIdleState(state string) bool {
	if state == stateIdle || state == stateIdleTxnAborted {
		return true
	}
	return false
}<|MERGE_RESOLUTION|>--- conflicted
+++ resolved
@@ -24,14 +24,10 @@
 )
 
 const (
-<<<<<<< HEAD
+	queryTextClause     = ", s.query"
 	stateActive         = "active"
 	stateIdle           = "idle"
 	stateIdleTxnAborted = "idle in transaction (aborted)"
-=======
-	queryTextClause = ", s.query"
-	stateActive     = "active"
->>>>>>> 4efa8e01
 )
 
 const selectPgStatActivity = `
@@ -139,7 +135,11 @@
 }
 
 func (c *QuerySamples) Start(ctx context.Context) error {
-	level.Debug(c.logger).Log("msg", "collector started")
+	if c.disableQueryRedaction {
+		level.Warn(c.logger).Log("msg", "collector started with query redaction disabled. SQL text in query samples may include query parameters.")
+	} else {
+		level.Debug(c.logger).Log("msg", "collector started")
+	}
 
 	c.running.Store(true)
 	ctx, cancel := context.WithCancel(ctx)
@@ -264,71 +264,6 @@
 	return equalPIDSets(w.blockedBy, other.blockedBy)
 }
 
-<<<<<<< HEAD
-=======
-func NewQuerySamples(args QuerySamplesArguments) (*QuerySamples, error) {
-	return &QuerySamples{
-		dbConnection:          args.DB,
-		collectInterval:       args.CollectInterval,
-		entryHandler:          args.EntryHandler,
-		disableQueryRedaction: args.DisableQueryRedaction,
-		logger:                log.With(args.Logger, "collector", QuerySamplesCollector),
-		running:               &atomic.Bool{},
-		samples:               map[SampleKey]*SampleState{},
-	}, nil
-}
-
-func (c *QuerySamples) Name() string {
-	return QuerySamplesCollector
-}
-
-func (c *QuerySamples) Start(ctx context.Context) error {
-	if c.disableQueryRedaction {
-		level.Warn(c.logger).Log("msg", "collector started with query redaction disabled. SQL text in query samples may include query parameters.")
-	} else {
-		level.Debug(c.logger).Log("msg", "collector started")
-	}
-
-	c.running.Store(true)
-	ctx, cancel := context.WithCancel(ctx)
-	c.ctx = ctx
-	c.cancel = cancel
-
-	go func() {
-		defer func() {
-			c.Stop()
-			c.running.Store(false)
-		}()
-
-		ticker := time.NewTicker(c.collectInterval)
-
-		for {
-			if err := c.fetchQuerySample(c.ctx); err != nil {
-				level.Error(c.logger).Log("msg", "collector error", "err", err)
-			}
-
-			select {
-			case <-c.ctx.Done():
-				return
-			case <-ticker.C:
-				// continue loop
-			}
-		}
-	}()
-
-	return nil
-}
-
-func (c *QuerySamples) Stopped() bool {
-	return !c.running.Load()
-}
-
-// Stop should be kept idempotent
-func (c *QuerySamples) Stop() {
-	c.cancel()
-}
-
->>>>>>> 4efa8e01
 func (c *QuerySamples) fetchQuerySample(ctx context.Context) error {
 	queryTextField := ""
 	if c.disableQueryRedaction {
@@ -580,13 +515,9 @@
 	if state.LastCpuTime != "" {
 		labels = fmt.Sprintf(`%s cpu_time="%s"`, labels, state.LastCpuTime)
 	}
-<<<<<<< HEAD
-
-=======
 	if c.disableQueryRedaction && state.LastRow.Query.Valid {
 		labels = fmt.Sprintf(`%s query="%s"`, labels, state.LastRow.Query.String)
 	}
->>>>>>> 4efa8e01
 	return labels
 }
 
