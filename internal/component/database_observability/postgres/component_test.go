--- conflicted
+++ resolved
@@ -104,66 +104,6 @@
 		assert.Equal(t, map[string]bool{
 			collector.QueryTablesName: false,
 			collector.ActivityName:    false,
-<<<<<<< HEAD
-		}, actualCollectors)
-	})
-
-	t.Run("enable activity collector", func(t *testing.T) {
-		exampleDBO11yAlloyConfig := `
-		data_source_name = "postgres://db"
-		forward_to = []
-		enable_collectors = ["activity"]
-	`
-
-		var args Arguments
-		err := syntax.Unmarshal([]byte(exampleDBO11yAlloyConfig), &args)
-		require.NoError(t, err)
-
-		actualCollectors := enableOrDisableCollectors(args)
-
-		assert.Equal(t, map[string]bool{
-			collector.QueryTablesName: false,
-			collector.ActivityName:    true,
-		}, actualCollectors)
-	})
-
-	t.Run("enable multiple collectors", func(t *testing.T) {
-		exampleDBO11yAlloyConfig := `
-		data_source_name = "postgres://db"
-		forward_to = []
-		enable_collectors = ["query_tables", "activity"]
-	`
-
-		var args Arguments
-		err := syntax.Unmarshal([]byte(exampleDBO11yAlloyConfig), &args)
-		require.NoError(t, err)
-
-		actualCollectors := enableOrDisableCollectors(args)
-
-		assert.Equal(t, map[string]bool{
-			collector.QueryTablesName: true,
-			collector.ActivityName:    true,
-		}, actualCollectors)
-	})
-
-	t.Run("disable activity collector", func(t *testing.T) {
-		exampleDBO11yAlloyConfig := `
-		data_source_name = "postgres://db"
-		forward_to = []
-		disable_collectors = ["activity"]
-	`
-
-		var args Arguments
-		err := syntax.Unmarshal([]byte(exampleDBO11yAlloyConfig), &args)
-		require.NoError(t, err)
-
-		actualCollectors := enableOrDisableCollectors(args)
-
-		assert.Equal(t, map[string]bool{
-			collector.QueryTablesName: false,
-			collector.ActivityName:    false,
-=======
->>>>>>> 24f1d916
 		}, actualCollectors)
 	})
 
