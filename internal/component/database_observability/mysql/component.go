--- conflicted
+++ resolved
@@ -306,9 +306,6 @@
 		return err
 	}
 
-<<<<<<< HEAD
-	entryHandler := addLokiLabels(loki.NewEntryHandler(c.handler.Chan(), func() {}), c.instanceKey, serverUUID)
-=======
 	var cloudProviderInfo *database_observability.CloudProvider
 	if c.args.CloudProvider != nil && c.args.CloudProvider.AWS != nil {
 		arn, err := arn.Parse(c.args.CloudProvider.AWS.ARN)
@@ -323,8 +320,7 @@
 		}
 	}
 
-	entryHandler := addLokiLabels(loki.NewEntryHandler(c.handler.Chan(), func() {}), c.instanceKey)
->>>>>>> 433b9da4
+	entryHandler := addLokiLabels(loki.NewEntryHandler(c.handler.Chan(), func() {}), c.instanceKey, serverUUID)
 
 	collectors := enableOrDisableCollectors(c.args)
 
