--- conflicted
+++ resolved
@@ -306,7 +306,6 @@
 		return err
 	}
 
-<<<<<<< HEAD
 	var cloudProviderInfo *database_observability.CloudProvider
 	if c.args.CloudProvider != nil && c.args.CloudProvider.AWS != nil {
 		arn, err := arn.Parse(c.args.CloudProvider.AWS.ARN)
@@ -321,10 +320,7 @@
 		}
 	}
 
-	entryHandler := loki.NewEntryHandler(c.handler.Chan(), func() {})
-=======
 	entryHandler := addLokiLabels(loki.NewEntryHandler(c.handler.Chan(), func() {}), c.instanceKey)
->>>>>>> 864a65e8
 
 	collectors := enableOrDisableCollectors(c.args)
 
