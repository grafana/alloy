--- conflicted
+++ resolved
@@ -406,16 +406,10 @@
 			CollectInterval:             c.args.QuerySampleArguments.CollectInterval,
 			EntryHandler:                entryHandler,
 			Logger:                      c.opts.Logger,
-<<<<<<< HEAD
 			DBVersion:                   engineVersion,
-			DisableQueryRedaction:       c.args.DisableQueryRedaction,
-			AutoEnableSetupConsumers:    c.args.AllowUpdatePerfSchemaSettings && c.args.AutoEnableSetupConsumers,
-			SetupConsumersCheckInterval: c.args.QuerySampleSetupConsumersCheckInterval,
-=======
 			DisableQueryRedaction:       c.args.QuerySampleArguments.DisableQueryRedaction,
 			AutoEnableSetupConsumers:    c.args.AllowUpdatePerfSchemaSettings && c.args.QuerySampleArguments.AutoEnableSetupConsumers,
 			SetupConsumersCheckInterval: c.args.QuerySampleArguments.SetupConsumersCheckInterval,
->>>>>>> 6f27bc73
 		})
 		if err != nil {
 			level.Error(c.opts.Logger).Log("msg", "failed to create QuerySample collector", "err", err)
