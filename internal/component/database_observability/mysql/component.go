package mysql

import (
	"context"
	"database/sql"
	"errors"
	"fmt"
	"net/http"
	"path"
	"strings"
	"sync"
	"time"

	"github.com/go-sql-driver/mysql"
	"github.com/prometheus/client_golang/prometheus"
	"github.com/prometheus/client_golang/prometheus/promhttp"
	"github.com/prometheus/common/model"
	"go.uber.org/atomic"

	"github.com/grafana/alloy/internal/component"
	"github.com/grafana/alloy/internal/component/common/loki"
	"github.com/grafana/alloy/internal/component/database_observability"
	"github.com/grafana/alloy/internal/component/database_observability/mysql/collector"
	"github.com/grafana/alloy/internal/component/discovery"
	"github.com/grafana/alloy/internal/featuregate"
	"github.com/grafana/alloy/internal/runtime/logging/level"
	http_service "github.com/grafana/alloy/internal/service/http"
	"github.com/grafana/alloy/syntax"
	"github.com/grafana/alloy/syntax/alloytypes"
)

const name = "database_observability.mysql"

func init() {
	component.Register(component.Registration{
		Name:      name,
		Stability: featuregate.StabilityExperimental,
		Args:      Arguments{},
		Exports:   Exports{},

		Build: func(opts component.Options, args component.Arguments) (component.Component, error) {
			return New(opts, args.(Arguments))
		},
	})
}

var (
	_ syntax.Defaulter = (*Arguments)(nil)
	_ syntax.Validator = (*Arguments)(nil)
)

type Arguments struct {
	DataSourceName    alloytypes.Secret   `alloy:"data_source_name,attr"`
	CollectInterval   time.Duration       `alloy:"collect_interval,attr,optional"`
	ForwardTo         []loki.LogsReceiver `alloy:"forward_to,attr"`
	EnableCollectors  []string            `alloy:"enable_collectors,attr,optional"`
	DisableCollectors []string            `alloy:"disable_collectors,attr,optional"`

	// TODO(cristian): experimental, will be removed soon
	UseTiDBParser bool `alloy:"use_tidb_parser,attr,optional"`

	DisableQueryRedaction bool `alloy:"disable_query_redaction,attr,optional"`
}

var DefaultArguments = Arguments{
	CollectInterval: 1 * time.Minute,
	UseTiDBParser:   true,
}

func (a *Arguments) SetToDefault() {
	*a = DefaultArguments
}

func (a *Arguments) Validate() error {
	_, err := mysql.ParseDSN(string(a.DataSourceName))
	if err != nil {
		return err
	}
	return nil
}

type Exports struct {
	Targets []discovery.Target `alloy:"targets,attr"`
}

var (
	_ component.Component       = (*Component)(nil)
	_ http_service.Component    = (*Component)(nil)
	_ component.HealthComponent = (*Component)(nil)
)

type Collector interface {
	Name() string
	Start(context.Context) error
	Stopped() bool
	Stop()
}

type Component struct {
	opts         component.Options
	args         Arguments
	mut          sync.RWMutex
	receivers    []loki.LogsReceiver
	handler      loki.LogsReceiver
	registry     *prometheus.Registry
	baseTarget   discovery.Target
	collectors   []Collector
	instanceKey  string
	dbConnection *sql.DB
	healthErr    *atomic.String
}

func New(opts component.Options, args Arguments) (*Component, error) {
	c := &Component{
		opts:      opts,
		args:      args,
		receivers: args.ForwardTo,
		handler:   loki.NewLogsReceiver(),
		registry:  prometheus.NewRegistry(),
		healthErr: atomic.NewString(""),
	}

	instance, err := instanceKey(string(args.DataSourceName))
	if err != nil {
		return nil, err
	}
	c.instanceKey = instance

	baseTarget, err := c.getBaseTarget()
	if err != nil {
		return nil, err
	}
	c.baseTarget = baseTarget

	if err := c.Update(args); err != nil {
		return nil, err
	}

	return c, nil
}

func (c *Component) Run(ctx context.Context) error {
	defer func() {
		level.Info(c.opts.Logger).Log("msg", name+" component shutting down, stopping collectors")
		c.mut.RLock()
		for _, collector := range c.collectors {
			collector.Stop()
		}
		if c.dbConnection != nil {
			c.dbConnection.Close()
		}
		c.mut.RUnlock()
	}()

	for {
		select {
		case <-ctx.Done():
			return nil
		case entry := <-c.handler.Chan():
			c.mut.RLock()
			for _, receiver := range c.receivers {
				receiver.Chan() <- entry
			}
			c.mut.RUnlock()
		}
	}
}

func (c *Component) getBaseTarget() (discovery.Target, error) {
	data, err := c.opts.GetServiceData(http_service.ServiceName)
	if err != nil {
		return discovery.EmptyTarget, fmt.Errorf("failed to get HTTP information: %w", err)
	}
	httpData := data.(http_service.Data)

	return discovery.NewTargetFromMap(map[string]string{
		model.AddressLabel:     httpData.MemoryListenAddr,
		model.SchemeLabel:      "http",
		model.MetricsPathLabel: path.Join(httpData.HTTPPathForComponent(c.opts.ID), "metrics"),
		"instance":             c.instanceKey,
		"job":                  database_observability.JobName,
	}), nil
}

func (c *Component) Update(args component.Arguments) error {
	c.mut.Lock()
	defer c.mut.Unlock()

	c.opts.OnStateChange(Exports{
		Targets: []discovery.Target{c.baseTarget},
	})

	for _, collector := range c.collectors {
		collector.Stop()
	}
	c.collectors = nil

	if c.dbConnection != nil {
		c.dbConnection.Close()
	}

	c.args = args.(Arguments)

	if err := c.startCollectors(); err != nil {
		c.healthErr.Store(err.Error())
		return err
	}

	c.healthErr.Store("")
	return nil
}

func enableOrDisableCollectors(a Arguments) map[string]bool {
	// configurable collectors and their default enabled/disabled value
	collectors := map[string]bool{
		collector.QueryTablesName: true,
		collector.SchemaTableName: true,
		collector.QuerySampleName: false,
	}

	for _, disabled := range a.DisableCollectors {
		if _, ok := collectors[disabled]; ok {
			collectors[disabled] = false
		}
	}
	for _, enabled := range a.EnableCollectors {
		if _, ok := collectors[enabled]; ok {
			collectors[enabled] = true
		}
	}

	return collectors
}

func (c *Component) startCollectors() error {
	dbConnection, err := sql.Open("mysql", formatDSN(string(c.args.DataSourceName), "parseTime=true"))
	if err != nil {
		return err
	}

	if dbConnection == nil {
		return errors.New("nil DB connection")
	}
	if err = dbConnection.Ping(); err != nil {
		return err
	}
	c.dbConnection = dbConnection

	entryHandler := loki.NewEntryHandler(c.handler.Chan(), func() {})

	collectors := enableOrDisableCollectors(c.args)

	if collectors[collector.QueryTablesName] {
		qtCollector, err := collector.NewQueryTables(collector.QueryTablesArguments{
			DB:              dbConnection,
			InstanceKey:     c.instanceKey,
			CollectInterval: c.args.CollectInterval,
			EntryHandler:    entryHandler,
			UseTiDBParser:   c.args.UseTiDBParser,
			Logger:          c.opts.Logger,
		})
		if err != nil {
			level.Error(c.opts.Logger).Log("msg", "failed to create QueryTable collector", "err", err)
			return err
		}
		if err := qtCollector.Start(context.Background()); err != nil {
			level.Error(c.opts.Logger).Log("msg", "failed to start QueryTable collector", "err", err)
			return err
		}
		c.collectors = append(c.collectors, qtCollector)
	}

	if collectors[collector.SchemaTableName] {
		stCollector, err := collector.NewSchemaTable(collector.SchemaTableArguments{
			DB:              dbConnection,
			InstanceKey:     c.instanceKey,
			CollectInterval: c.args.CollectInterval,
			EntryHandler:    entryHandler,
			Logger:          c.opts.Logger,

			// TODO(cristian): make these configurable
			CacheEnabled: true,
			CacheSize:    256,
			CacheTTL:     10 * time.Minute,
		})
		if err != nil {
			level.Error(c.opts.Logger).Log("msg", "failed to create SchemaTable collector", "err", err)
			return err
		}
		if err := stCollector.Start(context.Background()); err != nil {
			level.Error(c.opts.Logger).Log("msg", "failed to start SchemaTable collector", "err", err)
			return err
		}
		c.collectors = append(c.collectors, stCollector)
	}

	if collectors[collector.QuerySampleName] {
		qsCollector, err := collector.NewQuerySample(collector.QuerySampleArguments{
<<<<<<< HEAD
			DB:                    dbConnection,
			InstanceKey:           c.instanceKey,
			CollectInterval:       c.args.CollectInterval,
			EntryHandler:          entryHandler,
			Logger:                c.opts.Logger,
			DisableQueryRedaction: c.args.DisableQueryRedaction,
=======
			DB:              dbConnection,
			InstanceKey:     c.instanceKey,
			CollectInterval: c.args.CollectInterval,
			EntryHandler:    entryHandler,
			UseTiDBParser:   c.args.UseTiDBParser,
			Logger:          c.opts.Logger,
>>>>>>> 0d9aafa0
		})
		if err != nil {
			level.Error(c.opts.Logger).Log("msg", "failed to create QuerySample collector", "err", err)
			return err
		}
		if err := qsCollector.Start(context.Background()); err != nil {
			level.Error(c.opts.Logger).Log("msg", "failed to start QuerySample collector", "err", err)
			return err
		}
		c.collectors = append(c.collectors, qsCollector)
	}

	// Connection Info collector is always enabled
	ciCollector, err := collector.NewConnectionInfo(collector.ConnectionInfoArguments{
		DSN:      string(c.args.DataSourceName),
		Registry: c.registry,
	})
	if err != nil {
		level.Error(c.opts.Logger).Log("msg", "failed to create ConnectionInfo collector", "err", err)
		return err
	}
	if err := ciCollector.Start(context.Background()); err != nil {
		level.Error(c.opts.Logger).Log("msg", "failed to start ConnectionInfo collector", "err", err)
		return err
	}
	c.collectors = append(c.collectors, ciCollector)

	return nil
}

func (c *Component) Handler() http.Handler {
	return promhttp.HandlerFor(c.registry, promhttp.HandlerOpts{})
}

func (c *Component) CurrentHealth() component.Health {
	if err := c.healthErr.Load(); err != "" {
		return component.Health{
			Health:     component.HealthTypeUnhealthy,
			Message:    err,
			UpdateTime: time.Now(),
		}
	}

	var unhealthyCollectors []string

	c.mut.RLock()
	for _, collector := range c.collectors {
		if collector.Stopped() {
			unhealthyCollectors = append(unhealthyCollectors, collector.Name())
		}
	}
	c.mut.RUnlock()

	if len(unhealthyCollectors) > 0 {
		return component.Health{
			Health:     component.HealthTypeUnhealthy,
			Message:    "One or more collectors are unhealthy: [" + strings.Join(unhealthyCollectors, ", ") + "]",
			UpdateTime: time.Now(),
		}
	}

	return component.Health{
		Health:     component.HealthTypeHealthy,
		Message:    "All collectors are healthy",
		UpdateTime: time.Now(),
	}
}

// instanceKey returns network(hostname:port)/dbname of the MySQL server.
// This is the same key as used by the mysqld_exporter integration.
func instanceKey(dsn string) (string, error) {
	m, err := mysql.ParseDSN(dsn)
	if err != nil {
		return "", err
	}

	if m.Addr == "" {
		m.Addr = "localhost:3306"
	}
	if m.Net == "" {
		m.Net = "tcp"
	}

	return fmt.Sprintf("%s(%s)/%s", m.Net, m.Addr, m.DBName), nil
}

// formatDSN appends the given parameters to the DSN.
// parameters are expected to be in the form of "key=value".
func formatDSN(dsn string, params ...string) string {
	if len(params) == 0 {
		return dsn
	}

	if strings.Contains(dsn, "?") {
		dsn = dsn + "&"
	} else {
		dsn = dsn + "?"
	}
	return dsn + strings.Join(params, "&")
}<|MERGE_RESOLUTION|>--- conflicted
+++ resolved
@@ -296,21 +296,13 @@
 
 	if collectors[collector.QuerySampleName] {
 		qsCollector, err := collector.NewQuerySample(collector.QuerySampleArguments{
-<<<<<<< HEAD
 			DB:                    dbConnection,
 			InstanceKey:           c.instanceKey,
 			CollectInterval:       c.args.CollectInterval,
 			EntryHandler:          entryHandler,
+			UseTiDBParser:         c.args.UseTiDBParser,
 			Logger:                c.opts.Logger,
 			DisableQueryRedaction: c.args.DisableQueryRedaction,
-=======
-			DB:              dbConnection,
-			InstanceKey:     c.instanceKey,
-			CollectInterval: c.args.CollectInterval,
-			EntryHandler:    entryHandler,
-			UseTiDBParser:   c.args.UseTiDBParser,
-			Logger:          c.opts.Logger,
->>>>>>> 0d9aafa0
 		})
 		if err != nil {
 			level.Error(c.opts.Logger).Log("msg", "failed to create QuerySample collector", "err", err)
