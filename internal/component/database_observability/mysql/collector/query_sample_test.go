package collector

import (
	"database/sql/driver"
	"fmt"
	"math"
	"os"
	"testing"
	"time"

	"github.com/DATA-DOG/go-sqlmock"
	"github.com/go-kit/log"
	"github.com/prometheus/common/model"
	"github.com/stretchr/testify/assert"
	"github.com/stretchr/testify/require"
	"go.uber.org/goleak"

	loki_fake "github.com/grafana/alloy/internal/component/common/loki/client/fake"
	"github.com/grafana/alloy/internal/component/database_observability"
	"github.com/grafana/alloy/internal/component/database_observability/mysql/collector/parser"
)

func TestQuerySample(t *testing.T) {
	defer goleak.VerifyNone(t)

	testcases := []struct {
		name       string
		rows       [][]driver.Value
		logsLabels []model.LabelSet
		logsLines  []string
	}{
		{
			name: "select query",
			rows: [][]driver.Value{{
				"some_schema",
				"some_digest",
				"select * from some_table where id = 1",
				"70000000",
				"20000000",
				"10000000",
				"5",
				"5",
				"0",
				"0",
				"456",
				"457",
			}},
			logsLabels: []model.LabelSet{
				{"job": database_observability.JobName, "op": OP_QUERY_SAMPLE, "instance": "mysql-db"},
			},
			logsLines: []string{
<<<<<<< HEAD
				`level="info" schema="some_schema" digest="some_digest" digest_text="select * from some_table where id = :redacted1" rows_examined="5" rows_sent="5" rows_affected="0" errors="0" max_controlled_memory="456b" max_total_memory="457b" cpu_time="0.010000ms" elapsed_time="0.020000ms" elapsed_time_ms="0.020000ms"`,
=======
				`schema="some_schema" digest="some_digest" digest_text="select * from some_table where id = :redacted1" rows_examined="5" rows_sent="5" rows_affected="0" errors="0" max_controlled_memory="456b" max_total_memory="457b" cpu_time="0.010000ms" elapsed_time="0.020000ms" elapsed_time_ms="0.020000ms" level="INFO"`,
>>>>>>> 8c9e8920
			},
		},
		{
			name: "truncated query",
			rows: [][]driver.Value{{
				"some_schema",
				"some_digest",
				"insert into some_table (`id1`, `id2`, `id3`, `id...",
				"70000000",
				"20000000",
				"10000000",
				"5",
				"5",
				"0",
				"0",
				"456",
				"457",
			}, {
				"some_schema",
				"some_digest",
				"select * from some_table where id = 1",
				"70000000",
				"20000000",
				"10000000",
				"5",
				"5",
				"0",
				"0",
				"456",
				"457",
			}},
			logsLabels: []model.LabelSet{
				{"job": database_observability.JobName, "op": OP_QUERY_SAMPLE, "instance": "mysql-db"},
			},
			logsLines: []string{
<<<<<<< HEAD
				`level="info" schema="some_schema" digest="some_digest" digest_text="select * from some_table where id = :redacted1" rows_examined="5" rows_sent="5" rows_affected="0" errors="0" max_controlled_memory="456b" max_total_memory="457b" cpu_time="0.010000ms" elapsed_time="0.020000ms" elapsed_time_ms="0.020000ms"`,
=======
				`schema="some_schema" digest="some_digest" digest_text="select * from some_table where id = :redacted1" rows_examined="5" rows_sent="5" rows_affected="0" errors="0" max_controlled_memory="456b" max_total_memory="457b" cpu_time="0.010000ms" elapsed_time="0.020000ms" elapsed_time_ms="0.020000ms" level="INFO"`,
>>>>>>> 8c9e8920
			},
		},
		{
			name: "truncated in multi-line comment",
			rows: [][]driver.Value{{
				"some_schema",
				"some_digest",
				"select * from some_table where id = 1 /*traceparent='00-abc...",
				"70000000",
				"20000000",
				"10000000",
				"5",
				"5",
				"0",
				"0",
				"456",
				"457",
			}},
			logsLabels: []model.LabelSet{
				{"job": database_observability.JobName, "op": OP_QUERY_SAMPLE, "instance": "mysql-db"},
				{"job": database_observability.JobName, "op": OP_QUERY_PARSED_TABLE_NAME, "instance": "mysql-db"},
			},
			logsLines: []string{
<<<<<<< HEAD
				`level="info" schema="some_schema" digest="some_digest" digest_text="select * from some_table where id = :redacted1" rows_examined="5" rows_sent="5" rows_affected="0" errors="0" max_controlled_memory="456b" max_total_memory="457b" cpu_time="0.010000ms" elapsed_time="0.020000ms" elapsed_time_ms="0.020000ms"`,
=======
				`schema="some_schema" digest="some_digest" digest_text="select * from some_table where id = :redacted1" rows_examined="5" rows_sent="5" rows_affected="0" errors="0" max_controlled_memory="456b" max_total_memory="457b" cpu_time="0.010000ms" elapsed_time="0.020000ms" elapsed_time_ms="0.020000ms" level="INFO"`,
>>>>>>> 8c9e8920
			},
		},
		{
			name: "truncated with properly closed comment",
			rows: [][]driver.Value{{
				"some_schema",
				"some_digest",
				"select * from some_table where id = 1 /* comment that's closed */ and name = 'test...",
				"70000000",
				"20000000",
				"10000000",
				"5",
				"5",
				"0",
				"0",
				"456",
				"457",
			}},
			logsLabels: []model.LabelSet{},
			logsLines:  []string{},
		},
		{
			name: "start transaction",
			rows: [][]driver.Value{{
				"some_schema",
				"some_digest",
				"START TRANSACTION",
				"70000000",
				"20000000",
				"10000000",
				"5",
				"5",
				"0",
				"0",
				"456",
				"457",
			}},
			logsLabels: []model.LabelSet{
				{"job": database_observability.JobName, "op": OP_QUERY_SAMPLE, "instance": "mysql-db"},
			},
			logsLines: []string{
<<<<<<< HEAD
				`level="info" schema="some_schema" digest="some_digest" digest_text="begin" rows_examined="5" rows_sent="5" rows_affected="0" errors="0" max_controlled_memory="456b" max_total_memory="457b" cpu_time="0.010000ms" elapsed_time="0.020000ms" elapsed_time_ms="0.020000ms"`,
=======
				`schema="some_schema" digest="some_digest" digest_text="begin" rows_examined="5" rows_sent="5" rows_affected="0" errors="0" max_controlled_memory="456b" max_total_memory="457b" cpu_time="0.010000ms" elapsed_time="0.020000ms" elapsed_time_ms="0.020000ms" level="INFO"`,
>>>>>>> 8c9e8920
			},
		},
		{
			name: "sql parse error",
			rows: [][]driver.Value{{
				"some_schema",
				"some_digest",
				"select * from some_table where id = 1",
				"70000000",
				"20000000",
				"10000000",
				"5",
				"5",
				"0",
				"0",
				"456",
				"457",
			}, {
				"some_schema",
				"some_digest",
				"not valid sql",
				"70000000",
				"20000000",
				"10000000",
				"5",
				"5",
				"0",
				"0",
				"456",
				"457",
			}},
			logsLabels: []model.LabelSet{
				{"job": database_observability.JobName, "op": OP_QUERY_SAMPLE, "instance": "mysql-db"},
			},
			logsLines: []string{
<<<<<<< HEAD
				`level="info" schema="some_schema" digest="some_digest" digest_text="select * from some_table where id = :redacted1" rows_examined="5" rows_sent="5" rows_affected="0" errors="0" max_controlled_memory="456b" max_total_memory="457b" cpu_time="0.010000ms" elapsed_time="0.020000ms" elapsed_time_ms="0.020000ms"`,
=======
				`schema="some_schema" digest="some_digest" digest_text="select * from some_table where id = :redacted1" rows_examined="5" rows_sent="5" rows_affected="0" errors="0" max_controlled_memory="456b" max_total_memory="457b" cpu_time="0.010000ms" elapsed_time="0.020000ms" elapsed_time_ms="0.020000ms" level="INFO"`,
>>>>>>> 8c9e8920
			},
		},
		{
			name: "multiple schemas",
			rows: [][]driver.Value{{
				"some_schema",
				"some_digest",
				"select * from some_table where id = 1",
				"70000000",
				"20000000",
				"10000000",
				"5",
				"5",
				"0",
				"0",
				"456",
				"457",
			}, {
				"some_other_schema",
				"some_digest",
				"select * from some_table where id = 1",
				"70000000",
				"20000000",
				"10000000",
				"5",
				"5",
				"0",
				"0",
				"456",
				"457",
			}},
			logsLabels: []model.LabelSet{
				{"job": database_observability.JobName, "op": OP_QUERY_SAMPLE, "instance": "mysql-db"},
				{"job": database_observability.JobName, "op": OP_QUERY_SAMPLE, "instance": "mysql-db"},
			},
			logsLines: []string{
<<<<<<< HEAD
				`level="info" schema="some_schema" digest="some_digest" digest_text="select * from some_table where id = :redacted1" rows_examined="5" rows_sent="5" rows_affected="0" errors="0" max_controlled_memory="456b" max_total_memory="457b" cpu_time="0.010000ms" elapsed_time="0.020000ms" elapsed_time_ms="0.020000ms"`,
				`level="info" schema="some_other_schema" digest="some_digest" digest_text="select * from some_table where id = :redacted1" rows_examined="5" rows_sent="5" rows_affected="0" errors="0" max_controlled_memory="456b" max_total_memory="457b" cpu_time="0.010000ms" elapsed_time="0.020000ms" elapsed_time_ms="0.020000ms"`,
=======
				`schema="some_schema" digest="some_digest" digest_text="select * from some_table where id = :redacted1" rows_examined="5" rows_sent="5" rows_affected="0" errors="0" max_controlled_memory="456b" max_total_memory="457b" cpu_time="0.010000ms" elapsed_time="0.020000ms" elapsed_time_ms="0.020000ms" level="INFO"`,
				`schema="some_other_schema" digest="some_digest" digest_text="select * from some_table where id = :redacted1" rows_examined="5" rows_sent="5" rows_affected="0" errors="0" max_controlled_memory="456b" max_total_memory="457b" cpu_time="0.010000ms" elapsed_time="0.020000ms" elapsed_time_ms="0.020000ms" level="INFO"`,
>>>>>>> 8c9e8920
			},
		},
		{
			name: "subquery and union",
			rows: [][]driver.Value{{
				"some_schema",
				"some_digest",
				"SELECT * FROM (SELECT id, name FROM employees_us_east UNION SELECT id, name FROM employees_us_west) as employees_us UNION SELECT id, name FROM employees_emea",
				"70000000",
				"20000000",
				"10000000",
				"5",
				"5",
				"0",
				"0",
				"456",
				"457",
			}},
			logsLabels: []model.LabelSet{
				{"job": database_observability.JobName, "op": OP_QUERY_SAMPLE, "instance": "mysql-db"},
			},
			logsLines: []string{
<<<<<<< HEAD
				`level="info" schema="some_schema" digest="some_digest" digest_text="select * from (select id, name from employees_us_east union select id, name from employees_us_west) as employees_us union select id, name from employees_emea" rows_examined="5" rows_sent="5" rows_affected="0" errors="0" max_controlled_memory="456b" max_total_memory="457b" cpu_time="0.010000ms" elapsed_time="0.020000ms" elapsed_time_ms="0.020000ms"`,
=======
				`schema="some_schema" digest="some_digest" digest_text="select * from (select id, name from employees_us_east union select id, name from employees_us_west) as employees_us union select id, name from employees_emea" rows_examined="5" rows_sent="5" rows_affected="0" errors="0" max_controlled_memory="456b" max_total_memory="457b" cpu_time="0.010000ms" elapsed_time="0.020000ms" elapsed_time_ms="0.020000ms" level="INFO"`,
>>>>>>> 8c9e8920
			},
		},
		{
			name: "show create table (table name is not parsed)",
			rows: [][]driver.Value{{
				"some_schema",
				"some_digest",
				"SHOW CREATE TABLE some_table",
				"70000000",
				"20000000",
				"10000000",
				"5",
				"5",
				"0",
				"0",
				"456",
				"457",
			}},
			logsLabels: []model.LabelSet{
				{"job": database_observability.JobName, "op": OP_QUERY_SAMPLE, "instance": "mysql-db"},
			},
			logsLines: []string{
<<<<<<< HEAD
				`level="info" schema="some_schema" digest="some_digest" digest_text="show create table" rows_examined="5" rows_sent="5" rows_affected="0" errors="0" max_controlled_memory="456b" max_total_memory="457b" cpu_time="0.010000ms" elapsed_time="0.020000ms" elapsed_time_ms="0.020000ms"`,
=======
				`schema="some_schema" digest="some_digest" digest_text="show create table" rows_examined="5" rows_sent="5" rows_affected="0" errors="0" max_controlled_memory="456b" max_total_memory="457b" cpu_time="0.010000ms" elapsed_time="0.020000ms" elapsed_time_ms="0.020000ms" level="INFO"`,
>>>>>>> 8c9e8920
			},
		},
	}

	for _, tc := range testcases {
		t.Run(tc.name, func(t *testing.T) {
			t.Parallel()

			db, mock, err := sqlmock.New(sqlmock.QueryMatcherOption(sqlmock.QueryMatcherEqual))
			require.NoError(t, err)
			defer db.Close()

			lokiClient := loki_fake.NewClient(func() {})

			collector, err := NewQuerySample(QuerySampleArguments{
				DB:              db,
				InstanceKey:     "mysql-db",
				CollectInterval: time.Second,
				EntryHandler:    lokiClient,
				Logger:          log.NewLogfmtLogger(os.Stderr),
			})
			require.NoError(t, err)
			require.NotNil(t, collector)

			mock.ExpectQuery(selectUptime).WithoutArgs().RowsWillBeClosed().
				WillReturnRows(
					sqlmock.NewRows([]string{
						"uptime",
					}).AddRow(
						"1", // corresponds to initial timerBookmark
					),
				)

			mock.ExpectQuery(selectNowAndUptime).WithoutArgs().WillReturnRows(
				sqlmock.NewRows([]string{
					"now",
					"uptime",
				}).AddRow(
					5,
					1,
				))

			mock.ExpectQuery(fmt.Sprintf(selectQuerySamples, "", endOfTimeline)).WithArgs(
				1e12, // initial timerBookmark
				1e12,
			).RowsWillBeClosed().
				WillReturnRows(
					sqlmock.NewRows([]string{
						"statements.CURRENT_SCHEMA",
						"statements.DIGEST",
						"statements.DIGEST_TEXT",
						"statements.TIMER_END",
						"statements.TIMER_WAIT",
						"statements.CPU_TIME",
						"statements.ROWS_EXAMINED",
						"statements.ROWS_SENT",
						"statements.ROWS_AFFECTED",
						"statements.ERRORS",
						"statements.MAX_CONTROLLED_MEMORY",
						"statements.MAX_TOTAL_MEMORY",
					}).AddRows(
						tc.rows...,
					),
				)

			err = collector.Start(t.Context())
			require.NoError(t, err)

			require.Eventually(t, func() bool {
				return len(lokiClient.Received()) == len(tc.logsLines)
			}, 5*time.Second, 100*time.Millisecond)

			collector.Stop()
			lokiClient.Stop()

			require.Eventually(t, func() bool {
				return collector.Stopped()
			}, 5*time.Second, 100*time.Millisecond)

			err = mock.ExpectationsWereMet()
			require.NoError(t, err)

			lokiEntries := lokiClient.Received()
			require.Equal(t, len(tc.logsLines), len(lokiEntries))
			for i, entry := range lokiEntries {
				require.Equal(t, tc.logsLabels[i], entry.Labels)
				require.Equal(t, tc.logsLines[i], entry.Line)
			}
		})
	}
}

func TestQuerySampleDisableQueryRedaction(t *testing.T) {
	defer goleak.VerifyNone(t)
	t.Run("collects sql text when enabled", func(t *testing.T) {
		t.Parallel()

		db, mock, err := sqlmock.New(sqlmock.QueryMatcherOption(sqlmock.QueryMatcherEqual))
		require.NoError(t, err)
		defer db.Close()

		lokiClient := loki_fake.NewClient(func() {})

		collector, err := NewQuerySample(QuerySampleArguments{
			DB:                    db,
			InstanceKey:           "mysql-db",
			CollectInterval:       time.Second,
			EntryHandler:          lokiClient,
			Logger:                log.NewLogfmtLogger(os.Stderr),
			DisableQueryRedaction: true,
		})
		require.NoError(t, err)
		require.NotNil(t, collector)

		mock.ExpectQuery(selectUptime).WithoutArgs().RowsWillBeClosed().
			WillReturnRows(
				sqlmock.NewRows([]string{
					"timer_end",
				}).AddRow(
					"1",
				))

		mock.ExpectQuery(selectNowAndUptime).WithoutArgs().WillReturnRows(
			sqlmock.NewRows([]string{
				"now",
				"uptime",
			}).AddRow(
				5,
				1,
			))

		mock.ExpectQuery(fmt.Sprintf(selectQuerySamples, ",statements.SQL_TEXT", endOfTimeline)).WithArgs(1e12, 1e12).RowsWillBeClosed().
			WillReturnRows(
				sqlmock.NewRows([]string{
					"statements.CURRENT_SCHEMA",
					"statements.DIGEST",
					"statements.DIGEST_TEXT",
					"statements.TIMER_END",
					"statements.TIMER_WAIT",
					"statements.CPU_TIME",
					"statements.ROWS_EXAMINED",
					"statements.ROWS_SENT",
					"statements.ROWS_AFFECTED",
					"statements.ERRORS",
					"statements.MAX_CONTROLLED_MEMORY",
					"statements.MAX_TOTAL_MEMORY",
					"statements.SQL_TEXT",
				}).AddRow(
					"some_schema",
					"some_digest",
					"select * from some_table where id = ?",
					"70000000",
					"20000000",
					"10000000",
					"5",
					"5",
					"0",
					"0",
					"456",
					"457",
					"select * from some_table where id = 1",
				),
			)

		err = collector.Start(t.Context())
		require.NoError(t, err)

		require.Eventually(t, func() bool {
			return len(lokiClient.Received()) == 1
		}, 5*time.Second, 100*time.Millisecond)

		collector.Stop()
		lokiClient.Stop()

		require.Eventually(t, func() bool {
			return collector.Stopped()
		}, 5*time.Second, 100*time.Millisecond)

		err = mock.ExpectationsWereMet()
		require.NoError(t, err)

		lokiEntries := lokiClient.Received()
		require.Equal(t, model.LabelSet{"job": database_observability.JobName, "op": OP_QUERY_SAMPLE, "instance": "mysql-db"}, lokiEntries[0].Labels)
<<<<<<< HEAD
		require.Equal(t, `level="info" schema="some_schema" digest="some_digest" digest_text="select * from some_table where id = :v1" rows_examined="5" rows_sent="5" rows_affected="0" errors="0" max_controlled_memory="456b" max_total_memory="457b" cpu_time="0.010000ms" elapsed_time="0.020000ms" elapsed_time_ms="0.020000ms" sql_text="select * from some_table where id = 1"`, lokiEntries[0].Line)
=======
		require.Equal(t, `schema="some_schema" digest="some_digest" digest_text="select * from some_table where id = :v1" rows_examined="5" rows_sent="5" rows_affected="0" errors="0" max_controlled_memory="456b" max_total_memory="457b" cpu_time="0.010000ms" elapsed_time="0.020000ms" elapsed_time_ms="0.020000ms" level="INFO" sql_text="select * from some_table where id = 1"`, lokiEntries[0].Line)
>>>>>>> 8c9e8920
	})

	t.Run("does not collect sql text when disabled", func(t *testing.T) {
		t.Parallel()

		db, mock, err := sqlmock.New(sqlmock.QueryMatcherOption(sqlmock.QueryMatcherEqual))
		require.NoError(t, err)
		defer db.Close()

		lokiClient := loki_fake.NewClient(func() {})

		collector, err := NewQuerySample(QuerySampleArguments{
			DB:                    db,
			InstanceKey:           "mysql-db",
			CollectInterval:       time.Second,
			EntryHandler:          lokiClient,
			Logger:                log.NewLogfmtLogger(os.Stderr),
			DisableQueryRedaction: false,
		})
		require.NoError(t, err)
		require.NotNil(t, collector)

<<<<<<< HEAD
		mock.ExpectQuery(selectLatestTimerEnd).WithoutArgs().RowsWillBeClosed().
			WillReturnRows(
				sqlmock.NewRows([]string{
					"timer_end",
				}).AddRow(
					"1",
				),
			)

		mock.ExpectQuery(fmt.Sprintf(selectQuerySamples, "")).WithArgs(float64(1)).RowsWillBeClosed().
			WillReturnRows(
				sqlmock.NewRows([]string{
					"now",
					"uptime",
					"statements.CURRENT_SCHEMA",
					"statements.DIGEST",
					"statements.DIGEST_TEXT",
					"statements.TIMER_START",
					"statements.TIMER_END",
					"statements.TIMER_WAIT",
					"statements.CPU_TIME",
					"statements.ROWS_EXAMINED",
					"statements.ROWS_SENT",
					"statements.ROWS_AFFECTED",
					"statements.ERRORS",
					"statements.MAX_CONTROLLED_MEMORY",
					"statements.MAX_TOTAL_MEMORY",
				}).AddRow(
					"1",
					"2",
					"some_schema",
					"some_digest",
					"select * from some_table where id = ?",
					"50000000",
					"70000000",
					"20000000",
					"10000000",
					"5",
					"5",
					"0",
					"0",
					"456",
					"457",
				),
			)

		err = collector.Start(t.Context())
		require.NoError(t, err)

		require.Eventually(t, func() bool {
			return len(lokiClient.Received()) == 1
		}, 5*time.Second, 100*time.Millisecond)

		collector.Stop()
		lokiClient.Stop()

		require.Eventually(t, func() bool {
			return collector.Stopped()
		}, 5*time.Second, 100*time.Millisecond)

		err = mock.ExpectationsWereMet()
		require.NoError(t, err)

		lokiEntries := lokiClient.Received()
		require.Equal(t, model.LabelSet{"job": database_observability.JobName, "op": OP_QUERY_SAMPLE, "instance": "mysql-db"}, lokiEntries[0].Labels)
		require.Equal(t, `level="info" schema="some_schema" digest="some_digest" digest_text="select * from some_table where id = :v1" rows_examined="5" rows_sent="5" rows_affected="0" errors="0" max_controlled_memory="456b" max_total_memory="457b" cpu_time="0.010000ms" elapsed_time="0.020000ms" elapsed_time_ms="0.020000ms"`, lokiEntries[0].Line)
	})
}

func TestQuerySampleUpdatesLastSampleSeenTimestamp(t *testing.T) {
	defer goleak.VerifyNone(t)
	t.Run("fetch new samples after the last sample seen timestamp", func(t *testing.T) {
		t.Parallel()

		db, mock, err := sqlmock.New(sqlmock.QueryMatcherOption(sqlmock.QueryMatcherEqual))
		require.NoError(t, err)
		defer db.Close()

		lokiClient := loki_fake.NewClient(func() {})

		collector, err := NewQuerySample(QuerySampleArguments{
			DB:              db,
			InstanceKey:     "mysql-db",
			CollectInterval: time.Second,
			EntryHandler:    lokiClient,
			Logger:          log.NewLogfmtLogger(os.Stderr),
		})
		require.NoError(t, err)
		require.NotNil(t, collector)

		mock.ExpectQuery(selectLatestTimerEnd).WithoutArgs().RowsWillBeClosed().
=======
		mock.ExpectQuery(selectUptime).WithoutArgs().RowsWillBeClosed().
>>>>>>> 8c9e8920
			WillReturnRows(
				sqlmock.NewRows([]string{
					"timer_end",
				}).AddRow(
					"1",
				))

		mock.ExpectQuery(selectNowAndUptime).WithoutArgs().WillReturnRows(
			sqlmock.NewRows([]string{
				"now",
				"uptime",
			}).AddRow(
				5,
				1,
			))

		mock.ExpectQuery(fmt.Sprintf(selectQuerySamples, "", endOfTimeline)).WithArgs(1e12, 1e12).RowsWillBeClosed().
			WillReturnRows(
				sqlmock.NewRows([]string{
					"statements.CURRENT_SCHEMA",
					"statements.DIGEST",
					"statements.DIGEST_TEXT",
					"statements.TIMER_END",
					"statements.TIMER_WAIT",
					"statements.CPU_TIME",
					"statements.ROWS_EXAMINED",
					"statements.ROWS_SENT",
					"statements.ROWS_AFFECTED",
					"statements.ERRORS",
					"statements.MAX_CONTROLLED_MEMORY",
					"statements.MAX_TOTAL_MEMORY",
				}).AddRow(
					"some_schema",
					"some_digest",
					"select * from some_table where id = ?",
					"70000000",
					"20000000",
					"10000000",
					"5",
					"5",
					"0",
					"0",
					"456",
					"457",
				),
			)

		err = collector.Start(t.Context())
		require.NoError(t, err)

		require.Eventually(t, func() bool {
			return len(lokiClient.Received()) == 1
		}, 5*time.Second, 100*time.Millisecond)

		collector.Stop()
		lokiClient.Stop()

		require.Eventually(t, func() bool {
			return collector.Stopped()
		}, 5*time.Second, 100*time.Millisecond)

		err = mock.ExpectationsWereMet()
		require.NoError(t, err)

		lokiEntries := lokiClient.Received()
		require.Equal(t, model.LabelSet{"job": database_observability.JobName, "op": OP_QUERY_SAMPLE, "instance": "mysql-db"}, lokiEntries[0].Labels)
<<<<<<< HEAD
		require.Equal(t, `level="info" schema="some_schema" digest="some_digest" digest_text="select * from some_table where id = :redacted1" rows_examined="5" rows_sent="5" rows_affected="0" errors="0" max_controlled_memory="456b" max_total_memory="457b" cpu_time="0.010000ms" elapsed_time="0.020000ms" elapsed_time_ms="0.020000ms"`, lokiEntries[0].Line)
		require.Equal(t, `level="info" schema="some_schema" digest="some_digest" digest_text="select * from some_table where id = :redacted1" rows_examined="5" rows_sent="5" rows_affected="0" errors="0" max_controlled_memory="456b" max_total_memory="457b" cpu_time="0.010000ms" elapsed_time="0.020000ms" elapsed_time_ms="0.020000ms"`, lokiEntries[0].Line)
=======
		require.Equal(t, `schema="some_schema" digest="some_digest" digest_text="select * from some_table where id = :v1" rows_examined="5" rows_sent="5" rows_affected="0" errors="0" max_controlled_memory="456b" max_total_memory="457b" cpu_time="0.010000ms" elapsed_time="0.020000ms" elapsed_time_ms="0.020000ms" level="INFO"`, lokiEntries[0].Line)
>>>>>>> 8c9e8920
	})
}

func TestQuerySample_SQLDriverErrors(t *testing.T) {
	defer goleak.VerifyNone(t)

	t.Run("recoverable sql error in result set", func(t *testing.T) {
		t.Parallel()

		db, mock, err := sqlmock.New(sqlmock.QueryMatcherOption(sqlmock.QueryMatcherEqual))
		require.NoError(t, err)
		defer db.Close()

		lokiClient := loki_fake.NewClient(func() {})

		collector, err := NewQuerySample(QuerySampleArguments{
			DB:              db,
			InstanceKey:     "mysql-db",
			CollectInterval: time.Second,
			EntryHandler:    lokiClient,
			Logger:          log.NewLogfmtLogger(os.Stderr),
		})
		require.NoError(t, err)
		require.NotNil(t, collector)

		mock.ExpectQuery(selectUptime).WithoutArgs().RowsWillBeClosed().
			WillReturnRows(
				sqlmock.NewRows([]string{
					"timer_end",
				}).AddRow(
					"1",
				))

		mock.ExpectQuery(selectNowAndUptime).WithoutArgs().WillReturnRows(
			sqlmock.NewRows([]string{
				"now",
				"uptime",
			}).AddRow(
				5,
				1,
			))

		mock.ExpectQuery(fmt.Sprintf(selectQuerySamples, "", endOfTimeline)).WithArgs(
			1e12,
			1e12,
		).RowsWillBeClosed().
			WillReturnRows(
				sqlmock.NewRows([]string{
					"digest", // not enough columns
				}).AddRow(
					"abc123",
				))

		mock.ExpectQuery(selectNowAndUptime).WithoutArgs().WillReturnRows(
			sqlmock.NewRows([]string{
				"now",
				"uptime",
			}).AddRow(
				5,
				1,
			))

		mock.ExpectQuery(fmt.Sprintf(selectQuerySamples, "", endOfTimeline)).WithArgs(1e12, 1e12).RowsWillBeClosed().
			WillReturnRows(
				sqlmock.NewRows([]string{
					"statements.CURRENT_SCHEMA",
					"statements.DIGEST",
					"statements.DIGEST_TEXT",
					"statements.TIMER_END",
					"statements.TIMER_WAIT",
					"statements.CPU_TIME",
					"statements.ROWS_EXAMINED",
					"statements.ROWS_SENT",
					"statements.ROWS_AFFECTED",
					"statements.ERRORS",
					"statements.MAX_CONTROLLED_MEMORY",
					"statements.MAX_TOTAL_MEMORY",
				}).AddRow(
					"some_schema",
					"some_digest",
					"select * from some_table where id = 1",
					"70000000",
					"20000000",
					"10000000",
					"5",
					"5",
					"0",
					"0",
					"456",
					"457",
				),
			)

		err = collector.Start(t.Context())
		require.NoError(t, err)

		require.Eventually(t, func() bool {
			return len(lokiClient.Received()) == 1
		}, 5*time.Second, 100*time.Millisecond)

		collector.Stop()
		lokiClient.Stop()

		require.Eventually(t, func() bool {
			return collector.Stopped()
		}, 5*time.Second, 100*time.Millisecond)

		err = mock.ExpectationsWereMet()
		require.NoError(t, err)

		lokiEntries := lokiClient.Received()
		require.Equal(t, model.LabelSet{"job": database_observability.JobName, "op": OP_QUERY_SAMPLE, "instance": "mysql-db"}, lokiEntries[0].Labels)
<<<<<<< HEAD
		require.Equal(t, `level="info" schema="some_schema" digest="some_digest" digest_text="select * from some_table where id = :redacted1" rows_examined="5" rows_sent="5" rows_affected="0" errors="0" max_controlled_memory="456b" max_total_memory="457b" cpu_time="0.010000ms" elapsed_time="0.020000ms" elapsed_time_ms="0.020000ms"`, lokiEntries[0].Line)
=======
		require.Equal(t, `schema="some_schema" digest="some_digest" digest_text="select * from some_table where id = :redacted1" rows_examined="5" rows_sent="5" rows_affected="0" errors="0" max_controlled_memory="456b" max_total_memory="457b" cpu_time="0.010000ms" elapsed_time="0.020000ms" elapsed_time_ms="0.020000ms" level="INFO"`, lokiEntries[0].Line)
>>>>>>> 8c9e8920
	})

	t.Run("result set iteration error", func(t *testing.T) {
		t.Parallel()

		db, mock, err := sqlmock.New(sqlmock.QueryMatcherOption(sqlmock.QueryMatcherEqual))
		require.NoError(t, err)
		defer db.Close()

		lokiClient := loki_fake.NewClient(func() {})

		collector, err := NewQuerySample(QuerySampleArguments{
			DB:              db,
			InstanceKey:     "mysql-db",
			CollectInterval: time.Second,
			EntryHandler:    lokiClient,
			Logger:          log.NewLogfmtLogger(os.Stderr),
		})
		require.NoError(t, err)
		require.NotNil(t, collector)

		mock.ExpectQuery(selectUptime).WithoutArgs().RowsWillBeClosed().
			WillReturnRows(
				sqlmock.NewRows([]string{
					"uptime",
				}).AddRow(
					"1",
				))

		mock.ExpectQuery(selectNowAndUptime).WithoutArgs().WillReturnRows(
			sqlmock.NewRows([]string{
				"now",
				"uptime",
			}).AddRow(
				5,
				2,
			))

		mock.ExpectQuery(fmt.Sprintf(selectQuerySamples, "", endOfTimeline)).WithArgs(1e12, 2e12).RowsWillBeClosed().
			WillReturnRows(
				sqlmock.NewRows([]string{
					"statements.CURRENT_SCHEMA",
					"statements.DIGEST",
					"statements.DIGEST_TEXT",
					"statements.TIMER_END",
					"statements.TIMER_WAIT",
					"statements.CPU_TIME",
					"statements.ROWS_EXAMINED",
					"statements.ROWS_SENT",
					"statements.ROWS_AFFECTED",
					"statements.ERRORS",
					"statements.MAX_CONTROLLED_MEMORY",
					"statements.MAX_TOTAL_MEMORY",
				}).AddRow(
					"some_schema",
					"some_digest",
					"select * from some_table where id = 1",
					"70000000",
					"20000000",
					"10000000",
					"5",
					"5",
					"0",
					"0",
					"456",
					"457",
				).AddRow(
					"some_schema",
					"some_digest",
					"select * from some_table where id = 1",
					"70000000",
					"20000000",
					"10000000",
					"5",
					"5",
					"0",
					"0",
					"456",
					"457",
				).RowError(1, fmt.Errorf("rs error")), // error on second row
			)

		err = collector.Start(t.Context())
		require.NoError(t, err)

		require.Eventually(t, func() bool {
			return len(lokiClient.Received()) == 1
		}, 5*time.Second, 100*time.Millisecond)

		collector.Stop()
		lokiClient.Stop()

		require.Eventually(t, func() bool {
			return collector.Stopped()
		}, 5*time.Second, 100*time.Millisecond)

		err = mock.ExpectationsWereMet()
		require.NoError(t, err)

		lokiEntries := lokiClient.Received()
		require.Equal(t, model.LabelSet{"job": database_observability.JobName, "op": OP_QUERY_SAMPLE, "instance": "mysql-db"}, lokiEntries[0].Labels)
<<<<<<< HEAD
		require.Equal(t, `level="info" schema="some_schema" digest="some_digest" digest_text="select * from some_table where id = :redacted1" rows_examined="5" rows_sent="5" rows_affected="0" errors="0" max_controlled_memory="456b" max_total_memory="457b" cpu_time="0.010000ms" elapsed_time="0.020000ms" elapsed_time_ms="0.020000ms"`, lokiEntries[0].Line)
=======
		require.Equal(t, `schema="some_schema" digest="some_digest" digest_text="select * from some_table where id = :redacted1" rows_examined="5" rows_sent="5" rows_affected="0" errors="0" max_controlled_memory="456b" max_total_memory="457b" cpu_time="0.010000ms" elapsed_time="0.020000ms" elapsed_time_ms="0.020000ms" level="INFO"`, lokiEntries[0].Line)
>>>>>>> 8c9e8920
	})

	t.Run("connection error recovery", func(t *testing.T) {
		t.Parallel()

		db, mock, err := sqlmock.New(sqlmock.QueryMatcherOption(sqlmock.QueryMatcherEqual))
		require.NoError(t, err)
		defer db.Close()

		lokiClient := loki_fake.NewClient(func() {})

		collector, err := NewQuerySample(QuerySampleArguments{
			DB:              db,
			InstanceKey:     "mysql-db",
			CollectInterval: time.Second,
			EntryHandler:    lokiClient,
			Logger:          log.NewLogfmtLogger(os.Stderr),
		})
		require.NoError(t, err)
		require.NotNil(t, collector)

		mock.ExpectQuery(selectUptime).WithoutArgs().RowsWillBeClosed().
			WillReturnRows(
				sqlmock.NewRows([]string{
					"uptime",
				}).AddRow(
					"1",
				))

		mock.ExpectQuery(selectNowAndUptime).WithoutArgs().WillReturnRows(
			sqlmock.NewRows([]string{
				"now",
				"uptime",
			}).AddRow(
				5,
				2,
			))

		mock.ExpectQuery(fmt.Sprintf(selectQuerySamples, "", endOfTimeline)).WithArgs(
			1e12,
			2e12,
		).WillReturnError(fmt.Errorf("connection error"))

		mock.ExpectQuery(selectNowAndUptime).WithoutArgs().WillReturnRows(
			sqlmock.NewRows([]string{
				"now",
				"uptime",
			}).AddRow(
				5,
				2,
			))

		mock.ExpectQuery(fmt.Sprintf(selectQuerySamples, "", endOfTimeline)).WithArgs(
			1e12,
			2e12,
		).RowsWillBeClosed().
			WillReturnRows(
				sqlmock.NewRows([]string{
					"statements.CURRENT_SCHEMA",
					"statements.DIGEST",
					"statements.DIGEST_TEXT",
					"statements.TIMER_END",
					"statements.TIMER_WAIT",
					"statements.CPU_TIME",
					"statements.ROWS_EXAMINED",
					"statements.ROWS_SENT",
					"statements.ROWS_AFFECTED",
					"statements.ERRORS",
					"statements.MAX_CONTROLLED_MEMORY",
					"statements.MAX_TOTAL_MEMORY",
				}).AddRow(
					"some_schema",
					"some_digest",
					"select * from some_table where id = 1",
					"70000000",
					"20000000",
					"10000000",
					"5",
					"5",
					"0",
					"0",
					"456",
					"457",
				),
			)

		err = collector.Start(t.Context())
		require.NoError(t, err)

		require.Eventually(t, func() bool {
			return len(lokiClient.Received()) == 1
		}, 5*time.Second, 100*time.Millisecond)

		collector.Stop()
		lokiClient.Stop()

		require.Eventually(t, func() bool {
			return collector.Stopped()
		}, 5*time.Second, 100*time.Millisecond)

		err = mock.ExpectationsWereMet()
		require.NoError(t, err)

		lokiEntries := lokiClient.Received()
		require.Equal(t, model.LabelSet{"job": database_observability.JobName, "op": OP_QUERY_SAMPLE, "instance": "mysql-db"}, lokiEntries[0].Labels)
<<<<<<< HEAD
		require.Equal(t, `level="info" schema="some_schema" digest="some_digest" digest_text="select * from some_table where id = :redacted1" rows_examined="5" rows_sent="5" rows_affected="0" errors="0" max_controlled_memory="456b" max_total_memory="457b" cpu_time="0.010000ms" elapsed_time="0.020000ms" elapsed_time_ms="0.020000ms"`, lokiEntries[0].Line)
=======
		require.Equal(t, `schema="some_schema" digest="some_digest" digest_text="select * from some_table where id = :redacted1" rows_examined="5" rows_sent="5" rows_affected="0" errors="0" max_controlled_memory="456b" max_total_memory="457b" cpu_time="0.010000ms" elapsed_time="0.020000ms" elapsed_time_ms="0.020000ms" level="INFO"`, lokiEntries[0].Line)
	})
}

func TestQuerySample_initializeTimer(t *testing.T) {
	t.Run("selects uptime, sets timerBookmark", func(t *testing.T) {
		db, mock, err := sqlmock.New(sqlmock.QueryMatcherOption(sqlmock.QueryMatcherEqual))
		require.NoError(t, err)
		defer db.Close()

		mock.ExpectQuery(selectUptime).WithoutArgs().WillReturnRows(sqlmock.NewRows([]string{
			"uptime",
		}).AddRow(
			5,
		))

		c, err := NewQuerySample(QuerySampleArguments{DB: db})
		require.NoError(t, err)

		require.NoError(t, c.initializeBookmark(t.Context()))

		assert.Equal(t, 5e12, c.timerBookmark)
	})

	t.Run("sets timerBookmark as uptime modulo overflows (uptime is comprised of 1 overflow)", func(t *testing.T) {
		db, mock, err := sqlmock.New(sqlmock.QueryMatcherOption(sqlmock.QueryMatcherEqual))
		require.NoError(t, err)
		defer db.Close()

		mock.ExpectQuery(selectUptime).WithoutArgs().WillReturnRows(sqlmock.NewRows([]string{
			"uptime",
		}).AddRow(
			picosecondsToSeconds(math.MaxUint64) + 5,
		))

		c, err := NewQuerySample(QuerySampleArguments{DB: db})
		require.NoError(t, err)

		require.NoError(t, c.initializeBookmark(t.Context()))

		assert.Equal(t, 5e12, c.timerBookmark)
	})
}

func TestQuerySample_handles_timer_overflows(t *testing.T) {
	t.Run("selects query sample summary: first run uses initialized timerBookmark and uptime limit", func(t *testing.T) {
		db, mock, err := sqlmock.New(sqlmock.QueryMatcherOption(sqlmock.QueryMatcherEqual))
		require.NoError(t, err)
		defer db.Close()

		mock.ExpectQuery(selectNowAndUptime).WithoutArgs().WillReturnRows(
			sqlmock.NewRows([]string{
				"now",
				"uptime",
			}).AddRow(
				6,
				5,
			),
		)
		mock.ExpectQuery(fmt.Sprintf(selectQuerySamples, "", endOfTimeline)).WithArgs(
			1e12, // initial timerBookmark
			5e12, // uptime of 5 seconds in picoseconds (modulo 0 overflows)
		).WillReturnRows(sqlmock.NewRows([]string{
			"current_schema",
			"digest",
			"digest_text",
			"timer_end",
			"timer_wait",
			"cpu_time",
			"rows_examined",
			"rows_sent",
			"rows_affected",
			"errors",
			"max_controlled_memory",
			"max_total_memory",
		}).
			AddRow(
				"test_schema",         // current_schema
				"some digest",         // digest
				"SELECT * FROM users", // digest_text
				2e12,                  // timer_end
				2e12,                  // timer_wait
				555555,                // cpu_time
				1000,                  // rows_examined
				100,                   // rows_sent
				0,                     // rows_affected
				0,                     // errors
				1048576,               // max_controlled_memory (1MB)
				2097152,               // max_total_memory (2MB)
			),
		)

		lokiClient := loki_fake.NewClient(func() {})
		c := &QuerySample{
			sqlParser:     &parser.TiDBSqlParser{},
			instanceKey:   "some instance key",
			dbConnection:  db,
			timerBookmark: 1e12,
			lastUptime:    4,
			entryHandler:  lokiClient,
			logger:        log.NewLogfmtLogger(os.Stderr),
		}

		require.NoError(t, c.fetchQuerySamples(t.Context()))

		assert.Equal(t, 5e12, c.timerBookmark) // timerBookmark is updated to the uptime in picoseconds
		assert.EqualValues(t, 5, c.lastUptime) // lastUptime is updated to the uptime in seconds

		lokiClient.Stop()

		require.Eventually(t, func() bool {
			return len(lokiClient.Received()) == 1
		}, 5*time.Second, 100*time.Millisecond)
		require.Len(t, lokiClient.Received(), 1)
		assert.Equal(t, model.LabelSet{
			"job":      database_observability.JobName,
			"op":       OP_QUERY_SAMPLE,
			"instance": "some instance key",
		}, lokiClient.Received()[0].Labels)
		assert.Equal(t, "schema=\"test_schema\" digest=\"some digest\" digest_text=\"select * from `users`\" "+
			"rows_examined=\"1000\" rows_sent=\"100\" rows_affected=\"0\" errors=\"0\" max_controlled_memory=\"1048576b\" "+
			"max_total_memory=\"2097152b\" cpu_time=\"0.000556ms\" elapsed_time=\"2000.000000ms\" elapsed_time_ms=\"2000.000000ms\" "+
			"level=\"INFO\"",
			lokiClient.Received()[0].Line)
	})

	t.Run("asserts that expected query text is used in the constants", func(t *testing.T) {
		db, mock, err := sqlmock.New(sqlmock.QueryMatcherOption(sqlmock.QueryMatcherEqual))
		require.NoError(t, err)
		defer db.Close()

		mock.ExpectQuery(`
			SELECT unix_timestamp() AS now,
			       variable_value AS uptime
			FROM performance_schema.global_status
			WHERE variable_name = 'UPTIME'`).WithoutArgs().WillReturnRows(
			sqlmock.NewRows([]string{
				"now",
				"uptime",
			}).AddRow(
				6,
				5,
			),
		)
		mock.ExpectQuery(`
			SELECT statements.CURRENT_SCHEMA,
				statements.DIGEST,
				statements.DIGEST_TEXT,
				statements.TIMER_END,
				statements.TIMER_WAIT,
				statements.CPU_TIME,
				statements.ROWS_EXAMINED,
				statements.ROWS_SENT,
				statements.ROWS_AFFECTED,
				statements.ERRORS,
				statements.MAX_CONTROLLED_MEMORY,
				statements.MAX_TOTAL_MEMORY
			FROM performance_schema.events_statements_history AS statements
			WHERE statements.sql_text IS NOT NULL
			  AND statements.CURRENT_SCHEMA NOT IN ('mysql', 'performance_schema', 'sys', 'information_schema')
			  AND statements.TIMER_END > ? AND statements.TIMER_END <= ?;`).WithArgs(
			1e12, // initial timerBookmark
			5e12, // uptime of 5 seconds in picoseconds (modulo 0 overflows)
		).WillReturnRows(sqlmock.NewRows([]string{
			"current_schema",
			"digest",
			"digest_text",
			"timer_end",
			"timer_wait",
			"cpu_time",
			"rows_examined",
			"rows_sent",
			"rows_affected",
			"errors",
			"max_controlled_memory",
			"max_total_memory",
		}))

		c := &QuerySample{
			sqlParser:     &parser.TiDBSqlParser{},
			instanceKey:   "some instance key",
			dbConnection:  db,
			timerBookmark: 1e12,
			lastUptime:    4,
			logger:        log.NewLogfmtLogger(os.Stderr),
		}

		require.NoError(t, c.fetchQuerySamples(t.Context()))
	})

	t.Run("overflow has just happened: select with beginningAndEndOfTimeline clause, uptimeLimit is modulo overflows", func(t *testing.T) {
		db, mock, err := sqlmock.New(sqlmock.QueryMatcherOption(sqlmock.QueryMatcherEqual))
		require.NoError(t, err)
		defer db.Close()

		mock.ExpectQuery(selectNowAndUptime).WithoutArgs().WillReturnRows(
			sqlmock.NewRows([]string{
				"now",
				"uptime",
			}).AddRow(
				picosecondsToSeconds(math.MaxUint64)+15,
				picosecondsToSeconds(math.MaxUint64)+10,
			),
		)
		mock.ExpectQuery(fmt.Sprintf(selectQuerySamples, "", beginningAndEndOfTimeline)).WithArgs( // asserts that beginningAndEndOfTimeline clause is used
			3e12,
			10e12, // uptimeLimit is calculated as uptime "modulo" overflows: (uptime - 1 overflow) in picoseconds
		).WillReturnRows(sqlmock.NewRows([]string{
			"timer_end",
			"event_id",
			"thread_id",
			"current_schema",
			"digest_text",
			"digest",
			"timer_wait",
			"cpu_time",
			"rows_examined",
			"rows_sent",
			"rows_affected",
			"max_controlled_memory",
			"max_total_memory",
			"errors",
		}))
		c := &QuerySample{
			sqlParser:     &parser.TiDBSqlParser{},
			dbConnection:  db,
			timerBookmark: 3e12,
		}

		require.NoError(t, c.fetchQuerySamples(t.Context()))

		assert.EqualValues(t, picosecondsToSeconds(math.MaxUint64)+10, c.lastUptime)
		assert.Equal(t, 10e12, c.timerBookmark)
	})

	t.Run("overflow just happened, next query reverts back to endOfTimeline clause", func(t *testing.T) {
		// Below is the first query after an overflow just happened. The special beginningAndEndOfTimeline clause is used.
		db, mock, err := sqlmock.New(sqlmock.QueryMatcherOption(sqlmock.QueryMatcherEqual))
		require.NoError(t, err)
		defer db.Close()
		mock.ExpectQuery(selectNowAndUptime).WithoutArgs().WillReturnRows(
			sqlmock.NewRows([]string{
				"now",
				"uptime",
			}).AddRow(
				picosecondsToSeconds(math.MaxUint64)+15,
				picosecondsToSeconds(math.MaxUint64)+10,
			),
		)
		mock.ExpectQuery(fmt.Sprintf(selectQuerySamples, "", beginningAndEndOfTimeline)).WithArgs(
			3e12,
			10e12,
		).WillReturnRows(sqlmock.NewRows([]string{
			"timer_end",
			"event_id",
			"thread_id",
			"current_schema",
			"digest_text",
			"digest",
			"timer_wait",
			"cpu_time",
			"rows_examined",
			"rows_sent",
			"rows_affected",
			"max_controlled_memory",
			"max_total_memory",
			"errors",
		}))
		c := &QuerySample{
			sqlParser:     &parser.TiDBSqlParser{},
			dbConnection:  db,
			timerBookmark: 3e12,
		}
		require.NoError(t, c.fetchQuerySamples(t.Context()))

		// Below, we want to assert that the subsequent query reverts back to the endOfTimeline clause.
		mock.ExpectQuery(selectNowAndUptime).WithoutArgs().WillReturnRows(
			sqlmock.NewRows([]string{
				"now",
				"uptime",
			}).AddRow(
				picosecondsToSeconds(math.MaxUint64)+18,
				picosecondsToSeconds(math.MaxUint64)+13,
			),
		)
		mock.ExpectQuery(fmt.Sprintf(selectQuerySamples, "", endOfTimeline)).WithArgs( // asserts revert to endOfTimeline clause
			10e12, // asserts timerBookmark has been updated to the previous uptimeLimit
			13e12, // asserts uptimeLimit is now updated to the current uptime "modulo" overflows
		).WillReturnRows(sqlmock.NewRows([]string{
			"timer_end",
			"event_id",
			"thread_id",
			"current_schema",
			"digest_text",
			"digest",
			"timer_wait",
			"cpu_time",
			"rows_examined",
			"rows_sent",
			"rows_affected",
			"max_controlled_memory",
			"max_total_memory",
			"errors",
		}))
		require.NoError(t, c.fetchQuerySamples(t.Context()))

		assert.Equal(t, picosecondsToSeconds(math.MaxUint64)+13, c.lastUptime)
		assert.Equal(t, 13e12, c.timerBookmark)
	})

	t.Run("server restarts, timer bookmark is reset", func(t *testing.T) {
		db, mock, err := sqlmock.New(sqlmock.QueryMatcherOption(sqlmock.QueryMatcherEqual))
		require.NoError(t, err)
		defer db.Close()
		mock.ExpectQuery(selectNowAndUptime).WithoutArgs().WillReturnRows(
			sqlmock.NewRows([]string{
				"now",
				"uptime",
			}).AddRow(
				picosecondsToSeconds(math.MaxUint64)+15,
				10,
			),
		)
		mock.ExpectQuery(fmt.Sprintf(selectQuerySamples, "", endOfTimeline)).WithArgs(
			float64(0),
			10e12,
		).WillReturnRows(sqlmock.NewRows([]string{
			"timer_end",
			"event_id",
			"thread_id",
			"current_schema",
			"digest_text",
			"digest",
			"timer_wait",
			"cpu_time",
			"rows_examined",
			"rows_sent",
			"rows_affected",
			"max_controlled_memory",
			"max_total_memory",
			"errors",
		}))
		c := &QuerySample{
			dbConnection:  db,
			timerBookmark: 3e12,
			lastUptime:    11,
		}
		require.NoError(t, c.fetchQuerySamples(t.Context()))

		assert.EqualValues(t, 10, c.lastUptime)
		assert.Equal(t, 10e12, c.timerBookmark)
	})

	t.Run("bookmarks are not updated if selectNowAndUptime query fails", func(t *testing.T) {
		// Please note that if the loop breaks due to a rows scanning error, the bookmarks will have already been updated.
		// This means that the next iteration will use the updated bookmarks and some samples may be skipped.
		// This is a known limitation and is a best effort approach.

		db, mock, err := sqlmock.New(sqlmock.QueryMatcherOption(sqlmock.QueryMatcherEqual))
		require.NoError(t, err)
		defer db.Close()
		mock.ExpectQuery(selectNowAndUptime).WithoutArgs().WillReturnError(fmt.Errorf("some error"))
		mock.ExpectQuery(fmt.Sprintf(selectQuerySamples, "", endOfTimeline)).WithArgs(
			float64(0),
			10e12,
		).WillReturnRows(sqlmock.NewRows([]string{
			"timer_end",
			"event_id",
			"thread_id",
			"current_schema",
			"digest_text",
			"digest",
			"timer_wait",
			"cpu_time",
			"rows_examined",
			"rows_sent",
			"rows_affected",
			"max_controlled_memory",
			"max_total_memory",
			"errors",
		}))
		c := &QuerySample{
			dbConnection:  db,
			timerBookmark: 3e12,
			lastUptime:    100,
		}

		require.Error(t, c.fetchQuerySamples(t.Context()))

		assert.EqualValues(t, 100, c.lastUptime)
		assert.Equal(t, 3e12, c.timerBookmark)
	})

	t.Run("returns error when selectNowAndUptime query fails", func(t *testing.T) {
		db, mock, err := sqlmock.New(sqlmock.QueryMatcherOption(sqlmock.QueryMatcherEqual))
		require.NoError(t, err)
		defer db.Close()

		mock.ExpectQuery(selectNowAndUptime).WithoutArgs().WillReturnError(fmt.Errorf("some error"))

		c, err := NewQuerySample(QuerySampleArguments{DB: db})
		require.NoError(t, err)

		err = c.fetchQuerySamples(t.Context())

		assert.Error(t, err)
		assert.Equal(t, "failed to scan now and uptime info: some error", err.Error())
	})

	t.Run("returns error when selectQuerySamples query fails", func(t *testing.T) {
		db, mock, err := sqlmock.New(sqlmock.QueryMatcherOption(sqlmock.QueryMatcherEqual))
		require.NoError(t, err)
		defer db.Close()
		mock.ExpectQuery(selectNowAndUptime).WithoutArgs().WillReturnRows(sqlmock.NewRows([]string{"now", "uptime"}).AddRow(picosecondsToSeconds(math.MaxUint64)+15, 10))

		mock.ExpectQuery(fmt.Sprintf(selectQuerySamples, "", endOfTimeline)).WithArgs(3e12, 10e12).WillReturnError(fmt.Errorf("some error"))

		c := &QuerySample{
			dbConnection:  db,
			timerBookmark: 3e12,
		}
		err = c.fetchQuerySamples(t.Context())

		assert.Error(t, err)
		assert.Equal(t, "failed to fetch query samples: some error", err.Error())
	})

	t.Run("continues even when parser.Redact fails", func(t *testing.T) {
		db, mock, err := sqlmock.New(sqlmock.QueryMatcherOption(sqlmock.QueryMatcherEqual))
		require.NoError(t, err)
		defer db.Close()
		mock.ExpectQuery(selectNowAndUptime).WithoutArgs().WillReturnRows(sqlmock.NewRows([]string{"now", "uptime"}).AddRow(picosecondsToSeconds(math.MaxUint64)+15, 10))
		mock.ExpectQuery(fmt.Sprintf(selectQuerySamples, "", endOfTimeline)).WithArgs(
			2e12,
			10e12,
		).WillReturnRows(sqlmock.NewRows([]string{
			"current_schema",
			"digest",
			"digest_text",
			"timer_end",
			"timer_wait",
			"cpu_time",
			"rows_examined",
			"rows_sent",
			"rows_affected",
			"errors",
			"max_controlled_memory",
			"max_total_memory",
		}).
			AddRow(
				"test_schema",         // current_schema
				"some digest",         // digest
				"SELECT * FROM users", // digest_text
				2e12,                  // timer_end
				2e12,                  // timer_wait
				555555,                // cpu_time
				1000,                  // rows_examined
				100,                   // rows_sent
				0,                     // rows_affected
				0,                     // errors
				1048576,               // max_controlled_memory (1MB)
				2097152,               // max_total_memory (2MB)
			),
		)
		mockParser := &parser.MockParser{}
		c := &QuerySample{
			dbConnection:  db,
			sqlParser:     mockParser,
			timerBookmark: 2e12,
			logger:        log.NewLogfmtLogger(os.Stderr),
		}

		mockParser.On("CleanTruncatedText", "SELECT * FROM users").Return("SELECT * FROM users", nil)
		mockParser.On("Redact", "SELECT * FROM users").Return("", fmt.Errorf("some error"))

		err = c.fetchQuerySamples(t.Context())

		assert.NoError(t, err)
>>>>>>> 8c9e8920
	})
}

func TestQuerySample_calculateWallTime(t *testing.T) {
	t.Run("calculates the timestamp at which an event happened", func(t *testing.T) {
		c := &QuerySample{}
		serverStartTime := float64(2)
		timer := 2e12 // Timer indicates event timing, counted since server startup. 2 seconds in picoseconds

		result := c.calculateWallTime(serverStartTime, timer)
		assert.Equalf(t, uint64(4000), result, "got %d, want 4000", result)
	})

	t.Run("calculates the timestamp, taking into account the overflows", func(t *testing.T) {
		c := &QuerySample{lastUptime: picosecondsToSeconds(math.MaxUint64) + 1}
		serverStartTime := float64(3)
		timer := 2e12 // 2 seconds in picoseconds

		result := c.calculateWallTime(serverStartTime, timer)

		assert.Equalf(t, uint64(18446749073), result, "got %d, want 18446749073", result)
	})

	t.Run("calculates another timestamp when timer approaches overflow", func(t *testing.T) {
		c := &QuerySample{lastUptime: picosecondsToSeconds(math.MaxUint64) + 1}
		serverStartTime := float64(3)
		timer := float64(math.MaxUint64 - 5)

		result := c.calculateWallTime(serverStartTime, timer)

		assert.Equalf(t, uint64(36893491147), result, "got %d, want 36893491147", result)
	})
}

func TestQuerySample_calculateNumberOfOverflows(t *testing.T) {
	testCases := map[string]struct {
		expected uint64
		uptime   float64
	}{
		"0 overflows": {0, 5},
		"1 overflow":  {1, picosecondsToSeconds(math.MaxUint64) + 5},
		"2 overflows": {2, picosecondsToSeconds(math.MaxUint64)*2 + 5},
	}

	for name, tc := range testCases {
		t.Run(name, func(t *testing.T) {
			assert.EqualValues(t, tc.expected, calculateNumberOfOverflows(tc.uptime))
		})
	}
}
func TestQuerySample_calculateTimerClauseAndLimit(t *testing.T) {
	tests := map[string]struct {
		lastUptime          float64
		uptime              float64
		expectedTimerClause string
		expectedLimit       float64
	}{
		"no overflows yet": {
			lastUptime:          99,
			uptime:              1000,
			expectedTimerClause: endOfTimeline,
			expectedLimit:       secondsToPicoseconds(1000),
		},
		"just overflowed": {
			lastUptime:          99,
			uptime:              picosecondsToSeconds(float64(math.MaxUint64)) + 10,
			expectedTimerClause: beginningAndEndOfTimeline, // switches clause
			expectedLimit:       secondsToPicoseconds(10),  // uptime "modulo" overflows
		},
		"already overflowed once": {
			lastUptime:          picosecondsToSeconds(float64(math.MaxUint64)) + 5,
			uptime:              picosecondsToSeconds(float64(math.MaxUint64)) + 10,
			expectedTimerClause: endOfTimeline,
			expectedLimit:       secondsToPicoseconds(10),
		},
		"second overflow occurs": {
			lastUptime:          picosecondsToSeconds(float64(math.MaxUint64)) + 5,
			uptime:              picosecondsToSeconds(float64(math.MaxUint64)*2) + 50.0,
			expectedTimerClause: beginningAndEndOfTimeline,
			expectedLimit:       secondsToPicoseconds(50.0), // uptime "modulo" overflows
		},
	}

	for name, tc := range tests {
		t.Run(name, func(t *testing.T) {
			c := &QuerySample{
				lastUptime: tc.lastUptime,
			}

			actualTimerClause, actualLimit := c.determineTimerClauseAndLimit(tc.uptime)

			assert.Equal(t, tc.expectedTimerClause, actualTimerClause)
			assert.Equal(t, tc.expectedLimit, actualLimit)
		})
	}
}<|MERGE_RESOLUTION|>--- conflicted
+++ resolved
@@ -49,11 +49,7 @@
 				{"job": database_observability.JobName, "op": OP_QUERY_SAMPLE, "instance": "mysql-db"},
 			},
 			logsLines: []string{
-<<<<<<< HEAD
 				`level="info" schema="some_schema" digest="some_digest" digest_text="select * from some_table where id = :redacted1" rows_examined="5" rows_sent="5" rows_affected="0" errors="0" max_controlled_memory="456b" max_total_memory="457b" cpu_time="0.010000ms" elapsed_time="0.020000ms" elapsed_time_ms="0.020000ms"`,
-=======
-				`schema="some_schema" digest="some_digest" digest_text="select * from some_table where id = :redacted1" rows_examined="5" rows_sent="5" rows_affected="0" errors="0" max_controlled_memory="456b" max_total_memory="457b" cpu_time="0.010000ms" elapsed_time="0.020000ms" elapsed_time_ms="0.020000ms" level="INFO"`,
->>>>>>> 8c9e8920
 			},
 		},
 		{
@@ -89,11 +85,7 @@
 				{"job": database_observability.JobName, "op": OP_QUERY_SAMPLE, "instance": "mysql-db"},
 			},
 			logsLines: []string{
-<<<<<<< HEAD
 				`level="info" schema="some_schema" digest="some_digest" digest_text="select * from some_table where id = :redacted1" rows_examined="5" rows_sent="5" rows_affected="0" errors="0" max_controlled_memory="456b" max_total_memory="457b" cpu_time="0.010000ms" elapsed_time="0.020000ms" elapsed_time_ms="0.020000ms"`,
-=======
-				`schema="some_schema" digest="some_digest" digest_text="select * from some_table where id = :redacted1" rows_examined="5" rows_sent="5" rows_affected="0" errors="0" max_controlled_memory="456b" max_total_memory="457b" cpu_time="0.010000ms" elapsed_time="0.020000ms" elapsed_time_ms="0.020000ms" level="INFO"`,
->>>>>>> 8c9e8920
 			},
 		},
 		{
@@ -117,11 +109,7 @@
 				{"job": database_observability.JobName, "op": OP_QUERY_PARSED_TABLE_NAME, "instance": "mysql-db"},
 			},
 			logsLines: []string{
-<<<<<<< HEAD
 				`level="info" schema="some_schema" digest="some_digest" digest_text="select * from some_table where id = :redacted1" rows_examined="5" rows_sent="5" rows_affected="0" errors="0" max_controlled_memory="456b" max_total_memory="457b" cpu_time="0.010000ms" elapsed_time="0.020000ms" elapsed_time_ms="0.020000ms"`,
-=======
-				`schema="some_schema" digest="some_digest" digest_text="select * from some_table where id = :redacted1" rows_examined="5" rows_sent="5" rows_affected="0" errors="0" max_controlled_memory="456b" max_total_memory="457b" cpu_time="0.010000ms" elapsed_time="0.020000ms" elapsed_time_ms="0.020000ms" level="INFO"`,
->>>>>>> 8c9e8920
 			},
 		},
 		{
@@ -163,11 +151,7 @@
 				{"job": database_observability.JobName, "op": OP_QUERY_SAMPLE, "instance": "mysql-db"},
 			},
 			logsLines: []string{
-<<<<<<< HEAD
 				`level="info" schema="some_schema" digest="some_digest" digest_text="begin" rows_examined="5" rows_sent="5" rows_affected="0" errors="0" max_controlled_memory="456b" max_total_memory="457b" cpu_time="0.010000ms" elapsed_time="0.020000ms" elapsed_time_ms="0.020000ms"`,
-=======
-				`schema="some_schema" digest="some_digest" digest_text="begin" rows_examined="5" rows_sent="5" rows_affected="0" errors="0" max_controlled_memory="456b" max_total_memory="457b" cpu_time="0.010000ms" elapsed_time="0.020000ms" elapsed_time_ms="0.020000ms" level="INFO"`,
->>>>>>> 8c9e8920
 			},
 		},
 		{
@@ -203,11 +187,7 @@
 				{"job": database_observability.JobName, "op": OP_QUERY_SAMPLE, "instance": "mysql-db"},
 			},
 			logsLines: []string{
-<<<<<<< HEAD
 				`level="info" schema="some_schema" digest="some_digest" digest_text="select * from some_table where id = :redacted1" rows_examined="5" rows_sent="5" rows_affected="0" errors="0" max_controlled_memory="456b" max_total_memory="457b" cpu_time="0.010000ms" elapsed_time="0.020000ms" elapsed_time_ms="0.020000ms"`,
-=======
-				`schema="some_schema" digest="some_digest" digest_text="select * from some_table where id = :redacted1" rows_examined="5" rows_sent="5" rows_affected="0" errors="0" max_controlled_memory="456b" max_total_memory="457b" cpu_time="0.010000ms" elapsed_time="0.020000ms" elapsed_time_ms="0.020000ms" level="INFO"`,
->>>>>>> 8c9e8920
 			},
 		},
 		{
@@ -244,13 +224,8 @@
 				{"job": database_observability.JobName, "op": OP_QUERY_SAMPLE, "instance": "mysql-db"},
 			},
 			logsLines: []string{
-<<<<<<< HEAD
 				`level="info" schema="some_schema" digest="some_digest" digest_text="select * from some_table where id = :redacted1" rows_examined="5" rows_sent="5" rows_affected="0" errors="0" max_controlled_memory="456b" max_total_memory="457b" cpu_time="0.010000ms" elapsed_time="0.020000ms" elapsed_time_ms="0.020000ms"`,
 				`level="info" schema="some_other_schema" digest="some_digest" digest_text="select * from some_table where id = :redacted1" rows_examined="5" rows_sent="5" rows_affected="0" errors="0" max_controlled_memory="456b" max_total_memory="457b" cpu_time="0.010000ms" elapsed_time="0.020000ms" elapsed_time_ms="0.020000ms"`,
-=======
-				`schema="some_schema" digest="some_digest" digest_text="select * from some_table where id = :redacted1" rows_examined="5" rows_sent="5" rows_affected="0" errors="0" max_controlled_memory="456b" max_total_memory="457b" cpu_time="0.010000ms" elapsed_time="0.020000ms" elapsed_time_ms="0.020000ms" level="INFO"`,
-				`schema="some_other_schema" digest="some_digest" digest_text="select * from some_table where id = :redacted1" rows_examined="5" rows_sent="5" rows_affected="0" errors="0" max_controlled_memory="456b" max_total_memory="457b" cpu_time="0.010000ms" elapsed_time="0.020000ms" elapsed_time_ms="0.020000ms" level="INFO"`,
->>>>>>> 8c9e8920
 			},
 		},
 		{
@@ -273,11 +248,7 @@
 				{"job": database_observability.JobName, "op": OP_QUERY_SAMPLE, "instance": "mysql-db"},
 			},
 			logsLines: []string{
-<<<<<<< HEAD
 				`level="info" schema="some_schema" digest="some_digest" digest_text="select * from (select id, name from employees_us_east union select id, name from employees_us_west) as employees_us union select id, name from employees_emea" rows_examined="5" rows_sent="5" rows_affected="0" errors="0" max_controlled_memory="456b" max_total_memory="457b" cpu_time="0.010000ms" elapsed_time="0.020000ms" elapsed_time_ms="0.020000ms"`,
-=======
-				`schema="some_schema" digest="some_digest" digest_text="select * from (select id, name from employees_us_east union select id, name from employees_us_west) as employees_us union select id, name from employees_emea" rows_examined="5" rows_sent="5" rows_affected="0" errors="0" max_controlled_memory="456b" max_total_memory="457b" cpu_time="0.010000ms" elapsed_time="0.020000ms" elapsed_time_ms="0.020000ms" level="INFO"`,
->>>>>>> 8c9e8920
 			},
 		},
 		{
@@ -300,11 +271,7 @@
 				{"job": database_observability.JobName, "op": OP_QUERY_SAMPLE, "instance": "mysql-db"},
 			},
 			logsLines: []string{
-<<<<<<< HEAD
 				`level="info" schema="some_schema" digest="some_digest" digest_text="show create table" rows_examined="5" rows_sent="5" rows_affected="0" errors="0" max_controlled_memory="456b" max_total_memory="457b" cpu_time="0.010000ms" elapsed_time="0.020000ms" elapsed_time_ms="0.020000ms"`,
-=======
-				`schema="some_schema" digest="some_digest" digest_text="show create table" rows_examined="5" rows_sent="5" rows_affected="0" errors="0" max_controlled_memory="456b" max_total_memory="457b" cpu_time="0.010000ms" elapsed_time="0.020000ms" elapsed_time_ms="0.020000ms" level="INFO"`,
->>>>>>> 8c9e8920
 			},
 		},
 	}
@@ -488,11 +455,7 @@
 
 		lokiEntries := lokiClient.Received()
 		require.Equal(t, model.LabelSet{"job": database_observability.JobName, "op": OP_QUERY_SAMPLE, "instance": "mysql-db"}, lokiEntries[0].Labels)
-<<<<<<< HEAD
 		require.Equal(t, `level="info" schema="some_schema" digest="some_digest" digest_text="select * from some_table where id = :v1" rows_examined="5" rows_sent="5" rows_affected="0" errors="0" max_controlled_memory="456b" max_total_memory="457b" cpu_time="0.010000ms" elapsed_time="0.020000ms" elapsed_time_ms="0.020000ms" sql_text="select * from some_table where id = 1"`, lokiEntries[0].Line)
-=======
-		require.Equal(t, `schema="some_schema" digest="some_digest" digest_text="select * from some_table where id = :v1" rows_examined="5" rows_sent="5" rows_affected="0" errors="0" max_controlled_memory="456b" max_total_memory="457b" cpu_time="0.010000ms" elapsed_time="0.020000ms" elapsed_time_ms="0.020000ms" level="INFO" sql_text="select * from some_table where id = 1"`, lokiEntries[0].Line)
->>>>>>> 8c9e8920
 	})
 
 	t.Run("does not collect sql text when disabled", func(t *testing.T) {
@@ -515,101 +478,7 @@
 		require.NoError(t, err)
 		require.NotNil(t, collector)
 
-<<<<<<< HEAD
-		mock.ExpectQuery(selectLatestTimerEnd).WithoutArgs().RowsWillBeClosed().
-			WillReturnRows(
-				sqlmock.NewRows([]string{
-					"timer_end",
-				}).AddRow(
-					"1",
-				),
-			)
-
-		mock.ExpectQuery(fmt.Sprintf(selectQuerySamples, "")).WithArgs(float64(1)).RowsWillBeClosed().
-			WillReturnRows(
-				sqlmock.NewRows([]string{
-					"now",
-					"uptime",
-					"statements.CURRENT_SCHEMA",
-					"statements.DIGEST",
-					"statements.DIGEST_TEXT",
-					"statements.TIMER_START",
-					"statements.TIMER_END",
-					"statements.TIMER_WAIT",
-					"statements.CPU_TIME",
-					"statements.ROWS_EXAMINED",
-					"statements.ROWS_SENT",
-					"statements.ROWS_AFFECTED",
-					"statements.ERRORS",
-					"statements.MAX_CONTROLLED_MEMORY",
-					"statements.MAX_TOTAL_MEMORY",
-				}).AddRow(
-					"1",
-					"2",
-					"some_schema",
-					"some_digest",
-					"select * from some_table where id = ?",
-					"50000000",
-					"70000000",
-					"20000000",
-					"10000000",
-					"5",
-					"5",
-					"0",
-					"0",
-					"456",
-					"457",
-				),
-			)
-
-		err = collector.Start(t.Context())
-		require.NoError(t, err)
-
-		require.Eventually(t, func() bool {
-			return len(lokiClient.Received()) == 1
-		}, 5*time.Second, 100*time.Millisecond)
-
-		collector.Stop()
-		lokiClient.Stop()
-
-		require.Eventually(t, func() bool {
-			return collector.Stopped()
-		}, 5*time.Second, 100*time.Millisecond)
-
-		err = mock.ExpectationsWereMet()
-		require.NoError(t, err)
-
-		lokiEntries := lokiClient.Received()
-		require.Equal(t, model.LabelSet{"job": database_observability.JobName, "op": OP_QUERY_SAMPLE, "instance": "mysql-db"}, lokiEntries[0].Labels)
-		require.Equal(t, `level="info" schema="some_schema" digest="some_digest" digest_text="select * from some_table where id = :v1" rows_examined="5" rows_sent="5" rows_affected="0" errors="0" max_controlled_memory="456b" max_total_memory="457b" cpu_time="0.010000ms" elapsed_time="0.020000ms" elapsed_time_ms="0.020000ms"`, lokiEntries[0].Line)
-	})
-}
-
-func TestQuerySampleUpdatesLastSampleSeenTimestamp(t *testing.T) {
-	defer goleak.VerifyNone(t)
-	t.Run("fetch new samples after the last sample seen timestamp", func(t *testing.T) {
-		t.Parallel()
-
-		db, mock, err := sqlmock.New(sqlmock.QueryMatcherOption(sqlmock.QueryMatcherEqual))
-		require.NoError(t, err)
-		defer db.Close()
-
-		lokiClient := loki_fake.NewClient(func() {})
-
-		collector, err := NewQuerySample(QuerySampleArguments{
-			DB:              db,
-			InstanceKey:     "mysql-db",
-			CollectInterval: time.Second,
-			EntryHandler:    lokiClient,
-			Logger:          log.NewLogfmtLogger(os.Stderr),
-		})
-		require.NoError(t, err)
-		require.NotNil(t, collector)
-
-		mock.ExpectQuery(selectLatestTimerEnd).WithoutArgs().RowsWillBeClosed().
-=======
 		mock.ExpectQuery(selectUptime).WithoutArgs().RowsWillBeClosed().
->>>>>>> 8c9e8920
 			WillReturnRows(
 				sqlmock.NewRows([]string{
 					"timer_end",
@@ -676,12 +545,7 @@
 
 		lokiEntries := lokiClient.Received()
 		require.Equal(t, model.LabelSet{"job": database_observability.JobName, "op": OP_QUERY_SAMPLE, "instance": "mysql-db"}, lokiEntries[0].Labels)
-<<<<<<< HEAD
-		require.Equal(t, `level="info" schema="some_schema" digest="some_digest" digest_text="select * from some_table where id = :redacted1" rows_examined="5" rows_sent="5" rows_affected="0" errors="0" max_controlled_memory="456b" max_total_memory="457b" cpu_time="0.010000ms" elapsed_time="0.020000ms" elapsed_time_ms="0.020000ms"`, lokiEntries[0].Line)
-		require.Equal(t, `level="info" schema="some_schema" digest="some_digest" digest_text="select * from some_table where id = :redacted1" rows_examined="5" rows_sent="5" rows_affected="0" errors="0" max_controlled_memory="456b" max_total_memory="457b" cpu_time="0.010000ms" elapsed_time="0.020000ms" elapsed_time_ms="0.020000ms"`, lokiEntries[0].Line)
-=======
-		require.Equal(t, `schema="some_schema" digest="some_digest" digest_text="select * from some_table where id = :v1" rows_examined="5" rows_sent="5" rows_affected="0" errors="0" max_controlled_memory="456b" max_total_memory="457b" cpu_time="0.010000ms" elapsed_time="0.020000ms" elapsed_time_ms="0.020000ms" level="INFO"`, lokiEntries[0].Line)
->>>>>>> 8c9e8920
+		require.Equal(t, `level="info" schema="some_schema" digest="some_digest" digest_text="select * from some_table where id = :v1" rows_examined="5" rows_sent="5" rows_affected="0" errors="0" max_controlled_memory="456b" max_total_memory="457b" cpu_time="0.010000ms" elapsed_time="0.020000ms" elapsed_time_ms="0.020000ms"`, lokiEntries[0].Line)
 	})
 }
 
@@ -710,7 +574,7 @@
 		mock.ExpectQuery(selectUptime).WithoutArgs().RowsWillBeClosed().
 			WillReturnRows(
 				sqlmock.NewRows([]string{
-					"timer_end",
+					"uptime",
 				}).AddRow(
 					"1",
 				))
@@ -744,7 +608,19 @@
 				1,
 			))
 
-		mock.ExpectQuery(fmt.Sprintf(selectQuerySamples, "", endOfTimeline)).WithArgs(1e12, 1e12).RowsWillBeClosed().
+		mock.ExpectQuery(selectNowAndUptime).WithoutArgs().WillReturnRows(
+			sqlmock.NewRows([]string{
+				"now",
+				"uptime",
+			}).AddRow(
+				5,
+				1,
+			))
+
+		mock.ExpectQuery(fmt.Sprintf(selectQuerySamples, "", endOfTimeline)).WithArgs(
+			1e12,
+			1e12,
+		).RowsWillBeClosed().
 			WillReturnRows(
 				sqlmock.NewRows([]string{
 					"statements.CURRENT_SCHEMA",
@@ -794,11 +670,124 @@
 
 		lokiEntries := lokiClient.Received()
 		require.Equal(t, model.LabelSet{"job": database_observability.JobName, "op": OP_QUERY_SAMPLE, "instance": "mysql-db"}, lokiEntries[0].Labels)
-<<<<<<< HEAD
 		require.Equal(t, `level="info" schema="some_schema" digest="some_digest" digest_text="select * from some_table where id = :redacted1" rows_examined="5" rows_sent="5" rows_affected="0" errors="0" max_controlled_memory="456b" max_total_memory="457b" cpu_time="0.010000ms" elapsed_time="0.020000ms" elapsed_time_ms="0.020000ms"`, lokiEntries[0].Line)
-=======
-		require.Equal(t, `schema="some_schema" digest="some_digest" digest_text="select * from some_table where id = :redacted1" rows_examined="5" rows_sent="5" rows_affected="0" errors="0" max_controlled_memory="456b" max_total_memory="457b" cpu_time="0.010000ms" elapsed_time="0.020000ms" elapsed_time_ms="0.020000ms" level="INFO"`, lokiEntries[0].Line)
->>>>>>> 8c9e8920
+		require.Equal(t, `level="info" schema="some_schema" digest="some_digest" digest_text="select * from some_table where id = :redacted1" rows_examined="5" rows_sent="5" rows_affected="0" errors="0" max_controlled_memory="456b" max_total_memory="457b" cpu_time="0.010000ms" elapsed_time="0.020000ms" elapsed_time_ms="0.020000ms"`, lokiEntries[0].Line)
+	})
+}
+
+func TestQuerySampleSQLDriverErrors(t *testing.T) {
+	defer goleak.VerifyNone(t)
+
+	t.Run("recoverable sql error in result set", func(t *testing.T) {
+		t.Parallel()
+
+		db, mock, err := sqlmock.New(sqlmock.QueryMatcherOption(sqlmock.QueryMatcherEqual))
+		require.NoError(t, err)
+		defer db.Close()
+
+		lokiClient := loki_fake.NewClient(func() {})
+
+		collector, err := NewQuerySample(QuerySampleArguments{
+			DB:              db,
+			InstanceKey:     "mysql-db",
+			CollectInterval: time.Second,
+			EntryHandler:    lokiClient,
+			Logger:          log.NewLogfmtLogger(os.Stderr),
+		})
+		require.NoError(t, err)
+		require.NotNil(t, collector)
+
+		mock.ExpectQuery(selectUptime).WithoutArgs().RowsWillBeClosed().
+			WillReturnRows(
+				sqlmock.NewRows([]string{
+					"uptime",
+				}).AddRow(
+					"1",
+				))
+
+		mock.ExpectQuery(selectNowAndUptime).WithoutArgs().WillReturnRows(
+			sqlmock.NewRows([]string{
+				"now",
+				"uptime",
+			}).AddRow(
+				5,
+				1,
+			))
+
+		mock.ExpectQuery(fmt.Sprintf(selectQuerySamples, "", endOfTimeline)).WithArgs(
+			1e12,
+			1e12,
+		).RowsWillBeClosed().
+			WillReturnRows(
+				sqlmock.NewRows([]string{
+					"digest", // not enough columns
+				}).AddRow(
+					"abc123",
+				))
+
+		mock.ExpectQuery(selectNowAndUptime).WithoutArgs().WillReturnRows(
+			sqlmock.NewRows([]string{
+				"now",
+				"uptime",
+			}).AddRow(
+				5,
+				1,
+			))
+
+		mock.ExpectQuery(fmt.Sprintf(selectQuerySamples, "", endOfTimeline)).WithArgs(
+			1e12,
+			1e12,
+		).RowsWillBeClosed().
+			WillReturnRows(
+				sqlmock.NewRows([]string{
+					"statements.CURRENT_SCHEMA",
+					"statements.DIGEST",
+					"statements.DIGEST_TEXT",
+					"statements.TIMER_END",
+					"statements.TIMER_WAIT",
+					"statements.CPU_TIME",
+					"statements.ROWS_EXAMINED",
+					"statements.ROWS_SENT",
+					"statements.ROWS_AFFECTED",
+					"statements.ERRORS",
+					"statements.MAX_CONTROLLED_MEMORY",
+					"statements.MAX_TOTAL_MEMORY",
+				}).AddRow(
+					"some_schema",
+					"some_digest",
+					"select * from some_table where id = 1",
+					"70000000",
+					"20000000",
+					"10000000",
+					"5",
+					"5",
+					"0",
+					"0",
+					"456",
+					"457",
+				),
+			)
+
+		err = collector.Start(t.Context())
+		require.NoError(t, err)
+
+		require.Eventually(t, func() bool {
+			return len(lokiClient.Received()) == 1
+		}, 5*time.Second, 100*time.Millisecond)
+
+		collector.Stop()
+		lokiClient.Stop()
+
+		require.Eventually(t, func() bool {
+			return collector.Stopped()
+		}, 5*time.Second, 100*time.Millisecond)
+
+		err = mock.ExpectationsWereMet()
+		require.NoError(t, err)
+
+		lokiEntries := lokiClient.Received()
+		require.Equal(t, model.LabelSet{"job": database_observability.JobName, "op": OP_QUERY_SAMPLE, "instance": "mysql-db"}, lokiEntries[0].Labels)
+		require.Equal(t, `level="info" schema="some_schema" digest="some_digest" digest_text="select * from some_table where id = :redacted1" rows_examined="5" rows_sent="5" rows_affected="0" errors="0" max_controlled_memory="456b" max_total_memory="457b" cpu_time="0.010000ms" elapsed_time="0.020000ms" elapsed_time_ms="0.020000ms"`, lokiEntries[0].Line)
 	})
 
 	t.Run("result set iteration error", func(t *testing.T) {
@@ -900,11 +889,7 @@
 
 		lokiEntries := lokiClient.Received()
 		require.Equal(t, model.LabelSet{"job": database_observability.JobName, "op": OP_QUERY_SAMPLE, "instance": "mysql-db"}, lokiEntries[0].Labels)
-<<<<<<< HEAD
 		require.Equal(t, `level="info" schema="some_schema" digest="some_digest" digest_text="select * from some_table where id = :redacted1" rows_examined="5" rows_sent="5" rows_affected="0" errors="0" max_controlled_memory="456b" max_total_memory="457b" cpu_time="0.010000ms" elapsed_time="0.020000ms" elapsed_time_ms="0.020000ms"`, lokiEntries[0].Line)
-=======
-		require.Equal(t, `schema="some_schema" digest="some_digest" digest_text="select * from some_table where id = :redacted1" rows_examined="5" rows_sent="5" rows_affected="0" errors="0" max_controlled_memory="456b" max_total_memory="457b" cpu_time="0.010000ms" elapsed_time="0.020000ms" elapsed_time_ms="0.020000ms" level="INFO"`, lokiEntries[0].Line)
->>>>>>> 8c9e8920
 	})
 
 	t.Run("connection error recovery", func(t *testing.T) {
@@ -1010,10 +995,7 @@
 
 		lokiEntries := lokiClient.Received()
 		require.Equal(t, model.LabelSet{"job": database_observability.JobName, "op": OP_QUERY_SAMPLE, "instance": "mysql-db"}, lokiEntries[0].Labels)
-<<<<<<< HEAD
 		require.Equal(t, `level="info" schema="some_schema" digest="some_digest" digest_text="select * from some_table where id = :redacted1" rows_examined="5" rows_sent="5" rows_affected="0" errors="0" max_controlled_memory="456b" max_total_memory="457b" cpu_time="0.010000ms" elapsed_time="0.020000ms" elapsed_time_ms="0.020000ms"`, lokiEntries[0].Line)
-=======
-		require.Equal(t, `schema="some_schema" digest="some_digest" digest_text="select * from some_table where id = :redacted1" rows_examined="5" rows_sent="5" rows_affected="0" errors="0" max_controlled_memory="456b" max_total_memory="457b" cpu_time="0.010000ms" elapsed_time="0.020000ms" elapsed_time_ms="0.020000ms" level="INFO"`, lokiEntries[0].Line)
 	})
 }
 
@@ -1132,10 +1114,9 @@
 			"op":       OP_QUERY_SAMPLE,
 			"instance": "some instance key",
 		}, lokiClient.Received()[0].Labels)
-		assert.Equal(t, "schema=\"test_schema\" digest=\"some digest\" digest_text=\"select * from `users`\" "+
+		assert.Equal(t, "level=\"info\" schema=\"test_schema\" digest=\"some digest\" digest_text=\"select * from `users`\" "+
 			"rows_examined=\"1000\" rows_sent=\"100\" rows_affected=\"0\" errors=\"0\" max_controlled_memory=\"1048576b\" "+
-			"max_total_memory=\"2097152b\" cpu_time=\"0.000556ms\" elapsed_time=\"2000.000000ms\" elapsed_time_ms=\"2000.000000ms\" "+
-			"level=\"INFO\"",
+			"max_total_memory=\"2097152b\" cpu_time=\"0.000556ms\" elapsed_time=\"2000.000000ms\" elapsed_time_ms=\"2000.000000ms\"",
 			lokiClient.Received()[0].Line)
 	})
 
@@ -1491,7 +1472,6 @@
 		err = c.fetchQuerySamples(t.Context())
 
 		assert.NoError(t, err)
->>>>>>> 8c9e8920
 	})
 }
 
