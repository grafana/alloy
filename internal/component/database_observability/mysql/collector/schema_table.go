--- conflicted
+++ resolved
@@ -36,7 +36,6 @@
 	SELECT
 		TABLE_NAME,
 		CREATE_TIME,
-		TABLE_TYPE,
 		ifnull(UPDATE_TIME, CREATE_TIME) AS UPDATE_TIME
 	FROM
 		information_schema.tables
@@ -215,11 +214,7 @@
 				Labels: model.LabelSet{"job": database_observability.JobName},
 				Entry: logproto.Entry{
 					Timestamp: time.Unix(0, time.Now().UnixNano()),
-<<<<<<< HEAD
-					Line:      fmt.Sprintf(`level=info msg="table detected" op="%s" schema="%s" table="%s"`, OP_TABLE_DETECTION, schema, tableName),
-=======
-					Line:      fmt.Sprintf(`level=info msg="table detected" op="%s" instance="%s" schema="%s" table="%s"`, OP_TABLE_DETECTION, c.instanceKey, schema, table),
->>>>>>> cb72eb0c
+					Line:      fmt.Sprintf(`level=info msg="table detected" op="%s" instance="%s" schema="%s" table="%s"`, OP_TABLE_DETECTION, c.instanceKey, schema, tableName),
 				},
 			}
 		}
@@ -237,7 +232,7 @@
 
 		row := c.dbConnection.QueryRowContext(ctx, showCreateTable+" "+fullyQualifiedTable)
 		if row.Err() != nil {
-			level.Error(c.logger).Log("msg", "failed to show create table", "err", row.Err(), "table", table.tableName)
+			level.Error(c.logger).Log("msg", "failed to show create table", "table", table.tableName, "err", row.Err())
 			break
 		}
 
@@ -247,12 +242,12 @@
 		var collationConnection string
 		if table.tableType == "BASE TABLE" {
 			if err = row.Scan(&tableName, &createStmt); err != nil {
-				level.Error(c.logger).Log("msg", "failed to scan create table", "err", err, "table", table.tableName)
+				level.Error(c.logger).Log("msg", "failed to scan create table", "table", table.tableName, "err", err)
 				break
 			}
 		} else if table.tableType == "VIEW" {
 			if err = row.Scan(&tableName, &createStmt, &characterSetClient, &collationConnection); err != nil {
-				level.Error(c.logger).Log("msg", "failed to scan create view", "err", err, "table", table.tableName)
+				level.Error(c.logger).Log("msg", "failed to scan create view", "table", table.tableName, "err", err)
 				break
 			}
 		}
