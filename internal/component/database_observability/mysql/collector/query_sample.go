package collector

import (
	"context"
	"database/sql"
	"fmt"
	"math"
	"time"

	"github.com/go-kit/log"
	"go.uber.org/atomic"

	"github.com/grafana/alloy/internal/component/common/loki"
	"github.com/grafana/alloy/internal/component/database_observability/mysql/collector/parser"
	"github.com/grafana/alloy/internal/runtime/logging/level"
)

const (
	OP_QUERY_SAMPLE = "query_sample"
	QuerySampleName = "query_sample"
)

const selectUptime = `SELECT global_status.variable_value FROM performance_schema.global_status WHERE global_status.variable_name = 'UPTIME'`

const selectNowAndUptime = `
SELECT unix_timestamp() AS now,
       variable_value AS uptime
FROM performance_schema.global_status
WHERE variable_name = 'UPTIME'`

const selectQuerySamples = `
SELECT statements.CURRENT_SCHEMA,
	statements.DIGEST,
	statements.DIGEST_TEXT,
	statements.TIMER_END,
	statements.TIMER_WAIT,
	statements.CPU_TIME,
	statements.ROWS_EXAMINED,
	statements.ROWS_SENT,
	statements.ROWS_AFFECTED,
	statements.ERRORS,
	statements.MAX_CONTROLLED_MEMORY,
	statements.MAX_TOTAL_MEMORY
	%s
FROM performance_schema.events_statements_history AS statements
WHERE statements.sql_text IS NOT NULL
  AND statements.CURRENT_SCHEMA NOT IN ('mysql', 'performance_schema', 'sys', 'information_schema')`

type QuerySampleArguments struct {
	DB                    *sql.DB
	InstanceKey           string
	CollectInterval       time.Duration
	EntryHandler          loki.EntryHandler
	UseTiDBParser         bool
	DisableQueryRedaction bool

	Logger log.Logger
}

type QuerySample struct {
	dbConnection          *sql.DB
	instanceKey           string
	collectInterval       time.Duration
	entryHandler          loki.EntryHandler
	sqlParser             parser.Parser
	disableQueryRedaction bool

	logger  log.Logger
	running *atomic.Bool
	ctx     context.Context
	cancel  context.CancelFunc

	timerBookmark float64
	lastUptime    float64
}

func NewQuerySample(args QuerySampleArguments) (*QuerySample, error) {
	c := &QuerySample{
		dbConnection:          args.DB,
		instanceKey:           args.InstanceKey,
		collectInterval:       args.CollectInterval,
		entryHandler:          args.EntryHandler,
		disableQueryRedaction: args.DisableQueryRedaction,
		logger:                log.With(args.Logger, "collector", QuerySampleName),
		running:               &atomic.Bool{},
	}

	if args.UseTiDBParser {
		c.sqlParser = parser.NewTiDBSqlParser()
	} else {
		c.sqlParser = parser.NewXwbSqlParser()
	}

	return c, nil
}

func (c *QuerySample) Name() string {
	return QuerySampleName
}

func (c *QuerySample) Start(ctx context.Context) error {
	if c.disableQueryRedaction {
		level.Warn(c.logger).Log("msg", "collector started with query redaction disabled. Query samples will include complete SQL text including query parameters.")
	} else {
		level.Debug(c.logger).Log("msg", "collector started")
	}

	c.running.Store(true)
	ctx, cancel := context.WithCancel(ctx)
	c.ctx = ctx
	c.cancel = cancel

	if err := c.initializeBookmark(c.ctx); err != nil {
		level.Error(c.logger).Log("msg", "failed to initialize bookmark", "err", err)
		return err
	}

	go func() {
		defer func() {
			c.Stop()
			c.running.Store(false)
		}()

		ticker := time.NewTicker(c.collectInterval)

		for {
			if err := c.fetchQuerySamples(c.ctx); err != nil {
				level.Error(c.logger).Log("msg", "collector error", "err", err)
			}

			select {
			case <-c.ctx.Done():
				return
			case <-ticker.C:
				// continue loop
			}
		}
	}()

	return nil
}

func (c *QuerySample) Stopped() bool {
	return !c.running.Load()
}

// Stop should be kept idempotent
func (c *QuerySample) Stop() {
	c.cancel()
}

// initializeBookmark queries the database for the uptime "modulo" overflows so that upon startup we don't collect
// samples that may have been collected previously.
func (c *QuerySample) initializeBookmark(ctx context.Context) error {
	rs := c.dbConnection.QueryRowContext(ctx, selectUptime)

	var uptime float64
	err := rs.Scan(&uptime)
	if err != nil {
		return fmt.Errorf("failed to scan uptime: %w", err)
	}

	c.lastUptime = uptime
	c.timerBookmark = uptimeModuloOverflows(uptime)
	return nil
}

func (c *QuerySample) fetchQuerySamples(ctx context.Context) error {
<<<<<<< HEAD
	timeRow := c.dbConnection.QueryRowContext(ctx, selectNowAndUptime)

	var now, uptime float64
	if err := timeRow.Scan(&now, &uptime); err != nil {
		return fmt.Errorf("failed to scan now and uptime info: %w", err)
	}

	timerClause, limit := c.determineTimerClauseAndLimit(uptime)
	rs, err := c.dbConnection.QueryContext(ctx, selectQuerySamples+timerClause, c.timerBookmark, limit)
=======
	var sqlTextField string
	if c.disableQueryRedaction {
		sqlTextField = ",statements.SQL_TEXT"
	}
	query := fmt.Sprintf(selectQuerySamples, sqlTextField)

	rs, err := c.dbConnection.QueryContext(ctx, query, c.lastSampleSeenTimestamp)
>>>>>>> c20aa01f
	if err != nil {
		return fmt.Errorf("failed to fetch query samples: %w", err)
	}
	defer rs.Close()

	// set the new bookmarks
	c.timerBookmark = limit
	c.lastUptime = uptime

	for rs.Next() {
		row := struct {
<<<<<<< HEAD
			// sample metadata
=======
			// system times
			NowSeconds    uint64
			UptimeSeconds uint64

			// sample query details
>>>>>>> c20aa01f
			Schema     sql.NullString
			Digest     sql.NullString
			DigestText sql.NullString
			SQLText    sql.NullString

			// sample time
			TimerEndPicoseconds    sql.NullFloat64
			TimestampMilliseconds  uint64
			ElapsedTimePicoseconds sql.NullFloat64
			CPUTime                float64

			// sample row info
			RowsExamined uint64
			RowsSent     uint64
			RowsAffected uint64
			Errors       uint64

			// sample memory info
			MaxControlledMemory uint64
			MaxTotalMemory      uint64
		}{}

<<<<<<< HEAD
		err := rs.Scan(
=======
		scanArgs := []interface{}{
			&row.NowSeconds,
			&row.UptimeSeconds,
>>>>>>> c20aa01f
			&row.Schema,
			&row.Digest,
			&row.DigestText,
			&row.TimerEndPicoseconds,
			&row.ElapsedTimePicoseconds,
			&row.CPUTime,
			&row.RowsExamined,
			&row.RowsSent,
			&row.RowsAffected,
			&row.Errors,
			&row.MaxControlledMemory,
			&row.MaxTotalMemory,
		}
		if c.disableQueryRedaction {
			scanArgs = append(scanArgs, &row.SQLText)
		}

		err := rs.Scan(scanArgs...)
		if err != nil {
			level.Error(c.logger).Log("msg", "failed to scan history table samples", "err", err)
			continue
		}

		if !row.TimerEndPicoseconds.Valid {
			level.Debug(c.logger).Log("msg", "skipping query with invalid timer end timestamp", "schema", row.Schema.String, "digest", row.Digest.String, "timer_end", row.TimerEndPicoseconds.Float64)
			continue
		}

		serverStartTime := now - uptime
		row.TimestampMilliseconds = c.calculateTimestamp(serverStartTime, row.TimerEndPicoseconds.Float64)

		digestText, err := c.sqlParser.CleanTruncatedText(row.DigestText.String)
		if err != nil {
			level.Error(c.logger).Log("msg", "failed to handle truncated sql query", "schema", row.Schema.String, "digest", row.Digest.String, "err", err)
			continue
		}

		digestText, err = c.sqlParser.Redact(digestText)
		if err != nil {
			level.Error(c.logger).Log("msg", "failed to redact sql query", "schema", row.Schema.String, "digest", row.Digest.String, "err", err)
			continue
		}

		cpuTime := picosecondsToMilliseconds(row.CPUTime)
		elapsedTime := picosecondsToMilliseconds(row.ElapsedTimePicoseconds.Float64)

		logMessage := fmt.Sprintf(
			`schema="%s" digest="%s" digest_text="%s" rows_examined="%d" rows_sent="%d" rows_affected="%d" errors="%d" max_controlled_memory="%db" max_total_memory="%db" cpu_time="%fms" elapsed_time="%fms" elapsed_time_ms="%fms"`,
			row.Schema.String,
			row.Digest.String,
			digestText,
			row.RowsExamined,
			row.RowsSent,
			row.RowsAffected,
			row.Errors,
			row.MaxControlledMemory,
			row.MaxTotalMemory,
			cpuTime,
			elapsedTime,
			elapsedTime,
		)
		if c.disableQueryRedaction && row.SQLText.Valid {
			logMessage += fmt.Sprintf(` sql_text="%s"`, row.SQLText.String)
		}

		c.entryHandler.Chan() <- buildLokiEntry(
			OP_QUERY_SAMPLE,
			c.instanceKey,
<<<<<<< HEAD
			fmt.Sprintf(
				`schema="%s" digest="%s" digest_text="%s" rows_examined="%d" rows_sent="%d" rows_affected="%d" errors="%d" max_controlled_memory="%db" max_total_memory="%db" cpu_time="%fms" elapsed_time="%fms" elapsed_time_ms="%fms" time="%dms" level="INFO"`,
				row.Schema.String,
				row.Digest.String,
				digestText,
				row.RowsExamined,
				row.RowsSent,
				row.RowsAffected,
				row.Errors,
				row.MaxControlledMemory,
				row.MaxTotalMemory,
				cpuTime,
				elapsedTime,
				elapsedTime,
				row.TimestampMilliseconds,
			),
=======
			logMessage,
>>>>>>> c20aa01f
		)
	}

	if err := rs.Err(); err != nil {
		level.Error(c.logger).Log("msg", "error during iterating over samples result set", "err", err)
		return err
	}

	return nil
}

func (c *QuerySample) calculateTimestamp(serverStartTime, timer float64) uint64 {
	const millisecondsPerSecond float64 = 1e3
	// timer indicates event timing since server startup.
	// The timer value is in picoseconds with a column type of bigint unsigned. This value can overflow after about ~213 days.
	// We need to account for this overflow when calculating the timestamp.

	// Knowing the number of overflows that occurred, we can calculate how much overflow time to compensate.
	previousOverflows := calculateNumberOfOverflows(c.lastUptime)
	overflowTime := float64(previousOverflows) * picosecondsToSeconds(float64(math.MaxUint64))
	// We then add this overflow compensation to the server start time, and also add the timer value (remember this is counted from server start).
	// The resulting value is the timestamp in seconds at which an event happened.
	timerSeconds := picosecondsToSeconds(timer)
	timestampSeconds := serverStartTime + overflowTime + timerSeconds

	return uint64(timestampSeconds * millisecondsPerSecond) // convert to milliseconds
}

func calculateNumberOfOverflows(uptime float64) int {
	return int(math.Floor(uptime / picosecondsToSeconds(float64(math.MaxUint64))))
}

const (
	endOfTimeline             = ` AND statements.TIMER_END > ? AND statements.TIMER_END <= ?;`
	beginningAndEndOfTimeline = ` AND statements.TIMER_END > ? OR statements.TIMER_END <= ?;`
)

func (c *QuerySample) determineTimerClauseAndLimit(uptime float64) (string, float64) {
	timerClause := endOfTimeline
	currentOverflows := calculateNumberOfOverflows(uptime)
	previousOverflows := calculateNumberOfOverflows(c.lastUptime)
	switch {
	case currentOverflows > previousOverflows:
		// if we have just overflowed, collect both the beginning and end of the timeline
		timerClause = beginningAndEndOfTimeline
	case uptime < c.lastUptime:
		// server has restarted
		c.timerBookmark = 0
	}

	limit := uptimeModuloOverflows(uptime)

	return timerClause, limit
}

// uptime "modulo" overflows returns the remainder of the uptime value with any overflowed time removed
func uptimeModuloOverflows(uptime float64) float64 {
	overflowAdjustment := float64(calculateNumberOfOverflows(uptime)) * picosecondsToSeconds(float64(math.MaxUint64))
	return secondsToPicoseconds(uptime - overflowAdjustment)
}

const picosecondsPerSecond float64 = 1e12

func picosecondsToSeconds(picoseconds float64) float64 {
	return picoseconds / picosecondsPerSecond
}

func secondsToPicoseconds(seconds float64) float64 {
	return seconds * picosecondsPerSecond
}

func picosecondsToMilliseconds(picoseconds float64) float64 {
	const millisecondsPerPicosecond float64 = 1e9
	return picoseconds / millisecondsPerPicosecond
}<|MERGE_RESOLUTION|>--- conflicted
+++ resolved
@@ -166,7 +166,6 @@
 }
 
 func (c *QuerySample) fetchQuerySamples(ctx context.Context) error {
-<<<<<<< HEAD
 	timeRow := c.dbConnection.QueryRowContext(ctx, selectNowAndUptime)
 
 	var now, uptime float64
@@ -174,17 +173,15 @@
 		return fmt.Errorf("failed to scan now and uptime info: %w", err)
 	}
 
-	timerClause, limit := c.determineTimerClauseAndLimit(uptime)
-	rs, err := c.dbConnection.QueryContext(ctx, selectQuerySamples+timerClause, c.timerBookmark, limit)
-=======
 	var sqlTextField string
 	if c.disableQueryRedaction {
 		sqlTextField = ",statements.SQL_TEXT"
 	}
 	query := fmt.Sprintf(selectQuerySamples, sqlTextField)
 
-	rs, err := c.dbConnection.QueryContext(ctx, query, c.lastSampleSeenTimestamp)
->>>>>>> c20aa01f
+	timerClause, limit := c.determineTimerClauseAndLimit(uptime)
+
+	rs, err := c.dbConnection.QueryContext(ctx, query+timerClause, c.timerBookmark, limit)
 	if err != nil {
 		return fmt.Errorf("failed to fetch query samples: %w", err)
 	}
@@ -196,15 +193,7 @@
 
 	for rs.Next() {
 		row := struct {
-<<<<<<< HEAD
-			// sample metadata
-=======
-			// system times
-			NowSeconds    uint64
-			UptimeSeconds uint64
-
 			// sample query details
->>>>>>> c20aa01f
 			Schema     sql.NullString
 			Digest     sql.NullString
 			DigestText sql.NullString
@@ -227,13 +216,7 @@
 			MaxTotalMemory      uint64
 		}{}
 
-<<<<<<< HEAD
-		err := rs.Scan(
-=======
 		scanArgs := []interface{}{
-			&row.NowSeconds,
-			&row.UptimeSeconds,
->>>>>>> c20aa01f
 			&row.Schema,
 			&row.Digest,
 			&row.DigestText,
@@ -280,29 +263,7 @@
 		cpuTime := picosecondsToMilliseconds(row.CPUTime)
 		elapsedTime := picosecondsToMilliseconds(row.ElapsedTimePicoseconds.Float64)
 
-		logMessage := fmt.Sprintf(
-			`schema="%s" digest="%s" digest_text="%s" rows_examined="%d" rows_sent="%d" rows_affected="%d" errors="%d" max_controlled_memory="%db" max_total_memory="%db" cpu_time="%fms" elapsed_time="%fms" elapsed_time_ms="%fms"`,
-			row.Schema.String,
-			row.Digest.String,
-			digestText,
-			row.RowsExamined,
-			row.RowsSent,
-			row.RowsAffected,
-			row.Errors,
-			row.MaxControlledMemory,
-			row.MaxTotalMemory,
-			cpuTime,
-			elapsedTime,
-			elapsedTime,
-		)
-		if c.disableQueryRedaction && row.SQLText.Valid {
-			logMessage += fmt.Sprintf(` sql_text="%s"`, row.SQLText.String)
-		}
-
-		c.entryHandler.Chan() <- buildLokiEntry(
-			OP_QUERY_SAMPLE,
-			c.instanceKey,
-<<<<<<< HEAD
+		logMessage :=
 			fmt.Sprintf(
 				`schema="%s" digest="%s" digest_text="%s" rows_examined="%d" rows_sent="%d" rows_affected="%d" errors="%d" max_controlled_memory="%db" max_total_memory="%db" cpu_time="%fms" elapsed_time="%fms" elapsed_time_ms="%fms" time="%dms" level="INFO"`,
 				row.Schema.String,
@@ -318,10 +279,15 @@
 				elapsedTime,
 				elapsedTime,
 				row.TimestampMilliseconds,
-			),
-=======
+			)
+		if c.disableQueryRedaction && row.SQLText.Valid {
+			logMessage += fmt.Sprintf(` sql_text="%s"`, row.SQLText.String)
+		}
+
+		c.entryHandler.Chan() <- buildLokiEntry(
+			OP_QUERY_SAMPLE,
+			c.instanceKey,
 			logMessage,
->>>>>>> c20aa01f
 		)
 	}
 
