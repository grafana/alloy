--- conflicted
+++ resolved
@@ -8,16 +8,13 @@
 	"strings"
 	"time"
 
-<<<<<<< HEAD
-	"github.com/go-kit/log/level"
-=======
 	ebpfspy "github.com/grafana/pyroscope/ebpf"
 	demangle2 "github.com/grafana/pyroscope/ebpf/cpp/demangle"
 	"github.com/grafana/pyroscope/ebpf/pprof"
 	"github.com/grafana/pyroscope/ebpf/sd"
 	"github.com/grafana/pyroscope/ebpf/symtab"
 
->>>>>>> 2fd23cc4
+	"github.com/go-kit/log/level"
 	"github.com/grafana/alloy/internal/component"
 	"github.com/grafana/alloy/internal/component/pyroscope"
 	"github.com/grafana/alloy/internal/component/pyroscope/ebpf/reporter"
@@ -79,7 +76,6 @@
 	}
 
 	res := &Component{
-<<<<<<< HEAD
 		cfg:                    cfg,
 		options:                opts,
 		metrics:                ms,
@@ -87,7 +83,7 @@
 		args:                   args,
 		targetFinder:           discovery,
 		dynamicProfilingPolicy: dynamicProfilingPolicy,
-		argsUpdate:             make(chan Arguments),
+		argsUpdate:             make(chan Arguments, 4),
 	}
 
 	cfg.Reporter, err = reporter.New(opts.Logger, cgroups, cfg, discovery, nfs, res)
@@ -96,15 +92,6 @@
 	}
 	if cfg.VerboseMode {
 		logrus.SetLevel(logrus.DebugLevel)
-=======
-		options:      opts,
-		metrics:      ms,
-		appendable:   alloyAppendable,
-		args:         args,
-		targetFinder: targetFinder,
-		session:      session,
-		argsUpdate:   make(chan Arguments, 4),
->>>>>>> 2fd23cc4
 	}
 
 	return res, nil
@@ -135,7 +122,6 @@
 }
 
 type Component struct {
-<<<<<<< HEAD
 	options                component.Options
 	args                   Arguments
 	dynamicProfilingPolicy bool
@@ -165,101 +151,10 @@
 				c.args = newArgs
 				c.targetFinder.Update(targetsOptions(c.dynamicProfilingPolicy, c.args))
 				c.appendable.UpdateChildren(newArgs.ForwardTo)
-=======
-	options      component.Options
-	args         Arguments
-	argsUpdate   chan Arguments
-	appendable   *pyroscope.Fanout
-	targetFinder sd.TargetFinder
-	session      ebpfspy.Session
-
-	debugInfo     DebugInfo
-	debugInfoLock sync.Mutex
-	metrics       *metrics
-
-	healthMut sync.RWMutex
-	health    component.Health
-}
-
-func (c *Component) Run(ctx context.Context) error {
-	var (
-		sessionStarted   = false
-		sessionErrors    = 0
-		sessionMaxErrors = 3
-	)
-
-	collectInterval := c.args.CollectInterval
-	t := time.NewTicker(collectInterval)
-	defer t.Stop()
-	for {
-		select {
-		case <-ctx.Done():
-			return nil
-		case newArgs := <-c.argsUpdate:
-			// ensure there are no other updates queued. this might happen if the collection takes a very long time
-			newArgs = getLatestArgsFromChannel(c.argsUpdate, newArgs)
-
-			// update targets
-			c.args = newArgs
-			c.session.UpdateTargets(targetsOptionFromArgs(c.args))
-			c.metrics.targetsActive.Set(float64(len(c.targetFinder.DebugInfo())))
-			err := c.session.Update(convertSessionOptions(c.args, c.metrics))
-			if err != nil {
-				level.Error(c.options.Logger).Log("msg", "failed to update profiling session", "err", err)
-				c.reportUnhealthy(err)
-				continue
 			}
-			c.appendable.UpdateChildren(newArgs.ForwardTo)
-			if c.args.CollectInterval != collectInterval {
-				t.Reset(c.args.CollectInterval)
-				collectInterval = c.args.CollectInterval
-			}
-		case <-t.C:
-			if !sessionStarted {
-				err := c.session.Start()
-				if err != nil {
-					sessionErrors++
-					if sessionErrors > sessionMaxErrors {
-						level.Error(c.options.Logger).Log("msg", "too many errors starting profiling session, giving up", "tries", sessionErrors, "last_error", err)
-						t.Stop()
-						continue
-					}
-					level.Error(c.options.Logger).Log("msg", "failed to start profiling session", "err", err)
-					c.reportUnhealthy(err)
-					continue
-				}
-				sessionErrors = 0
-				defer func() {
-					c.session.Stop()
-					level.Info(c.options.Logger).Log("msg", "ebpf profiling session stopped")
-				}()
-				sessionStarted = true
-				level.Info(c.options.Logger).Log("msg", "ebpf profiling session started")
->>>>>>> 2fd23cc4
-			}
-
-			err := c.collectProfiles(ctx)
-			if err != nil {
-				level.Error(c.options.Logger).Log("msg", "failed to collect profiles", "err", err)
-				c.reportUnhealthy(err)
-				c.metrics.profilingSessionsFailingTotal.Inc()
-				continue
-			}
-			c.reportHealthy()
-			c.updateDebugInfo()
 		}
-	}
-}
-
-func getLatestArgsFromChannel[A any](ch chan A, current A) A {
-	for {
-		select {
-		case x := <-ch:
-			current = x
-		default:
-			return current
-		}
-	}
+	}, func(error) {})
+	return g.Run()
 }
 
 func (c *Component) Update(args component.Arguments) error {
@@ -268,7 +163,6 @@
 	return nil
 }
 
-<<<<<<< HEAD
 func targetsOptions(dynamicProfilingPolicy bool, args Arguments) sd.TargetsOptions {
 	targets := make([]sd.DiscoveredTarget, 0, len(args.Targets))
 	for _, t := range args.Targets {
@@ -285,87 +179,12 @@
 
 func createConfigFromArguments(args Arguments) (*controller.Config, error) {
 	cfgProtoType, err := controller.ParseArgs()
-=======
-func (c *Component) reportUnhealthy(err error) {
-	c.healthMut.Lock()
-	defer c.healthMut.Unlock()
-	c.health = component.Health{
-		Health:     component.HealthTypeUnhealthy,
-		Message:    err.Error(),
-		UpdateTime: time.Now(),
-	}
-}
-
-func (c *Component) reportHealthy() {
-	c.healthMut.Lock()
-	defer c.healthMut.Unlock()
-	c.health = component.Health{
-		Health:     component.HealthTypeHealthy,
-		UpdateTime: time.Now(),
-	}
-}
-
-func (c *Component) CurrentHealth() component.Health {
-	c.healthMut.RLock()
-	defer c.healthMut.RUnlock()
-	return c.health
-}
-
-func (c *Component) DebugInfo() interface{} {
-	c.debugInfoLock.Lock()
-	defer c.debugInfoLock.Unlock()
-	return c.debugInfo
-}
-
-func (c *Component) collectProfiles(ctx context.Context) error {
-	c.metrics.profilingSessionsTotal.Inc()
-	level.Debug(c.options.Logger).Log("msg", "ebpf  collectProfiles")
-	args := c.args
-	builders := pprof.NewProfileBuilders(pprof.BuildersOptions{
-		SampleRate:    int64(args.SampleRate),
-		PerPIDProfile: true,
-	})
-	err := pprof.Collect(builders, c.session)
-
->>>>>>> 2fd23cc4
-	if err != nil {
-		return nil, err
-	}
-<<<<<<< HEAD
+	if err != nil {
+		return nil, err
+	}
 
 	if err = cfgProtoType.Validate(); err != nil {
 		return nil, err
-=======
-	level.Debug(c.options.Logger).Log("msg", "ebpf collectProfiles done", "profiles", len(builders.Builders))
-	bytesSent := 0
-	for _, builder := range builders.Builders {
-		// check if the context is done
-		if ctx.Err() != nil {
-			return ctx.Err()
-		}
-
-		serviceName := builder.Labels.Get("service_name")
-		c.metrics.pprofsTotal.WithLabelValues(serviceName).Inc()
-		c.metrics.pprofSamplesTotal.WithLabelValues(serviceName).Add(float64(len(builder.Profile.Sample)))
-
-		buf := bytes.NewBuffer(nil)
-		_, err := builder.Write(buf)
-		if err != nil {
-			return fmt.Errorf("ebpf profile encode %w", err)
-		}
-		rawProfile := buf.Bytes()
-
-		appender := c.appendable.Appender()
-		bytesSent += len(rawProfile)
-		c.metrics.pprofBytesTotal.WithLabelValues(serviceName).Add(float64(len(rawProfile)))
-
-		samples := []*pyroscope.RawSample{{RawProfile: rawProfile}}
-		err = appender.Append(ctx, builder.Labels, samples)
-		if err != nil {
-			level.Error(c.options.Logger).Log("msg", "ebpf pprof write", "err", err)
-			continue
-		}
->>>>>>> 2fd23cc4
 	}
 
 	cfg := new(controller.Config)
