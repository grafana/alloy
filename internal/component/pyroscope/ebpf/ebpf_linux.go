//go:build linux && (arm64 || amd64)

package ebpf

import (
	"context"
	"os"
	"path/filepath"
	"strings"
	"sync"
	"syscall"
	"time"

	"github.com/go-kit/log"
	"github.com/go-kit/log/level"
	"github.com/grafana/alloy/internal/component"
	"github.com/grafana/alloy/internal/component/pyroscope"
	"github.com/grafana/alloy/internal/component/pyroscope/ebpf/reporter"
	"github.com/grafana/alloy/internal/component/pyroscope/write"
	"github.com/grafana/alloy/internal/featuregate"
	"github.com/oklog/run"
	"github.com/prometheus/client_golang/prometheus"
	"github.com/sirupsen/logrus"
	"go.opentelemetry.io/ebpf-profiler/interpreter/python"
	ebpfmetrics "go.opentelemetry.io/ebpf-profiler/metrics"
	"go.opentelemetry.io/ebpf-profiler/process"
	discovery2 "go.opentelemetry.io/ebpf-profiler/pyroscope/discovery"
	"go.opentelemetry.io/ebpf-profiler/pyroscope/dynamicprofiling"
	"go.opentelemetry.io/ebpf-profiler/pyroscope/internalshim/controller"
	"go.opentelemetry.io/ebpf-profiler/pyroscope/symb/irsymcache"
	reporter2 "go.opentelemetry.io/ebpf-profiler/reporter"
	metricnoop "go.opentelemetry.io/otel/metric/noop"
)

func init() {
	component.Register(component.Registration{
		Name:      "pyroscope.ebpf",
		Stability: featuregate.StabilityGenerallyAvailable,
		Args:      Arguments{},

		Build: func(opts component.Options, args component.Arguments) (component.Component, error) {
			arguments := args.(Arguments)
			return New(opts.Logger, opts.Registerer, opts.ID, arguments)
		},
	})
	python.NoContinueWithNextUnwinder.Store(true)
	// Disable ebpf profiler metrics
	ebpfmetrics.Start(metricnoop.Meter{})
}

func New(logger log.Logger, reg prometheus.Registerer, id string, args Arguments) (*Component, error) {
	cfg, err := args.Convert()
	if err != nil {
		return nil, err
	}
	dynamicProfilingPolicy := args.PyroscopeDynamicProfilingPolicy
	discovery := discovery2.NewTargetProducer(args.targetsOptions(dynamicProfilingPolicy))
	ms := newMetrics(reg)

	appendable := pyroscope.NewFanout(args.ForwardTo, id, reg)

	if dynamicProfilingPolicy {
		cfg.Policy = &dynamicprofiling.ServiceDiscoveryTargetsOnlyPolicy{Discovery: discovery}
	} else {
		cfg.Policy = dynamicprofiling.AlwaysOnPolicy{}
	}

	res := &Component{
		cfg:                    cfg,
		logger:                 logger,
		metrics:                ms,
		appendable:             appendable,
		args:                   args,
		targetFinder:           discovery,
		dynamicProfilingPolicy: dynamicProfilingPolicy,
		argsUpdate:             make(chan Arguments, 4),
	}

	r := reporter.NewPPROF(logger, &reporter.Config{
		ReportInterval:            cfg.ReporterInterval,
		SamplesPerSecond:          int64(cfg.SamplesPerSecond),
		Demangle:                  args.Demangle,
		ReporterUnsymbolizedStubs: args.ReporterUnsymbolizedStubs,
	}, discovery, func(ctx context.Context, ps []reporter.PPROF) {
		res.sendProfiles(ctx, ps)
	})
	cfg.Reporter = r
	if args.DebugInfo.Enabled {
		cfg.ExecutableReporter = ExecutableReporterFunc(func(args *reporter2.ExecutableMetadata) {
			if !args.MappingFile.Valid() {
				return
			}
			mf := args.MappingFile.Value()
			res.appendable.Appender().UploadDebugInfo(context.Background(), mf.FileID, mf.FileName.String(), mf.GnuBuildID, func() (process.ReadAtCloser, error) {
				fallback := func() (process.ReadAtCloser, error) {
					return args.Process.OpenMappingFile(args.Mapping)
				}
				if args.DebuglinkFileName == "" {
					return fallback()
				}
				if file, err := args.Process.ExtractAsFile(args.DebuglinkFileName); err != nil {
					return fallback()
				} else {
					if f, err := os.Open(file); err != nil {
						return fallback()
					} else {
						return f, nil
					}
				}
			})
		})
	}
	// todo, should we keep the ontarget lidia symbolizer for a while?
	if cfg.VerboseMode {
		logrus.SetLevel(logrus.DebugLevel)
	}

	return res, nil
}

type ExecutableReporterFunc func(md *reporter2.ExecutableMetadata)

func (e ExecutableReporterFunc) ReportExecutable(md *reporter2.ExecutableMetadata) {
	e(md)
}

type Component struct {
	logger                 log.Logger
	args                   Arguments
	dynamicProfilingPolicy bool
	argsUpdate             chan Arguments
	appendable             *pyroscope.Fanout
	targetFinder           discovery2.TargetProducer

	metrics *metrics
	cfg     *controller.Config

	healthMut sync.RWMutex
	health    component.Health
}

func (c *Component) Run(ctx context.Context) error {
	c.checkTraceFS()

	if c.args.LazyMode && len(c.args.Targets) == 0 {
		_ = level.Info(c.logger).Log("msg", "lazy mode enabled, waiting for targets to profile")
		if err := c.waitForTargets(ctx); err != nil {
			return err
		}
	}

	ctlr := controller.New(c.cfg)
	const sessionMaxErrors = 3
	var err error
	for i := 0; i < sessionMaxErrors; i++ {
		err = ctlr.Start(ctx)
		if err != nil {
			c.reportUnhealthy(err)
			c.metrics.profilingSessionsFailingTotal.Inc()
			time.Sleep(c.cfg.ReporterInterval)
			continue
		}
		break
	}
	if err != nil {
		return err
	}
	c.reportHealthy()
	c.metrics.profilingSessionsTotal.Inc()
	defer func() {
		ctlr.Shutdown()
		if c.cfg.ExecutableReporter != nil {
			if nfs, ok := c.cfg.ExecutableReporter.(*irsymcache.Resolver); ok {
				nfs.Cleanup()
			}
		}
	}()

	var g run.Group

	g.Add(func() error {
		for {
			select {
			case <-ctx.Done():
				return nil
			case newArgs := <-c.argsUpdate:
				c.updateArgs(newArgs)
			}
		}
	}, func(error) {})
	return g.Run()
}

func (c *Component) updateArgs(newArgs Arguments) {
	c.args = newArgs
	c.targetFinder.Update(c.args.targetsOptions(c.dynamicProfilingPolicy))
	c.appendable.UpdateChildren(newArgs.ForwardTo)
	c.metrics.targetsActive.Set(float64(len(c.args.Targets)))
}

func (c *Component) waitForTargets(ctx context.Context) error {
	for {
		select {
		case <-ctx.Done():
			return ctx.Err()
		case newArgs := <-c.argsUpdate:
			c.updateArgs(newArgs)
			if len(c.args.Targets) > 0 {
				return nil
			}
		}
	}
}

func (c *Component) Update(args component.Arguments) error {
	newArgs := args.(Arguments)
	select {
	case c.argsUpdate <- newArgs:
	default:
		_ = level.Debug(c.logger).Log("msg", "dropped args update")
	}
	return nil
}

func (c *Component) reportUnhealthy(err error) {
	_ = level.Error(c.logger).
		Log("msg", "unhealthy", "err", err)

	c.healthMut.Lock()
	defer c.healthMut.Unlock()
	c.health = component.Health{
		Health:     component.HealthTypeUnhealthy,
		Message:    err.Error(),
		UpdateTime: time.Now(),
	}
}

func (c *Component) reportHealthy() {
	c.healthMut.Lock()
	defer c.healthMut.Unlock()
	c.health = component.Health{
		Health:     component.HealthTypeHealthy,
		UpdateTime: time.Now(),
	}
}

func (c *Component) CurrentHealth() component.Health {
	c.healthMut.RLock()
	defer c.healthMut.RUnlock()
	return c.health
}

func (c *Component) checkTraceFS() {
	candidates := []string{
		"/sys/kernel/tracing",
		"/sys/kernel/debug/tracing",
	}
	for _, p := range candidates {
		_, err := os.Stat(filepath.Join(p, "events"))
		if err != nil {
			continue
		}
		level.Debug(c.logger).Log("msg", "found tracefs at "+p)
		return
	}
	mountPath := candidates[0]
	err := syscall.Mount("tracefs", mountPath, "tracefs", 0, "")
	if err != nil {
		level.Error(c.logger).Log("msg", "failed to mount tracefs at "+mountPath, "err", err)
	} else {
		level.Debug(c.logger).Log("msg", "mounted tracefs at "+mountPath)
	}
}

// NewDefaultArguments create the default settings for a scrape job.
func NewDefaultArguments() Arguments {
	return Arguments{
		CollectInterval: 15 * time.Second,
		SampleRate:      19,
		Demangle:        "none",
		PythonEnabled:   true,
		PerlEnabled:     true,
		PHPEnabled:      true,
		HotspotEnabled:  true,
		RubyEnabled:     true,
		V8Enabled:       true,
		DotNetEnabled:   true,
		OffCPUThreshold: 0,
		GoEnabled:       true,
		LoadProbe:       false,
		UProbeLinks:     []string{},
		VerboseMode:     false,
<<<<<<< HEAD
		//Client: otelcol.GRPCClientArguments{
		//	Headers:         map[string]string{},
		//	Compression:     otelcol.CompressionTypeGzip,
		//	WriteBufferSize: 512 * 1024,
		//	BalancerName:    otelcol.DefaultBalancerName,
		//},
=======
		LazyMode:        false,

>>>>>>> 0d0fb656
		// undocumented
		PyroscopeDynamicProfilingPolicy: true,
		SymbCachePath:                   "/tmp/symb-cache",
		SymbCacheSizeEntries:            2048,
	}
}

// SetToDefault implements syntax.Defaulter.
func (args *Arguments) SetToDefault() {
	*args = NewDefaultArguments()
	args.DebugInfo.EndpointOptions = write.GetDefaultEndpointOptions()
}

func (args *Arguments) Convert() (*controller.Config, error) {
	cfgProtoType, err := controller.ParseArgs()
	if err != nil {
		return nil, err
	}

	if err = cfgProtoType.Validate(); err != nil {
		return nil, err
	}

	cfg := &controller.Config{Config: cfgProtoType}
	cfg.SendErrorFrames = true
	cfg.ReporterInterval = args.CollectInterval
	cfg.SamplesPerSecond = args.SampleRate
	cfg.Tracers = args.tracers()
	cfg.OffCPUThreshold = args.OffCPUThreshold
	cfg.LoadProbe = args.LoadProbe
	cfg.UProbeLinks = args.UProbeLinks
	cfg.VerboseMode = args.VerboseMode
	return cfg, nil
}

func (args *Arguments) tracers() string {
	var tracers []string
	if args.PythonEnabled {
		tracers = append(tracers, "python")
	}
	if args.PerlEnabled {
		tracers = append(tracers, "perl")
	}
	if args.PHPEnabled {
		tracers = append(tracers, "php")
	}
	if args.HotspotEnabled {
		tracers = append(tracers, "hotspot")
	}
	if args.V8Enabled {
		tracers = append(tracers, "v8")
	}
	if args.RubyEnabled {
		tracers = append(tracers, "ruby")
	}
	if args.DotNetEnabled {
		tracers = append(tracers, "dotnet")
	}
	if args.GoEnabled {
		tracers = append(tracers, "go")
	}
	return strings.Join(tracers, ",")
}

func (args *Arguments) targetsOptions(dynamicProfilingPolicy bool) discovery2.TargetsOptions {
	targets := make([]discovery2.DiscoveredTarget, 0, len(args.Targets))
	for _, t := range args.Targets {
		targets = append(targets, t.AsMap())
	}
	return discovery2.TargetsOptions{
		Targets:     targets,
		TargetsOnly: dynamicProfilingPolicy,
		DefaultTarget: discovery2.DiscoveredTarget{
			"service_name": "ebpf/unspecified",
		},
	}
}<|MERGE_RESOLUTION|>--- conflicted
+++ resolved
@@ -290,17 +290,8 @@
 		LoadProbe:       false,
 		UProbeLinks:     []string{},
 		VerboseMode:     false,
-<<<<<<< HEAD
-		//Client: otelcol.GRPCClientArguments{
-		//	Headers:         map[string]string{},
-		//	Compression:     otelcol.CompressionTypeGzip,
-		//	WriteBufferSize: 512 * 1024,
-		//	BalancerName:    otelcol.DefaultBalancerName,
-		//},
-=======
 		LazyMode:        false,
 
->>>>>>> 0d0fb656
 		// undocumented
 		PyroscopeDynamicProfilingPolicy: true,
 		SymbCachePath:                   "/tmp/symb-cache",
