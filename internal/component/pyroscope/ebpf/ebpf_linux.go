//go:build linux && (arm64 || amd64) && pyroscope_ebpf

package ebpf

import (
	"context"
	"os"
	"path/filepath"
	"strings"
	"sync"
	"syscall"
	"time"

	"github.com/go-kit/log/level"
	"github.com/grafana/alloy/internal/component"
	"github.com/grafana/alloy/internal/component/pyroscope"
	"github.com/grafana/alloy/internal/component/pyroscope/ebpf/reporter"
	"github.com/grafana/alloy/internal/featuregate"
	"github.com/oklog/run"
	"github.com/sirupsen/logrus"
	"go.opentelemetry.io/ebpf-profiler/interpreter/python"
	discovery2 "go.opentelemetry.io/ebpf-profiler/pyroscope/discovery"
	"go.opentelemetry.io/ebpf-profiler/pyroscope/dynamicprofiling"
	"go.opentelemetry.io/ebpf-profiler/pyroscope/internalshim/controller"
	"go.opentelemetry.io/ebpf-profiler/pyroscope/symb/irsymcache"
	"go.opentelemetry.io/ebpf-profiler/reporter/samples"
)

func init() {
	component.Register(component.Registration{
		Name:      "pyroscope.ebpf",
		Stability: featuregate.StabilityGenerallyAvailable,
		Args:      Arguments{},

		Build: func(opts component.Options, args component.Arguments) (component.Component, error) {
			arguments := args.(Arguments)
			return New(opts, arguments)
		},
	})
	python.NoContinueWithNextUnwinder.Store(true)
}

func New(opts component.Options, args Arguments) (component.Component, error) {
	cfg, err := createConfigFromArguments(args)
	if err != nil {
		return nil, err
	}
	cgroups, err := reporter.NewContainerIDCache(args.ContainerIDCacheSize, cfg)
	if err != nil {
		return nil, err
	}
	dynamicProfilingPolicy := cfg.PyroscopeDynamicProfilingPolicy
	discovery := discovery2.NewTargetProducer(cgroups, targetsOptions(dynamicProfilingPolicy, args))
	ms := newMetrics(opts.Registerer)

	appendable := pyroscope.NewFanout(args.ForwardTo, opts.ID, opts.Registerer)

	var nfs samples.NativeSymbolResolver
	if cfg.SymbolizeNativeFrames {
		tf := irsymcache.NewTableFactory()
		nfs, err = irsymcache.NewFSCache(tf, irsymcache.Options{
			SizeEntries: uint32(cfg.SymbCacheSizeEntries),
			Path:        cfg.SymbCachePath,
		})
		if err != nil {
			return nil, err
		}
	}
	cfg.FileObserver = nfs

	if dynamicProfilingPolicy {
		cfg.Policy = &dynamicprofiling.ServiceDiscoveryTargetsOnlyPolicy{Discovery: discovery}
	} else {
		cfg.Policy = dynamicprofiling.AlwaysOnPolicy{}
	}

	res := &Component{
		cfg:                    cfg,
		options:                opts,
		metrics:                ms,
		appendable:             appendable,
		args:                   args,
		targetFinder:           discovery,
		dynamicProfilingPolicy: dynamicProfilingPolicy,
		argsUpdate:             make(chan Arguments, 4),
	}

	cfg.Reporter, err = reporter.New(opts.Logger, cgroups, cfg, discovery, nfs, res)
	if err != nil {
		return nil, err
	}
	if cfg.VerboseMode {
		logrus.SetLevel(logrus.DebugLevel)
	}

	return res, nil
}

// NewDefaultArguments create the default settings for a scrape job.
func NewDefaultArguments() Arguments {
	return Arguments{
		CollectInterval:      15 * time.Second,
		SampleRate:           19,
		ContainerIDCacheSize: 1024,
		CollectUserProfile:   true,
		CollectKernelProfile: true,
		Demangle:             "none",
		PythonEnabled:        true,
		PerlEnabled:          true,
		PHPEnabled:           true,
		HotspotEnabled:       true,
		RubyEnabled:          true,
		V8Enabled:            true,
		DotNetEnabled:        true,
		GoEnabled:            false,
	}
}

// SetToDefault implements syntax.Defaulter.
func (arg *Arguments) SetToDefault() {
	*arg = NewDefaultArguments()
}

type Component struct {
	options                component.Options
	args                   Arguments
	dynamicProfilingPolicy bool
	argsUpdate             chan Arguments
	appendable             *pyroscope.Fanout
	targetFinder           discovery2.TargetProducer

	metrics *metrics
	cfg     *controller.Config

	healthMut sync.RWMutex
	health    component.Health
}

func (c *Component) Run(ctx context.Context) error {

	c.checkTraceFS()
	ctlr := controller.New(c.cfg)
	const sessionMaxErrors = 3
	var err error
	for i := 0; i < sessionMaxErrors; i++ {
		err = ctlr.Start(ctx)
		if err != nil {
			c.reportUnhealthy(err)
			time.Sleep(c.cfg.ReporterInterval)
			continue
		}
		defer ctlr.Shutdown()
		c.reportHealthy()
		break
	}
	if err != nil {
		return err
	}

	var g run.Group
	g.Add(func() error {
		for {
			select {
			case <-ctx.Done():
				return nil
			case newArgs := <-c.argsUpdate:
				c.args = newArgs
				c.targetFinder.Update(targetsOptions(c.dynamicProfilingPolicy, c.args))
				c.appendable.UpdateChildren(newArgs.ForwardTo)
			}
		}
	}, func(error) {})
	return g.Run()
}

func (c *Component) Update(args component.Arguments) error {
	newArgs := args.(Arguments)
	select {
	case c.argsUpdate <- newArgs:
	default:
		_ = level.Debug(c.options.Logger).Log("msg", "dropped args update")
	}
	return nil
}

func targetsOptions(dynamicProfilingPolicy bool, args Arguments) discovery2.TargetsOptions {
	targets := make([]discovery2.DiscoveredTarget, 0, len(args.Targets))
	for _, t := range args.Targets {
		targets = append(targets, t.AsMap())
	}
	return discovery2.TargetsOptions{
		Targets:     targets,
		TargetsOnly: dynamicProfilingPolicy,
		DefaultTarget: discovery2.DiscoveredTarget{
			"service_name": "unspecified",
		},
	}
}

func createConfigFromArguments(args Arguments) (*controller.Config, error) {
	cfgProtoType, err := controller.ParseArgs()
	if err != nil {
		return nil, err
	}

	if err = cfgProtoType.Validate(); err != nil {
		return nil, err
	}

	cfg := new(controller.Config)
	*cfg = *cfgProtoType
	cfg.ReporterInterval = args.CollectInterval
	cfg.SamplesPerSecond = args.SampleRate
	cfg.Tracers = tracersFromArgs(args)
	return cfg, nil
}

func tracersFromArgs(args Arguments) string {
	var tracers []string
	if args.PythonEnabled {
		tracers = append(tracers, "python")
	}
	if args.PerlEnabled {
		tracers = append(tracers, "perl")
	}
	if args.PHPEnabled {
		tracers = append(tracers, "php")
	}
	if args.HotspotEnabled {
		tracers = append(tracers, "hotspot")
	}
	if args.V8Enabled {
		tracers = append(tracers, "v8")
	}
	if args.RubyEnabled {
		tracers = append(tracers, "ruby")
	}
	if args.DotNetEnabled {
		tracers = append(tracers, "dotnet")
	}
	if args.GoEnabled {
		tracers = append(tracers, "go")
	}
	return strings.Join(tracers, ",")
}

func (c *Component) ConsumePprofProfiles(ctx context.Context, pprofs []reporter.PPROF) {
	for _, pprof := range pprofs {
		if ctx.Err() != nil {
			return
		}
		appender := c.appendable.Appender()
		err := appender.Append(ctx, pprof.Labels, []*pyroscope.RawSample{{RawProfile: pprof.Raw}})
		if err != nil {
			_ = level.Error(c.options.Logger).Log("msg", "pprof write", "err", err)
		}
	}
}

func (c *Component) reportUnhealthy(err error) {
	_ = level.Error(c.options.Logger).
		Log("msg", "unhealthy", "err", err)

	c.healthMut.Lock()
	defer c.healthMut.Unlock()
	c.health = component.Health{
		Health:     component.HealthTypeUnhealthy,
		Message:    err.Error(),
		UpdateTime: time.Now(),
	}
}

func (c *Component) reportHealthy() {
	c.healthMut.Lock()
	defer c.healthMut.Unlock()
	c.health = component.Health{
		Health:     component.HealthTypeHealthy,
		UpdateTime: time.Now(),
	}
}

func (c *Component) CurrentHealth() component.Health {
	c.healthMut.RLock()
	defer c.healthMut.RUnlock()
	return c.health
}

func (c *Component) checkTraceFS() {
	candidates := []string{
		"/sys/kernel/tracing",
		"/sys/kernel/debug/tracing",
	}
<<<<<<< HEAD
	for _, p := range candidates {
		_, err := os.Stat(filepath.Join(p, "events"))
		if err != nil {
			continue
		}
		level.Debug(c.options.Logger).Log("msg", "found tracefs at "+p)
		return
	}
	mountPath := candidates[0]
	err := syscall.Mount("tracefs", mountPath, "tracefs", 0, "")
	if err != nil {
		level.Error(c.options.Logger).Log("msg", "failed to mount tracefs at "+mountPath, "err", err)
	} else {
		level.Error(c.options.Logger).Log("msg", "mounted tracefs at "+mountPath)
=======
	level.Debug(c.options.Logger).Log("msg", "ebpf collectProfiles done", "profiles", len(builders.Builders))
	c.sendProfiles(ctx, builders)
	return nil
}

type DebugInfo struct {
	Targets interface{} `alloy:"targets,attr,optional"`
	Session interface{} `alloy:"session,attr,optional"`
}

func (c *Component) updateDebugInfo() {
	c.debugInfoLock.Lock()
	defer c.debugInfoLock.Unlock()

	c.debugInfo = DebugInfo{
		Targets: c.targetFinder.DebugInfo(),
		Session: c.session.DebugInfo(),
	}
}

func targetsOptionFromArgs(args Arguments) sd.TargetsOptions {
	targets := make([]sd.DiscoveryTarget, 0, len(args.Targets))
	for _, t := range args.Targets {
		targets = append(targets, t.AsMap())
	}
	return sd.TargetsOptions{
		Targets:            targets,
		TargetsOnly:        true,
		ContainerCacheSize: args.ContainerIDCacheSize,
	}
}

func convertSessionOptions(args Arguments, ms *metrics) ebpfspy.SessionOptions {
	return ebpfspy.SessionOptions{
		CollectUser:   args.CollectUserProfile,
		CollectKernel: args.CollectKernelProfile,
		SampleRate:    args.SampleRate,
		PythonEnabled: args.PythonEnabled,
		Metrics:       ms.ebpfMetrics,
		SymbolOptions: symtab.SymbolOptions{
			GoTableFallback: args.GoTableFallback,
			DemangleOptions: demangle2.ConvertDemangleOptions(args.Demangle),
		},
		CacheOptions: symtab.CacheOptions{
			PidCacheOptions: symtab.GCacheOptions{
				Size:       args.PidCacheSize,
				KeepRounds: args.CacheRounds,
			},
			BuildIDCacheOptions: symtab.GCacheOptions{
				Size:       args.BuildIDCacheSize,
				KeepRounds: args.CacheRounds,
			},
			SameFileCacheOptions: symtab.GCacheOptions{
				Size:       args.SameFileCacheSize,
				KeepRounds: args.CacheRounds,
			},
		},
		BPFMapsOptions: ebpfspy.BPFMapsOptions{
			SymbolsMapSize: uint32(args.SymbolsMapSize),
			PIDMapSize:     uint32(args.PIDMapSize),
		},
>>>>>>> 841df78b
	}
}<|MERGE_RESOLUTION|>--- conflicted
+++ resolved
@@ -245,16 +245,18 @@
 }
 
 func (c *Component) ConsumePprofProfiles(ctx context.Context, pprofs []reporter.PPROF) {
-	for _, pprof := range pprofs {
-		if ctx.Err() != nil {
-			return
-		}
-		appender := c.appendable.Appender()
-		err := appender.Append(ctx, pprof.Labels, []*pyroscope.RawSample{{RawProfile: pprof.Raw}})
-		if err != nil {
-			_ = level.Error(c.options.Logger).Log("msg", "pprof write", "err", err)
-		}
-	}
+	c.sendProfiles(ctx, pprofs)
+	//
+	//for _, pprof := range pprofs {
+	//	if ctx.Err() != nil {
+	//		return
+	//	}
+	//	appender := c.appendable.Appender()
+	//	err := appender.Append(ctx, pprof.Labels, []*pyroscope.RawSample{{RawProfile: pprof.Raw}})
+	//	if err != nil {
+	//		_ = level.Error(c.options.Logger).Log("msg", "pprof write", "err", err)
+	//	}
+	//}
 }
 
 func (c *Component) reportUnhealthy(err error) {
@@ -290,7 +292,6 @@
 		"/sys/kernel/tracing",
 		"/sys/kernel/debug/tracing",
 	}
-<<<<<<< HEAD
 	for _, p := range candidates {
 		_, err := os.Stat(filepath.Join(p, "events"))
 		if err != nil {
@@ -305,68 +306,5 @@
 		level.Error(c.options.Logger).Log("msg", "failed to mount tracefs at "+mountPath, "err", err)
 	} else {
 		level.Error(c.options.Logger).Log("msg", "mounted tracefs at "+mountPath)
-=======
-	level.Debug(c.options.Logger).Log("msg", "ebpf collectProfiles done", "profiles", len(builders.Builders))
-	c.sendProfiles(ctx, builders)
-	return nil
-}
-
-type DebugInfo struct {
-	Targets interface{} `alloy:"targets,attr,optional"`
-	Session interface{} `alloy:"session,attr,optional"`
-}
-
-func (c *Component) updateDebugInfo() {
-	c.debugInfoLock.Lock()
-	defer c.debugInfoLock.Unlock()
-
-	c.debugInfo = DebugInfo{
-		Targets: c.targetFinder.DebugInfo(),
-		Session: c.session.DebugInfo(),
-	}
-}
-
-func targetsOptionFromArgs(args Arguments) sd.TargetsOptions {
-	targets := make([]sd.DiscoveryTarget, 0, len(args.Targets))
-	for _, t := range args.Targets {
-		targets = append(targets, t.AsMap())
-	}
-	return sd.TargetsOptions{
-		Targets:            targets,
-		TargetsOnly:        true,
-		ContainerCacheSize: args.ContainerIDCacheSize,
-	}
-}
-
-func convertSessionOptions(args Arguments, ms *metrics) ebpfspy.SessionOptions {
-	return ebpfspy.SessionOptions{
-		CollectUser:   args.CollectUserProfile,
-		CollectKernel: args.CollectKernelProfile,
-		SampleRate:    args.SampleRate,
-		PythonEnabled: args.PythonEnabled,
-		Metrics:       ms.ebpfMetrics,
-		SymbolOptions: symtab.SymbolOptions{
-			GoTableFallback: args.GoTableFallback,
-			DemangleOptions: demangle2.ConvertDemangleOptions(args.Demangle),
-		},
-		CacheOptions: symtab.CacheOptions{
-			PidCacheOptions: symtab.GCacheOptions{
-				Size:       args.PidCacheSize,
-				KeepRounds: args.CacheRounds,
-			},
-			BuildIDCacheOptions: symtab.GCacheOptions{
-				Size:       args.BuildIDCacheSize,
-				KeepRounds: args.CacheRounds,
-			},
-			SameFileCacheOptions: symtab.GCacheOptions{
-				Size:       args.SameFileCacheSize,
-				KeepRounds: args.CacheRounds,
-			},
-		},
-		BPFMapsOptions: ebpfspy.BPFMapsOptions{
-			SymbolsMapSize: uint32(args.SymbolsMapSize),
-			PIDMapSize:     uint32(args.PIDMapSize),
-		},
->>>>>>> 841df78b
 	}
 }