--- conflicted
+++ resolved
@@ -179,12 +179,7 @@
 		metric := req.Metric
 		sz := req.Profile.SizeVT()
 		l := log.With(p.logger, "metric", metric, "sz", sz)
-<<<<<<< HEAD
-		ls := labels.NewBuilder(nil)
-		// todo do not use AsMap()
-=======
 		ls := labels.NewBuilder(labels.EmptyLabels())
->>>>>>> b65fbbde
 		for _, l := range jfrpprofPyroscope.Labels(target.AsMap(), profiles.JFREvent, req.Metric, "", spyName) {
 			ls.Set(l.Name, l.Value)
 		}
