package labelstore

import (
	"math"
	"strconv"
	"sync"
	"testing"
	"time"

	"github.com/go-kit/log"
	"github.com/prometheus/client_golang/prometheus"
	"github.com/prometheus/prometheus/model/labels"
	"github.com/prometheus/prometheus/model/value"
	"github.com/stretchr/testify/require"
)

func TestAddingMarker(t *testing.T) {
	mapping := New(log.NewNopLogger(), prometheus.DefaultRegisterer)
	l := labels.FromStrings("__name__", "test")
	globalID := mapping.GetOrAddGlobalRefID(l)
	shouldBeSameGlobalID := mapping.GetOrAddGlobalRefID(l)
	require.True(t, globalID == shouldBeSameGlobalID)
	require.Len(t, mapping.labelsHashToGlobal, 1)
}

func TestAddingDifferentMarkers(t *testing.T) {
	mapping := New(log.NewNopLogger(), prometheus.DefaultRegisterer)
	l := labels.FromStrings("__name__", "test")
	l2 := labels.FromStrings("__name__", "roar")
	globalID := mapping.GetOrAddGlobalRefID(l)
	shouldBeDifferentID := mapping.GetOrAddGlobalRefID(l2)
	require.True(t, globalID != shouldBeDifferentID)
	require.Len(t, mapping.labelsHashToGlobal, 2)
}

func TestAddingLocalMapping(t *testing.T) {
	mapping := New(log.NewNopLogger(), prometheus.DefaultRegisterer)
	l := labels.FromStrings("__name__", "test")

	globalID := mapping.GetOrAddGlobalRefID(l)
	mapping.AddLocalLink("1", globalID, 1)
	mapping.GetLocalRefID("1", globalID)
	require.Equal(t, uint64(1), mapping.GetLocalRefID("1", globalID))
	require.Len(t, mapping.labelsHashToGlobal, 1)
	require.Len(t, mapping.mappings, 1)
	require.True(t, mapping.mappings["1"].RemoteWriteID == "1")
	require.True(t, mapping.mappings["1"].globalToLocal[globalID] == 1)
	require.True(t, mapping.mappings["1"].localToGlobal[1] == globalID)
}

func TestAddingLocalMappings(t *testing.T) {
	mapping := New(log.NewNopLogger(), prometheus.DefaultRegisterer)
	l := labels.FromStrings("__name__", "test")

	globalID := mapping.GetOrAddGlobalRefID(l)
	localRefID := uint64(1)
	mapping.AddLocalLink("1", globalID, localRefID)
	mapping.AddLocalLink("2", globalID, localRefID)
	require.Equal(t, localRefID, mapping.GetLocalRefID("1", globalID))
	require.Equal(t, localRefID, mapping.GetLocalRefID("2", globalID))
	require.Len(t, mapping.labelsHashToGlobal, 1)
	require.Len(t, mapping.mappings, 2)

	require.True(t, mapping.mappings["1"].RemoteWriteID == "1")
	require.True(t, mapping.mappings["1"].globalToLocal[globalID] == localRefID)
	require.True(t, mapping.mappings["1"].localToGlobal[localRefID] == globalID)

	require.True(t, mapping.mappings["2"].RemoteWriteID == "2")
	require.True(t, mapping.mappings["2"].globalToLocal[globalID] == localRefID)
	require.True(t, mapping.mappings["2"].localToGlobal[localRefID] == globalID)
}

func TestReplaceLocalMappings(t *testing.T) {
	mapping := New(log.NewNopLogger(), prometheus.DefaultRegisterer)
	l := labels.FromStrings("__name__", "test")

	globalID := mapping.GetOrAddGlobalRefID(l)
	localRefID := uint64(1)
	mapping.AddLocalLink("1", globalID, localRefID)
	mapping.AddLocalLink("2", globalID, localRefID)
	require.Equal(t, localRefID, mapping.GetLocalRefID("1", globalID))
	require.Equal(t, localRefID, mapping.GetLocalRefID("2", globalID))

	localRefID = uint64(2)
	mapping.ReplaceLocalLink("1", globalID, 1, localRefID)
	mapping.ReplaceLocalLink("2", globalID, 1, localRefID)
	require.Len(t, mapping.labelsHashToGlobal, 1)
	require.Len(t, mapping.mappings, 2)

	require.True(t, mapping.mappings["1"].RemoteWriteID == "1")
	require.True(t, mapping.mappings["1"].globalToLocal[globalID] == localRefID)
	require.Len(t, mapping.mappings["1"].localToGlobal, 1)
	require.True(t, mapping.mappings["1"].localToGlobal[localRefID] == globalID)

	require.True(t, mapping.mappings["2"].RemoteWriteID == "2")
	require.True(t, mapping.mappings["2"].globalToLocal[globalID] == localRefID)
	require.Len(t, mapping.mappings["2"].localToGlobal, 1)
	require.True(t, mapping.mappings["2"].localToGlobal[localRefID] == globalID)
}

func TestReplaceWithoutAddingLocalMapping(t *testing.T) {
	mapping := New(log.NewNopLogger(), prometheus.DefaultRegisterer)
	l := labels.Labels{}
	l = append(l, labels.Label{
		Name:  "__name__",
		Value: "test",
	})

	globalID := mapping.GetOrAddGlobalRefID(l)
	localRefID := uint64(2)
	mapping.ReplaceLocalLink("1", globalID, 1, localRefID)
	mapping.ReplaceLocalLink("2", globalID, 1, localRefID)

	require.Equal(t, localRefID, mapping.GetLocalRefID("1", globalID))
	require.Equal(t, localRefID, mapping.GetLocalRefID("2", globalID))
}

func TestStaleness(t *testing.T) {
	mapping := New(log.NewNopLogger(), prometheus.DefaultRegisterer)
<<<<<<< HEAD
	l := labels.FromStrings("__name__", "test")
	l2 := labels.FromStrings("__name__", "test2")

	global1 := mapping.GetOrAddLink("1", 1, l)
	_ = mapping.GetOrAddLink("2", 1, l2)
=======
	l := labels.Labels{}
	l = append(l, labels.Label{
		Name:  "__name__",
		Value: "test",
	})
	l2 := labels.Labels{}
	l2 = append(l2, labels.Label{
		Name:  "__name__",
		Value: "test2",
	})
	global1 := mapping.GetOrAddGlobalRefID(l)
	global2 := mapping.GetOrAddGlobalRefID(l2)
	mapping.AddLocalLink("1", global1, 1)
	mapping.AddLocalLink("2", global2, 1)
>>>>>>> 45daac1a
	mapping.TrackStaleness([]StalenessTracker{
		{
			GlobalRefID: global1,
			Value:       math.Float64frombits(value.StaleNaN),
			Labels:      l,
		},
	})
	require.Len(t, mapping.staleGlobals, 1)
	require.Len(t, mapping.labelsHashToGlobal, 2)
	staleDuration = 1 * time.Millisecond
	time.Sleep(10 * time.Millisecond)
	mapping.CheckAndRemoveStaleMarkers()
	require.Len(t, mapping.staleGlobals, 0)
	require.Len(t, mapping.labelsHashToGlobal, 1)
}

func TestRemovingStaleness(t *testing.T) {
	mapping := New(log.NewNopLogger(), prometheus.DefaultRegisterer)
	l := labels.FromStrings("__name__", "test")

	global1 := mapping.GetOrAddGlobalRefID(l)
	mapping.AddLocalLink("1", global1, 1)
	mapping.TrackStaleness([]StalenessTracker{
		{
			GlobalRefID: global1,
			Value:       math.Float64frombits(value.StaleNaN),
			Labels:      l,
		},
	})

	require.Len(t, mapping.staleGlobals, 1)
	// This should remove it from staleness tracking.
	mapping.TrackStaleness([]StalenessTracker{
		{
			GlobalRefID: global1,
			Value:       1,
			Labels:      l,
		},
	})
	require.Len(t, mapping.staleGlobals, 0)
}

func BenchmarkStaleness(b *testing.B) {
	b.StopTimer()
	ls := New(log.NewNopLogger(), prometheus.DefaultRegisterer)

	tracking := make([]StalenessTracker, 100_000)
	for i := 0; i < 100_000; i++ {
		l := labels.FromStrings("id", strconv.Itoa(i))
		gid := ls.GetOrAddGlobalRefID(l)
		var val float64
		if i%2 == 0 {
			val = float64(i)
		} else {
			val = math.Float64frombits(value.StaleNaN)
		}
		tracking[i] = StalenessTracker{
			GlobalRefID: gid,
			Value:       val,
			Labels:      l,
		}
	}
	b.StartTimer()
	var wg sync.WaitGroup
	for i := 0; i < b.N; i++ {
		wg.Add(1)
		go func() {
			ls.TrackStaleness(tracking)
			wg.Done()
		}()
	}
	wg.Wait()
}<|MERGE_RESOLUTION|>--- conflicted
+++ resolved
@@ -117,28 +117,13 @@
 
 func TestStaleness(t *testing.T) {
 	mapping := New(log.NewNopLogger(), prometheus.DefaultRegisterer)
-<<<<<<< HEAD
 	l := labels.FromStrings("__name__", "test")
 	l2 := labels.FromStrings("__name__", "test2")
 
-	global1 := mapping.GetOrAddLink("1", 1, l)
-	_ = mapping.GetOrAddLink("2", 1, l2)
-=======
-	l := labels.Labels{}
-	l = append(l, labels.Label{
-		Name:  "__name__",
-		Value: "test",
-	})
-	l2 := labels.Labels{}
-	l2 = append(l2, labels.Label{
-		Name:  "__name__",
-		Value: "test2",
-	})
 	global1 := mapping.GetOrAddGlobalRefID(l)
 	global2 := mapping.GetOrAddGlobalRefID(l2)
 	mapping.AddLocalLink("1", global1, 1)
 	mapping.AddLocalLink("2", global2, 1)
->>>>>>> 45daac1a
 	mapping.TrackStaleness([]StalenessTracker{
 		{
 			GlobalRefID: global1,
