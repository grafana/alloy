--- conflicted
+++ resolved
@@ -64,10 +64,7 @@
 		Output: &otelcol.ConsumerArguments{
 			Metrics: ToTokenizedConsumers(nextMetrics),
 		},
-<<<<<<< HEAD
 		VirtualNodePeerAttributes: cfg.VirtualNodePeerAttributes,
-=======
 		DebugMetrics: common.DefaultValue[servicegraph.Arguments]().DebugMetrics,
->>>>>>> 8c46be32
 	}
 }