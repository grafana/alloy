module github.com/grafana/alloy

go 1.23.5

require (
	cloud.google.com/go/pubsub v1.42.0
	connectrpc.com/connect v1.16.2
	github.com/Azure/azure-sdk-for-go/sdk/azcore v1.13.0
	github.com/Azure/azure-sdk-for-go/sdk/azidentity v1.7.0
	github.com/Azure/go-autorest/autorest v0.11.29
	github.com/DATA-DOG/go-sqlmock v1.5.2
	github.com/IBM/sarama v1.43.3
	github.com/KimMachineGun/automemlimit v0.6.1
	github.com/Lusitaniae/apache_exporter v0.11.1-0.20220518131644-f9522724dab4
	github.com/Masterminds/sprig/v3 v3.2.3
	github.com/PuerkitoBio/rehttp v1.4.0
	github.com/Shopify/sarama v1.38.1
	github.com/alecthomas/kingpin/v2 v2.4.0
	github.com/alecthomas/units v0.0.0-20240626203959-61d1e3462e30
	github.com/aws/aws-sdk-go-v2 v1.32.6
	github.com/aws/aws-sdk-go-v2/config v1.28.6
	github.com/aws/aws-sdk-go-v2/feature/ec2/imds v1.16.21
	github.com/aws/aws-sdk-go-v2/service/s3 v1.71.0
	github.com/aws/aws-sdk-go-v2/service/servicediscovery v1.33.7
	github.com/blang/semver/v4 v4.0.0
	github.com/bmatcuk/doublestar v1.3.4
	github.com/boynux/squid-exporter v1.10.5-0.20230618153315-c1fae094e18e
	github.com/burningalchemist/sql_exporter v0.0.0-20240103092044-466b38b6abc4
	github.com/cespare/xxhash/v2 v2.3.0
	github.com/coreos/go-systemd v0.0.0-20191104093116-d3cd4ed1dbcf
	github.com/coreos/go-systemd/v22 v22.5.0
	github.com/dimchansky/utfbom v1.1.1
	github.com/docker/docker v27.4.0+incompatible
	github.com/docker/go-connections v0.5.0
	github.com/drone/envsubst/v2 v2.0.0-20210730161058-179042472c46
	github.com/fatih/color v1.18.0
	github.com/fortytw2/leaktest v1.3.0
	github.com/fsnotify/fsnotify v1.8.0
	github.com/fxamacker/cbor/v2 v2.7.0 // indirect
	github.com/github/smimesign v0.2.0
	github.com/githubexporter/github-exporter v0.0.0-20231025122338-656e7dc33fe7
	github.com/go-git/go-git/v5 v5.13.0
	github.com/go-kit/log v0.2.1
	github.com/go-logfmt/logfmt v0.6.0
	github.com/go-sourcemap/sourcemap v2.1.3+incompatible
	github.com/go-sql-driver/mysql v1.8.1
	github.com/gogo/protobuf v1.3.2
	github.com/golang/protobuf v1.5.4
	github.com/golang/snappy v0.0.4
	github.com/google/cadvisor v0.47.0
	github.com/google/dnsmasq_exporter v0.2.1-0.20230620100026-44b14480804a
	github.com/google/go-cmp v0.6.0
	github.com/google/pprof v0.0.0-20241029153458-d1b30febd7db
	github.com/google/renameio/v2 v2.0.0
	github.com/google/uuid v1.6.0
	github.com/gorilla/mux v1.8.1
	github.com/grafana/alloy-remote-config v0.0.9
	github.com/grafana/alloy/syntax v0.1.0
	github.com/grafana/beyla v1.10.0-alloy // custom beyla 1.10 branch without git lfs
	github.com/grafana/catchpoint-prometheus-exporter v0.0.0-20240606062944-e55f3668661d
	github.com/grafana/ckit v0.0.0-20241128150632-1e6dfe1c6183
	github.com/grafana/cloudflare-go v0.0.0-20230110200409-c627cf6792f2
	github.com/grafana/dskit v0.0.0-20250131191929-eab36484cec2
	github.com/grafana/go-gelf/v2 v2.0.1
	github.com/grafana/jfr-parser/pprof v0.0.3
	github.com/grafana/jsonparser v0.0.0-20240425183733-ea80629e1a32
	github.com/grafana/kafka_exporter v0.0.0-20240409084445-5e3488ad9f9a
	github.com/grafana/loki/pkg/push v0.0.0-20240828191521-eacfef824138 // k217 branch
	github.com/grafana/loki/v3 v3.0.0-20240828191521-eacfef824138 // k217 branch
	github.com/grafana/pyroscope-go/godeltaprof v0.1.8
	github.com/grafana/pyroscope/api v1.2.0
	github.com/grafana/pyroscope/ebpf v0.4.8
	github.com/grafana/regexp v0.0.0-20240518133315-a468a5bfb3bc
	github.com/grafana/tail v0.0.0-20230510142333-77b18831edf0
	github.com/grafana/vmware_exporter v0.0.5-beta
	github.com/grafana/walqueue v0.0.0-20250211154548-6435b3242458
	github.com/hashicorp/consul/api v1.30.0
	github.com/hashicorp/go-discover v0.0.0-20230724184603-e89ebd1b2f65
	github.com/hashicorp/go-multierror v1.1.1
	github.com/hashicorp/golang-lru v1.0.2
	github.com/hashicorp/golang-lru/v2 v2.0.7
	github.com/hashicorp/vault/api v1.12.0
	github.com/hashicorp/vault/api/auth/approle v0.2.0
	github.com/hashicorp/vault/api/auth/aws v0.2.0
	github.com/hashicorp/vault/api/auth/azure v0.2.0
	github.com/hashicorp/vault/api/auth/gcp v0.5.0
	github.com/hashicorp/vault/api/auth/kubernetes v0.2.0
	github.com/hashicorp/vault/api/auth/ldap v0.2.0
	github.com/hashicorp/vault/api/auth/userpass v0.6.0
	github.com/heroku/x v0.0.61
	github.com/iamseth/oracledb_exporter v0.0.0-20230918193147-95e16f21ceee
	github.com/jaegertracing/jaeger v1.62.0
	github.com/jmespath/go-jmespath v0.4.0
	github.com/jonboulle/clockwork v0.4.0
	github.com/json-iterator/go v1.1.12
	github.com/klauspost/compress v1.17.11
	github.com/leodido/go-syslog/v4 v4.2.0
	github.com/lib/pq v1.10.9
	github.com/mackerelio/go-osstat v0.2.5
	github.com/magefile/mage v1.15.0 // indirect
	github.com/miekg/dns v1.1.61
	github.com/mitchellh/mapstructure v1.5.1-0.20231216201459-8508981c8b6c
	github.com/mwitkow/go-conntrack v0.0.0-20190716064945-2f068394615f
	github.com/natefinch/atomic v1.0.1
	github.com/ncabatoff/process-exporter v0.7.10
	github.com/nerdswords/yet-another-cloudwatch-exporter v0.61.0
	github.com/oklog/run v1.1.0
	github.com/olekukonko/tablewriter v0.0.5
	github.com/oliver006/redis_exporter v1.54.0
	github.com/open-telemetry/opentelemetry-collector-contrib/connector/servicegraphconnector v0.116.0
	github.com/open-telemetry/opentelemetry-collector-contrib/connector/spanmetricsconnector v0.116.0
	github.com/open-telemetry/opentelemetry-collector-contrib/exporter/awss3exporter v0.116.0
	github.com/open-telemetry/opentelemetry-collector-contrib/exporter/datadogexporter v0.116.0
	github.com/open-telemetry/opentelemetry-collector-contrib/exporter/kafkaexporter v0.116.0
	github.com/open-telemetry/opentelemetry-collector-contrib/exporter/loadbalancingexporter v0.116.0
	github.com/open-telemetry/opentelemetry-collector-contrib/exporter/prometheusexporter v0.116.0
	github.com/open-telemetry/opentelemetry-collector-contrib/exporter/syslogexporter v0.116.0
	github.com/open-telemetry/opentelemetry-collector-contrib/extension/basicauthextension v0.116.0
	github.com/open-telemetry/opentelemetry-collector-contrib/extension/bearertokenauthextension v0.116.0
	github.com/open-telemetry/opentelemetry-collector-contrib/extension/headerssetterextension v0.116.0
	github.com/open-telemetry/opentelemetry-collector-contrib/extension/jaegerremotesampling v0.116.0
	github.com/open-telemetry/opentelemetry-collector-contrib/extension/oauth2clientauthextension v0.116.0
	github.com/open-telemetry/opentelemetry-collector-contrib/extension/sigv4authextension v0.116.0
	github.com/open-telemetry/opentelemetry-collector-contrib/pkg/datadog v0.116.0
	github.com/open-telemetry/opentelemetry-collector-contrib/pkg/ottl v0.116.0
	github.com/open-telemetry/opentelemetry-collector-contrib/pkg/pdatatest v0.116.0
	github.com/open-telemetry/opentelemetry-collector-contrib/pkg/pdatautil v0.116.0
	github.com/open-telemetry/opentelemetry-collector-contrib/pkg/translator/loki v0.116.0
	github.com/open-telemetry/opentelemetry-collector-contrib/pkg/translator/prometheus v0.116.0
	github.com/open-telemetry/opentelemetry-collector-contrib/processor/attributesprocessor v0.116.0
	github.com/open-telemetry/opentelemetry-collector-contrib/processor/deltatocumulativeprocessor v0.116.0
	github.com/open-telemetry/opentelemetry-collector-contrib/processor/filterprocessor v0.116.0
	github.com/open-telemetry/opentelemetry-collector-contrib/processor/groupbyattrsprocessor v0.116.0
	github.com/open-telemetry/opentelemetry-collector-contrib/processor/k8sattributesprocessor v0.116.0
	github.com/open-telemetry/opentelemetry-collector-contrib/processor/probabilisticsamplerprocessor v0.116.0
	github.com/open-telemetry/opentelemetry-collector-contrib/processor/resourcedetectionprocessor v0.116.0
	github.com/open-telemetry/opentelemetry-collector-contrib/processor/spanprocessor v0.116.0
	github.com/open-telemetry/opentelemetry-collector-contrib/processor/tailsamplingprocessor v0.116.0
	github.com/open-telemetry/opentelemetry-collector-contrib/processor/transformprocessor v0.116.0
	github.com/open-telemetry/opentelemetry-collector-contrib/receiver/datadogreceiver v0.116.0
	github.com/open-telemetry/opentelemetry-collector-contrib/receiver/filestatsreceiver v0.116.0
	github.com/open-telemetry/opentelemetry-collector-contrib/receiver/jaegerreceiver v0.116.0
	github.com/open-telemetry/opentelemetry-collector-contrib/receiver/kafkareceiver v0.116.0
	github.com/open-telemetry/opentelemetry-collector-contrib/receiver/opencensusreceiver v0.116.0
	github.com/open-telemetry/opentelemetry-collector-contrib/receiver/solacereceiver v0.116.0
	github.com/open-telemetry/opentelemetry-collector-contrib/receiver/vcenterreceiver v0.116.0
	github.com/open-telemetry/opentelemetry-collector-contrib/receiver/zipkinreceiver v0.116.0
	github.com/ory/dockertest/v3 v3.8.1
	github.com/oschwald/geoip2-golang v1.11.0
	github.com/oschwald/maxminddb-golang v1.13.0
	github.com/percona/mongodb_exporter v0.39.1-0.20230706092307-28432707eb65
	github.com/phayes/freeport v0.0.0-20220201140144-74d24b5ae9f5
	github.com/pkg/errors v0.9.1
	github.com/pmezard/go-difflib v1.0.1-0.20181226105442-5d4384ee4fb2
	github.com/prometheus-community/elasticsearch_exporter v1.5.0
	github.com/prometheus-community/postgres_exporter v0.11.1
	github.com/prometheus-community/stackdriver_exporter v0.15.1
	github.com/prometheus-community/windows_exporter v0.27.4-0.20241010144849-a0f6d3bcf9a4 // if you update the windows_exporter version, make sure to update the PROM_WIN_EXP_VERSION in _index
	github.com/prometheus-operator/prometheus-operator v0.66.0
	github.com/prometheus-operator/prometheus-operator/pkg/apis/monitoring v0.66.0
	github.com/prometheus-operator/prometheus-operator/pkg/client v0.66.0
	github.com/prometheus/blackbox_exporter v0.24.1-0.20230623125439-bd22efa1c900
	github.com/prometheus/client_golang v1.20.5
	github.com/prometheus/client_model v0.6.1
	github.com/prometheus/common v0.61.0
	github.com/prometheus/common/sigv4 v0.1.0
	github.com/prometheus/consul_exporter v0.8.0
	github.com/prometheus/memcached_exporter v0.13.0
	github.com/prometheus/mysqld_exporter v0.16.0
	github.com/prometheus/node_exporter v1.6.0
	github.com/prometheus/procfs v0.15.1
	github.com/prometheus/prometheus v0.55.1 // replaced by a fork of v2.54.1 further down this file
	github.com/prometheus/snmp_exporter v0.27.0 // if you update the snmp_exporter version, make sure to update the SNMP_VERSION in _index
	github.com/prometheus/statsd_exporter v0.22.8
	github.com/richardartoul/molecule v1.0.1-0.20221107223329-32cfee06a052
	github.com/rogpeppe/go-internal v1.13.1
	github.com/rs/cors v1.11.1
	github.com/scaleway/scaleway-sdk-go v1.0.0-beta.29
	github.com/shirou/gopsutil/v3 v3.24.5
	github.com/sijms/go-ora/v2 v2.7.6
	github.com/sirupsen/logrus v1.9.3
	github.com/spaolacci/murmur3 v1.1.0
	github.com/spf13/cobra v1.8.1
	github.com/spf13/pflag v1.0.5
	github.com/stretchr/testify v1.10.0
	github.com/testcontainers/testcontainers-go v0.34.0
	github.com/tilinna/clock v1.1.0
	github.com/ua-parser/uap-go v0.0.0-20240611065828-3a4781585db6 // indirect
	github.com/uber/jaeger-client-go v2.30.0+incompatible
	github.com/vincent-petithory/dataurl v1.0.0
	github.com/webdevops/azure-metrics-exporter v0.0.0-20230717202958-8701afc2b013
	github.com/webdevops/go-common v0.0.0-20231022162947-a6adfb05a7e9
	github.com/wk8/go-ordered-map v0.2.0
	github.com/x448/float16 v0.8.4 // indirect
	github.com/xdg-go/scram v1.1.2
	github.com/zeebo/xxh3 v1.0.2
	go.opentelemetry.io/collector v0.116.0 // indirect
	go.opentelemetry.io/collector/client v1.22.0
	go.opentelemetry.io/collector/component v0.116.0
	go.opentelemetry.io/collector/component/componentstatus v0.116.0
	go.opentelemetry.io/collector/component/componenttest v0.116.0
	go.opentelemetry.io/collector/config/configauth v0.116.0
	go.opentelemetry.io/collector/config/configcompression v1.22.0
	go.opentelemetry.io/collector/config/configgrpc v0.116.0
	go.opentelemetry.io/collector/config/confighttp v0.116.0
	go.opentelemetry.io/collector/config/confignet v1.22.0
	go.opentelemetry.io/collector/config/configopaque v1.22.0
	go.opentelemetry.io/collector/config/configretry v1.22.0
	go.opentelemetry.io/collector/config/configtelemetry v0.116.0
	go.opentelemetry.io/collector/config/configtls v1.22.0
	go.opentelemetry.io/collector/confmap v1.22.0
	go.opentelemetry.io/collector/confmap/provider/yamlprovider v1.22.0
	go.opentelemetry.io/collector/connector v0.116.0
	go.opentelemetry.io/collector/connector/connectortest v0.116.0
	go.opentelemetry.io/collector/consumer v1.22.0
	go.opentelemetry.io/collector/consumer/consumertest v0.116.0
	go.opentelemetry.io/collector/exporter v0.116.0
	go.opentelemetry.io/collector/exporter/debugexporter v0.116.0
	go.opentelemetry.io/collector/exporter/otlpexporter v0.116.0
	go.opentelemetry.io/collector/exporter/otlphttpexporter v0.116.0
	go.opentelemetry.io/collector/extension v0.116.0
	go.opentelemetry.io/collector/extension/auth v0.116.0
	go.opentelemetry.io/collector/extension/extensiontest v0.116.0
	go.opentelemetry.io/collector/featuregate v1.22.0
	go.opentelemetry.io/collector/otelcol v0.116.0
	go.opentelemetry.io/collector/pdata v1.22.0
	go.opentelemetry.io/collector/pdata/pprofile v0.116.0 // indirect
	go.opentelemetry.io/collector/pdata/testdata v0.116.0 // indirect
	go.opentelemetry.io/collector/pipeline v0.116.0
	go.opentelemetry.io/collector/processor v0.116.0
	go.opentelemetry.io/collector/processor/batchprocessor v0.116.0
	go.opentelemetry.io/collector/processor/memorylimiterprocessor v0.116.0
	go.opentelemetry.io/collector/receiver v0.116.0
	go.opentelemetry.io/collector/receiver/otlpreceiver v0.116.0
	go.opentelemetry.io/collector/receiver/receivertest v0.116.0
	go.opentelemetry.io/collector/semconv v0.116.0
	go.opentelemetry.io/collector/service v0.116.0
	go.opentelemetry.io/contrib/instrumentation/github.com/gorilla/mux/otelmux v0.45.0
	go.opentelemetry.io/otel v1.32.0
	go.opentelemetry.io/otel/exporters/otlp/otlpmetric/otlpmetrichttp v1.32.0
	go.opentelemetry.io/otel/exporters/otlp/otlptrace v1.31.0
	go.opentelemetry.io/otel/exporters/prometheus v0.54.0
	go.opentelemetry.io/otel/metric v1.32.0
	go.opentelemetry.io/otel/sdk v1.32.0
	go.opentelemetry.io/otel/sdk/metric v1.32.0
	go.opentelemetry.io/otel/trace v1.32.0
	go.opentelemetry.io/proto/otlp v1.3.1
	go.uber.org/atomic v1.11.0
	go.uber.org/goleak v1.3.0
	go.uber.org/multierr v1.11.0
	go.uber.org/zap v1.27.0
	golang.org/x/crypto v0.32.0
	golang.org/x/crypto/x509roots/fallback v0.0.0-20240208163226-62c9f1799c91
	golang.org/x/exp v0.0.0-20241210194714-1829a127f884
	golang.org/x/net v0.33.0
	golang.org/x/oauth2 v0.24.0
	golang.org/x/sys v0.29.0
	golang.org/x/text v0.21.0
	golang.org/x/time v0.6.0
	golang.org/x/tools v0.28.0
	google.golang.org/api v0.193.0
	google.golang.org/grpc v1.68.1
	google.golang.org/protobuf v1.35.2
	gopkg.in/yaml.v2 v2.4.0
	gopkg.in/yaml.v3 v3.0.1
	gotest.tools v2.2.0+incompatible
	k8s.io/api v0.31.3
	k8s.io/apimachinery v0.31.3
	k8s.io/client-go v0.31.3
	k8s.io/component-base v0.31.0
	k8s.io/klog/v2 v2.130.1
	k8s.io/utils v0.0.0-20240711033017-18e509b52bc8
	sigs.k8s.io/controller-runtime v0.19.3
	sigs.k8s.io/yaml v1.4.0
)

require (
	cloud.google.com/go v0.115.1 // indirect
	cloud.google.com/go/auth v0.9.0 // indirect
	cloud.google.com/go/auth/oauth2adapt v0.2.4 // indirect
	cloud.google.com/go/compute/metadata v0.5.2 // indirect
	cloud.google.com/go/iam v1.2.0 // indirect
	dario.cat/mergo v1.0.1 // indirect
	github.com/99designs/go-keychain v0.0.0-20191008050251-8e49817e8af4 // indirect
	github.com/99designs/keyring v1.2.2 // indirect
	github.com/AlekSi/pointer v1.1.0 // indirect
	github.com/AlessandroPomponio/go-gibberish v0.0.0-20191004143433-a2d4156f0396 // indirect
	github.com/Azure/azure-sdk-for-go v66.0.0+incompatible // indirect
	github.com/Azure/azure-sdk-for-go/sdk/internal v1.10.0 // indirect
	github.com/Azure/azure-sdk-for-go/sdk/resourcemanager/compute/armcompute/v5 v5.7.0 // indirect
	github.com/Azure/azure-sdk-for-go/sdk/resourcemanager/monitor/armmonitor v0.10.2 // indirect
	github.com/Azure/azure-sdk-for-go/sdk/resourcemanager/network/armnetwork/v4 v4.3.0 // indirect
	github.com/Azure/azure-sdk-for-go/sdk/resourcemanager/resourcegraph/armresourcegraph v0.8.2 // indirect
	github.com/Azure/azure-sdk-for-go/sdk/resourcemanager/resources/armresources v1.1.1 // indirect
	github.com/Azure/azure-sdk-for-go/sdk/resourcemanager/resources/armsubscriptions v1.2.0 // indirect
	github.com/Azure/azure-sdk-for-go/sdk/storage/azblob v1.3.0 // indirect
	github.com/Azure/go-ansiterm v0.0.0-20230124172434-306776ec8161 // indirect
	github.com/Azure/go-autorest v14.2.0+incompatible // indirect
	github.com/Azure/go-autorest/autorest/adal v0.9.24 // indirect
	github.com/Azure/go-autorest/autorest/azure/auth v0.5.13 // indirect
	github.com/Azure/go-autorest/autorest/azure/cli v0.4.6 // indirect
	github.com/Azure/go-autorest/autorest/date v0.3.0 // indirect
	github.com/Azure/go-autorest/autorest/to v0.4.0 // indirect
	github.com/Azure/go-autorest/autorest/validation v0.3.1 // indirect
	github.com/Azure/go-autorest/logger v0.2.1 // indirect
	github.com/Azure/go-autorest/tracing v0.6.0 // indirect
	github.com/AzureAD/microsoft-authentication-library-for-go v1.2.2 // indirect
	github.com/BurntSushi/toml v1.4.0
	github.com/ClickHouse/clickhouse-go v1.5.4 // indirect
	github.com/Code-Hex/go-generics-cache v1.5.1 // indirect
	github.com/DataDog/agent-payload/v5 v5.0.137 // indirect
	github.com/DataDog/datadog-agent/comp/core/config v0.59.0 // indirect
	github.com/DataDog/datadog-agent/comp/core/flare/builder v0.59.0 // indirect
	github.com/DataDog/datadog-agent/comp/core/flare/types v0.59.0 // indirect
	github.com/DataDog/datadog-agent/comp/core/hostname/hostnameinterface v0.59.0 // indirect
	github.com/DataDog/datadog-agent/comp/core/log v0.56.2 // indirect
	github.com/DataDog/datadog-agent/comp/core/secrets v0.59.0 // indirect
	github.com/DataDog/datadog-agent/comp/core/telemetry v0.59.0 // indirect
	github.com/DataDog/datadog-agent/comp/def v0.59.0 // indirect
	github.com/DataDog/datadog-agent/comp/logs/agent/config v0.59.0 // indirect
	github.com/DataDog/datadog-agent/comp/otelcol/logsagentpipeline v0.59.0 // indirect
	github.com/DataDog/datadog-agent/comp/otelcol/logsagentpipeline/logsagentpipelineimpl v0.59.0 // indirect
	github.com/DataDog/datadog-agent/comp/otelcol/otlp/components/exporter/logsagentexporter v0.62.0-devel.0.20241213165407-f95df913d2b7 // indirect
	github.com/DataDog/datadog-agent/comp/otelcol/otlp/components/metricsclient v0.59.0 // indirect
	github.com/DataDog/datadog-agent/comp/trace/compression/def v0.59.0 // indirect
	github.com/DataDog/datadog-agent/comp/trace/compression/impl-gzip v0.59.0 // indirect
	github.com/DataDog/datadog-agent/pkg/collector/check/defaults v0.59.0 // indirect
	github.com/DataDog/datadog-agent/pkg/config/env v0.59.0 // indirect
	github.com/DataDog/datadog-agent/pkg/config/model v0.59.0 // indirect
	github.com/DataDog/datadog-agent/pkg/config/setup v0.59.0 // indirect
	github.com/DataDog/datadog-agent/pkg/config/utils v0.59.0 // indirect
	github.com/DataDog/datadog-agent/pkg/logs/auditor v0.59.0 // indirect
	github.com/DataDog/datadog-agent/pkg/logs/client v0.59.0 // indirect
	github.com/DataDog/datadog-agent/pkg/logs/diagnostic v0.59.0 // indirect
	github.com/DataDog/datadog-agent/pkg/logs/message v0.59.0 // indirect
	github.com/DataDog/datadog-agent/pkg/logs/metrics v0.59.0 // indirect
	github.com/DataDog/datadog-agent/pkg/logs/pipeline v0.59.0 // indirect
	github.com/DataDog/datadog-agent/pkg/logs/processor v0.59.0 // indirect
	github.com/DataDog/datadog-agent/pkg/logs/sds v0.59.0 // indirect
	github.com/DataDog/datadog-agent/pkg/logs/sender v0.59.0 // indirect
	github.com/DataDog/datadog-agent/pkg/logs/sources v0.59.0 // indirect
	github.com/DataDog/datadog-agent/pkg/logs/status/statusinterface v0.59.0 // indirect
	github.com/DataDog/datadog-agent/pkg/logs/status/utils v0.59.0 // indirect
	github.com/DataDog/datadog-agent/pkg/obfuscate v0.59.0 // indirect
	github.com/DataDog/datadog-agent/pkg/proto v0.59.0 // indirect
	github.com/DataDog/datadog-agent/pkg/remoteconfig/state v0.59.0 // indirect
	github.com/DataDog/datadog-agent/pkg/status/health v0.59.0 // indirect
	github.com/DataDog/datadog-agent/pkg/telemetry v0.59.0 // indirect
	github.com/DataDog/datadog-agent/pkg/trace v0.59.0 // indirect
	github.com/DataDog/datadog-agent/pkg/util/backoff v0.59.0 // indirect
	github.com/DataDog/datadog-agent/pkg/util/cgroups v0.59.0 // indirect
	github.com/DataDog/datadog-agent/pkg/util/executable v0.59.0 // indirect
	github.com/DataDog/datadog-agent/pkg/util/filesystem v0.59.0 // indirect
	github.com/DataDog/datadog-agent/pkg/util/fxutil v0.59.0 // indirect
	github.com/DataDog/datadog-agent/pkg/util/hostname/validate v0.59.0 // indirect
	github.com/DataDog/datadog-agent/pkg/util/http v0.59.0 // indirect
	github.com/DataDog/datadog-agent/pkg/util/log v0.59.1 // indirect
	github.com/DataDog/datadog-agent/pkg/util/optional v0.59.0 // indirect
	github.com/DataDog/datadog-agent/pkg/util/pointer v0.59.0 // indirect
	github.com/DataDog/datadog-agent/pkg/util/scrubber v0.59.1 // indirect
	github.com/DataDog/datadog-agent/pkg/util/startstop v0.59.0 // indirect
	github.com/DataDog/datadog-agent/pkg/util/statstracker v0.59.0 // indirect
	github.com/DataDog/datadog-agent/pkg/util/system v0.59.0 // indirect
	github.com/DataDog/datadog-agent/pkg/util/system/socket v0.59.0 // indirect
	github.com/DataDog/datadog-agent/pkg/util/winutil v0.59.1 // indirect
	github.com/DataDog/datadog-agent/pkg/version v0.59.1 // indirect
	github.com/DataDog/datadog-api-client-go/v2 v2.33.0 // indirect
	github.com/DataDog/datadog-go/v5 v5.5.0 // indirect
	github.com/DataDog/dd-sensitive-data-scanner/sds-go/go v0.0.0-20240816154533-f7f9beb53a42 // indirect
	github.com/DataDog/go-sqllexer v0.0.15 // indirect
	github.com/DataDog/go-tuf v1.1.0-0.5.2 // indirect
	github.com/DataDog/gohai v0.0.0-20230524154621-4316413895ee // indirect
	github.com/DataDog/opentelemetry-mapping-go/pkg/inframetadata v0.22.0 // indirect
	github.com/DataDog/opentelemetry-mapping-go/pkg/otlp/attributes v0.22.0 // indirect
	github.com/DataDog/opentelemetry-mapping-go/pkg/otlp/logs v0.22.0 // indirect
	github.com/DataDog/opentelemetry-mapping-go/pkg/otlp/metrics v0.22.0 // indirect
	github.com/DataDog/opentelemetry-mapping-go/pkg/quantile v0.22.0 // indirect
	github.com/DataDog/sketches-go v1.4.6 // indirect
	github.com/DataDog/viper v1.14.0 // indirect
	github.com/DataDog/zstd v1.5.6 // indirect
	github.com/GehirnInc/crypt v0.0.0-20200316065508-bb7000b8a962 // indirect
	github.com/GoogleCloudPlatform/opentelemetry-operations-go/detectors/gcp v1.25.0 // indirect
	github.com/JohnCGriffin/overflow v0.0.0-20211019200055-46fa312c352c // indirect
	github.com/Masterminds/goutils v1.1.1
	github.com/Masterminds/semver/v3 v3.2.0 // indirect
	github.com/Microsoft/go-winio v0.6.2 // indirect
	github.com/Microsoft/hcsshim v0.12.9 // indirect
	github.com/Nvveen/Gotty v0.0.0-20120604004816-cd527374f1e5 // indirect
	github.com/ProtonMail/go-crypto v1.1.3 // indirect
	github.com/Showmax/go-fqdn v1.0.0 // indirect
	github.com/Workiva/go-datastructures v1.1.5 // indirect
	github.com/alecthomas/participle/v2 v2.1.1 // indirect
	github.com/alecthomas/template v0.0.0-20190718012654-fb15b899a751 // indirect
	github.com/andybalholm/brotli v1.0.5 // indirect
	github.com/apache/arrow/go/v12 v12.0.1 // indirect
	github.com/apache/thrift v0.21.0 // indirect
	github.com/armon/go-metrics v0.4.1 // indirect
	github.com/asaskevich/govalidator v0.0.0-20230301143203-a9d515a09cc2 // indirect
	github.com/avvmoto/buf-readerat v0.0.0-20171115124131-a17c8cb89270 // indirect
	github.com/aws/aws-sdk-go v1.55.5 // indirect
	github.com/aws/aws-sdk-go-v2/aws/protocol/eventstream v1.6.7 // indirect
	github.com/aws/aws-sdk-go-v2/credentials v1.17.47 // indirect
	github.com/aws/aws-sdk-go-v2/feature/s3/manager v1.17.43 // indirect
	github.com/aws/aws-sdk-go-v2/internal/configsources v1.3.25 // indirect
	github.com/aws/aws-sdk-go-v2/internal/endpoints/v2 v2.6.25 // indirect
	github.com/aws/aws-sdk-go-v2/internal/ini v1.8.1 // indirect
	github.com/aws/aws-sdk-go-v2/internal/v4a v1.3.25 // indirect
	github.com/aws/aws-sdk-go-v2/service/amp v1.26.1 // indirect
	github.com/aws/aws-sdk-go-v2/service/apigateway v1.24.1 // indirect
	github.com/aws/aws-sdk-go-v2/service/apigatewayv2 v1.21.1 // indirect
	github.com/aws/aws-sdk-go-v2/service/autoscaling v1.41.1 // indirect
	github.com/aws/aws-sdk-go-v2/service/cloudwatch v1.39.1 // indirect
	github.com/aws/aws-sdk-go-v2/service/databasemigrationservice v1.39.1 // indirect
	github.com/aws/aws-sdk-go-v2/service/ec2 v1.165.1 // indirect
	github.com/aws/aws-sdk-go-v2/service/iam v1.33.1 // indirect
	github.com/aws/aws-sdk-go-v2/service/internal/accept-encoding v1.12.1 // indirect
	github.com/aws/aws-sdk-go-v2/service/internal/checksum v1.4.6 // indirect
	github.com/aws/aws-sdk-go-v2/service/internal/presigned-url v1.12.6 // indirect
	github.com/aws/aws-sdk-go-v2/service/internal/s3shared v1.18.6 // indirect
	github.com/aws/aws-sdk-go-v2/service/resourcegroupstaggingapi v1.22.1 // indirect
	github.com/aws/aws-sdk-go-v2/service/secretsmanager v1.27.0 // indirect
	github.com/aws/aws-sdk-go-v2/service/shield v1.26.1 // indirect
	github.com/aws/aws-sdk-go-v2/service/sso v1.24.7 // indirect
	github.com/aws/aws-sdk-go-v2/service/ssooidc v1.28.6 // indirect
	github.com/aws/aws-sdk-go-v2/service/storagegateway v1.30.1 // indirect
	github.com/aws/aws-sdk-go-v2/service/sts v1.33.2 // indirect
	github.com/aws/smithy-go v1.22.1 // indirect
	github.com/axiomhq/hyperloglog v0.0.0-20240507144631-af9851f82b27 // indirect
	github.com/bboreham/go-loser v0.0.0-20230920113527-fcc2c21820a3 // indirect
	github.com/beevik/ntp v1.3.0 // indirect
	github.com/benbjohnson/clock v1.3.5 // indirect
	github.com/beorn7/perks v1.0.1 // indirect
	github.com/bmatcuk/doublestar/v4 v4.7.1 // indirect
	github.com/briandowns/spinner v1.23.0 // indirect
	github.com/c2h5oh/datasize v0.0.0-20231215233829-aa82cc1e6500 // indirect
	github.com/caarlos0/env/v9 v9.0.0 // indirect
	github.com/cenkalti/backoff v2.2.1+incompatible // indirect
	github.com/cenkalti/backoff/v3 v3.0.0 // indirect
	github.com/cenkalti/backoff/v4 v4.3.0 // indirect
	github.com/census-instrumentation/opencensus-proto v0.4.1 // indirect
	github.com/cespare/xxhash v1.1.0 // indirect
	github.com/channelmeter/iso8601duration v0.0.0-20150204201828-8da3af7a2a61 // indirect
	github.com/checkpoint-restore/go-criu/v6 v6.3.0 // indirect
	github.com/cihub/seelog v0.0.0-20170130134532-f561c5e57575 // indirect
	github.com/cilium/ebpf v0.16.0 // indirect
	github.com/cloudflare/circl v1.3.7 // indirect
	github.com/cloudflare/golz4 v0.0.0-20150217214814-ef862a3cdc58 // indirect
	github.com/cncf/xds/go v0.0.0-20240905190251-b4127c9b8d78 // indirect
	github.com/containerd/cgroups/v3 v3.0.3 // indirect
	github.com/containerd/console v1.0.4 // indirect
	github.com/containerd/continuity v0.4.2 // indirect
	github.com/containerd/errdefs v0.3.0 // indirect
	github.com/containerd/log v0.1.0 // indirect
	github.com/containerd/platforms v0.2.1 // indirect
	github.com/containerd/ttrpc v1.2.5 // indirect
	github.com/coreos/go-semver v0.3.1 // indirect
	github.com/cpuguy83/dockercfg v0.3.2 // indirect
	github.com/cyphar/filepath-securejoin v0.3.4 // indirect
	github.com/danieljoos/wincred v1.2.0 // indirect
	github.com/davecgh/go-spew v1.1.2-0.20180830191138-d8f796af33cc // indirect
	github.com/dennwc/btrfs v0.0.0-20230312211831-a1f570bd01a1 // indirect
	github.com/dennwc/ioctl v1.0.0 // indirect
	github.com/dennwc/varint v1.0.0 // indirect
	github.com/denverdino/aliyungo v0.0.0-20190125010748-a747050bb1ba // indirect
	github.com/dgryski/go-metro v0.0.0-20180109044635-280f6062b5bc // indirect
	github.com/dgryski/go-rendezvous v0.0.0-20200823014737-9f7001d12a5f // indirect
	github.com/digitalocean/godo v1.118.0 // indirect
	github.com/distribution/reference v0.6.0 // indirect
	github.com/docker/cli v24.0.0+incompatible // indirect
	github.com/docker/go-units v0.5.0 // indirect
	github.com/drone/envsubst v1.0.3 // indirect
	github.com/dustin/go-humanize v1.0.1 // indirect
	github.com/dvsekhvalnov/jose2go v1.6.0 // indirect
	github.com/eapache/go-resiliency v1.7.0 // indirect
	github.com/eapache/go-xerial-snappy v0.0.0-20230731223053-c322873962e3 // indirect
	github.com/eapache/queue v1.1.0 // indirect
	github.com/edsrzf/mmap-go v1.1.0 // indirect
	github.com/efficientgo/core v1.0.0-rc.2 // indirect
	github.com/efficientgo/tools/core v0.0.0-20220817170617-6c25e3b627dd // indirect
	github.com/elastic/go-grok v0.3.1 // indirect
	github.com/elastic/go-sysinfo v1.8.1 // indirect
	github.com/elastic/go-windows v1.0.1 // indirect
	github.com/ema/qdisc v1.0.0 // indirect
	github.com/emicklei/go-restful/v3 v3.12.1 // indirect
	github.com/emirpasic/gods v1.18.1 // indirect
	github.com/envoyproxy/go-control-plane v0.13.0 // indirect
	github.com/envoyproxy/protoc-gen-validate v1.1.0 // indirect
	github.com/euank/go-kmsg-parser v2.0.0+incompatible // indirect
	github.com/evanphx/json-patch/v5 v5.9.0 // indirect
	github.com/expr-lang/expr v1.16.9 // indirect
	github.com/facette/natsort v0.0.0-20181210072756-2cd4dd1e2dcb // indirect
	github.com/fatih/camelcase v1.0.0 // indirect
	github.com/felixge/fgprof v0.9.4 // indirect
	github.com/felixge/httpsnoop v1.0.4 // indirect
	github.com/form3tech-oss/jwt-go v3.2.5+incompatible // indirect
	github.com/gabriel-vasile/mimetype v1.4.3 // indirect
	github.com/gammazero/deque v0.2.1 // indirect
	github.com/gavv/monotime v0.0.0-20190418164738-30dba4353424 // indirect
	github.com/go-git/gcfg v1.5.1-0.20230307220236-3a3c6141e376 // indirect
	github.com/go-git/go-billy/v5 v5.6.0 // indirect
	github.com/go-jose/go-jose/v3 v3.0.3 // indirect
	github.com/go-kit/kit v0.13.0
	github.com/go-logr/logr v1.4.2 // indirect
	github.com/go-logr/stdr v1.2.2 // indirect
	github.com/go-ole/go-ole v1.3.0 // indirect
	github.com/go-openapi/analysis v0.23.0 // indirect
	github.com/go-openapi/errors v0.22.0 // indirect
	github.com/go-openapi/jsonpointer v0.21.0 // indirect
	github.com/go-openapi/jsonreference v0.21.0 // indirect
	github.com/go-openapi/loads v0.22.0 // indirect
	github.com/go-openapi/runtime v0.28.0 // indirect
	github.com/go-openapi/spec v0.21.0 // indirect
	github.com/go-openapi/strfmt v0.23.0 // indirect
	github.com/go-openapi/swag v0.23.0 // indirect
	github.com/go-openapi/validate v0.24.0 // indirect
	github.com/go-redis/redis/v8 v8.11.5 // indirect
	github.com/go-resty/resty/v2 v2.13.1 // indirect
	github.com/go-viper/mapstructure/v2 v2.2.1 // indirect
	github.com/go-zookeeper/zk v1.0.3 // indirect
	github.com/gobwas/glob v0.2.3 // indirect
	github.com/goccy/go-json v0.10.4 // indirect
	github.com/godbus/dbus v0.0.0-20190726142602-4481cbc300e2 // indirect
	github.com/godbus/dbus/v5 v5.1.0 // indirect
	github.com/gogo/googleapis v1.4.1 // indirect
	github.com/gogo/status v1.1.1 // indirect
	github.com/golang-jwt/jwt/v4 v4.5.1 // indirect
	github.com/golang-jwt/jwt/v5 v5.2.1 // indirect
	github.com/golang-sql/civil v0.0.0-20220223132316-b832511892a9 // indirect
	github.com/golang-sql/sqlexp v0.1.0 // indirect
	github.com/golang/groupcache v0.0.0-20210331224755-41bb18bfe9da // indirect
	github.com/golang/mock v1.6.0 // indirect
	github.com/gomodule/redigo v1.8.9 // indirect
	github.com/google/btree v1.1.2 // indirect
	github.com/google/flatbuffers v23.5.26+incompatible // indirect
	github.com/google/gnostic-models v0.6.8 // indirect
	github.com/google/go-querystring v1.1.0 // indirect
	github.com/google/gofuzz v1.2.0 // indirect
	github.com/google/s2a-go v0.1.8 // indirect
	github.com/google/shlex v0.0.0-20191202100458-e7afc7fbc510 // indirect
	github.com/googleapis/enterprise-certificate-proxy v0.3.2 // indirect
	github.com/googleapis/gax-go/v2 v2.13.0 // indirect
	github.com/gophercloud/gophercloud v1.13.0 // indirect
	github.com/gorilla/websocket v1.5.0 // indirect
	github.com/gosnmp/gosnmp v1.38.0 // indirect
	github.com/grafana/go-offsets-tracker v0.1.7 // indirect
	github.com/grafana/gomemcache v0.0.0-20240229205252-cd6a66d6fb56 // indirect
	github.com/grafana/jfr-parser v0.9.2 // indirect
	github.com/grafana/snowflake-prometheus-exporter v0.0.0-20240813124544-9995e8354548
	github.com/grobie/gomemcache v0.0.0-20230213081705-239240bbc445 // indirect
	github.com/grpc-ecosystem/go-grpc-middleware v1.4.0 // indirect
	github.com/grpc-ecosystem/grpc-gateway/v2 v2.23.0 // indirect
	github.com/gsterjov/go-libsecret v0.0.0-20161001094733-a6f4afe4910c // indirect
	github.com/hashicorp/cronexpr v1.1.2 // indirect
	github.com/hashicorp/errwrap v1.1.0 // indirect
	github.com/hashicorp/go-cleanhttp v0.5.2 // indirect
	github.com/hashicorp/go-envparse v0.1.0 // indirect
	github.com/hashicorp/go-hclog v1.6.3 // indirect
	github.com/hashicorp/go-immutable-radix v1.3.1 // indirect
	github.com/hashicorp/go-msgpack v1.1.5 // indirect
	github.com/hashicorp/go-msgpack/v2 v2.1.1 // indirect
	github.com/hashicorp/go-retryablehttp v0.7.7 // indirect
	github.com/hashicorp/go-rootcerts v1.0.2 // indirect
	github.com/hashicorp/go-secure-stdlib/awsutil v0.1.6 // indirect
	github.com/hashicorp/go-secure-stdlib/parseutil v0.1.6 // indirect
	github.com/hashicorp/go-secure-stdlib/strutil v0.1.2 // indirect
	github.com/hashicorp/go-sockaddr v1.0.6 // indirect
	github.com/hashicorp/go-uuid v1.0.3 // indirect
	github.com/hashicorp/go-version v1.7.0 // indirect
	github.com/hashicorp/hcl v1.0.1-vault-5 // indirect
	github.com/hashicorp/mdns v1.0.4 // indirect
	github.com/hashicorp/memberlist v0.5.1 // indirect
	github.com/hashicorp/nomad/api v0.0.0-20240717122358-3d93bd3778f3 // indirect
	github.com/hashicorp/serf v0.10.1 // indirect
	github.com/hashicorp/vic v1.5.1-0.20190403131502-bbfe86ec9443 // indirect
	github.com/hectane/go-acl v0.0.0-20190604041725-da78bae5fc95 // indirect
	github.com/hetznercloud/hcloud-go/v2 v2.10.2 // indirect
	github.com/hodgesds/perf-utils v0.7.0 // indirect
	github.com/huandu/xstrings v1.3.3 // indirect
	github.com/iancoleman/strcase v0.3.0 // indirect
	github.com/ianlancetaylor/demangle v0.0.0-20240912202439-0a2b6291aafd // indirect
	github.com/illumos/go-kstat v0.0.0-20210513183136-173c9b0a9973 // indirect
	github.com/imdario/mergo v0.3.16 // indirect
	github.com/inconshreveable/mousetrap v1.1.0 // indirect
	github.com/infinityworks/go-common v0.0.0-20170820165359-7f20a140fd37 // indirect
	github.com/influxdata/tdigest v0.0.2-0.20210216194612-fc98d27c9e8b // indirect
	github.com/influxdata/telegraf v1.16.3 // indirect
	github.com/ionos-cloud/sdk-go/v6 v6.1.11 // indirect
	github.com/jackc/chunkreader/v2 v2.0.1 // indirect
	github.com/jackc/pgconn v1.14.3 // indirect
	github.com/jackc/pgio v1.0.0 // indirect
	github.com/jackc/pgpassfile v1.0.0 // indirect
	github.com/jackc/pgproto3/v2 v2.3.3 // indirect
	github.com/jackc/pgservicefile v0.0.0-20221227161230-091c0ba34f0a // indirect
	github.com/jackc/pgtype v1.14.0 // indirect
	github.com/jackc/pgx/v4 v4.18.2 // indirect
	github.com/jaswdr/faker/v2 v2.3.2
	github.com/jbenet/go-context v0.0.0-20150711004518-d14ea06fba99 // indirect
	github.com/jcmturner/aescts/v2 v2.0.0 // indirect
	github.com/jcmturner/dnsutils/v2 v2.0.0 // indirect
	github.com/jcmturner/gofork v1.7.6 // indirect
	github.com/jcmturner/gokrb5/v8 v8.4.4 // indirect
	github.com/jcmturner/rpc/v2 v2.0.3 // indirect
	github.com/joeshaw/multierror v0.0.0-20140124173710-69b34d4ec901 // indirect
	github.com/josharian/intern v1.0.0 // indirect
	github.com/josharian/native v1.1.0 // indirect
	github.com/joyent/triton-go v1.8.5 // indirect
	github.com/jpillora/backoff v1.0.0 // indirect
	github.com/jsimonetti/rtnetlink v1.3.5 // indirect
	github.com/julienschmidt/httprouter v1.3.0 // indirect
	github.com/kardianos/osext v0.0.0-20190222173326-2bc1f35cddc0 // indirect
	github.com/karrick/godirwalk v1.17.0 // indirect
	github.com/kevinburke/ssh_config v1.2.0 // indirect
	github.com/klauspost/asmfmt v1.3.2 // indirect
	github.com/klauspost/cpuid/v2 v2.2.8 // indirect
	github.com/knadh/koanf v1.5.0 // indirect
	github.com/knadh/koanf/v2 v2.1.2 // indirect
	github.com/kolo/xmlrpc v0.0.0-20220921171641-a4b6fa1dd06b // indirect
	github.com/krallistic/kazoo-go v0.0.0-20170526135507-a15279744f4e // indirect
	github.com/kylelemons/godebug v1.1.0 // indirect
	github.com/leodido/ragel-machinery v0.0.0-20190525184631-5f46317e436b // indirect
	github.com/lightstep/go-expohisto v1.0.0 // indirect
	github.com/linode/linodego v1.37.0 // indirect
	github.com/lufia/iostat v1.2.1 // indirect
	github.com/lufia/plan9stats v0.0.0-20220913051719-115f729f3c8c // indirect
	github.com/magiconair/properties v1.8.7 // indirect
	github.com/mailru/easyjson v0.7.7 // indirect
	github.com/mariomac/pipes v0.10.0 // indirect
	github.com/mattn/go-colorable v0.1.13 // indirect
	github.com/mattn/go-isatty v0.0.20 // indirect
	github.com/mattn/go-runewidth v0.0.16 // indirect
	github.com/mattn/go-xmlrpc v0.0.3 // indirect
	github.com/mdlayher/ethtool v0.1.0 // indirect
	github.com/mdlayher/genetlink v1.3.2 // indirect
	github.com/mdlayher/netlink v1.7.2 // indirect
	github.com/mdlayher/socket v0.4.1 // indirect
	github.com/mdlayher/wifi v0.1.0 // indirect
	github.com/metalmatze/signal v0.0.0-20210307161603-1c9aa721a97a // indirect
	github.com/microsoft/go-mssqldb v1.6.0 // indirect
	github.com/minio/asm2plan9s v0.0.0-20200509001527-cdd76441f9d8 // indirect
	github.com/minio/c2goasm v0.0.0-20190812172519-36a3d3bbc4f3 // indirect
	github.com/mistifyio/go-zfs v2.1.2-0.20190413222219-f784269be439+incompatible // indirect
	github.com/mitchellh/copystructure v1.2.0 // indirect
	github.com/mitchellh/go-homedir v1.1.0 // indirect
	github.com/mitchellh/reflectwalk v1.0.2 // indirect
	github.com/mna/redisc v1.3.2 // indirect
	github.com/moby/docker-image-spec v1.3.1 // indirect
	github.com/moby/patternmatcher v0.6.0 // indirect
	github.com/moby/sys/mountinfo v0.7.2 // indirect
	github.com/moby/sys/sequential v0.5.0 // indirect
	github.com/moby/sys/user v0.3.0 // indirect
	github.com/moby/term v0.5.0 // indirect
	github.com/modern-go/concurrent v0.0.0-20180306012644-bacd9c7ef1dd // indirect
	github.com/modern-go/reflect2 v1.0.2 // indirect
	github.com/mohae/deepcopy v0.0.0-20170929034955-c48cc78d4826 // indirect
	github.com/montanaflynn/stats v0.7.0 // indirect
	github.com/morikuni/aec v1.0.0 // indirect
	github.com/mostynb/go-grpc-compression v1.2.3 // indirect
	github.com/mrunalp/fileutils v0.5.1 // indirect
	github.com/mtibben/percent v0.2.1 // indirect
	github.com/munnerz/goautoneg v0.0.0-20191010083416-a7dc8b61c822 // indirect
	github.com/ncabatoff/go-seq v0.0.0-20180805175032-b08ef85ed833 // indirect
	github.com/nicolai86/scaleway-sdk v1.10.2-0.20180628010248-798f60e20bb2 // indirect
	github.com/ohler55/ojg v1.20.1 // indirect
	github.com/oklog/ulid v1.3.1 // indirect
	github.com/open-telemetry/opentelemetry-collector-contrib/exporter/splunkhecexporter v0.116.0
	github.com/open-telemetry/opentelemetry-collector-contrib/internal/aws/ecsutil v0.116.0 // indirect
	github.com/open-telemetry/opentelemetry-collector-contrib/internal/common v0.116.0 // indirect
	github.com/open-telemetry/opentelemetry-collector-contrib/internal/coreinternal v0.116.0 // indirect
	github.com/open-telemetry/opentelemetry-collector-contrib/internal/exp/metrics v0.116.0 // indirect
	github.com/open-telemetry/opentelemetry-collector-contrib/internal/filter v0.116.0 // indirect
	github.com/open-telemetry/opentelemetry-collector-contrib/internal/k8sconfig v0.116.0 // indirect
	github.com/open-telemetry/opentelemetry-collector-contrib/internal/kafka v0.116.0 // indirect
	github.com/open-telemetry/opentelemetry-collector-contrib/internal/metadataproviders v0.116.0 // indirect
	github.com/open-telemetry/opentelemetry-collector-contrib/internal/pdatautil v0.116.0 // indirect
	github.com/open-telemetry/opentelemetry-collector-contrib/internal/sharedcomponent v0.116.0 // indirect
	github.com/open-telemetry/opentelemetry-collector-contrib/internal/splunk v0.116.0 // indirect
	github.com/open-telemetry/opentelemetry-collector-contrib/pkg/batchperresourceattr v0.116.0 // indirect
	github.com/open-telemetry/opentelemetry-collector-contrib/pkg/batchpersignal v0.116.0 // indirect
	github.com/open-telemetry/opentelemetry-collector-contrib/pkg/resourcetotelemetry v0.116.0 // indirect
	github.com/open-telemetry/opentelemetry-collector-contrib/pkg/sampling v0.116.0 // indirect
	github.com/open-telemetry/opentelemetry-collector-contrib/pkg/translator/azure v0.116.0 // indirect
	github.com/open-telemetry/opentelemetry-collector-contrib/pkg/translator/jaeger v0.116.0 // indirect
	github.com/open-telemetry/opentelemetry-collector-contrib/pkg/translator/opencensus v0.116.0 // indirect
	github.com/open-telemetry/opentelemetry-collector-contrib/pkg/translator/zipkin v0.116.0 // indirect
	github.com/open-telemetry/opentelemetry-collector-contrib/processor/intervalprocessor v0.116.0
	github.com/opencontainers/go-digest v1.0.0 // indirect
	github.com/opencontainers/image-spec v1.1.0 // indirect
	github.com/opencontainers/runc v1.2.1 // indirect
	github.com/opencontainers/runtime-spec v1.2.0 // indirect
	github.com/opencontainers/selinux v1.11.1 // indirect
	github.com/openshift/api v3.9.0+incompatible // indirect
	github.com/openshift/client-go v0.0.0-20210521082421-73d9475a9142 // indirect
	github.com/opentracing-contrib/go-grpc v0.0.0-20210225150812-73cb765af46e // indirect
	github.com/opentracing-contrib/go-stdlib v1.0.0 // indirect
	github.com/opentracing/opentracing-go v1.2.0 // indirect
	github.com/openzipkin/zipkin-go v0.4.3 // indirect
	github.com/outcaste-io/ristretto v0.2.1 // indirect
	github.com/ovh/go-ovh v1.6.0 // indirect
	github.com/packethost/packngo v0.1.1-0.20180711074735-b9cb5096f54c // indirect
	github.com/patrickmn/go-cache v2.1.0+incompatible // indirect
	github.com/pbnjay/memory v0.0.0-20210728143218-7b4eea64cf58 // indirect
	github.com/pelletier/go-toml v1.9.5 // indirect
	github.com/pelletier/go-toml/v2 v2.2.2 // indirect
	github.com/philhofer/fwd v1.1.3-0.20240916144458-20a13a1f6b7c // indirect
	github.com/pierrec/lz4/v4 v4.1.21 // indirect
	github.com/pjbgf/sha1cd v0.3.0 // indirect
	github.com/pkg/browser v0.0.0-20240102092130-5ac0b6a4141c // indirect
	github.com/power-devops/perfstat v0.0.0-20220216144756-c35f1ee13d7c // indirect
	github.com/prometheus-community/go-runit v0.1.0 // indirect
	github.com/prometheus-community/prom-label-proxy v0.6.0 // indirect
	github.com/prometheus/alertmanager v0.27.0 // indirect
	github.com/prometheus/exporter-toolkit v0.13.2 // indirect
	github.com/rcrowley/go-metrics v0.0.0-20201227073835-cf1acfcdf475 // indirect
	github.com/relvacode/iso8601 v1.6.0 // indirect
	github.com/remeh/sizedwaitgroup v1.0.0 // indirect
	github.com/renier/xmlrpc v0.0.0-20170708154548-ce4a1a486c03 // indirect
	github.com/rivo/uniseg v0.4.7 // indirect
	github.com/ryanuber/go-glob v1.0.0 // indirect
	github.com/safchain/ethtool v0.3.0 // indirect
	github.com/sagikazarmark/locafero v0.4.0 // indirect
	github.com/sagikazarmark/slog-shim v0.1.0 // indirect
	github.com/samber/lo v1.38.1
	github.com/samuel/go-zookeeper v0.0.0-20190923202752-2cc03de413da // indirect
	github.com/sean-/seed v0.0.0-20170313163322-e2103e2c3529 // indirect
	github.com/seccomp/libseccomp-golang v0.10.0 // indirect
	github.com/secure-systems-lab/go-securesystemslib v0.8.0 // indirect
	github.com/sercand/kuberesolver/v5 v5.1.1 // indirect
	github.com/sergi/go-diff v1.3.2-0.20230802210424-5b0b94c5c0d3 // indirect
	github.com/shirou/gopsutil/v4 v4.24.11 // indirect
	github.com/shoenig/go-m1cpu v0.1.6 // indirect
	github.com/shopspring/decimal v1.2.0 // indirect
	github.com/shurcooL/httpfs v0.0.0-20230704072500-f1e31cf0ba5c // indirect
	github.com/shurcooL/vfsgen v0.0.0-20200824052919-0d455de96546 // indirect
	github.com/skeema/knownhosts v1.3.0 // indirect
	github.com/snowflakedb/gosnowflake v1.7.2-0.20240103203018-f1d625f17408 // indirect
	github.com/softlayer/softlayer-go v0.0.0-20180806151055-260589d94c7d // indirect
	github.com/soheilhy/cmux v0.1.5 // indirect
	github.com/sony/gobreaker v0.5.0 // indirect
	github.com/sourcegraph/conc v0.3.0 // indirect
	github.com/spf13/afero v1.11.0 // indirect
	github.com/spf13/cast v1.7.0 // indirect
	github.com/spf13/jwalterweatherman v1.1.0 // indirect
	github.com/spf13/viper v1.19.0 // indirect
	github.com/stormcat24/protodep v0.1.8 // indirect
	github.com/stretchr/objx v0.5.2 // indirect
	github.com/subosito/gotenv v1.6.0 // indirect
	github.com/syndtr/gocapability v0.0.0-20200815063812-42c35b437635 // indirect
	github.com/tencentcloud/tencentcloud-sdk-go v1.0.162 // indirect
	github.com/tg123/go-htpasswd v1.2.3 // indirect
	github.com/tinylib/msgp v1.2.5 // indirect
	github.com/tklauser/go-sysconf v0.3.14 // indirect
	github.com/tklauser/numcpus v0.8.0 // indirect
	github.com/tomnomnom/linkheader v0.0.0-20180905144013-02ca5825eb80 // indirect
	github.com/uber/jaeger-lib v2.4.1+incompatible // indirect
	github.com/vertica/vertica-sql-go v1.3.3 // indirect
	github.com/vishvananda/netlink v1.3.0 // indirect
	github.com/vishvananda/netns v0.0.4 // indirect
	github.com/vladopajic/go-actor v0.9.1-0.20241115212052-39d92aec6093 // indirect
	github.com/vmware/govmomi v0.46.2 // indirect
	github.com/vultr/govultr/v2 v2.17.2 // indirect
	github.com/willf/bitset v1.1.11 // indirect
	github.com/willf/bloom v2.0.3+incompatible // indirect
	github.com/xanzy/ssh-agent v0.3.3 // indirect
	github.com/xdg-go/pbkdf2 v1.0.0 // indirect
	github.com/xdg-go/stringprep v1.0.4 // indirect
	github.com/xdg/scram v1.0.3 // indirect
	github.com/xdg/stringprep v1.0.3 // indirect
	github.com/xeipuuv/gojsonpointer v0.0.0-20190905194746-02993c407bfb // indirect
	github.com/xeipuuv/gojsonreference v0.0.0-20180127040603-bd5ef7bd5415 // indirect
	github.com/xeipuuv/gojsonschema v1.2.0 // indirect
	github.com/xhit/go-str2duration/v2 v2.1.0 // indirect
	github.com/xo/dburl v0.20.0 // indirect
	github.com/xwb1989/sqlparser v0.0.0-20180606152119-120387863bf2
	github.com/yl2chen/cidranger v1.0.2 // indirect
	github.com/youmark/pkcs8 v0.0.0-20240424034433-3c2c7870ae76 // indirect
	github.com/yusufpapurcu/wmi v1.2.4 // indirect
	go.etcd.io/etcd/api/v3 v3.5.14 // indirect
	go.etcd.io/etcd/client/pkg/v3 v3.5.14 // indirect
	go.etcd.io/etcd/client/v3 v3.5.14 // indirect
	go.mongodb.org/mongo-driver v1.14.0 // indirect
	go.opencensus.io v0.24.0 // indirect
	go.opentelemetry.io/collector/config/internal v0.116.0 // indirect
	go.opentelemetry.io/collector/filter v0.116.0 // indirect
	go.opentelemetry.io/contrib/config v0.10.0 // indirect
	go.opentelemetry.io/contrib/detectors/aws/ec2 v1.28.0 // indirect
	go.opentelemetry.io/contrib/detectors/aws/eks v1.28.0 // indirect
	go.opentelemetry.io/contrib/detectors/azure/azurevm v0.0.1 // indirect
	go.opentelemetry.io/contrib/detectors/gcp v1.28.0 // indirect
	go.opentelemetry.io/contrib/instrumentation/google.golang.org/grpc/otelgrpc v0.56.0 // indirect
	go.opentelemetry.io/contrib/instrumentation/net/http/otelhttp v0.56.0 // indirect
	go.opentelemetry.io/contrib/propagators/b3 v1.31.0 // indirect
	go.opentelemetry.io/otel/exporters/otlp/otlplog/otlploghttp v0.7.0 // indirect
	go.opentelemetry.io/otel/exporters/otlp/otlpmetric/otlpmetricgrpc v1.32.0 // indirect
	go.opentelemetry.io/otel/exporters/otlp/otlptrace/otlptracegrpc v1.31.0 // indirect
	go.opentelemetry.io/otel/exporters/otlp/otlptrace/otlptracehttp v1.31.0
	go.opentelemetry.io/otel/exporters/stdout/stdoutmetric v1.32.0 // indirect
	go.opentelemetry.io/otel/exporters/stdout/stdouttrace v1.31.0 // indirect
	go.opentelemetry.io/otel/log v0.8.0 // indirect
	go.opentelemetry.io/otel/sdk/log v0.7.0 // indirect
	go.uber.org/dig v1.18.0 // indirect
	go.uber.org/fx v1.22.2 // indirect
	go4.org/netipx v0.0.0-20230125063823-8449b0a6169f // indirect
	golang.org/x/arch v0.7.0 // indirect
	golang.org/x/mod v0.22.0 // indirect
	golang.org/x/sync v0.10.0
	golang.org/x/term v0.28.0 // indirect
	golang.org/x/xerrors v0.0.0-20220907171357-04be3eba64a2 // indirect
	gomodules.xyz/jsonpatch/v2 v2.4.0 // indirect
	gonum.org/v1/gonum v0.15.1 // indirect
	google.golang.org/genproto v0.0.0-20240820151423-278611b39280 // indirect
	google.golang.org/genproto/googleapis/api v0.0.0-20241104194629-dd2ea8efbc28 // indirect
	google.golang.org/genproto/googleapis/rpc v0.0.0-20241104194629-dd2ea8efbc28 // indirect
	gopkg.in/alecthomas/kingpin.v2 v2.2.6 // indirect
	gopkg.in/fsnotify/fsnotify.v1 v1.4.7 // indirect
	gopkg.in/inf.v0 v0.9.1 // indirect
	gopkg.in/ini.v1 v1.67.0 // indirect
	gopkg.in/tomb.v1 v1.0.0-20141024135613-dd632973f1e7 // indirect
	gopkg.in/warnings.v0 v0.1.2 // indirect
	gopkg.in/zorkian/go-datadog-api.v2 v2.30.0 // indirect
	howett.net/plist v1.0.0 // indirect
	k8s.io/apiextensions-apiserver v0.31.0 // indirect
	k8s.io/kube-openapi v0.0.0-20240620174524-b456828f718b // indirect
	sigs.k8s.io/json v0.0.0-20221116044647-bc3834ca7abd // indirect
	sigs.k8s.io/structured-merge-diff/v4 v4.4.1 // indirect
)

require (
	filippo.io/edwards25519 v1.1.0 // indirect
	github.com/Azure/go-amqp v1.3.0 // indirect
	github.com/DataDog/datadog-agent/comp/core/log/def v0.59.0 // indirect
	github.com/DataDog/datadog-agent/pkg/config/mock v0.59.0 // indirect
	github.com/DataDog/datadog-agent/pkg/config/nodetreemodel v0.59.0 // indirect
	github.com/DataDog/datadog-agent/pkg/config/structure v0.59.0 // indirect
	github.com/DataDog/datadog-agent/pkg/config/teeconfig v0.59.0 // indirect
	github.com/antchfx/xmlquery v1.4.2 // indirect
	github.com/antchfx/xpath v1.3.2 // indirect
	github.com/apapsch/go-jsonmerge/v2 v2.0.0 // indirect
	github.com/aws/aws-msk-iam-sasl-signer-go v1.0.0 // indirect
	github.com/ebitengine/purego v0.8.1 // indirect
	github.com/elastic/lunes v0.1.0 // indirect
	github.com/influxdata/influxdb-client-go/v2 v2.14.0
	github.com/influxdata/influxdb-observability/common v0.5.12 // indirect
	github.com/influxdata/influxdb-observability/influx2otel v0.5.12 // indirect
	github.com/influxdata/influxdb1-client v0.0.0-20220302092344-a9ab5670611c
	github.com/influxdata/line-protocol v0.0.0-20200327222509-2487e7298839 // indirect
	github.com/influxdata/line-protocol/v2 v2.2.1 // indirect
	github.com/moby/sys/userns v0.1.0 // indirect
	github.com/oapi-codegen/runtime v1.0.0 // indirect
	github.com/open-telemetry/opentelemetry-collector-contrib/pkg/kafka/topic v0.116.0 // indirect
	github.com/open-telemetry/opentelemetry-collector-contrib/receiver/influxdbreceiver v0.116.0
	github.com/valyala/fastjson v1.6.4 // indirect
	go.opentelemetry.io/collector/connector/xconnector v0.116.0 // indirect
	go.opentelemetry.io/collector/consumer/consumererror v0.116.0 // indirect
	go.opentelemetry.io/collector/consumer/consumererror/xconsumererror v0.116.0 // indirect
	go.opentelemetry.io/collector/consumer/xconsumer v0.116.0 // indirect
	go.opentelemetry.io/collector/exporter/exporterhelper/xexporterhelper v0.116.0 // indirect
	go.opentelemetry.io/collector/exporter/exportertest v0.116.0 // indirect
	go.opentelemetry.io/collector/exporter/xexporter v0.116.0 // indirect
	go.opentelemetry.io/collector/extension/experimental/storage v0.116.0 // indirect
	go.opentelemetry.io/collector/extension/extensioncapabilities v0.116.0 // indirect
	go.opentelemetry.io/collector/internal/fanoutconsumer v0.116.0 // indirect
	go.opentelemetry.io/collector/internal/memorylimiter v0.116.0 // indirect
	go.opentelemetry.io/collector/internal/sharedcomponent v0.116.0 // indirect
	go.opentelemetry.io/collector/pipeline/xpipeline v0.116.0 // indirect
	go.opentelemetry.io/collector/processor/processorhelper/xprocessorhelper v0.116.0 // indirect
	go.opentelemetry.io/collector/processor/processortest v0.116.0 // indirect
	go.opentelemetry.io/collector/processor/xprocessor v0.116.0 // indirect
	go.opentelemetry.io/collector/receiver/xreceiver v0.116.0 // indirect
	go.opentelemetry.io/collector/scraper v0.116.0 // indirect
	go.opentelemetry.io/contrib/bridges/otelzap v0.6.0 // indirect
	go.opentelemetry.io/otel/exporters/stdout/stdoutlog v0.7.0 // indirect
)

require (
	github.com/open-telemetry/opentelemetry-collector-contrib/pkg/stanza v0.116.0
	github.com/open-telemetry/opentelemetry-collector-contrib/receiver/syslogreceiver v0.116.0
)

require (
	github.com/containerd/errdefs/pkg v0.3.0 // indirect
	github.com/containerd/typeurl/v2 v2.2.0 // indirect
	github.com/containers/common v0.61.0 // indirect
	github.com/deneonet/benc v1.1.2 // indirect
	github.com/itchyny/timefmt-go v0.1.6 // indirect
<<<<<<< HEAD
	github.com/panjf2000/ants/v2 v2.11.0 // indirect
	golang.design/x/chann v0.1.2 // indirect
=======
	github.com/pires/go-proxyproto v0.7.0 // indirect
	github.com/planetscale/vtprotobuf v0.6.1-0.20240319094008-0393e58bdf10 // indirect
>>>>>>> 006e3641
)

// NOTE: replace directives below must always be *temporary*.
//
// Adding a replace directive to change a module to a fork of a module will
// only be accepted when a PR upstream has been opened to accept the new
// change.
//
// Contributors are expected to work with upstream to make their changes
// acceptable, and remove the `replace` directive as soon as possible.
//
// If upstream is unresponsive, you should consider making a hard fork
// (i.e., creating a new Go module with the same source) or picking a different
// dependency.

// TODO: remove this replace directive once the upstream issue is fixed: https://github.com/prometheus/prometheus/issues/13842
replace go.opentelemetry.io/collector/featuregate => github.com/grafana/opentelemetry-collector/featuregate v0.0.0-20240325174506-2fd1623b2ca0 // feature-gate-registration-error-handler branch

// Replace directives from Prometheus
replace (
	k8s.io/klog => github.com/simonpasquier/klog-gokit v0.3.0
	// Prometheus uses v3.3.0, but we will get a compilation error from another module if we use it.
	k8s.io/klog/v2 => github.com/simonpasquier/klog-gokit/v3 v3.5.0
)

// TODO: remove replace directive once:
// * There is a release of Prometheus which addresses https://github.com/prometheus/prometheus/issues/14049,
// for example, via this implementation: https://github.com/grafana/prometheus/pull/34
replace github.com/prometheus/prometheus => github.com/grafana/prometheus v1.8.2-0.20240827140850-d665aef8a4ac // staleness_disabling_v0.54.1 branch

replace gopkg.in/yaml.v2 => github.com/rfratto/go-yaml v0.0.0-20211119180816-77389c3526dc

// Replace directives from Loki
replace (
	github.com/Azure/azure-sdk-for-go => github.com/Azure/azure-sdk-for-go v36.2.0+incompatible
	github.com/Azure/azure-storage-blob-go => github.com/MasslessParticle/azure-storage-blob-go v0.14.1-0.20220216145902-b5e698eff68e
	github.com/bradfitz/gomemcache => github.com/themihai/gomemcache v0.0.0-20180902122335-24332e2d58ab
	github.com/cloudflare/cloudflare-go => github.com/grafana/cloudflare-go v0.0.0-20230110200409-c627cf6792f2
	github.com/go-kit/log => github.com/dannykopping/go-kit-log v0.2.2-0.20221002180827-5591c1641b6b
	github.com/gocql/gocql => github.com/grafana/gocql v0.0.0-20200605141915-ba5dc39ece85
	github.com/hashicorp/consul => github.com/hashicorp/consul v1.5.1
	github.com/sercand/kuberesolver/v4 => github.com/sercand/kuberesolver/v5 v5.1.1
	github.com/thanos-io/thanos v0.22.0 => github.com/thanos-io/thanos v0.19.1-0.20211126105533-c5505f5eaa7d
	gopkg.in/Graylog2/go-gelf.v2 => github.com/grafana/go-gelf v0.0.0-20211112153804-126646b86de8
)

// TODO(rfratto): remove forks when changes are merged upstream
replace (
	// TODO(tpaschalis) this is to remove global instantiation of plugins
	// and allow non-singleton components.
	// https://github.com/grafana/cadvisor/tree/grafana-v0.47-noglobals
	github.com/google/cadvisor => github.com/grafana/cadvisor v0.0.0-20240729082359-1f04a91701e2

	// TODO(dehaansa): integrate the changes from the exporter-package-v0.15.0 branch into at least the
	// grafana fork of the exporter, or completely into upstream
	github.com/prometheus-community/postgres_exporter => github.com/grafana/postgres_exporter v0.15.1-0.20241105053755-e0a51174f168

	// Needed until a bunch of exporters are updated, because 0.13.0 breaks compatibility in web.ListenAndServe
	github.com/prometheus/exporter-toolkit => github.com/prometheus/exporter-toolkit v0.11.0

	// TODO(marctc): remove once this PR is merged upstream: https://github.com/prometheus/mysqld_exporter/pull/774
	github.com/prometheus/mysqld_exporter => github.com/grafana/mysqld_exporter v0.16.1-0.20241128200101-e16f5286d5e9

	// TODO(marctc, mattdurham): Replace node_export with custom fork for multi usage. https://github.com/prometheus/node_exporter/pull/2812
	github.com/prometheus/node_exporter => github.com/grafana/node_exporter v0.18.1-grafana-r01.0.20231004161416-702318429731
)

replace github.com/github/smimesign => github.com/grafana/smimesign v0.2.1-0.20220408144937-2a5adf3481d3

// Submodules.
replace github.com/grafana/alloy/syntax => ./syntax

// Required to avoid an ambiguous import with github.com/tencentcloud/tencentcloud-sdk-go
exclude github.com/tencentcloud/tencentcloud-sdk-go/tencentcloud/common v1.0.194

// Add exclude directives so Go doesn't pick old incompatible k8s.io/client-go
// versions.
exclude (
	k8s.io/client-go v8.0.0+incompatible
	k8s.io/client-go v12.0.0+incompatible
)

replace github.com/prometheus/procfs => github.com/prometheus/procfs v0.12.0<|MERGE_RESOLUTION|>--- conflicted
+++ resolved
@@ -882,13 +882,10 @@
 	github.com/containers/common v0.61.0 // indirect
 	github.com/deneonet/benc v1.1.2 // indirect
 	github.com/itchyny/timefmt-go v0.1.6 // indirect
-<<<<<<< HEAD
 	github.com/panjf2000/ants/v2 v2.11.0 // indirect
-	golang.design/x/chann v0.1.2 // indirect
-=======
 	github.com/pires/go-proxyproto v0.7.0 // indirect
 	github.com/planetscale/vtprotobuf v0.6.1-0.20240319094008-0393e58bdf10 // indirect
->>>>>>> 006e3641
+	golang.design/x/chann v0.1.2 // indirect
 )
 
 // NOTE: replace directives below must always be *temporary*.
