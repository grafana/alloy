module github.com/grafana/alloy

go 1.22.7

require (
	cloud.google.com/go/pubsub v1.40.0
	connectrpc.com/connect v1.16.2
	github.com/Azure/azure-sdk-for-go/sdk/azcore v1.13.0
	github.com/Azure/azure-sdk-for-go/sdk/azidentity v1.7.0
	github.com/Azure/go-autorest/autorest v0.11.29
	github.com/IBM/sarama v1.43.3
	github.com/KimMachineGun/automemlimit v0.6.0
	github.com/Lusitaniae/apache_exporter v0.11.1-0.20220518131644-f9522724dab4
	github.com/Masterminds/sprig/v3 v3.2.3
	github.com/PuerkitoBio/rehttp v1.4.0
	github.com/Shopify/sarama v1.38.1
	github.com/alecthomas/kingpin/v2 v2.4.0
	github.com/alecthomas/units v0.0.0-20240626203959-61d1e3462e30
	github.com/aws/aws-sdk-go-v2 v1.30.4
	github.com/aws/aws-sdk-go-v2/config v1.27.28
	github.com/aws/aws-sdk-go-v2/feature/ec2/imds v1.16.12
	github.com/aws/aws-sdk-go-v2/service/s3 v1.49.0
	github.com/aws/aws-sdk-go-v2/service/servicediscovery v1.31.4
	github.com/blang/semver/v4 v4.0.0
	github.com/bmatcuk/doublestar v1.3.4
	github.com/boynux/squid-exporter v1.10.5-0.20230618153315-c1fae094e18e
	github.com/burningalchemist/sql_exporter v0.0.0-20240103092044-466b38b6abc4
	github.com/cespare/xxhash/v2 v2.3.0
	github.com/coreos/go-systemd v0.0.0-20191104093116-d3cd4ed1dbcf
	github.com/coreos/go-systemd/v22 v22.5.0
	github.com/dimchansky/utfbom v1.1.1
	github.com/docker/docker v27.1.1+incompatible
	github.com/docker/go-connections v0.5.0
	github.com/drone/envsubst/v2 v2.0.0-20210730161058-179042472c46
	github.com/fatih/color v1.16.0
	github.com/fortytw2/leaktest v1.3.0
	github.com/fsnotify/fsnotify v1.7.0
	github.com/fxamacker/cbor/v2 v2.7.0 // indirect
	github.com/github/smimesign v0.2.0
	github.com/githubexporter/github-exporter v0.0.0-20231025122338-656e7dc33fe7
	github.com/go-git/go-git/v5 v5.11.0
	github.com/go-kit/log v0.2.1
	github.com/go-logfmt/logfmt v0.6.0
	github.com/go-sourcemap/sourcemap v2.1.3+incompatible
	github.com/go-sql-driver/mysql v1.7.1
	github.com/gogo/protobuf v1.3.2
	github.com/golang/protobuf v1.5.4
	github.com/golang/snappy v0.0.4
	github.com/google/cadvisor v0.47.0
	github.com/google/dnsmasq_exporter v0.2.1-0.20230620100026-44b14480804a
	github.com/google/go-cmp v0.6.0
	github.com/google/pprof v0.0.0-20240727154555-813a5fbdbec8
	github.com/google/renameio/v2 v2.0.0
	github.com/google/uuid v1.6.0
	github.com/gorilla/mux v1.8.1
	github.com/grafana/alloy-remote-config v0.0.9
	github.com/grafana/alloy/syntax v0.1.0
	github.com/grafana/beyla v1.8.2
	github.com/grafana/catchpoint-prometheus-exporter v0.0.0-20240606062944-e55f3668661d
	github.com/grafana/ckit v0.0.0-20241001124237-ee134485edd3
	github.com/grafana/cloudflare-go v0.0.0-20230110200409-c627cf6792f2
	github.com/grafana/dskit v0.0.0-20240104111617-ea101a3b86eb
	github.com/grafana/go-gelf/v2 v2.0.1
	github.com/grafana/jfr-parser/pprof v0.0.0-20240126072739-986e71dc0361
	github.com/grafana/jsonparser v0.0.0-20240209175146-098958973a2d
	github.com/grafana/kafka_exporter v0.0.0-20240409084445-5e3488ad9f9a
	github.com/grafana/loki/pkg/push v0.0.0-20240617182007-6c33561108ad // k206 branch
	github.com/grafana/loki/v3 v3.0.0-20240617182007-6c33561108ad // k206 branch
	github.com/grafana/pyroscope-go/godeltaprof v0.1.8
	github.com/grafana/pyroscope/api v0.4.0
	github.com/grafana/pyroscope/ebpf v0.4.8
	github.com/grafana/regexp v0.0.0-20240518133315-a468a5bfb3bc
	github.com/grafana/tail v0.0.0-20230510142333-77b18831edf0
	github.com/grafana/vmware_exporter v0.0.5-beta
	github.com/hashicorp/consul/api v1.29.4
	github.com/hashicorp/go-discover v0.0.0-20230724184603-e89ebd1b2f65
	github.com/hashicorp/go-multierror v1.1.1
	github.com/hashicorp/golang-lru v1.0.2
	github.com/hashicorp/golang-lru/v2 v2.0.7
	github.com/hashicorp/vault/api v1.12.0
	github.com/hashicorp/vault/api/auth/approle v0.2.0
	github.com/hashicorp/vault/api/auth/aws v0.2.0
	github.com/hashicorp/vault/api/auth/azure v0.2.0
	github.com/hashicorp/vault/api/auth/gcp v0.5.0
	github.com/hashicorp/vault/api/auth/kubernetes v0.2.0
	github.com/hashicorp/vault/api/auth/ldap v0.2.0
	github.com/hashicorp/vault/api/auth/userpass v0.6.0
	github.com/heroku/x v0.0.61
	github.com/iamseth/oracledb_exporter v0.0.0-20230918193147-95e16f21ceee
	github.com/jaegertracing/jaeger v1.60.0
	github.com/jmespath/go-jmespath v0.4.0
	github.com/jonboulle/clockwork v0.4.0 // indirect
	github.com/json-iterator/go v1.1.12
	github.com/klauspost/compress v1.17.9
	github.com/leodido/go-syslog/v4 v4.1.0
	github.com/lib/pq v1.10.9
	github.com/magefile/mage v1.15.0 // indirect
	github.com/miekg/dns v1.1.61
	github.com/mitchellh/mapstructure v1.5.1-0.20231216201459-8508981c8b6c
	github.com/mwitkow/go-conntrack v0.0.0-20190716064945-2f068394615f
	github.com/natefinch/atomic v1.0.1
	github.com/ncabatoff/process-exporter v0.7.10
	github.com/nerdswords/yet-another-cloudwatch-exporter v0.61.0
	github.com/oklog/run v1.1.0
	github.com/olekukonko/tablewriter v0.0.5
	github.com/oliver006/redis_exporter v1.54.0
	github.com/open-telemetry/opentelemetry-collector-contrib/connector/servicegraphconnector v0.108.0
	github.com/open-telemetry/opentelemetry-collector-contrib/connector/spanmetricsconnector v0.108.0
	github.com/open-telemetry/opentelemetry-collector-contrib/exporter/awss3exporter v0.108.0
	github.com/open-telemetry/opentelemetry-collector-contrib/exporter/datadogexporter v0.108.0
	github.com/open-telemetry/opentelemetry-collector-contrib/exporter/kafkaexporter v0.108.0
	github.com/open-telemetry/opentelemetry-collector-contrib/exporter/loadbalancingexporter v0.108.0
	github.com/open-telemetry/opentelemetry-collector-contrib/exporter/prometheusexporter v0.108.0
	github.com/open-telemetry/opentelemetry-collector-contrib/extension/basicauthextension v0.108.0
	github.com/open-telemetry/opentelemetry-collector-contrib/extension/bearertokenauthextension v0.108.0
	github.com/open-telemetry/opentelemetry-collector-contrib/extension/headerssetterextension v0.108.0
	github.com/open-telemetry/opentelemetry-collector-contrib/extension/jaegerremotesampling v0.108.0
	github.com/open-telemetry/opentelemetry-collector-contrib/extension/oauth2clientauthextension v0.108.0
	github.com/open-telemetry/opentelemetry-collector-contrib/extension/sigv4authextension v0.108.0
	github.com/open-telemetry/opentelemetry-collector-contrib/pkg/ottl v0.108.0
	github.com/open-telemetry/opentelemetry-collector-contrib/pkg/pdatatest v0.108.0
	github.com/open-telemetry/opentelemetry-collector-contrib/pkg/pdatautil v0.108.0
	github.com/open-telemetry/opentelemetry-collector-contrib/pkg/translator/loki v0.108.0
	github.com/open-telemetry/opentelemetry-collector-contrib/pkg/translator/prometheus v0.108.0
	github.com/open-telemetry/opentelemetry-collector-contrib/processor/attributesprocessor v0.108.0
	github.com/open-telemetry/opentelemetry-collector-contrib/processor/deltatocumulativeprocessor v0.108.0
	github.com/open-telemetry/opentelemetry-collector-contrib/processor/filterprocessor v0.108.0
	github.com/open-telemetry/opentelemetry-collector-contrib/processor/groupbyattrsprocessor v0.108.0
	github.com/open-telemetry/opentelemetry-collector-contrib/processor/k8sattributesprocessor v0.108.0
	github.com/open-telemetry/opentelemetry-collector-contrib/processor/probabilisticsamplerprocessor v0.108.0
	github.com/open-telemetry/opentelemetry-collector-contrib/processor/resourcedetectionprocessor v0.108.0
	github.com/open-telemetry/opentelemetry-collector-contrib/processor/spanprocessor v0.108.0
	github.com/open-telemetry/opentelemetry-collector-contrib/processor/tailsamplingprocessor v0.108.0
	github.com/open-telemetry/opentelemetry-collector-contrib/processor/transformprocessor v0.108.0
	github.com/open-telemetry/opentelemetry-collector-contrib/receiver/datadogreceiver v0.0.0-00010101000000-000000000000
	github.com/open-telemetry/opentelemetry-collector-contrib/receiver/filestatsreceiver v0.108.0
	github.com/open-telemetry/opentelemetry-collector-contrib/receiver/jaegerreceiver v0.108.0
	github.com/open-telemetry/opentelemetry-collector-contrib/receiver/kafkareceiver v0.108.0
	github.com/open-telemetry/opentelemetry-collector-contrib/receiver/opencensusreceiver v0.108.0
	github.com/open-telemetry/opentelemetry-collector-contrib/receiver/vcenterreceiver v0.108.0
	github.com/open-telemetry/opentelemetry-collector-contrib/receiver/zipkinreceiver v0.108.0
	github.com/ory/dockertest/v3 v3.8.1
	github.com/oschwald/geoip2-golang v1.9.0
	github.com/oschwald/maxminddb-golang v1.11.0
	github.com/percona/mongodb_exporter v0.39.1-0.20230706092307-28432707eb65
	github.com/phayes/freeport v0.0.0-20220201140144-74d24b5ae9f5
	github.com/pkg/errors v0.9.1
	github.com/pmezard/go-difflib v1.0.1-0.20181226105442-5d4384ee4fb2
	github.com/prometheus-community/elasticsearch_exporter v1.5.0
	github.com/prometheus-community/postgres_exporter v0.11.1
	github.com/prometheus-community/stackdriver_exporter v0.15.1
	github.com/prometheus-community/windows_exporter v0.27.3
	github.com/prometheus-operator/prometheus-operator v0.66.0
	github.com/prometheus-operator/prometheus-operator/pkg/apis/monitoring v0.66.0
	github.com/prometheus-operator/prometheus-operator/pkg/client v0.66.0
	github.com/prometheus/blackbox_exporter v0.24.1-0.20230623125439-bd22efa1c900
	github.com/prometheus/client_golang v1.20.4
	github.com/prometheus/client_model v0.6.1
	github.com/prometheus/common v0.55.0
	github.com/prometheus/common/sigv4 v0.1.0
	github.com/prometheus/consul_exporter v0.8.0
	github.com/prometheus/memcached_exporter v0.13.0
	github.com/prometheus/mysqld_exporter v0.14.0
	github.com/prometheus/node_exporter v1.6.0
	github.com/prometheus/procfs v0.15.1
	github.com/prometheus/prometheus v0.54.1 // a.k.a. v2.51.2
	github.com/prometheus/snmp_exporter v0.26.0
	github.com/prometheus/statsd_exporter v0.22.8
	github.com/richardartoul/molecule v1.0.1-0.20221107223329-32cfee06a052
	github.com/rogpeppe/go-internal v1.12.0
	github.com/rs/cors v1.11.0
	github.com/scaleway/scaleway-sdk-go v1.0.0-beta.29
	github.com/shirou/gopsutil/v3 v3.24.5
	github.com/sijms/go-ora/v2 v2.7.6
	github.com/sirupsen/logrus v1.9.3
	github.com/spaolacci/murmur3 v1.1.0
	github.com/spf13/cobra v1.8.1
	github.com/spf13/pflag v1.0.5
	github.com/stretchr/testify v1.9.0
	github.com/testcontainers/testcontainers-go v0.33.0
	github.com/tilinna/clock v1.1.0
	github.com/ua-parser/uap-go v0.0.0-20240611065828-3a4781585db6 // indirect
	github.com/uber/jaeger-client-go v2.30.0+incompatible
	github.com/vincent-petithory/dataurl v1.0.0
	github.com/webdevops/azure-metrics-exporter v0.0.0-20230717202958-8701afc2b013
	github.com/webdevops/go-common v0.0.0-20231022162947-a6adfb05a7e9
	github.com/wk8/go-ordered-map v0.2.0
	github.com/x448/float16 v0.8.4 // indirect
	github.com/xdg-go/scram v1.1.2
	github.com/zeebo/xxh3 v1.0.2
	go.opentelemetry.io/collector v0.108.1 // indirect
	go.opentelemetry.io/collector/client v1.14.1
	go.opentelemetry.io/collector/component v0.108.1
	go.opentelemetry.io/collector/component/componentprofiles v0.108.1 // indirect
	go.opentelemetry.io/collector/component/componentstatus v0.108.1
	go.opentelemetry.io/collector/config/configauth v0.108.1
	go.opentelemetry.io/collector/config/configcompression v1.14.1
	go.opentelemetry.io/collector/config/configgrpc v0.108.1
	go.opentelemetry.io/collector/config/confighttp v0.108.1
	go.opentelemetry.io/collector/config/confignet v0.108.1
	go.opentelemetry.io/collector/config/configopaque v1.14.1
	go.opentelemetry.io/collector/config/configretry v1.14.1
	go.opentelemetry.io/collector/config/configtelemetry v0.108.1
	go.opentelemetry.io/collector/config/configtls v1.14.1
	go.opentelemetry.io/collector/confmap v1.14.1
	go.opentelemetry.io/collector/confmap/converter/expandconverter v0.108.0
	go.opentelemetry.io/collector/confmap/provider/yamlprovider v0.108.1
	go.opentelemetry.io/collector/connector v0.108.1
	go.opentelemetry.io/collector/consumer v0.108.1
	go.opentelemetry.io/collector/consumer/consumerprofiles v0.108.1 // indirect
	go.opentelemetry.io/collector/consumer/consumertest v0.108.1
	go.opentelemetry.io/collector/exporter v0.108.1
	go.opentelemetry.io/collector/exporter/debugexporter v0.108.1
	go.opentelemetry.io/collector/exporter/loggingexporter v0.108.1
	go.opentelemetry.io/collector/exporter/otlpexporter v0.108.1
	go.opentelemetry.io/collector/exporter/otlphttpexporter v0.108.1
	go.opentelemetry.io/collector/extension v0.108.1
	go.opentelemetry.io/collector/extension/auth v0.108.1
	go.opentelemetry.io/collector/featuregate v1.14.1
	go.opentelemetry.io/collector/otelcol v0.108.1
	go.opentelemetry.io/collector/pdata v1.14.1
	go.opentelemetry.io/collector/pdata/pprofile v0.108.1 // indirect
	go.opentelemetry.io/collector/pdata/testdata v0.108.1 // indirect
	go.opentelemetry.io/collector/processor v0.108.1
	go.opentelemetry.io/collector/processor/batchprocessor v0.108.1
	go.opentelemetry.io/collector/processor/memorylimiterprocessor v0.108.1
	go.opentelemetry.io/collector/receiver v0.108.1
	go.opentelemetry.io/collector/receiver/otlpreceiver v0.108.1
	go.opentelemetry.io/collector/semconv v0.108.1
	go.opentelemetry.io/collector/service v0.108.1
	go.opentelemetry.io/contrib/instrumentation/github.com/gorilla/mux/otelmux v0.45.0
	go.opentelemetry.io/otel v1.28.0
	go.opentelemetry.io/otel/exporters/otlp/otlpmetric/otlpmetrichttp v1.28.0
	go.opentelemetry.io/otel/exporters/otlp/otlptrace v1.28.0
	go.opentelemetry.io/otel/exporters/prometheus v0.50.0
	go.opentelemetry.io/otel/metric v1.28.0
	go.opentelemetry.io/otel/sdk v1.28.0
	go.opentelemetry.io/otel/sdk/metric v1.28.0
	go.opentelemetry.io/otel/trace v1.28.0
	go.opentelemetry.io/proto/otlp v1.3.1
	go.uber.org/atomic v1.11.0
	go.uber.org/goleak v1.3.0
	go.uber.org/multierr v1.11.0
	go.uber.org/zap v1.27.0
	golang.org/x/crypto v0.27.0
	golang.org/x/crypto/x509roots/fallback v0.0.0-20240208163226-62c9f1799c91
	golang.org/x/exp v0.0.0-20240909161429-701f63a606c0
	golang.org/x/net v0.29.0
	golang.org/x/oauth2 v0.22.0
	golang.org/x/sys v0.25.0
	golang.org/x/text v0.18.0
	golang.org/x/time v0.5.0
	golang.org/x/tools v0.25.0
	google.golang.org/api v0.188.0
	google.golang.org/grpc v1.65.0
	google.golang.org/protobuf v1.34.2
	gopkg.in/yaml.v2 v2.4.0
	gopkg.in/yaml.v3 v3.0.1
	gotest.tools v2.2.0+incompatible
	k8s.io/api v0.31.0
	k8s.io/apimachinery v0.31.0
	k8s.io/client-go v0.31.0
	k8s.io/component-base v0.31.0
	k8s.io/klog/v2 v2.130.1
	k8s.io/utils v0.0.0-20240711033017-18e509b52bc8
	sigs.k8s.io/controller-runtime v0.19.0
	sigs.k8s.io/yaml v1.4.0
)

require (
	cloud.google.com/go v0.115.0 // indirect
	cloud.google.com/go/auth v0.7.0 // indirect
	cloud.google.com/go/auth/oauth2adapt v0.2.2 // indirect
	cloud.google.com/go/compute/metadata v0.5.0 // indirect
	cloud.google.com/go/iam v1.1.10 // indirect
	dario.cat/mergo v1.0.0 // indirect
	github.com/99designs/go-keychain v0.0.0-20191008050251-8e49817e8af4 // indirect
	github.com/99designs/keyring v1.2.2 // indirect
	github.com/AlekSi/pointer v1.1.0 // indirect
	github.com/AlessandroPomponio/go-gibberish v0.0.0-20191004143433-a2d4156f0396 // indirect
	github.com/Azure/azure-sdk-for-go v66.0.0+incompatible // indirect
	github.com/Azure/azure-sdk-for-go/sdk/internal v1.10.0 // indirect
	github.com/Azure/azure-sdk-for-go/sdk/resourcemanager/compute/armcompute/v5 v5.7.0 // indirect
	github.com/Azure/azure-sdk-for-go/sdk/resourcemanager/monitor/armmonitor v0.10.2 // indirect
	github.com/Azure/azure-sdk-for-go/sdk/resourcemanager/network/armnetwork/v4 v4.3.0 // indirect
	github.com/Azure/azure-sdk-for-go/sdk/resourcemanager/resourcegraph/armresourcegraph v0.8.2 // indirect
	github.com/Azure/azure-sdk-for-go/sdk/resourcemanager/resources/armresources v1.1.1 // indirect
	github.com/Azure/azure-sdk-for-go/sdk/resourcemanager/resources/armsubscriptions v1.2.0 // indirect
	github.com/Azure/azure-sdk-for-go/sdk/storage/azblob v1.2.0 // indirect
	github.com/Azure/go-ansiterm v0.0.0-20230124172434-306776ec8161 // indirect
	github.com/Azure/go-autorest v14.2.0+incompatible // indirect
	github.com/Azure/go-autorest/autorest/adal v0.9.23 // indirect
	github.com/Azure/go-autorest/autorest/azure/auth v0.5.12 // indirect
	github.com/Azure/go-autorest/autorest/azure/cli v0.4.6 // indirect
	github.com/Azure/go-autorest/autorest/date v0.3.0 // indirect
	github.com/Azure/go-autorest/autorest/to v0.4.0 // indirect
	github.com/Azure/go-autorest/autorest/validation v0.3.1 // indirect
	github.com/Azure/go-autorest/logger v0.2.1 // indirect
	github.com/Azure/go-autorest/tracing v0.6.0 // indirect
	github.com/AzureAD/microsoft-authentication-library-for-go v1.2.2 // indirect
	github.com/BurntSushi/toml v1.3.2
	github.com/ClickHouse/clickhouse-go v1.5.4 // indirect
	github.com/Code-Hex/go-generics-cache v1.5.1 // indirect
	github.com/DataDog/agent-payload/v5 v5.0.131 // indirect
	github.com/DataDog/datadog-agent/comp/core/config v0.56.0 // indirect
	github.com/DataDog/datadog-agent/comp/core/flare/builder v0.56.0 // indirect
	github.com/DataDog/datadog-agent/comp/core/flare/types v0.56.0 // indirect
	github.com/DataDog/datadog-agent/comp/core/hostname/hostnameinterface v0.56.0 // indirect
	github.com/DataDog/datadog-agent/comp/core/log v0.56.0 // indirect
	github.com/DataDog/datadog-agent/comp/core/secrets v0.56.0 // indirect
	github.com/DataDog/datadog-agent/comp/core/telemetry v0.56.0 // indirect
	github.com/DataDog/datadog-agent/comp/def v0.56.0 // indirect
	github.com/DataDog/datadog-agent/comp/logs/agent/config v0.56.0 // indirect
	github.com/DataDog/datadog-agent/comp/otelcol/logsagentpipeline v0.56.0 // indirect
	github.com/DataDog/datadog-agent/comp/otelcol/logsagentpipeline/logsagentpipelineimpl v0.56.0 // indirect
	github.com/DataDog/datadog-agent/comp/otelcol/otlp/components/exporter/logsagentexporter v0.56.0 // indirect
	github.com/DataDog/datadog-agent/comp/otelcol/otlp/components/metricsclient v0.56.0 // indirect
	github.com/DataDog/datadog-agent/comp/trace/compression/def v0.56.0 // indirect
	github.com/DataDog/datadog-agent/comp/trace/compression/impl-gzip v0.56.0 // indirect
	github.com/DataDog/datadog-agent/pkg/collector/check/defaults v0.56.0 // indirect
	github.com/DataDog/datadog-agent/pkg/config/env v0.56.0 // indirect
	github.com/DataDog/datadog-agent/pkg/config/model v0.56.0 // indirect
	github.com/DataDog/datadog-agent/pkg/config/setup v0.56.0 // indirect
	github.com/DataDog/datadog-agent/pkg/config/utils v0.56.0 // indirect
	github.com/DataDog/datadog-agent/pkg/logs/auditor v0.56.0 // indirect
	github.com/DataDog/datadog-agent/pkg/logs/client v0.56.0 // indirect
	github.com/DataDog/datadog-agent/pkg/logs/diagnostic v0.56.0 // indirect
	github.com/DataDog/datadog-agent/pkg/logs/message v0.56.0 // indirect
	github.com/DataDog/datadog-agent/pkg/logs/metrics v0.56.0 // indirect
	github.com/DataDog/datadog-agent/pkg/logs/pipeline v0.56.0 // indirect
	github.com/DataDog/datadog-agent/pkg/logs/processor v0.56.0 // indirect
	github.com/DataDog/datadog-agent/pkg/logs/sds v0.56.0 // indirect
	github.com/DataDog/datadog-agent/pkg/logs/sender v0.56.0 // indirect
	github.com/DataDog/datadog-agent/pkg/logs/sources v0.56.0 // indirect
	github.com/DataDog/datadog-agent/pkg/logs/status/statusinterface v0.56.0 // indirect
	github.com/DataDog/datadog-agent/pkg/logs/status/utils v0.56.0 // indirect
	github.com/DataDog/datadog-agent/pkg/obfuscate v0.56.0 // indirect
	github.com/DataDog/datadog-agent/pkg/proto v0.56.0 // indirect
	github.com/DataDog/datadog-agent/pkg/remoteconfig/state v0.56.0 // indirect
	github.com/DataDog/datadog-agent/pkg/status/health v0.56.0 // indirect
	github.com/DataDog/datadog-agent/pkg/telemetry v0.56.0 // indirect
	github.com/DataDog/datadog-agent/pkg/trace v0.57.0-devel.0.20240722160158-ad956a31a730 // indirect
	github.com/DataDog/datadog-agent/pkg/util/backoff v0.56.0 // indirect
	github.com/DataDog/datadog-agent/pkg/util/cgroups v0.56.0 // indirect
	github.com/DataDog/datadog-agent/pkg/util/executable v0.56.0 // indirect
	github.com/DataDog/datadog-agent/pkg/util/filesystem v0.56.0 // indirect
	github.com/DataDog/datadog-agent/pkg/util/fxutil v0.56.0 // indirect
	github.com/DataDog/datadog-agent/pkg/util/hostname/validate v0.56.0 // indirect
	github.com/DataDog/datadog-agent/pkg/util/http v0.56.0 // indirect
	github.com/DataDog/datadog-agent/pkg/util/log v0.56.0 // indirect
	github.com/DataDog/datadog-agent/pkg/util/optional v0.56.0 // indirect
	github.com/DataDog/datadog-agent/pkg/util/pointer v0.56.0 // indirect
	github.com/DataDog/datadog-agent/pkg/util/scrubber v0.56.0 // indirect
	github.com/DataDog/datadog-agent/pkg/util/startstop v0.56.0 // indirect
	github.com/DataDog/datadog-agent/pkg/util/statstracker v0.56.0 // indirect
	github.com/DataDog/datadog-agent/pkg/util/system v0.56.0 // indirect
	github.com/DataDog/datadog-agent/pkg/util/system/socket v0.56.0 // indirect
	github.com/DataDog/datadog-agent/pkg/util/winutil v0.56.0 // indirect
	github.com/DataDog/datadog-agent/pkg/version v0.56.0 // indirect
	github.com/DataDog/datadog-api-client-go/v2 v2.29.0 // indirect
	github.com/DataDog/datadog-go/v5 v5.5.0 // indirect
	github.com/DataDog/dd-sensitive-data-scanner/sds-go/go v0.0.0-20240419161837-f1b2f553edfe // indirect
	github.com/DataDog/go-sqllexer v0.0.12 // indirect
	github.com/DataDog/go-tuf v1.1.0-0.5.2 // indirect
	github.com/DataDog/gohai v0.0.0-20230524154621-4316413895ee // indirect
	github.com/DataDog/opentelemetry-mapping-go/pkg/inframetadata v0.19.0 // indirect
	github.com/DataDog/opentelemetry-mapping-go/pkg/otlp/attributes v0.19.0 // indirect
	github.com/DataDog/opentelemetry-mapping-go/pkg/otlp/logs v0.19.0 // indirect
	github.com/DataDog/opentelemetry-mapping-go/pkg/otlp/metrics v0.19.0 // indirect
	github.com/DataDog/opentelemetry-mapping-go/pkg/quantile v0.19.0 // indirect
	github.com/DataDog/sketches-go v1.4.6 // indirect
	github.com/DataDog/viper v1.13.5 // indirect
	github.com/DataDog/zstd v1.5.5 // indirect
	github.com/GehirnInc/crypt v0.0.0-20200316065508-bb7000b8a962 // indirect
	github.com/GoogleCloudPlatform/opentelemetry-operations-go/detectors/gcp v1.24.1 // indirect
	github.com/JohnCGriffin/overflow v0.0.0-20211019200055-46fa312c352c // indirect
	github.com/Masterminds/goutils v1.1.1 // indirect
	github.com/Masterminds/semver/v3 v3.2.0 // indirect
	github.com/Microsoft/go-winio v0.6.2 // indirect
	github.com/Microsoft/hcsshim v0.12.5 // indirect
	github.com/Nvveen/Gotty v0.0.0-20120604004816-cd527374f1e5 // indirect
	github.com/ProtonMail/go-crypto v0.0.0-20230828082145-3c4c8a2d2371 // indirect
	github.com/Showmax/go-fqdn v1.0.0 // indirect
	github.com/Workiva/go-datastructures v1.1.0 // indirect
	github.com/alecthomas/participle/v2 v2.1.1 // indirect
	github.com/alecthomas/template v0.0.0-20190718012654-fb15b899a751 // indirect
	github.com/andybalholm/brotli v1.0.5 // indirect
	github.com/apache/arrow/go/v12 v12.0.1 // indirect
	github.com/apache/thrift v0.20.0 // indirect
	github.com/armon/go-metrics v0.4.1 // indirect
	github.com/asaskevich/govalidator v0.0.0-20230301143203-a9d515a09cc2 // indirect
	github.com/avvmoto/buf-readerat v0.0.0-20171115124131-a17c8cb89270 // indirect
	github.com/aws/aws-sdk-go v1.55.5 // indirect
	github.com/aws/aws-sdk-go-v2/aws/protocol/eventstream v1.6.0 // indirect
	github.com/aws/aws-sdk-go-v2/credentials v1.17.28 // indirect
	github.com/aws/aws-sdk-go-v2/feature/s3/manager v1.16.0 // indirect
	github.com/aws/aws-sdk-go-v2/internal/configsources v1.3.16 // indirect
	github.com/aws/aws-sdk-go-v2/internal/endpoints/v2 v2.6.16 // indirect
	github.com/aws/aws-sdk-go-v2/internal/ini v1.8.1 // indirect
	github.com/aws/aws-sdk-go-v2/internal/v4a v1.3.0 // indirect
	github.com/aws/aws-sdk-go-v2/service/amp v1.26.1 // indirect
	github.com/aws/aws-sdk-go-v2/service/apigateway v1.24.1 // indirect
	github.com/aws/aws-sdk-go-v2/service/apigatewayv2 v1.21.1 // indirect
	github.com/aws/aws-sdk-go-v2/service/autoscaling v1.41.1 // indirect
	github.com/aws/aws-sdk-go-v2/service/cloudwatch v1.39.1 // indirect
	github.com/aws/aws-sdk-go-v2/service/databasemigrationservice v1.39.1 // indirect
	github.com/aws/aws-sdk-go-v2/service/ec2 v1.165.1 // indirect
	github.com/aws/aws-sdk-go-v2/service/internal/accept-encoding v1.11.4 // indirect
	github.com/aws/aws-sdk-go-v2/service/internal/checksum v1.3.0 // indirect
	github.com/aws/aws-sdk-go-v2/service/internal/presigned-url v1.11.18 // indirect
	github.com/aws/aws-sdk-go-v2/service/internal/s3shared v1.17.0 // indirect
	github.com/aws/aws-sdk-go-v2/service/resourcegroupstaggingapi v1.22.1 // indirect
	github.com/aws/aws-sdk-go-v2/service/secretsmanager v1.27.0 // indirect
	github.com/aws/aws-sdk-go-v2/service/shield v1.26.1 // indirect
	github.com/aws/aws-sdk-go-v2/service/sso v1.22.5 // indirect
	github.com/aws/aws-sdk-go-v2/service/ssooidc v1.26.5 // indirect
	github.com/aws/aws-sdk-go-v2/service/storagegateway v1.30.1 // indirect
	github.com/aws/aws-sdk-go-v2/service/sts v1.30.4 // indirect
	github.com/aws/smithy-go v1.20.4 // indirect
	github.com/axiomhq/hyperloglog v0.0.0-20240124082744-24bca3a5b39b // indirect
	github.com/bboreham/go-loser v0.0.0-20230920113527-fcc2c21820a3 // indirect
	github.com/beevik/ntp v1.3.0 // indirect
	github.com/benbjohnson/clock v1.3.5 // indirect
	github.com/beorn7/perks v1.0.1 // indirect
	github.com/bmatcuk/doublestar/v4 v4.6.1 // indirect
	github.com/briandowns/spinner v1.23.0 // indirect
	github.com/c2h5oh/datasize v0.0.0-20220606134207-859f65c6625b // indirect
	github.com/caarlos0/env/v9 v9.0.0 // indirect
	github.com/cenkalti/backoff v2.2.1+incompatible // indirect
	github.com/cenkalti/backoff/v3 v3.0.0 // indirect
	github.com/cenkalti/backoff/v4 v4.3.0 // indirect
	github.com/census-instrumentation/opencensus-proto v0.4.1 // indirect
	github.com/cespare/xxhash v1.1.0 // indirect
	github.com/channelmeter/iso8601duration v0.0.0-20150204201828-8da3af7a2a61 // indirect
	github.com/cihub/seelog v0.0.0-20170130134532-f561c5e57575 // indirect
	github.com/cilium/ebpf v0.16.0 // indirect
	github.com/cloudflare/circl v1.3.7 // indirect
	github.com/cloudflare/golz4 v0.0.0-20150217214814-ef862a3cdc58 // indirect
	github.com/cncf/xds/go v0.0.0-20240423153145-555b57ec207b // indirect
	github.com/containerd/cgroups/v3 v3.0.3 // indirect
	github.com/containerd/console v1.0.4 // indirect
	github.com/containerd/containerd v1.7.18 // indirect
	github.com/containerd/continuity v0.4.2 // indirect
	github.com/containerd/errdefs v0.1.0 // indirect
	github.com/containerd/log v0.1.0 // indirect
	github.com/containerd/ttrpc v1.2.4 // indirect
	github.com/coreos/go-semver v0.3.1 // indirect
	github.com/cpuguy83/dockercfg v0.3.1 // indirect
	github.com/cyphar/filepath-securejoin v0.2.4 // indirect
	github.com/danieljoos/wincred v1.2.0 // indirect
	github.com/davecgh/go-spew v1.1.2-0.20180830191138-d8f796af33cc // indirect
	github.com/dennwc/btrfs v0.0.0-20230312211831-a1f570bd01a1 // indirect
	github.com/dennwc/ioctl v1.0.0 // indirect
	github.com/dennwc/varint v1.0.0 // indirect
	github.com/denverdino/aliyungo v0.0.0-20190125010748-a747050bb1ba // indirect
	github.com/dgryski/go-metro v0.0.0-20180109044635-280f6062b5bc // indirect
	github.com/dgryski/go-rendezvous v0.0.0-20200823014737-9f7001d12a5f // indirect
	github.com/digitalocean/godo v1.118.0 // indirect
	github.com/distribution/reference v0.6.0 // indirect
	github.com/docker/cli v24.0.0+incompatible // indirect
	github.com/docker/go-units v0.5.0 // indirect
	github.com/drone/envsubst v1.0.3 // indirect
	github.com/dustin/go-humanize v1.0.1 // indirect
	github.com/dvsekhvalnov/jose2go v1.6.0 // indirect
	github.com/eapache/go-resiliency v1.7.0 // indirect
	github.com/eapache/go-xerial-snappy v0.0.0-20230731223053-c322873962e3 // indirect
	github.com/eapache/queue v1.1.0 // indirect
	github.com/edsrzf/mmap-go v1.1.0 // indirect
	github.com/efficientgo/core v1.0.0-rc.2 // indirect
	github.com/efficientgo/tools/core v0.0.0-20220817170617-6c25e3b627dd // indirect
	github.com/elastic/go-grok v0.3.1 // indirect
	github.com/elastic/go-sysinfo v1.8.1 // indirect
	github.com/elastic/go-windows v1.0.1 // indirect
	github.com/ema/qdisc v1.0.0 // indirect
	github.com/emicklei/go-restful/v3 v3.12.1 // indirect
	github.com/emirpasic/gods v1.18.1 // indirect
	github.com/envoyproxy/go-control-plane v0.12.0 // indirect
	github.com/envoyproxy/protoc-gen-validate v1.0.4 // indirect
	github.com/euank/go-kmsg-parser v2.0.0+incompatible // indirect
	github.com/evanphx/json-patch/v5 v5.9.0 // indirect
	github.com/expr-lang/expr v1.16.9 // indirect
	github.com/facette/natsort v0.0.0-20181210072756-2cd4dd1e2dcb // indirect
	github.com/fatih/camelcase v1.0.0 // indirect
	github.com/felixge/fgprof v0.9.3 // indirect
	github.com/felixge/httpsnoop v1.0.4 // indirect
	github.com/form3tech-oss/jwt-go v3.2.5+incompatible // indirect
	github.com/gabriel-vasile/mimetype v1.4.2 // indirect
	github.com/gavv/monotime v0.0.0-20190418164738-30dba4353424 // indirect
	github.com/go-git/gcfg v1.5.1-0.20230307220236-3a3c6141e376 // indirect
	github.com/go-git/go-billy/v5 v5.5.0 // indirect
	github.com/go-jose/go-jose/v3 v3.0.3 // indirect
	github.com/go-kit/kit v0.13.0 // indirect
	github.com/go-logr/logr v1.4.2 // indirect
	github.com/go-logr/stdr v1.2.2 // indirect
	github.com/go-ole/go-ole v1.3.0 // indirect
	github.com/go-openapi/analysis v0.22.2 // indirect
	github.com/go-openapi/errors v0.21.1 // indirect
	github.com/go-openapi/jsonpointer v0.21.0 // indirect
	github.com/go-openapi/jsonreference v0.21.0 // indirect
	github.com/go-openapi/loads v0.21.5 // indirect
	github.com/go-openapi/runtime v0.27.1 // indirect
	github.com/go-openapi/spec v0.20.14 // indirect
	github.com/go-openapi/strfmt v0.22.2 // indirect
	github.com/go-openapi/swag v0.23.0 // indirect
	github.com/go-openapi/validate v0.23.0 // indirect
	github.com/go-redis/redis/v8 v8.11.5 // indirect
	github.com/go-resty/resty/v2 v2.13.1 // indirect
	github.com/go-viper/mapstructure/v2 v2.1.0 // indirect
	github.com/go-zookeeper/zk v1.0.3 // indirect
	github.com/gobwas/glob v0.2.3 // indirect
	github.com/goccy/go-json v0.10.3 // indirect
	github.com/godbus/dbus v0.0.0-20190726142602-4481cbc300e2 // indirect
	github.com/godbus/dbus/v5 v5.1.0 // indirect
	github.com/gogo/googleapis v1.4.1 // indirect
	github.com/gogo/status v1.1.1 // indirect
	github.com/golang-jwt/jwt/v4 v4.5.0 // indirect
	github.com/golang-jwt/jwt/v5 v5.2.1 // indirect
	github.com/golang-sql/civil v0.0.0-20220223132316-b832511892a9 // indirect
	github.com/golang-sql/sqlexp v0.1.0 // indirect
	github.com/golang/groupcache v0.0.0-20210331224755-41bb18bfe9da // indirect
	github.com/golang/mock v1.6.0 // indirect
	github.com/gomodule/redigo v1.8.9 // indirect
	github.com/google/btree v1.1.2 // indirect
	github.com/google/flatbuffers v23.5.26+incompatible // indirect
	github.com/google/gnostic-models v0.6.8 // indirect
	github.com/google/go-querystring v1.1.0 // indirect
	github.com/google/gofuzz v1.2.0 // indirect
	github.com/google/s2a-go v0.1.7 // indirect
	github.com/google/shlex v0.0.0-20191202100458-e7afc7fbc510 // indirect
	github.com/googleapis/enterprise-certificate-proxy v0.3.2 // indirect
	github.com/googleapis/gax-go/v2 v2.12.5 // indirect
	github.com/gophercloud/gophercloud v1.13.0 // indirect
	github.com/gorilla/websocket v1.5.0 // indirect
	github.com/gosnmp/gosnmp v1.37.0 // indirect
	github.com/grafana/go-offsets-tracker v0.1.7 // indirect
	github.com/grafana/gomemcache v0.0.0-20231204155601-7de47a8c3cb0 // indirect
	github.com/grafana/jfr-parser v0.8.0 // indirect
	github.com/grafana/snowflake-prometheus-exporter v0.0.0-20240813124544-9995e8354548
	github.com/grobie/gomemcache v0.0.0-20230213081705-239240bbc445 // indirect
	github.com/grpc-ecosystem/go-grpc-middleware v1.4.0 // indirect
	github.com/grpc-ecosystem/grpc-gateway/v2 v2.22.0 // indirect
	github.com/gsterjov/go-libsecret v0.0.0-20161001094733-a6f4afe4910c // indirect
	github.com/hashicorp/cronexpr v1.1.2 // indirect
	github.com/hashicorp/errwrap v1.1.0 // indirect
	github.com/hashicorp/go-cleanhttp v0.5.2 // indirect
	github.com/hashicorp/go-envparse v0.1.0 // indirect
	github.com/hashicorp/go-hclog v1.6.3 // indirect
	github.com/hashicorp/go-immutable-radix v1.3.1 // indirect
	github.com/hashicorp/go-msgpack v0.5.5 // indirect
	github.com/hashicorp/go-msgpack/v2 v2.1.1 // indirect
	github.com/hashicorp/go-retryablehttp v0.7.7 // indirect
	github.com/hashicorp/go-rootcerts v1.0.2 // indirect
	github.com/hashicorp/go-secure-stdlib/awsutil v0.1.6 // indirect
	github.com/hashicorp/go-secure-stdlib/parseutil v0.1.6 // indirect
	github.com/hashicorp/go-secure-stdlib/strutil v0.1.2 // indirect
	github.com/hashicorp/go-sockaddr v1.0.6 // indirect
	github.com/hashicorp/go-uuid v1.0.3 // indirect
	github.com/hashicorp/go-version v1.7.0 // indirect
	github.com/hashicorp/hcl v1.0.0 // indirect
	github.com/hashicorp/mdns v1.0.4 // indirect
	github.com/hashicorp/memberlist v0.5.1 // indirect
	github.com/hashicorp/nomad/api v0.0.0-20240717122358-3d93bd3778f3 // indirect
	github.com/hashicorp/serf v0.10.1 // indirect
	github.com/hashicorp/vic v1.5.1-0.20190403131502-bbfe86ec9443 // indirect
	github.com/hectane/go-acl v0.0.0-20190604041725-da78bae5fc95 // indirect
	github.com/hetznercloud/hcloud-go/v2 v2.10.2 // indirect
	github.com/hodgesds/perf-utils v0.7.0 // indirect
	github.com/huandu/xstrings v1.3.3 // indirect
	github.com/iancoleman/strcase v0.3.0 // indirect
	github.com/ianlancetaylor/demangle v0.0.0-20240312041847-bd984b5ce465 // indirect
	github.com/illumos/go-kstat v0.0.0-20210513183136-173c9b0a9973 // indirect
	github.com/imdario/mergo v0.3.16 // indirect
	github.com/inconshreveable/mousetrap v1.1.0 // indirect
	github.com/infinityworks/go-common v0.0.0-20170820165359-7f20a140fd37 // indirect
	github.com/influxdata/tdigest v0.0.2-0.20210216194612-fc98d27c9e8b // indirect
	github.com/influxdata/telegraf v1.16.3 // indirect
	github.com/ionos-cloud/sdk-go/v6 v6.1.11 // indirect
	github.com/jackc/chunkreader/v2 v2.0.1 // indirect
	github.com/jackc/pgconn v1.14.3 // indirect
	github.com/jackc/pgio v1.0.0 // indirect
	github.com/jackc/pgpassfile v1.0.0 // indirect
	github.com/jackc/pgproto3/v2 v2.3.3 // indirect
	github.com/jackc/pgservicefile v0.0.0-20221227161230-091c0ba34f0a // indirect
	github.com/jackc/pgtype v1.14.0 // indirect
	github.com/jackc/pgx/v4 v4.18.2 // indirect
	github.com/jbenet/go-context v0.0.0-20150711004518-d14ea06fba99 // indirect
	github.com/jcmturner/aescts/v2 v2.0.0 // indirect
	github.com/jcmturner/dnsutils/v2 v2.0.0 // indirect
	github.com/jcmturner/gofork v1.7.6 // indirect
	github.com/jcmturner/gokrb5/v8 v8.4.4 // indirect
	github.com/jcmturner/rpc/v2 v2.0.3 // indirect
	github.com/joeshaw/multierror v0.0.0-20140124173710-69b34d4ec901 // indirect
	github.com/josharian/intern v1.0.0 // indirect
	github.com/josharian/native v1.1.0 // indirect
	github.com/joyent/triton-go v0.0.0-20180628001255-830d2b111e62 // indirect
	github.com/jpillora/backoff v1.0.0 // indirect
	github.com/jsimonetti/rtnetlink v1.3.5 // indirect
	github.com/julienschmidt/httprouter v1.3.0 // indirect
	github.com/kardianos/osext v0.0.0-20190222173326-2bc1f35cddc0 // indirect
	github.com/karrick/godirwalk v1.17.0 // indirect
	github.com/kevinburke/ssh_config v1.2.0 // indirect
	github.com/klauspost/asmfmt v1.3.2 // indirect
	github.com/klauspost/cpuid/v2 v2.2.5 // indirect
	github.com/knadh/koanf v1.5.0 // indirect
	github.com/knadh/koanf/v2 v2.1.1 // indirect
	github.com/kolo/xmlrpc v0.0.0-20220921171641-a4b6fa1dd06b // indirect
	github.com/krallistic/kazoo-go v0.0.0-20170526135507-a15279744f4e // indirect
	github.com/kylelemons/godebug v1.1.0 // indirect
	github.com/leodido/ragel-machinery v0.0.0-20190525184631-5f46317e436b // indirect
	github.com/lightstep/go-expohisto v1.0.0 // indirect
	github.com/linode/linodego v1.37.0 // indirect
	github.com/lufia/iostat v1.2.1 // indirect
	github.com/lufia/plan9stats v0.0.0-20220913051719-115f729f3c8c // indirect
	github.com/magiconair/properties v1.8.7 // indirect
	github.com/mailru/easyjson v0.7.7 // indirect
	github.com/mariomac/pipes v0.10.0 // indirect
	github.com/mattn/go-colorable v0.1.13 // indirect
	github.com/mattn/go-isatty v0.0.20 // indirect
	github.com/mattn/go-runewidth v0.0.14 // indirect
	github.com/mattn/go-xmlrpc v0.0.3 // indirect
	github.com/mdlayher/ethtool v0.1.0 // indirect
	github.com/mdlayher/genetlink v1.3.2 // indirect
	github.com/mdlayher/netlink v1.7.2 // indirect
	github.com/mdlayher/socket v0.4.1 // indirect
	github.com/mdlayher/wifi v0.1.0 // indirect
	github.com/metalmatze/signal v0.0.0-20210307161603-1c9aa721a97a // indirect
	github.com/microsoft/go-mssqldb v1.6.0 // indirect
	github.com/minio/asm2plan9s v0.0.0-20200509001527-cdd76441f9d8 // indirect
	github.com/minio/c2goasm v0.0.0-20190812172519-36a3d3bbc4f3 // indirect
	github.com/mistifyio/go-zfs v2.1.2-0.20190413222219-f784269be439+incompatible // indirect
	github.com/mitchellh/copystructure v1.2.0 // indirect
	github.com/mitchellh/go-homedir v1.1.0 // indirect
	github.com/mitchellh/hashstructure/v2 v2.0.2 // indirect
	github.com/mitchellh/reflectwalk v1.0.2 // indirect
	github.com/mna/redisc v1.3.2 // indirect
	github.com/moby/docker-image-spec v1.3.1 // indirect
	github.com/moby/patternmatcher v0.6.0 // indirect
	github.com/moby/sys/mountinfo v0.7.1 // indirect
	github.com/moby/sys/sequential v0.5.0 // indirect
	github.com/moby/sys/user v0.1.0 // indirect
	github.com/moby/term v0.5.0 // indirect
	github.com/modern-go/concurrent v0.0.0-20180306012644-bacd9c7ef1dd // indirect
	github.com/modern-go/reflect2 v1.0.2 // indirect
	github.com/mohae/deepcopy v0.0.0-20170929034955-c48cc78d4826 // indirect
	github.com/montanaflynn/stats v0.7.0 // indirect
	github.com/morikuni/aec v1.0.0 // indirect
	github.com/mostynb/go-grpc-compression v1.2.3 // indirect
	github.com/mrunalp/fileutils v0.5.1 // indirect
	github.com/mtibben/percent v0.2.1 // indirect
	github.com/munnerz/goautoneg v0.0.0-20191010083416-a7dc8b61c822 // indirect
	github.com/ncabatoff/go-seq v0.0.0-20180805175032-b08ef85ed833 // indirect
	github.com/nicolai86/scaleway-sdk v1.10.2-0.20180628010248-798f60e20bb2 // indirect
	github.com/ohler55/ojg v1.20.1 // indirect
	github.com/oklog/ulid v1.3.1 // indirect
	github.com/open-telemetry/opentelemetry-collector-contrib/internal/aws/ecsutil v0.108.0 // indirect
	github.com/open-telemetry/opentelemetry-collector-contrib/internal/common v0.108.0 // indirect
	github.com/open-telemetry/opentelemetry-collector-contrib/internal/coreinternal v0.108.0 // indirect
	github.com/open-telemetry/opentelemetry-collector-contrib/internal/exp/metrics v0.108.0 // indirect
	github.com/open-telemetry/opentelemetry-collector-contrib/internal/filter v0.108.0 // indirect
	github.com/open-telemetry/opentelemetry-collector-contrib/internal/k8sconfig v0.108.0 // indirect
	github.com/open-telemetry/opentelemetry-collector-contrib/internal/kafka v0.108.0 // indirect
	github.com/open-telemetry/opentelemetry-collector-contrib/internal/metadataproviders v0.108.0 // indirect
	github.com/open-telemetry/opentelemetry-collector-contrib/internal/pdatautil v0.108.0 // indirect
	github.com/open-telemetry/opentelemetry-collector-contrib/internal/sharedcomponent v0.108.0 // indirect
	github.com/open-telemetry/opentelemetry-collector-contrib/pkg/batchpersignal v0.108.0 // indirect
	github.com/open-telemetry/opentelemetry-collector-contrib/pkg/resourcetotelemetry v0.108.0 // indirect
	github.com/open-telemetry/opentelemetry-collector-contrib/pkg/sampling v0.108.0 // indirect
	github.com/open-telemetry/opentelemetry-collector-contrib/pkg/translator/azure v0.108.0 // indirect
	github.com/open-telemetry/opentelemetry-collector-contrib/pkg/translator/jaeger v0.108.0 // indirect
	github.com/open-telemetry/opentelemetry-collector-contrib/pkg/translator/opencensus v0.108.0 // indirect
	github.com/open-telemetry/opentelemetry-collector-contrib/pkg/translator/zipkin v0.108.0 // indirect
	github.com/open-telemetry/opentelemetry-collector-contrib/processor/intervalprocessor v0.108.0
	github.com/opencontainers/go-digest v1.0.0 // indirect
	github.com/opencontainers/image-spec v1.1.0 // indirect
	github.com/opencontainers/runc v1.1.14 // indirect
	github.com/opencontainers/runtime-spec v1.2.0 // indirect
	github.com/opencontainers/selinux v1.11.0 // indirect
	github.com/openshift/api v3.9.0+incompatible // indirect
	github.com/openshift/client-go v0.0.0-20210521082421-73d9475a9142 // indirect
	github.com/opentracing-contrib/go-grpc v0.0.0-20210225150812-73cb765af46e // indirect
	github.com/opentracing-contrib/go-stdlib v1.0.0 // indirect
	github.com/opentracing/opentracing-go v1.2.0 // indirect
	github.com/openzipkin/zipkin-go v0.4.3 // indirect
	github.com/outcaste-io/ristretto v0.2.1 // indirect
	github.com/ovh/go-ovh v1.6.0 // indirect
	github.com/packethost/packngo v0.1.1-0.20180711074735-b9cb5096f54c // indirect
	github.com/patrickmn/go-cache v2.1.0+incompatible // indirect
	github.com/pbnjay/memory v0.0.0-20210728143218-7b4eea64cf58 // indirect
	github.com/pelletier/go-toml v1.9.5 // indirect
	github.com/pelletier/go-toml/v2 v2.2.2 // indirect
	github.com/philhofer/fwd v1.1.2 // indirect
	github.com/pierrec/lz4/v4 v4.1.21 // indirect
	github.com/pjbgf/sha1cd v0.3.0 // indirect
	github.com/pkg/browser v0.0.0-20240102092130-5ac0b6a4141c // indirect
	github.com/power-devops/perfstat v0.0.0-20220216144756-c35f1ee13d7c // indirect
	github.com/prometheus-community/go-runit v0.1.0 // indirect
	github.com/prometheus-community/prom-label-proxy v0.6.0 // indirect
	github.com/prometheus/alertmanager v0.27.0 // indirect
	github.com/prometheus/exporter-toolkit v0.11.0 // indirect
	github.com/rcrowley/go-metrics v0.0.0-20201227073835-cf1acfcdf475 // indirect
	github.com/relvacode/iso8601 v1.4.0 // indirect
	github.com/remeh/sizedwaitgroup v1.0.0 // indirect
	github.com/renier/xmlrpc v0.0.0-20170708154548-ce4a1a486c03 // indirect
	github.com/rivo/uniseg v0.4.7 // indirect
	github.com/ryanuber/go-glob v1.0.0 // indirect
	github.com/safchain/ethtool v0.3.0 // indirect
	github.com/sagikazarmark/locafero v0.4.0 // indirect
	github.com/sagikazarmark/slog-shim v0.1.0 // indirect
	github.com/samber/lo v1.38.1
	github.com/samuel/go-zookeeper v0.0.0-20190923202752-2cc03de413da // indirect
	github.com/sean-/seed v0.0.0-20170313163322-e2103e2c3529 // indirect
	github.com/seccomp/libseccomp-golang v0.10.0 // indirect
	github.com/secure-systems-lab/go-securesystemslib v0.7.0 // indirect
	github.com/sercand/kuberesolver/v5 v5.1.1 // indirect
	github.com/sergi/go-diff v1.3.1 // indirect
	github.com/shirou/gopsutil/v4 v4.24.7 // indirect
	github.com/shoenig/go-m1cpu v0.1.6 // indirect
	github.com/shopspring/decimal v1.2.0 // indirect
	github.com/shurcooL/httpfs v0.0.0-20230704072500-f1e31cf0ba5c // indirect
	github.com/shurcooL/vfsgen v0.0.0-20200824052919-0d455de96546 // indirect
	github.com/skeema/knownhosts v1.2.1 // indirect
	github.com/snowflakedb/gosnowflake v1.7.2-0.20240103203018-f1d625f17408 // indirect
	github.com/softlayer/softlayer-go v0.0.0-20180806151055-260589d94c7d // indirect
	github.com/soheilhy/cmux v0.1.5 // indirect
	github.com/sony/gobreaker v0.5.0 // indirect
	github.com/sourcegraph/conc v0.3.0 // indirect
	github.com/spf13/afero v1.11.0 // indirect
	github.com/spf13/cast v1.6.0 // indirect
	github.com/spf13/jwalterweatherman v1.0.0 // indirect
	github.com/spf13/viper v1.19.0 // indirect
	github.com/stormcat24/protodep v0.1.8 // indirect
	github.com/stretchr/objx v0.5.2 // indirect
	github.com/subosito/gotenv v1.6.0 // indirect
	github.com/syndtr/gocapability v0.0.0-20200815063812-42c35b437635 // indirect
	github.com/tencentcloud/tencentcloud-sdk-go v1.0.162 // indirect
	github.com/tg123/go-htpasswd v1.2.2 // indirect
	github.com/tinylib/msgp v1.1.9 // indirect
	github.com/tklauser/go-sysconf v0.3.13 // indirect
	github.com/tklauser/numcpus v0.7.0 // indirect
	github.com/tomnomnom/linkheader v0.0.0-20180905144013-02ca5825eb80 // indirect
	github.com/uber/jaeger-lib v2.4.1+incompatible // indirect
	github.com/vertica/vertica-sql-go v1.3.3 // indirect
	github.com/vishvananda/netlink v1.2.1-beta.2 // indirect
	github.com/vishvananda/netns v0.0.4 // indirect
	github.com/vmware/govmomi v0.42.0 // indirect
	github.com/vultr/govultr/v2 v2.17.2 // indirect
	github.com/willf/bitset v1.1.11 // indirect
	github.com/willf/bloom v2.0.3+incompatible // indirect
	github.com/xanzy/ssh-agent v0.3.3 // indirect
	github.com/xdg-go/pbkdf2 v1.0.0 // indirect
	github.com/xdg-go/stringprep v1.0.4 // indirect
	github.com/xdg/scram v1.0.3 // indirect
	github.com/xdg/stringprep v1.0.3 // indirect
	github.com/xeipuuv/gojsonpointer v0.0.0-20190905194746-02993c407bfb // indirect
	github.com/xeipuuv/gojsonreference v0.0.0-20180127040603-bd5ef7bd5415 // indirect
	github.com/xeipuuv/gojsonschema v1.2.0 // indirect
	github.com/xhit/go-str2duration/v2 v2.1.0 // indirect
	github.com/xo/dburl v0.20.0 // indirect
	github.com/xwb1989/sqlparser v0.0.0-20180606152119-120387863bf2 // indirect
	github.com/yl2chen/cidranger v1.0.2 // indirect
	github.com/youmark/pkcs8 v0.0.0-20240424034433-3c2c7870ae76 // indirect
	github.com/yusufpapurcu/wmi v1.2.4 // indirect
	go.etcd.io/etcd/api/v3 v3.5.14 // indirect
	go.etcd.io/etcd/client/pkg/v3 v3.5.14 // indirect
	go.etcd.io/etcd/client/v3 v3.5.14 // indirect
	go.mongodb.org/mongo-driver v1.14.0 // indirect
	go.opencensus.io v0.24.0 // indirect
	go.opentelemetry.io/collector/config/internal v0.108.1 // indirect
	go.opentelemetry.io/collector/filter v0.108.1 // indirect
	go.opentelemetry.io/collector/internal/globalgates v0.108.1 // indirect
	go.opentelemetry.io/contrib/config v0.8.0 // indirect
	go.opentelemetry.io/contrib/detectors/aws/ec2 v1.28.0 // indirect
	go.opentelemetry.io/contrib/detectors/aws/eks v1.28.0 // indirect
	go.opentelemetry.io/contrib/detectors/azure/azurevm v0.0.1 // indirect
	go.opentelemetry.io/contrib/detectors/gcp v1.28.0 // indirect
	go.opentelemetry.io/contrib/instrumentation/google.golang.org/grpc/otelgrpc v0.53.0 // indirect
	go.opentelemetry.io/contrib/instrumentation/net/http/otelhttp v0.53.0 // indirect
	go.opentelemetry.io/contrib/propagators/b3 v1.28.0 // indirect
	go.opentelemetry.io/otel/exporters/otlp/otlplog/otlploghttp v0.4.0 // indirect
	go.opentelemetry.io/otel/exporters/otlp/otlpmetric/otlpmetricgrpc v1.28.0 // indirect
	go.opentelemetry.io/otel/exporters/otlp/otlptrace/otlptracegrpc v1.28.0 // indirect
	go.opentelemetry.io/otel/exporters/otlp/otlptrace/otlptracehttp v1.28.0 // indirect
	go.opentelemetry.io/otel/exporters/stdout/stdoutmetric v1.28.0 // indirect
	go.opentelemetry.io/otel/exporters/stdout/stdouttrace v1.28.0 // indirect
	go.opentelemetry.io/otel/log v0.4.0 // indirect
	go.opentelemetry.io/otel/sdk/log v0.4.0 // indirect
	go.uber.org/dig v1.17.1 // indirect
	go.uber.org/fx v1.18.2 // indirect
	go4.org/netipx v0.0.0-20230125063823-8449b0a6169f // indirect
	golang.org/x/arch v0.7.0 // indirect
	golang.org/x/mod v0.21.0 // indirect
	golang.org/x/sync v0.8.0 // indirect
	golang.org/x/term v0.24.0 // indirect
	golang.org/x/xerrors v0.0.0-20220907171357-04be3eba64a2 // indirect
	gomodules.xyz/jsonpatch/v2 v2.4.0 // indirect
	gonum.org/v1/gonum v0.15.1 // indirect
	google.golang.org/genproto v0.0.0-20240708141625-4ad9e859172b // indirect
	google.golang.org/genproto/googleapis/api v0.0.0-20240814211410-ddb44dafa142 // indirect
	google.golang.org/genproto/googleapis/rpc v0.0.0-20240814211410-ddb44dafa142 // indirect
	gopkg.in/alecthomas/kingpin.v2 v2.2.6 // indirect
	gopkg.in/fsnotify/fsnotify.v1 v1.4.7 // indirect
	gopkg.in/inf.v0 v0.9.1 // indirect
	gopkg.in/ini.v1 v1.67.0 // indirect
	gopkg.in/tomb.v1 v1.0.0-20141024135613-dd632973f1e7 // indirect
	gopkg.in/warnings.v0 v0.1.2 // indirect
	gopkg.in/zorkian/go-datadog-api.v2 v2.30.0 // indirect
	howett.net/plist v1.0.0 // indirect
	k8s.io/apiextensions-apiserver v0.31.0 // indirect
	k8s.io/kube-openapi v0.0.0-20240620174524-b456828f718b // indirect
	sigs.k8s.io/json v0.0.0-20221116044647-bc3834ca7abd // indirect
	sigs.k8s.io/structured-merge-diff/v4 v4.4.1 // indirect
<<<<<<< HEAD
	github.com/gammazero/deque v0.2.1 // indirect
	github.com/vladopajic/go-actor v0.9.0 // indirect
=======

)

require (
	github.com/aws/aws-sdk-go-v2/service/iam v1.33.1 // indirect
	github.com/checkpoint-restore/go-criu/v6 v6.3.0 // indirect
	github.com/containerd/platforms v0.2.1 // indirect
>>>>>>> af04c73d
)

// NOTE: replace directives below must always be *temporary*.
//
// Adding a replace directive to change a module to a fork of a module will
// only be accepted when a PR upstream has been opened to accept the new
// change.
//
// Contributors are expected to work with upstream to make their changes
// acceptable, and remove the `replace` directive as soon as possible.
//
// If upstream is unresponsive, you should consider making a hard fork
// (i.e., creating a new Go module with the same source) or picking a different
// dependency.

// TODO: remove this replace directive once opentelemetry-collector-contrib/receiver/prometheusreceiver is updated to prometheus/prometheus v0.51.0 or later
replace github.com/open-telemetry/opentelemetry-collector-contrib/receiver/prometheusreceiver => github.com/grafana/opentelemetry-collector-contrib/receiver/prometheusreceiver v0.0.0-20240326165551-1ae1b9218b1b

// TODO: remove this replace directive once the upstream issue is fixed: https://github.com/prometheus/prometheus/issues/13842
replace go.opentelemetry.io/collector/featuregate => github.com/grafana/opentelemetry-collector/featuregate v0.0.0-20240325174506-2fd1623b2ca0 // feature-gate-registration-error-handler branch

// Replace directives from Prometheus
replace (
	k8s.io/klog => github.com/simonpasquier/klog-gokit v0.3.0
	// Prometheus uses v3.3.0, but we will get a compilation error from another module if we use it.
	k8s.io/klog/v2 => github.com/simonpasquier/klog-gokit/v3 v3.5.0
)

// TODO: remove replace directive once:
// * There is a release of Prometheus which addresses https://github.com/prometheus/prometheus/issues/14049,
// for example, via this implementation: https://github.com/grafana/prometheus/pull/34
replace github.com/prometheus/prometheus => github.com/grafana/prometheus v1.8.2-0.20240514135907-13889ba362e6 // staleness_disabling_v0.51 branch

replace gopkg.in/yaml.v2 => github.com/rfratto/go-yaml v0.0.0-20211119180816-77389c3526dc

// Replace directives from Loki
replace (
	github.com/Azure/azure-sdk-for-go => github.com/Azure/azure-sdk-for-go v36.2.0+incompatible
	github.com/Azure/azure-storage-blob-go => github.com/MasslessParticle/azure-storage-blob-go v0.14.1-0.20220216145902-b5e698eff68e
	github.com/bradfitz/gomemcache => github.com/themihai/gomemcache v0.0.0-20180902122335-24332e2d58ab
	github.com/cloudflare/cloudflare-go => github.com/grafana/cloudflare-go v0.0.0-20230110200409-c627cf6792f2
	github.com/go-kit/log => github.com/dannykopping/go-kit-log v0.2.2-0.20221002180827-5591c1641b6b
	github.com/gocql/gocql => github.com/grafana/gocql v0.0.0-20200605141915-ba5dc39ece85
	github.com/hashicorp/consul => github.com/hashicorp/consul v1.5.1
	github.com/sercand/kuberesolver/v4 => github.com/sercand/kuberesolver/v5 v5.1.1
	github.com/thanos-io/thanos v0.22.0 => github.com/thanos-io/thanos v0.19.1-0.20211126105533-c5505f5eaa7d
	gopkg.in/Graylog2/go-gelf.v2 => github.com/grafana/go-gelf v0.0.0-20211112153804-126646b86de8
)

// TODO(rfratto): remove forks when changes are merged upstream
replace (
	// TODO(tpaschalis) this is to remove global instantiation of plugins
	// and allow non-singleton components.
	// https://github.com/grafana/cadvisor/tree/grafana-v0.47-noglobals
	github.com/google/cadvisor => github.com/grafana/cadvisor v0.0.0-20240729082359-1f04a91701e2

	// TODO(rfratto): Remove this directive alongside internal/etc once the
	// datadogreceiver component is contributed upstream.
	github.com/open-telemetry/opentelemetry-collector-contrib/receiver/datadogreceiver => ./internal/etc/datadogreceiver

	github.com/prometheus-community/postgres_exporter => github.com/grafana/postgres_exporter v0.15.1-0.20240417113938-9358270470dd

	// TODO(marctc): remove once this PR is merged upstream: https://github.com/prometheus/mysqld_exporter/pull/774
	github.com/prometheus/mysqld_exporter => github.com/grafana/mysqld_exporter v0.12.2-0.20231005125903-364b9c41e595

	// TODO(marctc, mattdurham): Replace node_export with custom fork for multi usage. https://github.com/prometheus/node_exporter/pull/2812
	github.com/prometheus/node_exporter => github.com/grafana/node_exporter v0.18.1-grafana-r01.0.20231004161416-702318429731
)

// Replacing for an internal fork which allows us to observe metrics produced by the Collector.
// This is a temporary solution while a new configuration design is discussed for the collector. Related issues:
// https://github.com/open-telemetry/opentelemetry-collector/issues/7532
// https://github.com/open-telemetry/opentelemetry-collector/pull/7644
// https://github.com/open-telemetry/opentelemetry-collector/pull/7696
// https://github.com/open-telemetry/opentelemetry-collector/issues/4970
replace (
	go.opentelemetry.io/collector/otelcol => github.com/grafana/opentelemetry-collector/otelcol v0.0.0-20240902152944-c85a4e7c646c
	go.opentelemetry.io/collector/service => github.com/grafana/opentelemetry-collector/service v0.0.0-20240902152944-c85a4e7c646c
)

replace github.com/github/smimesign => github.com/grafana/smimesign v0.2.1-0.20220408144937-2a5adf3481d3

// Submodules.
replace github.com/grafana/alloy/syntax => ./syntax

// Required to avoid an ambiguous import with github.com/tencentcloud/tencentcloud-sdk-go
exclude github.com/tencentcloud/tencentcloud-sdk-go/tencentcloud/common v1.0.194

// Add exclude directives so Go doesn't pick old incompatible k8s.io/client-go
// versions.
exclude (
	k8s.io/client-go v8.0.0+incompatible
	k8s.io/client-go v12.0.0+incompatible
)

replace github.com/prometheus/procfs => github.com/prometheus/procfs v0.12.0

// This is a temporary replace because runk is still on this version.
// It's important to remove it asap because in version v0.13.1 there is a fix for Beyla.
// PR to track it: https://github.com/opencontainers/runc/pull/4397
replace github.com/opencontainers/runc => github.com/rafaelroquetto/runc v1.1.14-1<|MERGE_RESOLUTION|>--- conflicted
+++ resolved
@@ -809,18 +809,11 @@
 	k8s.io/kube-openapi v0.0.0-20240620174524-b456828f718b // indirect
 	sigs.k8s.io/json v0.0.0-20221116044647-bc3834ca7abd // indirect
 	sigs.k8s.io/structured-merge-diff/v4 v4.4.1 // indirect
-<<<<<<< HEAD
 	github.com/gammazero/deque v0.2.1 // indirect
 	github.com/vladopajic/go-actor v0.9.0 // indirect
-=======
-
-)
-
-require (
 	github.com/aws/aws-sdk-go-v2/service/iam v1.33.1 // indirect
-	github.com/checkpoint-restore/go-criu/v6 v6.3.0 // indirect
+    github.com/checkpoint-restore/go-criu/v6 v6.3.0 // indirect
 	github.com/containerd/platforms v0.2.1 // indirect
->>>>>>> af04c73d
 )
 
 // NOTE: replace directives below must always be *temporary*.
