--- conflicted
+++ resolved
@@ -24,8 +24,4 @@
         go-version-file: go.mod
         cache: false
 
-<<<<<<< HEAD
-    - run: make GO_TAGS="nodocker" test
-=======
-    - run: make GO_TAGS="nodocker,slicelabels" test
->>>>>>> 824d2d9c
+    - run: make GO_TAGS="nodocker" test