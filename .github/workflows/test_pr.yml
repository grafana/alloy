name: Test
on:
  pull_request:
jobs:
  lint:
<<<<<<< HEAD
    uses: ./.github/workflows/lint.yml
    with:
      go-version: '1.23'
=======
    name: Lint
    runs-on: ubuntu-latest
    steps:
    - name: Checkout code
      uses: actions/checkout@v4
    - name: Set up Go
      uses: actions/setup-go@v5
      with:
        go-version-file: go.mod
        cache: false
    - name: golangci-lint
      uses: golangci/golangci-lint-action@v6
      with:
        version: v1.64.7
    - name: golangci-lint-syntax
      uses: golangci/golangci-lint-action@v6
      with:
        version: v1.64.7
        working-directory: ./syntax/
    - run: make run-alloylint
>>>>>>> dff39e37

  test_linux:
    name: Test Linux
    runs-on: ubuntu-latest
    steps:
    - name: Checkout code
      uses: actions/checkout@v4

    - name: Set up Go
      uses: actions/setup-go@v5
      with:
        go-version-file: go.mod
        cache: false

    - run: make GO_TAGS="nodocker" test<|MERGE_RESOLUTION|>--- conflicted
+++ resolved
@@ -3,32 +3,7 @@
   pull_request:
 jobs:
   lint:
-<<<<<<< HEAD
     uses: ./.github/workflows/lint.yml
-    with:
-      go-version: '1.23'
-=======
-    name: Lint
-    runs-on: ubuntu-latest
-    steps:
-    - name: Checkout code
-      uses: actions/checkout@v4
-    - name: Set up Go
-      uses: actions/setup-go@v5
-      with:
-        go-version-file: go.mod
-        cache: false
-    - name: golangci-lint
-      uses: golangci/golangci-lint-action@v6
-      with:
-        version: v1.64.7
-    - name: golangci-lint-syntax
-      uses: golangci/golangci-lint-action@v6
-      with:
-        version: v1.64.7
-        working-directory: ./syntax/
-    - run: make run-alloylint
->>>>>>> dff39e37
 
   test_linux:
     name: Test Linux
