--- conflicted
+++ resolved
@@ -37,11 +37,7 @@
         # TODO: Try enabling caching later. It might use up too much disk space on runners so needs extra testing.
         cache: false
     - run: make generate-ui
-<<<<<<< HEAD
-    - run: GO_TAGS="embedalloyui promtail_journal_enabled" GOOS=${{ matrix.os }} GOARCH=${{ matrix.arch }} GOARM= make alloy
-=======
-    - run: GO_TAGS="builtinassets promtail_journal_enabled slicelabels" GOOS=${{ matrix.os }} GOARCH=${{ matrix.arch }} GOARM= make alloy
->>>>>>> 20359d2c
+    - run: GO_TAGS="embedalloyui promtail_journal_enabled slicelabels" GOOS=${{ matrix.os }} GOARCH=${{ matrix.arch }} GOARM= make alloy
 
   build_linux_boringcrypto:
     name: Build on Linux (boringcrypto)
@@ -68,11 +64,7 @@
         # TODO: Try enabling caching later. It might use up too much disk space on runners so needs extra testing.
         cache: false
     - run: make generate-ui
-<<<<<<< HEAD
-    - run: GO_TAGS="embedalloyui promtail_journal_enabled" GOOS=${{ matrix.os }} GOARCH=${{ matrix.arch }} GOARM= GOEXPERIMENT=boringcrypto make alloy
-=======
-    - run: GO_TAGS="builtinassets promtail_journal_enabled slicelabels" GOOS=${{ matrix.os }} GOARCH=${{ matrix.arch }} GOARM= GOEXPERIMENT=boringcrypto make alloy
->>>>>>> 20359d2c
+    - run: GO_TAGS="embedalloyui promtail_journal_enabled slicelabels" GOOS=${{ matrix.os }} GOARCH=${{ matrix.arch }} GOARM= GOEXPERIMENT=boringcrypto make alloy
 
   build_mac_intel:
     name: Build on MacOS (Intel)
@@ -89,11 +81,7 @@
         # TODO: Try enabling caching later. It might use up too much disk space on runners so needs extra testing.
         cache: false
     - run: make generate-ui
-<<<<<<< HEAD
-    - run: GO_TAGS="embedalloyui" GOOS=darwin GOARCH=amd64 GOARM= make alloy
-=======
-    - run: GO_TAGS="builtinassets slicelabels" GOOS=darwin GOARCH=amd64 GOARM= make alloy
->>>>>>> 20359d2c
+    - run: GO_TAGS="embedalloyui slicelabels" GOOS=darwin GOARCH=amd64 GOARM= make alloy
 
   build_mac_arm:
     name: Build on MacOS (ARM)
@@ -110,11 +98,7 @@
         # TODO: Try enabling caching later. It might use up too much disk space on runners so needs extra testing.
         cache: false
     - run: make generate-ui
-<<<<<<< HEAD
-    - run: CGO_LDFLAGS="-ld_classic $CGO_LDFLAGS" GO_TAGS="embedalloyui" GOOS=darwin GOARCH=arm64 GOARM= make alloy
-=======
-    - run: CGO_LDFLAGS="-ld_classic $CGO_LDFLAGS" GO_TAGS="builtinassets slicelabels" GOOS=darwin GOARCH=arm64 GOARM= make alloy
->>>>>>> 20359d2c
+    - run: CGO_LDFLAGS="-ld_classic $CGO_LDFLAGS" GO_TAGS="embedalloyui slicelabels" GOOS=darwin GOARCH=arm64 GOARM= make alloy
 
   build_windows:
     name: Build on Windows (AMD64)
@@ -131,11 +115,7 @@
         # TODO: Try enabling caching later. It might use up too much disk space on runners so needs extra testing.
         cache: false
     - run: make generate-ui
-<<<<<<< HEAD
-    - run: echo "GO_TAGS=embedalloyui" | Out-File -FilePath $env:GITHUB_ENV -Append
-=======
-    - run: echo "GO_TAGS=builtinassets slicelabels" | Out-File -FilePath $env:GITHUB_ENV -Append
->>>>>>> 20359d2c
+    - run: echo "GO_TAGS=embedalloyui slicelabels" | Out-File -FilePath $env:GITHUB_ENV -Append
     - run: echo "GOOS=windows" | Out-File -FilePath $env:GITHUB_ENV -Append
     - run: echo "GOARCH=amd64" | Out-File -FilePath $env:GITHUB_ENV -Append
     - run: make alloy
@@ -161,8 +141,4 @@
         # TODO: Try enabling caching later. It might use up too much disk space on runners so needs extra testing.
         cache: false
     - run: make generate-ui
-<<<<<<< HEAD
-    - run: GO_TAGS="embedalloyui" GOOS=freebsd GOARCH=amd64 GOARM= make alloy
-=======
-    - run: GO_TAGS="builtinassets slicelabels" GOOS=freebsd GOARCH=amd64 GOARM= make alloy
->>>>>>> 20359d2c
+    - run: GO_TAGS="embedalloyui slicelabels" GOOS=freebsd GOARCH=amd64 GOARM= make alloy