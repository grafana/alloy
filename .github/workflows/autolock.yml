name: Auto-lock conversations

on:
  pull_request_target: # zizmor: ignore[dangerous-triggers] Only used to lock PRs from forks
    types: [closed]
  schedule:
    - cron: '0 0 * * *'
  workflow_dispatch:

jobs:
  lock-pr-on-close:
    if: github.event_name == 'pull_request_target'
    runs-on: ubuntu-latest
    steps:
      - name: Lock PR conversation 🔏
        env:
          GH_TOKEN: ${{ secrets.GITHUB_TOKEN }}
          PR_URL: ${{ github.event.pull_request.html_url }}
        run: |
          gh pr lock "$PR_URL"
    permissions:
      pull-requests: write

  lock-stale-issues:
    if: github.event_name == 'schedule' || github.event_name == 'workflow_dispatch'
    runs-on: ubuntu-latest
    steps:
      - name: Lock stale issue conversations 🔏
        uses: dessant/lock-threads@1bf7ec25051fe7c00bdd17e6a7cf3d7bfb7dc771 # v5.0.1
        with:
<<<<<<< HEAD
          pr-inactive-days: 14
=======
>>>>>>> 293b5149
          issue-inactive-days: 14
          add-issue-labels: 'frozen-due-to-age'
          process-only: 'issues'
    permissions:
      issues: write<|MERGE_RESOLUTION|>--- conflicted
+++ resolved
@@ -28,10 +28,7 @@
       - name: Lock stale issue conversations 🔏
         uses: dessant/lock-threads@1bf7ec25051fe7c00bdd17e6a7cf3d7bfb7dc771 # v5.0.1
         with:
-<<<<<<< HEAD
           pr-inactive-days: 14
-=======
->>>>>>> 293b5149
           issue-inactive-days: 14
           add-issue-labels: 'frozen-due-to-age'
           process-only: 'issues'
