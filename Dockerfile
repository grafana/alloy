# syntax=docker/dockerfile:1.4

# NOTE: This Dockerfile can only be built using BuildKit. BuildKit is used by
# default when running `docker buildx build` or when DOCKER_BUILDKIT=1 is set
# in environment variables.

<<<<<<< HEAD
FROM --platform=$BUILDPLATFORM grafana/alloy-build-image:v0.1.15 as pyroscope-build
ARG TARGETARCH
COPY go.mod Makefile ./
COPY tools/make/*mk  tools/make/
COPY tools/image-tag tools/image-tag-docker  tools/
RUN make pyroscope-dependencies \
        OTEL_PROFILER_ARCH=$TARGETARCH

FROM --platform=$BUILDPLATFORM grafana/alloy-build-image:v0.1.8 as ui-build
COPY internal/web/ui internal/web/ui
COPY tools/make/*mk  tools/make/
COPY tools/image-tag tools/image-tag-docker  tools/
COPY Makefile ./
RUN --mount=type=cache,target=/internal/web/ui/node_modules,sharing=locked \
   make generate-ui

FROM --platform=$BUILDPLATFORM grafana/alloy-build-image:v0.1.8 as build
=======
FROM --platform=$BUILDPLATFORM grafana/alloy-build-image:v0.1.19 AS build

>>>>>>> 2fd23cc4
ARG BUILDPLATFORM
ARG TARGETPLATFORM
ARG TARGETOS
ARG TARGETARCH
ARG TARGETVARIANT
ARG RELEASE_BUILD=1
ARG VERSION
ARG GOEXPERIMENT

COPY . /src/alloy
WORKDIR /src/alloy

<<<<<<< HEAD
COPY --from=ui-build           ./internal/web/ui/build ./internal/web/ui/build
COPY --from=pyroscope-build    ./target                ./target
=======
# Build the UI before building Alloy, which will then bake the final UI into
# the binary.
RUN --mount=type=cache,target=/src/alloy/web/ui/node_modules,sharing=locked \
    make generate-ui
>>>>>>> 2fd23cc4

RUN --mount=type=cache,target=/root/.cache/go-build \
    --mount=type=cache,target=/go/pkg/mod \
    GOOS="$TARGETOS" GOARCH="$TARGETARCH" GOARM=${TARGETVARIANT#v} \
    RELEASE_BUILD=${RELEASE_BUILD} VERSION=${VERSION} \
    GO_TAGS="netgo builtinassets promtail_journal_enabled pyroscope_ebpf" \
    GOEXPERIMENT=${GOEXPERIMENT} \
    make alloy

###

FROM public.ecr.aws/ubuntu/ubuntu:noble

# Username and uid for alloy user
ARG UID="473"
ARG USERNAME="alloy"
# Force non-interactive mode for tzdata package install
ARG DEBIAN_FRONTEND="noninteractive"

LABEL org.opencontainers.image.source="https://github.com/grafana/alloy"

RUN apt-get update \
    && apt-get upgrade -y \
    && apt-get install -qy --no-install-recommends \
        ca-certificates \
        libsystemd0 \
        tzdata \
    && apt-get clean \
    && rm -rf /var/lib/apt/lists/* /tmp/* /var/tmp/*


COPY --from=build --chown=${UID}:${UID} /src/alloy/build/alloy /bin/alloy
COPY --chown=${UID}:${UID} example-config.alloy /etc/alloy/config.alloy

# Create alloy user in container, but do not set it as default
#
# NOTE: non-root support in Docker containers is an experimental,
# undocumented feature; use at your own risk.
RUN groupadd --gid $UID $USERNAME \
    && useradd -m -u $UID -g $UID $USERNAME \
    && mkdir -p /var/lib/alloy/data \
    && chown -R $USERNAME:$USERNAME /var/lib/alloy \
    && chmod -R 770 /var/lib/alloy

ENTRYPOINT ["/bin/alloy"]
ENV ALLOY_DEPLOY_MODE=docker
CMD ["run", "/etc/alloy/config.alloy", "--storage.path=/var/lib/alloy/data"]<|MERGE_RESOLUTION|>--- conflicted
+++ resolved
@@ -4,28 +4,8 @@
 # default when running `docker buildx build` or when DOCKER_BUILDKIT=1 is set
 # in environment variables.
 
-<<<<<<< HEAD
-FROM --platform=$BUILDPLATFORM grafana/alloy-build-image:v0.1.15 as pyroscope-build
-ARG TARGETARCH
-COPY go.mod Makefile ./
-COPY tools/make/*mk  tools/make/
-COPY tools/image-tag tools/image-tag-docker  tools/
-RUN make pyroscope-dependencies \
-        OTEL_PROFILER_ARCH=$TARGETARCH
-
-FROM --platform=$BUILDPLATFORM grafana/alloy-build-image:v0.1.8 as ui-build
-COPY internal/web/ui internal/web/ui
-COPY tools/make/*mk  tools/make/
-COPY tools/image-tag tools/image-tag-docker  tools/
-COPY Makefile ./
-RUN --mount=type=cache,target=/internal/web/ui/node_modules,sharing=locked \
-   make generate-ui
-
-FROM --platform=$BUILDPLATFORM grafana/alloy-build-image:v0.1.8 as build
-=======
 FROM --platform=$BUILDPLATFORM grafana/alloy-build-image:v0.1.19 AS build
 
->>>>>>> 2fd23cc4
 ARG BUILDPLATFORM
 ARG TARGETPLATFORM
 ARG TARGETOS
@@ -38,21 +18,16 @@
 COPY . /src/alloy
 WORKDIR /src/alloy
 
-<<<<<<< HEAD
-COPY --from=ui-build           ./internal/web/ui/build ./internal/web/ui/build
-COPY --from=pyroscope-build    ./target                ./target
-=======
 # Build the UI before building Alloy, which will then bake the final UI into
 # the binary.
 RUN --mount=type=cache,target=/src/alloy/web/ui/node_modules,sharing=locked \
     make generate-ui
->>>>>>> 2fd23cc4
 
 RUN --mount=type=cache,target=/root/.cache/go-build \
     --mount=type=cache,target=/go/pkg/mod \
     GOOS="$TARGETOS" GOARCH="$TARGETARCH" GOARM=${TARGETVARIANT#v} \
     RELEASE_BUILD=${RELEASE_BUILD} VERSION=${VERSION} \
-    GO_TAGS="netgo builtinassets promtail_journal_enabled pyroscope_ebpf" \
+    GO_TAGS="netgo builtinassets promtail_journal_enabled" \
     GOEXPERIMENT=${GOEXPERIMENT} \
     make alloy
 
