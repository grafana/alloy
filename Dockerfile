# syntax=docker/dockerfile:1.4

# NOTE: This Dockerfile can only be built using BuildKit. BuildKit is used by
# default when running `docker buildx build` or when DOCKER_BUILDKIT=1 is set
# in environment variables.

FROM --platform=$BUILDPLATFORM grafana/alloy-build-image:v0.1.22 AS ui-build
ARG BUILDPLATFORM
COPY ./internal/web/ui /ui
WORKDIR /ui
RUN --mount=type=cache,target=/ui/node_modules,sharing=locked \
    yarn --network-timeout=1200000                            \
    && yarn run build

FROM --platform=$BUILDPLATFORM grafana/alloy-build-image:v0.1.22 AS build

ARG BUILDPLATFORM
ARG TARGETPLATFORM
ARG TARGETOS
ARG TARGETARCH
ARG TARGETVARIANT
ARG RELEASE_BUILD=1
ARG VERSION
ARG GOEXPERIMENT

COPY . /src/alloy
WORKDIR /src/alloy

COPY --from=ui-build /ui/build /src/alloy/internal/web/ui/build

RUN --mount=type=cache,target=/root/.cache/go-build \
    --mount=type=cache,target=/go/pkg/mod \
    GOOS="$TARGETOS" GOARCH="$TARGETARCH" GOARM=${TARGETVARIANT#v} \
    RELEASE_BUILD=${RELEASE_BUILD} VERSION=${VERSION} \
<<<<<<< HEAD
    GO_TAGS="netgo embedalloyui promtail_journal_enabled" \
=======
    GO_TAGS="netgo builtinassets promtail_journal_enabled slicelabels" \
>>>>>>> 20359d2c
    GOEXPERIMENT=${GOEXPERIMENT} \
    make alloy

###

FROM public.ecr.aws/ubuntu/ubuntu:noble

# Username and uid for alloy user
ARG UID="473"
ARG USERNAME="alloy"
# Force non-interactive mode for tzdata package install
ARG DEBIAN_FRONTEND="noninteractive"

LABEL org.opencontainers.image.source="https://github.com/grafana/alloy"

RUN apt-get update \
    && apt-get upgrade -y \
    && apt-get install -qy --no-install-recommends \
        ca-certificates \
        libsystemd0 \
        tzdata \
    && apt-get clean \
    && rm -rf /var/lib/apt/lists/* /tmp/* /var/tmp/*


COPY --from=build --chown=${UID}:${UID} /src/alloy/build/alloy /bin/alloy
COPY --chown=${UID}:${UID} example-config.alloy /etc/alloy/config.alloy

# Create alloy user in container, but do not set it as default
#
# NOTE: non-root support in Docker containers is an experimental,
# undocumented feature; use at your own risk.
RUN groupadd --gid $UID $USERNAME \
    && useradd -m -u $UID -g $UID $USERNAME \
    && mkdir -p /var/lib/alloy/data \
    && chown -R $USERNAME:$USERNAME /var/lib/alloy \
    && chmod -R 770 /var/lib/alloy

ENTRYPOINT ["/bin/alloy"]
ENV ALLOY_DEPLOY_MODE=docker
CMD ["run", "/etc/alloy/config.alloy", "--storage.path=/var/lib/alloy/data"]<|MERGE_RESOLUTION|>--- conflicted
+++ resolved
@@ -32,11 +32,7 @@
     --mount=type=cache,target=/go/pkg/mod \
     GOOS="$TARGETOS" GOARCH="$TARGETARCH" GOARM=${TARGETVARIANT#v} \
     RELEASE_BUILD=${RELEASE_BUILD} VERSION=${VERSION} \
-<<<<<<< HEAD
-    GO_TAGS="netgo embedalloyui promtail_journal_enabled" \
-=======
-    GO_TAGS="netgo builtinassets promtail_journal_enabled slicelabels" \
->>>>>>> 20359d2c
+    GO_TAGS="netgo embedalloyui promtail_journal_enabled slicelabels" \
     GOEXPERIMENT=${GOEXPERIMENT} \
     make alloy
 
