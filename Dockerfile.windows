--- conflicted
+++ resolved
@@ -79,11 +79,7 @@
 # we can before moving on to the next step.
 RUN ""C:\Program Files\git\bin\bash.exe" -c "RELEASE_BUILD=${RELEASE_BUILD} VERSION=${VERSION} make generate-ui && rm -rf web/ui/node_modules && yarn cache clean --all""
 
-<<<<<<< HEAD
-RUN ""C:\Program Files\git\bin\bash.exe" -c "RELEASE_BUILD=${RELEASE_BUILD} VERSION=${VERSION} GO_TAGS=\"embedalloyui ${GO_TAGS}\" make alloy""
-=======
-RUN ""C:\Program Files\git\bin\bash.exe" -c "RELEASE_BUILD=${RELEASE_BUILD} VERSION=${VERSION} GO_TAGS=\"builtinassets slicelabels ${GO_TAGS}\" make alloy""
->>>>>>> 20359d2c
+RUN ""C:\Program Files\git\bin\bash.exe" -c "RELEASE_BUILD=${RELEASE_BUILD} VERSION=${VERSION} GO_TAGS=\"embedalloyui slicelabels ${GO_TAGS}\" make alloy""
 # In this case, we're separating the clean command from make alloy to avoid an issue where access to some mod cache
 # files is denied immediately after make alloy, for example:
 # "go: remove C:\go\pkg\mod\golang.org\toolchain@v0.0.1-go1.22.3.windows-amd64\bin\go.exe: Access is denied."
