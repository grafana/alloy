--- conflicted
+++ resolved
@@ -12,9 +12,8 @@
 
 ### Features
 
-<<<<<<< HEAD
 - Add support for live debugging and graph in the UI for components imported via remotecfg. (@wildum)
-=======
+
 - Add `otelcol.exporter.googlecloud` community component to export metrics, traces, and logs to Google Cloud. (@motoki317)
 
 - Add support to configure basic authentication for alloy http server. (@kalleep)
@@ -29,7 +28,6 @@
 ### Other changes
 
 - Update the zap logging adapter used by `otelcol` components to log arrays and objects. (@dehaansa)
->>>>>>> 584a167a
 
 v1.8.0-rc.2
 
