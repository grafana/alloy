--- conflicted
+++ resolved
@@ -142,7 +142,8 @@
 
 - Fix data race in`loki.source.docker` that could cause Alloy to panic. (@kalleep)
 
-<<<<<<< HEAD
+- Fix race conditions in `loki.source.syslog` where it could deadlock or cause port bind errors during config reload or shutdown. (@thampiotr)
+
 - **Fix `loki.source.podlogs` component to properly collect logs from Kubernetes Jobs and CronJobs.** Previously, the component would fail to scrape logs from short-lived or terminated jobs due to race conditions between job completion and pod discovery. The fix includes:
   - Job-aware termination logic with extended grace periods (10-60 seconds) to ensure all logs are captured
   - Proper handling of pod deletion and race conditions between job completion and controller cleanup
@@ -150,9 +151,6 @@
   - Enhanced deduplication mechanisms to prevent duplicate log collection while ensuring comprehensive coverage
   - Comprehensive test coverage including unit tests and deduplication validation
   This resolves the issue where job logs were being missed, particularly for fast-completing jobs or jobs that terminated before discovery. (@QuentinBisson)
-=======
-- Fix race conditions in `loki.source.syslog` where it could deadlock or cause port bind errors during config reload or shutdown. (@thampiotr)
->>>>>>> 346ee828
 
 v1.10.2
 -----------------
