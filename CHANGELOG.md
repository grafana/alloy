--- conflicted
+++ resolved
@@ -53,11 +53,9 @@
 
 - Improve debug info output from exported receivers (loki, prometheus and pyroscope). (@kalleep)
 
-<<<<<<< HEAD
+- `prometheus.exporter.unix`: Add an `arp` config block to configure the ARP collector. (@ptodev)
+
 - `prometheus.exporter.snowflake` dependency has been updated to 20251016132346-6d442402afb2, which updates data ownership queries to use `last_over_time` for a 24 hour period. (@dasomeone)
-=======
-- `prometheus.exporter.unix`: Add an `arp` config block to configure the ARP collector. (@ptodev)
->>>>>>> 2f6cda4c
 
 ### Bugfixes
 
