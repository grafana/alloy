--- conflicted
+++ resolved
@@ -30,15 +30,13 @@
 
   See the upstream [Prometheus v3 migration guide](https://prometheus.io/docs/prometheus/3.4/migration/) for more details.
 
-<<<<<<< HEAD
 - `prometheus.exporter.windows` dependency has been updated to v0.31.1. (@dehaansa)
   - There are various renamed metrics and two removed collectors (`cs`, `logon`), see the [v1.11 release notes][1_11-release-notes] for more information.
 
     [1_11-release-notes]: https://grafana.com/docs/alloy/latest/release-notes/#v111
-=======
+
 - Add `otel_attrs_to_hec_metadata` configuration block to `otelcol.exporter.splunkhec` to match `otelcol.receiver.splunkhec`. (@cgetzen)
 
->>>>>>> 8090b5c9
 ### Features
 
 - Add the `otelcol.receiver.fluentforward` receiver to receive logs via Fluent Forward Protocol. (@rucciva)
