# Changelog

> _Contributors should read our [contributors guide][] for instructions on how
> to update the changelog._

This document contains a historical list of changes between releases. Only
changes that impact end-user behavior are listed; changes to documentation or
internal API changes are not present.

Main (unreleased)
-----------------

### Features

- Bump snmp_exporter and embedded modules in `prometheus.exporter.snmp` to v0.29.0, add cisco_device module support (@v-zhuravlev)

- Add the `otelcol.storage.file` extension to support persistent sending queues and `otelcol.receiver.filelog` file state tracking between restarts. (@dehaansa)

- Add `otelcol.exporter.googlecloud` community component to export metrics, traces, and logs to Google Cloud. (@motoki317)

- Add support to configure basic authentication for alloy http server. (@kalleep)

- Add `validate` command to alloy that will perform limited validation of alloy configuration files. (@kalleep)

- Add `otelcol.receiver.splunkhec` component to receive events in splunk hec format and forward them to other `otelcol.*` components. (@kalleep)

### Enhancements

- Add binary version to constants exposed in configuration file syntatx. (@adlots)

- Update `loki.secretfilter` to include metrics about redactions (@kelnage)

- (_Experimental_) Various changes to the experimental component `database_observability.mysql`:
  - `schema_table`: add support for index expressions (@cristiangreco)
  - `query_sample`: enable opt-in support to extract unredacted sql query (sql_text) (@matthewnolf)
  - `query_tables`: improve queries parsing (@cristiangreco)
  - `query_tables`: add support for prepared statements (@cristiangreco)
  - make tidbparser the default choice (@cristiangreco)
  - `query_sample`: better handling of timer overflows (@fridgepoet)
  - collect metrics on enabled `performance_schema.setup_consumers` (@fridgepoet)
  - `query_sample`: base log entries on calculated timestamp from rows, not now() (@fridgepoet)

- Mixin dashboards improvements: added minimum cluster size to Cluster Overview dashboard, fixed units in OpenTelemetry dashboard, fixed slow components evaluation time units in Controller dashboard and updated Prometheus dashboard to correctly aggregate across instances. (@thampiotr)

- Reduced the lag time during targets handover in a cluster in `prometheus.scrape` components by reducing thread contention. (@thampiotr)

- Pretty print diagnostic errors when using `alloy run` (@kalleep)

<<<<<<< HEAD
- The `loki.rules.kubernetes` component now supports adding extra label matchers
  to all queries discovered via `PrometheusRule` CRDs. (@QuentinBisson)
=======
-  Add optional `id` field to `foreach` block to generate more meaningful component paths in metrics by using a specific field from collection items. (@harshrai654)
  
- Fix validation logic in `beyla.ebpf` component to ensure that either metrics or traces are enabled. (@marctc)
>>>>>>> 37b47039

### Bugfixes

- Fix `otelcol.receiver.filelog` documentation's default value for `start_at`. (@petewall)

- Fix [#3386](https://github.com/grafana/alloy/issues/3386) lower casing scheme in `prometheus.operator.scrapeconfigs`. (@alex-berger)

- Fix [#3437](https://github.com/grafana/alloy/issues/3437) Component Graph links now follow `--server.http.ui-path-prefix`. (@solidcellaMoon)

### Other changes

- Update the zap logging adapter used by `otelcol` components to log arrays and objects. (@dehaansa)

- Updated Windows install script to add DisplayVersion into registry on install (@enessene)

v1.8.3
-----------------

### Bugfixes

- Fix `mimir.rules.kubernetes` panic on non-leader debug info retrieval (@TheoBrigitte)

- Fix detection of the “streams limit exceeded” error in the Loki client so that metrics are correctly labeled as `ReasonStreamLimited`. (@maratkhv)

- Fix `loki.source.file` race condition that often lead to panic when using `decompression`. (@kalleep)

- Fix deadlock in `loki.source.file` that can happen when targets are removed. (@kalleep)

- Fix `loki.process` to emit valid logfmt. (@kalleep)

v1.8.2
-----------------

### Bugfixes

- Fix `otelcol.exporter.prometheus` dropping valid exemplars. (@github-vincent-miszczak)

- Fix `loki.source.podlogs` not adding labels `__meta_kubernetes_namespace` and `__meta_kubernetes_pod_label_*`. (@kalleep)

v1.8.1
-----------------

### Bugfixes

- `rfc3164_default_to_current_year` argument was not fully added to `loki.source.syslog` (@dehaansa)

- Fix issue with `remoteCfg` service stopping immediately and logging noop error if not configured (@dehaansa)

- Fix potential race condition in `remoteCfg` service metrics registration (@kalleep)

- Fix panic in `prometheus.exporter.postgres` when using minimal url as data source name. (@kalleep)

v1.8.0
-----------------

### Breaking changes

- Removed `open_port` and `executable_name` from top level configuration of Beyla component. Removed `enabled` argument from `network` block. (@marctc)

- Breaking changes from the OpenTelemetry Collector v0.122 update: (@wildum)
  - `otelcol.exporter.splunkhec`: `min_size_items` and `max_size_items` were replaced by `min_size`, `max_size` and `sizer` in the `batcher` block to allow
  users to configure the size of the batch in a more flexible way.
  - The telemetry level of Otel components is no longer configurable. The `level` argument in the `debug_metrics` block is kept to avoid breaking changes but it is not used anymore.
  - `otelcol.processor.tailsampling` changed the unit of the decision timer metric from microseconds to milliseconds. (change unit of otelcol_processor_tail_sampling_sampling_decision_timer_latency)
  - `otelcol.processor.deltatocumulative`: rename `otelcol_deltatocumulative_datapoints_processed` to `otelcol_deltatocumulative_datapoints` and remove the metrics `otelcol_deltatocumulative_streams_evicted`, `otelcol_deltatocumulative_datapoints_dropped` and `otelcol_deltatocumulative_gaps_length`.
  - The `regex` attribute was removed from `otelcol.processor.k8sattributes`. The extract-patterns function from `otelcol.processor.transform` can be used instead.
  - The default value of `metrics_flush_interval` in `otelcol.connector.servicegraph` was changed from `0s` to `60s`.
  - `s3_partition` in `otelcol.exporter.awss3` was replaced by `s3_partition_format`.

- (_Experimental_) `prometheus.write.queue` metric names changed to align better with prometheus standards. (@mattdurham)

### Features

- Add `otelcol.receiver.awscloudwatch` component to receive logs from AWS CloudWatch and forward them to other `otelcol.*` components. (@wildum)
- Add `loki.enrich` component to enrich logs using labels from `discovery.*` components. (@v-zhuravlev)
- Add string concatenation for secrets type (@ravishankar15)
- Add support for environment variables to OpenTelemetry Collector config. (@jharvey10)
- Replace graph in Alloy UI with a new version that supports modules and data flow visualization. (@wildum)
- Added `--cluster.wait-for-size` and `--cluster.wait-timeout` flags which allow to specify the minimum cluster size
  required before components that use clustering begin processing traffic to ensure adequate cluster capacity is
  available. (@thampiotr)
- Add `trace_printer` to `beyla.ebpf` component to print trace information in a specific format. (@marctc)
- Add support for live debugging and graph in the UI for components imported via remotecfg. (@wildum)

### Enhancements

- Add the ability to set user for Windows Service with silent install (@dehaansa)

- Add livedebugging support for structured_metadata in `loki.process` (@dehaansa)

- (_Public Preview_) Add a `--windows.priority` flag to the run command, allowing users to set windows process priority for Alloy. (@dehaansa)

- (_Experimental_) Adding a new `prometheus.operator.scrapeconfigs` which discovers and scrapes [ScrapeConfig](https://prometheus-operator.dev/docs/developer/scrapeconfig/) Kubernetes resources. (@alex-berger)

- Add `rfc3164_default_to_current_year` argument to `loki.source.syslog` (@dehaansa)

- Add `connection_name` support for `prometheus.exporter.mssql` (@bck01215)

- Add livedebugging support for `prometheus.scrape` (@ravishankar15, @wildum)

- Have `loki.echo` log the `entry_timestamp` and `structured_metadata` for any loki entries received (@dehaansa)

- Bump snmp_exporter and embedded modules in `prometheus.exporter.snmp` to v0.28.0 (@v-zhuravlev)

- Update mysqld_exporter to v0.17.2, most notable changes: (@cristiangreco)
  - [0.17.1] Add perf_schema quantile columns to collector
  - [0.17.1] Fix database quoting problem in collector 'info_schema.tables'
  - [0.17.1] Use SUM_LOCK_TIME and SUM_CPU_TIME with mysql >= 8.0.28
  - [0.17.1] Fix query on perf_schema.events_statements_summary_by_digest
  - [0.17.2] Fix query on events_statements_summary_by_digest for mariadb

- Added additional backwards compatibility metrics to `prometheus.write.queue`. (@mattdurham)

- Add new stdlib functions encoding.to_json (@ravishankar15)

- Added OpenTelemetry logs and metrics support to Alloy mixin's dashboards and alerts. (@thampiotr)

- Add support for proxy and headers in `prometheus.write.queue`. (@mattdurham)

- Added support for switching namespace between authentication and kv retrieval to support Vault Enterprise (@notedop)

- (_Experimental_) Various changes to the experimental component `database_observability.mysql`:
  - `query_sample`: better handling of truncated queries (@cristiangreco)
  - `query_sample`: add option to use TiDB sql parser (@cristiangreco)
  - `query_tables`: rename collector from `query_sample` to better reflect responsibility (@matthewnolf)
  - `query_sample`: add new collector that replaces previous implementation to collect more detailed sample information (@matthewnolf)
  - `query_sample`: refactor parsing of truncated queries (@cristiangreco)

- Add labels validation in `pyroscope.write` to prevent duplicate labels and invalid label names/values. (@marcsanmi)

- Reduced lock contention in `prometheus.scrape` component (@thampiotr)

- Support converting otel config which uses a common receiver across pipelines with different names. (@wildum)

- Reduce CPU usage of the `loki.source.podlogs` component when pods logs target lots of pods (@QuentinBisson)

- Add error body propagation in `pyroscope.write`, for `/ingest` calls. (@simonswine)

- Add `tenant` label to remaining `loki_write_.+` metrics (@towolf)

- Removed syntax highlighting from the component details UI view to improve
  rendering performance. (@tpaschalis)

- A new `grafana/alloy:vX.Y.Z-windowsservercore-ltsc2022` Docker image is now published on DockerHub. (@ptodev)

### Bugfixes

- Fix deadlocks in `loki.source.file` when tailing fails (@mblaschke)
- Add missing RBAC permission for ScrapeConfig (@alex-berger)

- Fixed an issue in the `mimir.rules.kubernetes` component that would keep the component as unhealthy even when it managed to start after temporary errors (@nicolasvan)

- Allow kafka exporter to attempt to connect even if TLS enabled but cert & key are not specified (@dehaansa)

- Fixed bug where all resources were not being collected from `prometheus.exporter.azure` when using `regions` (@kgeckhart)

- Fix panic in `loki.source.file` when the tailer had no time to run before the runner was stopped (@wildum)

### Other changes

- Upgrading to Prometheus v2.55.1. (@ptodev)
  - Added a new `http_headers` argument to many `discovery` and `prometheus` components.
  - Added a new `scrape_failure_log_file` argument to `prometheus.scrape`.

- Non-breaking changes from the OpenTelemetry Collector v0.122 update: (@wildum)
  - `otelcol.processor.transform` has a new `statements` block for transformations which don't require a context to be specified explicitly.
  - `otelcol.receiver.syslog` has a new `on_error` argument to specify the action to take when an error occurs while receiving logs.
  - `otelcol.processor.resourcedetection` now supports `dynatrace` as a resource detector.
  - `otelcol.receiver.kafka` has a new `error_backoff` block to configure how failed requests are retried.
  - `otelcol.receiver.vcenter` has three new metrics `vcenter.vm.cpu.time`, `vcenter.vm.network.broadcast.packet.rate` and `vcenter.vm.network.multicast.packet.rate`.
  - `otelcol.exporter.awss3` has two new arguments `acl` and `storage_class`.
  - `otelcol.auth.headers` headers can now be populated using Authentication metadata using from_attribute

- Change the stability of the `beyla.ebpf` component from "public preview" to "generally available". (@marctc)

- The ingest API of `pyroscope.receive_http` no longer forwards all received headers, instead only passes through the `Content-Type` header. (@simonswine)

v1.7.5
-----------------

### Enhancements

- Set zstd as default compression for `prometheus.write.queue`. (@mattdurham)

v1.7.4
-----------------

### Bugfixes

- Revert the changes to `loki.source.file` from release v1.7.0. These changes introduced a potential deadlock. (@dehaansa)

v1.7.3
-----------------

### Breaking changes

- Fixed the parsing of selections, application and network filter blocks for Beyla. (@raffaelroquetto)

### Enhancements

- Add the `stat_checkpointer` collector in `prometheus.exporter.postgres` (@dehaansa)

### Bugfixes

- Update the `prometheus.exporter.postgres` component to correctly support Postgres17 when `stat_bgwriter` collector is enabled (@dehaansa)

- Fix `remoteCfg` logging and metrics reporting of `errNotModified` as a failure (@zackman0010)


v1.7.2
-----------------

### Bugfixes

- Fixed an issue where the `otelcol.exporter.awss3` could not be started with the `sumo_ic` marshaler. (@wildum)

- Update `jfr-parser` dependency to v0.9.3 to fix jfr parsing issues in `pyroscope.java`. (@korniltsev)

- Fixed an issue where passing targets from some standard library functions was failing with `target::ConvertFrom` error. (@thampiotr)

- Fixed an issue where indexing targets as maps (e.g. `target["foo"]`) or objects (e.g. `target.foo`) or using them with
  certain standard library functions was resulting in `expected object or array, got capsule` error under some
  circumstances. This could also lead to `foreach evaluation failed` errors when using the `foreach` configuration
  block. (@thampiotr)

- Update `prometheus.write.queue` to reduce memory fragmentation and increase sent throughput. (@mattdurham)

- Fixed an issue where the `otelcol.exporter.kafka` component would not start if the `encoding` was specific to a signal type. (@wildum)

v1.7.1
-----------------

### Bugfixes

- Fixed an issue where some exporters such as `prometheus.exporter.snmp` couldn't accept targets from other components
  with an error `conversion to '*map[string]string' is not supported"`. (@thampiotr)

- Enable batching of calls to the appender in `prometheus.write.queue` to reduce lock contention when scraping, which
  will lead to reduced scrape duration. (@mattdurham)

v1.7.0
-----------------

### Breaking changes

- (_Experimental_) In `prometheus.write.queue` changed `parallelism` from attribute to a block to allow for dynamic scaling. (@mattdurham)

- Remove `tls_basic_auth_config_path` attribute from `prometheus.exporter.mongodb` configuration as it does not configure TLS client
  behavior as previously documented.

- Remove `encoding` and `encoding_file_ext` from `otelcol.exporter.awss3` component as it was not wired in to the otel component and
  Alloy does not currently integrate the upstream encoding extensions that this would utilize.

### Features

- Add a `otelcol.receiver.tcplog` component to receive OpenTelemetry logs over a TCP connection. (@nosammai)

- (_Public preview_) Add `otelcol.receiver.filelog` component to read otel log entries from files (@dehaansa)

- (_Public preview_) Add a `otelcol.processor.cumulativetodelta` component to convert metrics from
  cumulative temporality to delta. (@madaraszg-tulip)

- (_Experimental_) Add a `stage.windowsevent` block in the `loki.process` component. This aims to replace the existing `stage.eventlogmessage`. (@wildum)

- Add `pyroscope.relabel` component to modify or filter profiles using Prometheus relabeling rules. (@marcsanmi)

- (_Experimental_) A new `foreach` block which starts an Alloy pipeline for each item inside a list. (@wildum, @thampiotr, @ptodev)

### Enhancements

- Upgrade to OpenTelemetry Collector v0.119.0 (@dehaansa):
  - `otelcol.processor.resourcedetection`: additional configuration for the `ec2` detector to configure retry behavior
  - `otelcol.processor.resourcedetection`: additional configuration for the `gcp` detector to collect Managed Instance Group attributes
  - `otelcol.processor.resourcedetection`: additional configuration for the `eks` detector to collect cloud account attributes
  - `otelcol.processor.resourcedetection`: add `kubeadm` detector to collect local cluster attributes
  - `otelcol.processor.cumulativetodelta`: add `metric_types` filtering options
  - `otelcol.exporter.awss3`: support configuring sending_queue behavior
  - `otelcol.exporter.otlphttp`: support configuring `compression_params`, which currently only includes `level`
  - `configtls`: opentelemetry components with tls config now support specifying TLS curve preferences
  - `sending_queue`: opentelemetry exporters with a `sending_queue` can now configure the queue to be `blocking`

- Add `go_table_fallback` arg to `pyroscope.ebpf` (@korniltsev)

- Memory optimizations in `pyroscope.scrape` (@korniltsev)

- Do not drop `__meta` labels in `pyroscope.scrape`. (@korniltsev)

- Add the possibility to export span events as logs in `otelcol.connector.spanlogs`. (@steve-hb)

- Add json format support for log export via faro receiver (@ravishankar15)

- (_Experimental_) Various changes to the experimental component `database_observability.mysql`:
  - `connection_info`: add namespace to the metric (@cristiangreco)
  - `query_sample`: better support for table name parsing (@cristiangreco)
  - `query_sample`: capture schema name for query samples (@cristiangreco)
  - `query_sample`: fix error handling during result set iteration (@cristiangreco)
  - `query_sample`: improve parsing of truncated queries (@cristiangreco)
  - `query_sample`: split out sql parsing logic to a separate file (@cristiangreco)
  - `schema_table`: add table columns parsing (@cristiagreco)
  - `schema_table`: correctly quote schema and table name in SHOW CREATE (@cristiangreco)
  - `schema_table`: fix handling of view table types when detecting schema (@matthewnolf)
  - `schema_table`: refactor cache config in schema_table collector (@cristiangreco)
  - Component: add enable/disable collector configurability to `database_observability.mysql`. This removes the `query_samples_enabled` argument, now configurable via enable/disable collector. (@fridgepoet)
  - Component: always log `instance` label key (@cristiangreco)
  - Component: better error handling for collectors (@cristiangreco)
  - Component: use labels for some indexed logs elements (@cristiangreco)

- Reduce CPU usage of `loki.source.windowsevent` by up to 85% by updating the bookmark file every 10 seconds instead of after every event and by
  optimizing the retrieval of the process name. (@wildum)

- Ensure consistent service_name label handling in `pyroscope.receive_http` to match Pyroscope's behavior. (@marcsanmi)

- Improved memory and CPU performance of Prometheus pipelines by changing the underlying implementation of targets (@thampiotr)

- Add `config_merge_strategy` in `prometheus.exporter.snmp` to optionally merge custom snmp config with embedded config instead of replacing. Useful for providing SNMP auths. (@v-zhuravlev)

- Upgrade `beyla.ebpf` to v2.0.4. The full list of changes can be found in the [Beyla release notes](https://github.com/grafana/beyla/releases/tag/v2.0.0). (@marctc)

### Bugfixes

- Fix log rotation for Windows in `loki.source.file` by refactoring the component to use the runner pkg. This should also reduce CPU consumption when tailing a lot of files in a dynamic environment. (@wildum)

- Add livedebugging support for `prometheus.remote_write` (@ravishankar15)

- Add livedebugging support for `otelcol.connector.*` components (@wildum)

- Bump snmp_exporter and embedded modules to 0.27.0. Add support for multi-module handling by comma separation and expose argument to increase SNMP polling concurrency for `prometheus.exporter.snmp`. (@v-zhuravlev)

- Add support for pushv1.PusherService Connect API in `pyroscope.receive_http`. (@simonswine)

- Fixed an issue where `loki.process` would sometimes output live debugging entries out-of-order (@thampiotr)

- Fixed a bug where components could be evaluated concurrently without the full context during a config reload (@wildum)

- Fixed locks that wouldn't be released in the remotecfg service if some errors occurred during the configuration reload (@spartan0x117)

- Fix issue with `prometheus.write.queue` that lead to excessive connections. (@mattdurham)

- Fixed a bug where `loki.source.awsfirehose` and `loki.source.gcplog` could
  not be used from within a module. (@tpaschalis)

- Fix an issue where Prometheus metric name validation scheme was set by default to UTF-8. It is now set back to the
  previous "legacy" scheme. An experimental flag `--feature.prometheus.metric-validation-scheme` can be used to switch
  it to `utf-8` to experiment with UTF-8 support. (@thampiotr)

### Other changes

- Upgrading to Prometheus v2.54.1. (@ptodev)
  - `discovery.docker` has a new `match_first_network` attribute for matching the first network
    if the container has multiple networks defined, thus avoiding collecting duplicate targets.
  - `discovery.ec2`, `discovery.kubernetes`, `discovery.openstack`, and `discovery.ovhcloud`
    add extra `__meta_` labels.
  - `prometheus.remote_write` supports Azure OAuth and Azure SDK authentication.
  - `discovery.linode` has a new `region` attribute, as well as extra `__meta_` labels.
  - A new `scrape_native_histograms` argument for `prometheus.scrape`.
    This is enabled by default and can be used to explicitly disable native histogram support.
    In previous versions of Alloy, native histogram support has also been enabled by default
    as long as `scrape_protocols` starts with `PrometheusProto`.

  - Change the stability of the `remotecfg` feature from "public preview" to "generally available". (@erikbaranowski)

v1.6.1
-----------------

## Bugs

- Resolve issue with Beyla starting. (@rafaelroquetto)

v1.6.0
-----------------

### Breaking changes

- Upgrade to OpenTelemetry Collector v0.116.0:
  - `otelcol.processor.tailsampling`: Change decision precedence when using `and_sub_policy` and `invert_match`.
    For more information, see the [release notes for Alloy 1.6][release-notes-alloy-1_6].

    [#33671]: https://github.com/open-telemetry/opentelemetry-collector-contrib/pull/33671
    [release-notes-alloy-1_6]: https://grafana.com/docs/alloy/latest/release-notes/#v16

### Features

- Add support for TLS to `prometheus.write.queue`. (@mattdurham)

- Add `otelcol.receiver.syslog` component to receive otel logs in syslog format (@dehaansa)

- Add support for metrics in `otelcol.exporter.loadbalancing` (@madaraszg-tulip)

- Add `add_cloudwatch_timestamp` to `prometheus.exporter.cloudwatch` metrics. (@captncraig)

- Add support to `prometheus.operator.servicemonitors` to allow `endpointslice` role. (@yoyosir)

- Add `otelcol.exporter.splunkhec` allowing to export otel data to Splunk HEC (@adlotsof)

- Add `otelcol.receiver.solace` component to receive traces from a Solace broker. (@wildum)

- Add `otelcol.exporter.syslog` component to export logs in syslog format (@dehaansa)

- (_Experimental_) Add a `database_observability.mysql` component to collect mysql performance data. (@cristiangreco & @matthewnolf)

- Add `otelcol.receiver.influxdb` to convert influx metric into OTEL. (@EHSchmitt4395)

- Add a new `/-/healthy` endpoint which returns HTTP 500 if one or more components are unhealthy. (@ptodev)

### Enhancements

- Improved performance by reducing allocation in Prometheus write pipelines by ~30% (@thampiotr)

- Update `prometheus.write.queue` to support v2 for cpu performance. (@mattdurham)

- (_Experimental_) Add health reporting to `database_observability.mysql` component (@cristiangreco)

- Add second metrics sample to the support bundle to provide delta information (@dehaansa)

- Add all raw configuration files & a copy of the latest remote config to the support bundle (@dehaansa)

- Add relevant golang environment variables to the support bundle (@dehaansa)

- Add support for server authentication to otelcol components. (@aidaleuc)

- Update mysqld_exporter from v0.15.0 to v0.16.0 (including 2ef168bf6), most notable changes: (@cristiangreco)
  - Support MySQL 8.4 replicas syntax
  - Fetch lock time and cpu time from performance schema
  - Fix fetching tmpTables vs tmpDiskTables from performance_schema
  - Skip SPACE_TYPE column for MariaDB >=10.5
  - Fixed parsing of timestamps with non-zero padded days
  - Fix auto_increment metric collection errors caused by using collation in INFORMATION_SCHEMA searches
  - Change processlist query to support ONLY_FULL_GROUP_BY sql_mode
  - Add perf_schema quantile columns to collector

- Live Debugging button should appear in UI only for supported components (@ravishankar15)
- Add three new stdlib functions to_base64, from_URLbase64 and to_URLbase64 (@ravishankar15)
- Add `ignore_older_than` option for local.file_match (@ravishankar15)
- Add livedebugging support for discovery components (@ravishankar15)
- Add livedebugging support for `discover.relabel` (@ravishankar15)
- Performance optimization for live debugging feature (@ravishankar15)

- Upgrade `github.com/goccy/go-json` to v0.10.4, which reduces the memory consumption of an Alloy instance by 20MB.
  If Alloy is running certain otelcol components, this reduction will not apply. (@ptodev)
- improve performance in regexp component: call fmt only if debug is enabled (@r0ka)

- Update `prometheus.write.queue` library for performance increases in cpu. (@mattdurham)

- Update `loki.secretfilter` to be compatible with the new `[[rules.allowlists]]` gitleaks allowlist format (@romain-gaillard)

- Update `async-profiler` binaries for `pyroscope.java` to 3.0-fa937db (@aleks-p)

- Reduced memory allocation in discovery components by up to 30% (@thampiotr)

### Bugfixes

- Fix issue where `alloy_prometheus_relabel_metrics_processed` was not being incremented. (@mattdurham)

- Fixed issue with automemlimit logging bad messages and trying to access cgroup on non-linux builds (@dehaansa)

- Fixed issue with reloading configuration and prometheus metrics duplication in `prometheus.write.queue`. (@mattdurham)

- Updated `prometheus.write.queue` to fix issue with TTL comparing different scales of time. (@mattdurham)

- Fixed an issue in the `prometheus.operator.servicemonitors`, `prometheus.operator.podmonitors` and `prometheus.operator.probes` to support capitalized actions. (@QuentinBisson)

- Fixed an issue where the `otelcol.processor.interval` could not be used because the debug metrics were not set to default. (@wildum)

- Fixed an issue where `loki.secretfilter` would crash if the secret was shorter than the `partial_mask` value. (@romain-gaillard)

- Change the log level in the `eventlogmessage` stage of the `loki.process` component from `warn` to `debug`. (@wildum)

- Fix a bug in `loki.source.kafka` where the `topics` argument incorrectly used regex matching instead of exact matches. (@wildum)

### Other changes

- Change the stability of the `livedebugging` feature from "experimental" to "generally available". (@wildum)

- Use Go 1.23.3 for builds. (@mattdurham)

- Upgrade Beyla to v1.9.6. (@wildum)

- Upgrade to OpenTelemetry Collector v0.116.0:
  - `otelcol.receiver.datadog`: Return a json reponse instead of "OK" when a trace is received with a newer protocol version.
    https://github.com/open-telemetry/opentelemetry-collector-contrib/pull/35705
  - `otelcol.receiver.datadog`: Changes response message for `/api/v1/check_run` 202 response to be JSON and on par with Datadog API spec
    https://github.com/open-telemetry/opentelemetry-collector-contrib/pull/36029
  - `otelcol.receiver.solace`: The Solace receiver may unexpectedly terminate on reporting traces when used with a memory limiter processor and under high load.
    https://github.com/open-telemetry/opentelemetry-collector-contrib/pull/35958
  - `otelcol.receiver.solace`: Support converting the new `Move to Dead Message Queue` and new `Delete` spans generated by Solace Event Broker to OTLP.
    https://github.com/open-telemetry/opentelemetry-collector-contrib/pull/36071
  - `otelcol.exporter.datadog`: Stop prefixing `http_server_duration`, `http_server_request_size` and `http_server_response_size` with `otelcol`.
    https://github.com/open-telemetry/opentelemetry-collector-contrib/pull/36265
    These metrics can be from SDKs rather than collector. Stop prefixing them to be consistent with
    https://opentelemetry.io/docs/collector/internal-telemetry/#lists-of-internal-metrics
  - `otelcol.receiver.datadog`: Add json handling for the `api/v2/series` endpoint in the datadogreceiver.
    https://github.com/open-telemetry/opentelemetry-collector-contrib/pull/36218
  - `otelcol.processor.span`: Add a new `keep_original_name` configuration argument
    to keep the original span name when extracting attributes from the span name.
    https://github.com/open-telemetry/opentelemetry-collector-contrib/pull/36397
  - `pkg/ottl`: Respect the `depth` option when flattening slices using `flatten`.
    The `depth` option is also now required to be at least `1`.
    https://github.com/open-telemetry/opentelemetry-collector-contrib/pull/36198
  - `otelcol.exporter.loadbalancing`: Shutdown exporters during collector shutdown. This fixes a memory leak.
    https://github.com/open-telemetry/opentelemetry-collector-contrib/pull/36024
  - `otelcol.processor.k8sattributes`: New `wait_for_metadata` and `wait_for_metadata_timeout` configuration arguments,
    which block the processor startup until metadata is received from Kubernetes.
    https://github.com/open-telemetry/opentelemetry-collector-contrib/issues/32556
  - `otelcol.processor.k8sattributes`: Enable the `k8sattr.fieldExtractConfigRegex.disallow` for all Alloy instances,
    to retain the behavior of `regex` argument in the `annotation` and `label` blocks.
    When the feature gate is "deprecated" in the upstream Collector, Alloy users will need to use the transform processor instead.
    https://github.com/open-telemetry/opentelemetry-collector-contrib/issues/25128
  - `otelcol.receiver.vcenter`: The existing code did not honor TLS settings beyond 'insecure'.
    All TLS client config should now be honored.
    https://github.com/open-telemetry/opentelemetry-collector-contrib/pull/36482
  - `otelcol.receiver.opencensus`: Do not report error message when OpenCensus receiver is shutdown cleanly.
    https://github.com/open-telemetry/opentelemetry-collector-contrib/pull/36622
  - `otelcol.processor.k8sattributes`: Fixed parsing of k8s image names to support images with tags and digests.
    https://github.com/open-telemetry/opentelemetry-collector-contrib/pull/36145
  - `otelcol.exporter.loadbalancing`: Adding sending_queue, retry_on_failure and timeout settings to loadbalancing exporter configuration.
    https://github.com/open-telemetry/opentelemetry-collector-contrib/issues/35378
  - `otelcol.exporter.loadbalancing`: The k8sresolver was triggering exporter churn in the way the change event was handled.
    https://github.com/open-telemetry/opentelemetry-collector-contrib/issues/35658
  - `otelcol.processor.k8sattributes`: Override extracted k8s attributes if original value has been empty.
    https://github.com/open-telemetry/opentelemetry-collector-contrib/pull/36466
  - `otelcol.exporter.awss3`: Upgrading to adopt aws sdk v2.
    https://github.com/open-telemetry/opentelemetry-collector-contrib/pull/36698
  - `pkg/ottl`: GetXML Converter now supports selecting text, CDATA, and attribute (value) content.
  - `otelcol.exporter.loadbalancing`: Adds a an optional `return_hostnames` configuration argument to the k8s resolver.
     https://github.com/open-telemetry/opentelemetry-collector-contrib/pull/35411
  - `otelcol.exporter.kafka`, `otelcol.receiver.kafka`: Add a new `AWS_MSK_IAM_OAUTHBEARER` mechanism.
    This mechanism use the AWS MSK IAM SASL Signer for Go https://github.com/aws/aws-msk-iam-sasl-signer-go.
    https://github.com/open-telemetry/opentelemetry-collector-contrib/pull/32500

  - Use Go 1.23.5 for builds. (@wildum)

v1.5.1
-----------------

### Enhancements

- Logs from underlying clustering library `memberlist` are now surfaced with correct level (@thampiotr)

- Allow setting `informer_sync_timeout` in prometheus.operator.* components. (@captncraig)

- For sharding targets during clustering, `loki.source.podlogs` now only takes into account some labels. (@ptodev)

- Improve instrumentation of `pyroscope.relabel` component. (@marcsanmi)

### Bugfixes

- Fixed an issue in the `pyroscope.write` component to prevent TLS connection churn to Pyroscope when the `pyroscope.receive_http` clients don't request keepalive (@madaraszg-tulip)

- Fixed an issue in the `pyroscope.write` component with multiple endpoints not working correctly for forwarding profiles from `pyroscope.receive_http` (@madaraszg-tulip)

- Fixed a few race conditions that could lead to a deadlock when using `import` statements, which could lead to a memory leak on `/metrics` endpoint of an Alloy instance. (@thampiotr)

- Fix a race condition where the ui service was dependent on starting after the remotecfg service, which is not guaranteed. (@dehaansa & @erikbaranowski)

- Fixed an issue in the `otelcol.exporter.prometheus` component that would set series value incorrectly for stale metrics (@YusifAghalar)

- `loki.source.podlogs`: Fixed a bug which prevented clustering from working and caused duplicate logs to be sent.
  The bug only happened when no `selector` or `namespace_selector` blocks were specified in the Alloy configuration. (@ptodev)

- Fixed an issue in the `pyroscope.write` component to allow slashes in application names in the same way it is done in the Pyroscope push API (@marcsanmi)

- Fixed a crash when updating the configuration of `remote.http`. (@kinolaev)

- Fixed an issue in the `otelcol.processor.attribute` component where the actions `delete` and `hash` could not be used with the `pattern` argument. (@wildum)

- Fixed an issue in the `prometheus.exporter.postgres` component that would leak goroutines when the target was not reachable (@dehaansa)

v1.5.0
-----------------

### Breaking changes

- `import.git`: The default value for `revision` has changed from `HEAD` to `main`. (@ptodev)
  It is no longer allowed to set `revision` to `"HEAD"`, `"FETCH_HEAD"`, `"ORIG_HEAD"`, `"MERGE_HEAD"`, or `"CHERRY_PICK_HEAD"`.

- The Otel update to v0.112.0 has a few breaking changes:
  - [`otelcol.processor.deltatocumulative`] Change `max_streams` default value to `9223372036854775807` (max int).
    https://github.com/open-telemetry/opentelemetry-collector-contrib/pull/35048
  - [`otelcol.connector.spanmetrics`] Change `namespace` default value to `traces.span.metrics`.
    https://github.com/open-telemetry/opentelemetry-collector-contrib/pull/34485
  - [`otelcol.exporter.logging`] Removed in favor of the `otelcol.exporter.debug`.
    https://github.com/open-telemetry/opentelemetry-collector/issues/11337

### Features

- Add support bundle generation via the API endpoint /-/support (@dehaansa)

- Add the function `path_join` to the stdlib. (@wildum)

- Add `pyroscope.receive_http` component to receive and forward Pyroscope profiles (@marcsanmi)

- Add support to `loki.source.syslog` for the RFC3164 format ("BSD syslog"). (@sushain97)

- Add support to `loki.source.api` to be able to extract the tenant from the HTTP `X-Scope-OrgID` header (@QuentinBisson)

- (_Experimental_) Add a `loki.secretfilter` component to redact secrets from collected logs.

- (_Experimental_) Add a `prometheus.write.queue` component to add an alternative to `prometheus.remote_write`
  which allowing the writing of metrics  to a prometheus endpoint. (@mattdurham)

- (_Experimental_) Add the `array.combine_maps` function to the stdlib. (@ptodev, @wildum)

### Enhancements

- The `mimir.rules.kubernetes` component now supports adding extra label matchers
  to all queries discovered via `PrometheusRule` CRDs. (@thampiotr)

- The `cluster.use-discovery-v1` flag is now deprecated since there were no issues found with the v2 cluster discovery mechanism. (@thampiotr)

- SNMP exporter now supports labels in both `target` and `targets` parameters. (@mattdurham)

- Add support for relative paths to `import.file`. This new functionality allows users to use `import.file` blocks in modules
  imported via `import.git` and other `import.file`. (@wildum)

- `prometheus.exporter.cloudwatch`: The `discovery` block now has a `recently_active_only` configuration attribute
  to return only metrics which have been active in the last 3 hours.

- Add Prometheus bearer authentication to a `prometheus.write.queue` component (@freak12techno)

- Support logs that have a `timestamp` field instead of a `time` field for the `loki.source.azure_event_hubs` component. (@andriikushch)

- Add `proxy_url` to `otelcol.exporter.otlphttp`. (@wildum)

- Allow setting `informer_sync_timeout` in prometheus.operator.* components. (@captncraig)

### Bugfixes

- Fixed a bug in `import.git` which caused a `"non-fast-forward update"` error message. (@ptodev)

- Do not log error on clean shutdown of `loki.source.journal`. (@thampiotr)

- `prometheus.operator.*` components: Fixed a bug which would sometimes cause a
  "failed to create service discovery refresh metrics" error after a config reload. (@ptodev)

### Other changes

- Small fix in UI stylesheet to fit more content into visible table area. (@defanator)

- Changed OTEL alerts in Alloy mixin to use success rate for tracing. (@thampiotr)

- Support TLS client settings for clustering (@tiagorossig)

- Add support for `not_modified` response in `remotecfg`. (@spartan0x117)

- Fix dead link for RelabelConfig in the PodLog documentation page (@TheoBrigitte)

- Most notable changes coming with the OTel update from v0.108.0 vo v0.112.0 besides the breaking changes: (@wildum)
  - [`http config`] Add support for lz4 compression.
    https://github.com/open-telemetry/opentelemetry-collector/issues/9128
  - [`otelcol.processor.interval`] Add support for gauges and summaries.
    https://github.com/open-telemetry/opentelemetry-collector-contrib/issues/34803
  - [`otelcol.receiver.kafka`] Add possibility to tune the fetch sizes.
    https://github.com/open-telemetry/opentelemetry-collector-contrib/pull/34431
  - [`otelcol.processor.tailsampling`] Add `invert_match` to boolean attribute.
    https://github.com/open-telemetry/opentelemetry-collector-contrib/pull/34730
  - [`otelcol.receiver.kafka`] Add support to decode to `otlp_json`.
    https://github.com/open-telemetry/opentelemetry-collector-contrib/issues/33627
  - [`otelcol.processor.transform`] Add functions `convert_exponential_histogram_to_histogram` and `aggregate_on_attribute_value`.
    https://github.com/open-telemetry/opentelemetry-collector-contrib/pull/33824
    https://github.com/open-telemetry/opentelemetry-collector-contrib/pull/33423

v1.4.3
-----------------

### Bugfixes

- Fix an issue where some `faro.receiver` would drop multiple fields defined in `payload.meta.browser`, as fields were defined in the struct.

- `pyroscope.scrape` no longer tries to scrape endpoints which are not active targets anymore. (@wildum @mattdurham @dehaansa @ptodev)

- Fixed a bug with `loki.source.podlogs` not starting in large clusters due to short informer sync timeout. (@elburnetto-intapp)

- `prometheus.exporter.windows`: Fixed bug with `exclude` regular expression config arguments which caused missing metrics. (@ptodev)

v1.4.2
-----------------

### Bugfixes

- Update windows_exporter from v0.27.2 vo v0.27.3: (@jkroepke)
  - Fixes a bug where scraping Windows service crashes alloy

- Update yet-another-cloudwatch-exporter from v0.60.0 vo v0.61.0: (@morremeyer)
  - Fixes a bug where cloudwatch S3 metrics are reported as `0`

- Issue 1687 - otelcol.exporter.awss3 fails to configure (@cydergoth)
  - Fix parsing of the Level configuration attribute in debug_metrics config block
  - Ensure "optional" debug_metrics config block really is optional

- Fixed an issue with `loki.process` where `stage.luhn` and `stage.timestamp` would not apply
  default configuration settings correctly (@thampiotr)

- Fixed an issue with `loki.process` where configuration could be reloaded even if there
  were no changes. (@ptodev, @thampiotr)

- Fix issue where `loki.source.kubernetes` took into account all labels, instead of specific logs labels. Resulting in duplication. (@mattdurham)

v1.4.1
-----------------

### Bugfixes

- Windows installer: Don't quote Alloy's binary path in the Windows Registry. (@jkroepke)

v1.4.0
-----------------

### Security fixes

- Add quotes to windows service path to prevent path interception attack. [CVE-2024-8975](https://grafana.com/security/security-advisories/cve-2024-8975/) (@mattdurham)

### Breaking changes

- Some debug metrics for `otelcol` components have changed. (@thampiotr)
  For example, `otelcol.exporter.otlp`'s `exporter_sent_spans_ratio_total` metric is now `otelcol_exporter_sent_spans_total`.

- [otelcol.processor.transform] The functions `convert_sum_to_gauge` and `convert_gauge_to_sum` must now be used in the `metric` `context` rather than in the `datapoint` context.
  https://github.com/open-telemetry/opentelemetry-collector-contrib/issues/34567 (@wildum)

- Upgrade Beyla from 1.7.0 to 1.8.2. A complete list of changes can be found on the Beyla releases page: https://github.com/grafana/beyla/releases. (@wildum)
  It contains a few breaking changes for the component `beyla.ebpf`:
  - renamed metric `process.cpu.state` to `cpu.mode`
  - renamed metric `beyla_build_info` to `beyla_internal_build_info`

### Features

- Added Datadog Exporter community component, enabling exporting of otel-formatted Metrics and traces to Datadog. (@polyrain)
- (_Experimental_) Add an `otelcol.processor.interval` component to aggregate metrics and periodically
  forward the latest values to the next component in the pipeline.


### Enhancements

- Clustering peer resolution through `--cluster.join-addresses` flag has been
  improved with more consistent behaviour, better error handling and added
  support for A/AAAA DNS records. If necessary, users can temporarily opt out of
  this new behaviour with the `--cluster.use-discovery-v1`, but this can only be
  used as a temporary measure, since this flag will be disabled in future
  releases. (@thampiotr)

- Added a new panel to Cluster Overview dashboard to show the number of peers
  seen by each instance in the cluster. This can help diagnose cluster split
  brain issues. (@thampiotr)

- Updated Snowflake exporter with performance improvements for larger environments.
  Also added a new panel to track deleted tables to the Snowflake mixin. (@Caleb-Hurshman)
- Add a `otelcol.processor.groupbyattrs` component to reassociate collected metrics that match specified attributes
    from opentelemetry. (@kehindesalaam)

- Update windows_exporter to v0.27.2. (@jkroepke)
  The `smb.enabled_list` and `smb_client.enabled_list` doesn't have any effect anymore. All sub-collectors are enabled by default.

- Live debugging of `loki.process` will now also print the timestamp of incoming and outgoing log lines.
  This is helpful for debugging `stage.timestamp`. (@ptodev)

- Add extra validation in `beyla.ebpf` to avoid panics when network feature is enabled. (@marctc)

- A new parameter `aws_sdk_version_v2` is added for the cloudwatch exporters configuration. It enables the use of aws sdk v2 which has shown to have significant performance benefits. (@kgeckhart, @andriikushch)

- `prometheus.exporter.cloudwatch` can now collect metrics from custom namespaces via the `custom_namespace` block. (@ptodev)

- Add the label `alloy_cluster` in the metric `alloy_config_hash` when the flag `cluster.name` is set to help differentiate between
  configs from the same alloy cluster or different alloy clusters. (@wildum)

- Add support for discovering the cgroup path(s) of a process in `process.discovery`. (@mahendrapaipuri)

### Bugfixes

- Fix a bug where the scrape timeout for a Probe resource was not applied, overwriting the scrape interval instead. (@morremeyer, @stefanandres)

- Fix a bug where custom components don't always get updated when the config is modified in an imported directory. (@ante012)

- Fixed an issue which caused loss of context data in Faro exception. (@codecapitano)

- Fixed an issue where providing multiple hostnames or IP addresses
  via `--cluster.join-addresses` would only use the first provided value.
  (@thampiotr)

- Fixed an issue where providing `<hostname>:<port>`
  in `--cluster.join-addresses` would only resolve with DNS to a single address,
  instead of using all the available records. (@thampiotr)

- Fixed an issue where clustering peers resolution via hostname in `--cluster.join-addresses`
  resolves to duplicated IP addresses when using SRV records. (@thampiotr)

- Fixed an issue where the `connection_string` for the `loki.source.azure_event_hubs` component
  was displayed in the UI in plaintext. (@MorrisWitthein)

- Fix a bug in `discovery.*` components where old `targets` would continue to be
  exported to downstream components. This would only happen if the config
  for `discovery.*`  is reloaded in such a way that no new targets were
  discovered. (@ptodev, @thampiotr)

- Fixed bug in `loki.process` with `sampling` stage where all components use same `drop_counter_reason`. (@captncraig)

- Fixed an issue (see https://github.com/grafana/alloy/issues/1599) where specifying both path and key in the remote.vault `path`
  configuration could result in incorrect URLs. The `path` and `key` arguments have been separated to allow for clear and accurate
  specification of Vault secrets. (@PatMis16)

### Other

- Renamed standard library functions. Old names are still valid but are marked deprecated. (@wildum)

- Aliases for the namespaces are deprecated in the Cloudwatch exporter. For example: "s3" is not allowed, "AWS/S3" should be used. Usage of the aliases will generate warnings in the logs. Support for the aliases will be dropped in the upcoming releases. (@kgeckhart, @andriikushch)

- Update OTel from v0.105.0 vo v0.108.0: (@wildum)
  - [`otelcol.receiver.vcenter`] New VSAN metrics.
    https://github.com/open-telemetry/opentelemetry-collector-contrib/issues/33556
  - [`otelcol.receiver.kafka`] Add `session_timeout` and `heartbeat_interval` attributes.
    https://github.com/open-telemetry/opentelemetry-collector-contrib/pull/33082
  - [`otelcol.processor.transform`] Add `aggregate_on_attributes` function for metrics.
    https://github.com/open-telemetry/opentelemetry-collector-contrib/pull/33334
  - [`otelcol.receiver.vcenter`] Enable metrics by default
    https://github.com/open-telemetry/opentelemetry-collector-contrib/issues/33607

- Updated the docker base image to Ubuntu 24.04 (Noble Numbat). (@mattiasa )

v1.3.4
-----------------

### Bugfixes

- Windows installer: Don't quote Alloy's binary path in the Windows Registry. (@jkroepke)

v1.3.2
-----------------

### Security fixes

- Add quotes to windows service path to prevent path interception attack. [CVE-2024-8975](https://grafana.com/security/security-advisories/cve-2024-8975/) (@mattdurham)

v1.3.1
-----------------

### Bugfixes

- Changed the cluster startup behaviour, reverting to the previous logic where
  a failure to resolve cluster join peers results in the node creating its own cluster. This is
  to facilitate the process of bootstrapping a new cluster following user feedback (@thampiotr)

- Fix a memory leak which would occur any time `loki.process` had its configuration reloaded. (@ptodev)

v1.3.0
-----------------

### Breaking changes

- [`otelcol.exporter.otlp`,`otelcol.exporter.loadbalancing`]: Change the default gRPC load balancing strategy.
  The default value for the `balancer_name` attribute has changed to `round_robin`
  https://github.com/open-telemetry/opentelemetry-collector/pull/10319

### Breaking changes to non-GA functionality

- Update Public preview `remotecfg` argument from `metadata` to `attributes`. (@erikbaranowski)

- The default value of the argument `unmatched` in the block `routes` of the component `beyla.ebpf` was changed from `unset` to `heuristic` (@marctc)

### Features

- Added community components support, enabling community members to implement and maintain components. (@wildum)

- A new `otelcol.exporter.debug` component for printing OTel telemetry from
  other `otelcol` components to the console. (@BarunKGP)

### Enhancements
- Added custom metrics capability to oracle exporter. (@EHSchmitt4395)

- Added a success rate panel on the Prometheus Components dashboard. (@thampiotr)

- Add namespace field to Faro payload (@cedricziel)

- Add the `targets` argument to the `prometheus.exporter.blackbox` component to support passing blackbox targets at runtime. (@wildum)

- Add concurrent metric collection to `prometheus.exporter.snowflake` to speed up collection times (@Caleb-Hurshman)

- Added live debugging support to `otelcol.processor.*` components. (@wildum)

- Add automatic system attributes for `version` and `os` to `remotecfg`. (@erikbaranowski)

- Added live debugging support to `otelcol.receiver.*` components. (@wildum)

- Added live debugging support to `loki.process`. (@wildum)

- Added live debugging support to `loki.relabel`. (@wildum)

- Added a `namespace` label to probes scraped by the `prometheus.operator.probes` component to align with the upstream Prometheus Operator setup. (@toontijtgat2)

- (_Public preview_) Added rate limiting of cluster state changes to reduce the
  number of unnecessary, intermediate state updates. (@thampiotr)

- Allow setting the CPU profiling event for Java Async Profiler in `pyroscope.java` component (@slbucur)

- Update windows_exporter to v0.26.2. (@jkroepke)

- `mimir.rules.kubernetes` is now able to add extra labels to the Prometheus rules. (@psychomantys)

- `prometheus.exporter.unix` component now exposes hwmon collector config. (@dtrejod)

- Upgrade from OpenTelemetry v0.102.1 to v0.105.0.
  - [`otelcol.receiver.*`] A new `compression_algorithms` attribute to configure which
    compression algorithms are allowed by the HTTP server.
    https://github.com/open-telemetry/opentelemetry-collector/pull/10295
  - [`otelcol.exporter.*`] Fix potential deadlock in the batch sender.
    https://github.com/open-telemetry/opentelemetry-collector/pull/10315
  - [`otelcol.exporter.*`] Fix a bug when the retry and timeout logic was not applied with enabled batching.
    https://github.com/open-telemetry/opentelemetry-collector/issues/10166
  - [`otelcol.exporter.*`] Fix a bug where an unstarted batch_sender exporter hangs on shutdown.
    https://github.com/open-telemetry/opentelemetry-collector/issues/10306
  - [`otelcol.exporter.*`] Fix small batch due to unfavorable goroutine scheduling in batch sender.
    https://github.com/open-telemetry/opentelemetry-collector/issues/9952
  - [`otelcol.exporter.otlphttp`] A new `cookies` block to store cookies from server responses and reuse them in subsequent requests.
    https://github.com/open-telemetry/opentelemetry-collector/issues/10175
  - [`otelcol.exporter.otlp`] Fixed a bug where the receiver's http response was not properly translating grpc error codes to http status codes.
    https://github.com/open-telemetry/opentelemetry-collector/pull/10574
  - [`otelcol.processor.tail_sampling`] Simple LRU Decision Cache for "keep" decisions.
    https://github.com/open-telemetry/opentelemetry-collector-contrib/pull/33533
  - [`otelcol.processor.tail_sampling`] Fix precedence of inverted match in and policy.
    Previously if the decision from a policy evaluation was `NotSampled` or `InvertNotSampled`
    it would return a `NotSampled` decision regardless, effectively downgrading the result.
    This was breaking the documented behaviour that inverted decisions should take precedence over all others.
    https://github.com/open-telemetry/opentelemetry-collector-contrib/pull/33671
  - [`otelcol.exporter.kafka`,`otelcol.receiver.kafka`] Add config attribute to disable Kerberos PA-FX-FAST negotiation.
    https://github.com/open-telemetry/opentelemetry-collector-contrib/issues/26345
  - [`OTTL`]: Added `keep_matching_keys` function to allow dropping all keys from a map that don't match the pattern.
    https://github.com/open-telemetry/opentelemetry-collector-contrib/issues/32989
  - [`OTTL`]: Add debug logs to help troubleshoot OTTL statements/conditions
    https://github.com/open-telemetry/opentelemetry-collector-contrib/pull/33274
  - [`OTTL`]: Introducing `append` function for appending items into an existing array.
    https://github.com/open-telemetry/opentelemetry-collector-contrib/issues/32141
  - [`OTTL`]: Introducing `Uri` converter parsing URI string into SemConv
    https://github.com/open-telemetry/opentelemetry-collector-contrib/issues/32433
  - [`OTTL`]: Added a Hex() converter function
    https://github.com/open-telemetry/opentelemetry-collector-contrib/pull/33450
  - [`OTTL`]: Added a IsRootSpan() converter function.
    https://github.com/open-telemetry/opentelemetry-collector-contrib/pull/33729
  - [`otelcol.processor.probabilistic_sampler`]: Add Proportional and Equalizing sampling modes.
    https://github.com/open-telemetry/opentelemetry-collector-contrib/issues/31918
  - [`otelcol.processor.deltatocumulative`]: Bugfix to properly drop samples when at limit.
    https://github.com/open-telemetry/opentelemetry-collector-contrib/issues/33285
  - [`otelcol.receiver.vcenter`] Fixes errors in some of the client calls for environments containing multiple datacenters.
    https://github.com/open-telemetry/opentelemetry-collector-contrib/pull/33735
  - [`otelcol.processor.resourcedetection`] Fetch CPU info only if related attributes are enabled.
    https://github.com/open-telemetry/opentelemetry-collector-contrib/pull/33774
  - [`otelcol.receiver.vcenter`] Adding metrics for CPU readiness, CPU capacity, and network drop rate.
    https://github.com/open-telemetry/opentelemetry-collector-contrib/issues/33607
  - [`otelcol.receiver.vcenter`] Drop support for vCenter 6.7.
    https://github.com/open-telemetry/opentelemetry-collector-contrib/issues/33607
  - [`otelcol.processor.attributes`] Add an option to extract value from a client address
    by specifying `client.address` value in the `from_context` field.
    https://github.com/open-telemetry/opentelemetry-collector-contrib/pull/34048
  - `otelcol.connector.spanmetrics`: Produce delta temporality span metrics with StartTimeUnixNano and TimeUnixNano values representing an uninterrupted series.
    https://github.com/open-telemetry/opentelemetry-collector-contrib/pull/31780

- Upgrade Beyla component v1.6.3 to v1.7.0
  - Reporting application process metrics
  - New supported protocols: SQL, Redis, Kafka
  - Several bugfixes
  - Full list of changes: https://github.com/grafana/beyla/releases/tag/v1.7.0

- Enable instances connected to remotecfg-compatible servers to Register
  themselves to the remote service. (@tpaschalis)

- Allow in-memory listener to work for remotecfg-supplied components. (@tpaschalis)

### Bugfixes

- Fixed a clustering mode issue where a fatal startup failure of the clustering service
  would exit the service silently, without also exiting the Alloy process. (@thampiotr)

- Fix a bug which prevented config reloads to work if a Loki `metrics` stage is in the pipeline.
  Previously, the reload would fail for `loki.process` without an error in the logs and the metrics
  from the `metrics` stage would get stuck at the same values. (@ptodev)


v1.2.1
-----------------

### Bugfixes

- Fixed an issue with `loki.source.kubernetes_events` not starting in large clusters due to short informer sync timeout. (@nrwiersma)

- Updated [ckit](https://github.com/grafana/ckit) to fix an issue with armv7 panic on startup when forming a cluster. (@imavroukakis)

- Fixed a clustering mode issue where a failure to perform static peers
  discovery did not result in a fatal failure at startup and could lead to
  potential split-brain issues. (@thampiotr)

### Other

- Use Go 1.22.5 for builds. (@mattdurham)

v1.2.0
-----------------

### Security fixes
- Fixes the following vulnerabilities (@ptodev):
  - [CVE-2024-35255](https://cve.mitre.org/cgi-bin/cvename.cgi?name=CVE-2024-35255)
  - [CVE-2024-36129](https://avd.aquasec.com/nvd/2024/cve-2024-36129/)

### Breaking changes

- Updated OpenTelemetry to v0.102.1. (@mattdurham)
  - Components `otelcol.receiver.otlp`,`otelcol.receiver.zipkin`,`otelcol.extension.jaeger_remote_sampling`, and `otelcol.receiver.jaeger` setting `max_request_body_size`
    default changed from unlimited size to `20MiB`. This is due to [CVE-2024-36129](https://github.com/open-telemetry/opentelemetry-collector/security/advisories/GHSA-c74f-6mfw-mm4v).

### Breaking changes to non-GA functionality

- Update Public preview `remotecfg` to use `alloy-remote-config` instead of `agent-remote-config`. The
  API has been updated to use the term `collector` over `agent`. (@erikbaranowski)

- Component `otelcol.receiver.vcenter` removed `vcenter.host.network.packet.errors`, `vcenter.host.network.packet.count`, and
  `vcenter.vm.network.packet.count`.
  - `vcenter.host.network.packet.errors` replaced by `vcenter.host.network.packet.error.rate`.
  - `vcenter.host.network.packet.count` replaced by `vcenter.host.network.packet.rate`.
  - `vcenter.vm.network.packet.count` replaced by `vcenter.vm.network.packet.rate`.

### Features

- Add an `otelcol.exporter.kafka` component to send OTLP metrics, logs, and traces to Kafka.

- Added `live debugging` to the UI. Live debugging streams data as they flow through components for debugging telemetry data.
  Individual components must be updated to support live debugging. (@wildum)

- Added live debugging support for `prometheus.relabel`. (@wildum)

- (_Experimental_) Add a `otelcol.processor.deltatocumulative` component to convert metrics from
  delta temporality to cumulative by accumulating samples in memory. (@rfratto)

- (_Experimental_) Add an `otelcol.receiver.datadog` component to receive
  metrics and traces from Datadog. (@carrieedwards, @jesusvazquez, @alexgreenbank, @fedetorres93)

- Add a `prometheus.exporter.catchpoint` component to collect metrics from Catchpoint. (@bominrahmani)

- Add the `-t/--test` flag to `alloy fmt` to check if a alloy config file is formatted correctly. (@kavfixnel)

### Enhancements

- (_Public preview_) Add native histogram support to `otelcol.receiver.prometheus`. (@wildum)
- (_Public preview_) Add metrics to report status of `remotecfg` service. (@captncraig)

- Added `scrape_protocols` option to `prometheus.scrape`, which allows to
  control the preferred order of scrape protocols. (@thampiotr)

- Add support for configuring CPU profile's duration scraped by `pyroscope.scrape`. (@hainenber)

- `prometheus.exporter.snowflake`: Add support for RSA key-pair authentication. (@Caleb-Hurshman)

- Improved filesystem error handling when working with `loki.source.file` and `local.file_match`,
  which removes some false-positive error log messages on Windows (@thampiotr)

- Updates `processor/probabilistic_sampler` to use new `FailedClosed` field from OTEL release v0.101.0. (@StefanKurek)

- Updates `receiver/vcenter` to use new features and bugfixes introduced in OTEL releases v0.100.0 and v0.101.0.
  Refer to the [v0.100.0](https://github.com/open-telemetry/opentelemetry-collector-contrib/releases/tag/v0.100.0)
  and [v0.101.0](https://github.com/open-telemetry/opentelemetry-collector-contrib/releases/tag/v0.101.0) release
  notes for more detailed information.
  Changes that directly affected the configuration are as follows: (@StefanKurek)
  - The resource attribute `vcenter.datacenter.name` has been added and enabled by default for all resource types.
  - The resource attribute `vcenter.virtual_app.inventory_path` has been added and enabled by default to
    differentiate between resource pools and virtual apps.
  - The resource attribute `vcenter.virtual_app.name` has been added and enabled by default to differentiate
    between resource pools and virtual apps.
  - The resource attribute `vcenter.vm_template.id` has been added and enabled by default to differentiate between
    virtual machines and virtual machine templates.
  - The resource attribute `vcenter.vm_template.name` has been added and enabled by default to differentiate between
    virtual machines and virtual machine templates.
  - The metric `vcenter.cluster.memory.used` has been removed.
  - The metric `vcenter.vm.network.packet.drop.rate` has been added and enabled by default.
  - The metric `vcenter.cluster.vm_template.count` has been added and enabled by default.

- Add `yaml_decode` to standard library. (@mattdurham, @djcode)

- Allow override debug metrics level for `otelcol.*` components. (@hainenber)

- Add an initial lower limit of 10 seconds for the the `poll_frequency`
  argument in the `remotecfg` block. (@tpaschalis)

- Add a constant jitter to `remotecfg` service's polling. (@tpaschalis)

- Added support for NS records to `discovery.dns`. (@djcode)

- Improved clustering use cases for tracking GCP delta metrics in the `prometheus.exporter.gcp` (@kgeckhart)

- Add the `targets` argument to the `prometheus.exporter.snmp` component to support passing SNMP targets at runtime. (@wildum)

- Prefix Faro measurement values with `value_` to align with the latest Faro cloud receiver updates. (@codecapitano)

- Add `base64_decode` to standard library. (@hainenber)

- Updated OpenTelemetry Contrib to [v0.102.0](https://github.com/open-telemetry/opentelemetry-collector-contrib/releases/tag/v0.102.0). (@mattdurham)
  - `otelcol.processor.resourcedetection`: Added a `tags` config argument to the `azure` detection mechanism.
  It exposes regex-matched Azure resource tags as OpenTelemetry resource attributes.

- A new `snmp_context` configuration argument for `prometheus.exporter.snmp`
  which overrides the `context_name` parameter in the SNMP configuration file. (@ptodev)

- Add extra configuration options for `beyla.ebpf` to select Kubernetes objects to monitor. (@marctc)

### Bugfixes

- Fixed an issue with `prometheus.scrape` in which targets that move from one
  cluster instance to another could have a staleness marker inserted and result
  in a gap in metrics (@thampiotr)

- Fix panic when `import.git` is given a revision that does not exist on the remote repo. (@hainenber)

- Fixed an issue with `loki.source.docker` where collecting logs from targets configured with multiple networks would result in errors. (@wildum)

- Fixed an issue where converting OpenTelemetry Collector configs with unused telemetry types resulted in those types being explicitly configured with an empty array in `output` blocks, rather than them being omitted entirely. (@rfratto)

### Other changes

- `pyroscope.ebpf`, `pyroscope.java`, `pyroscope.scrape`, `pyroscope.write` and `discovery.process` components are now GA. (@korniltsev)

- `prometheus.exporter.snmp`: Updating SNMP exporter from v0.24.1 to v0.26.0. (@ptodev, @erikbaranowski)

- `prometheus.scrape` component's `enable_protobuf_negotiation` argument is now
  deprecated and will be removed in a future major release.
  Use `scrape_protocols` instead and refer to `prometheus.scrape` reference
  documentation for further details. (@thampiotr)

- Updated Prometheus dependency to [v2.51.2](https://github.com/prometheus/prometheus/releases/tag/v2.51.2) (@thampiotr)

- Upgrade Beyla from v1.5.1 to v1.6.3. (@marctc)

v1.1.1
------

### Bugfixes

- Fix panic when component ID contains `/` in `otelcomponent.MustNewType(ID)`.(@qclaogui)

- Exit Alloy immediately if the port it runs on is not available.
  This port can be configured with `--server.http.listen-addr` or using
  the default listen address`127.0.0.1:12345`. (@mattdurham)

- Fix a panic in `loki.source.docker` when trying to stop a target that was never started. (@wildum)

- Fix error on boot when using IPv6 advertise addresses without explicitly
  specifying a port. (@matthewpi)

- Fix an issue where having long component labels (>63 chars) on otelcol.auth
  components lead to a panic. (@tpaschalis)

- Update `prometheus.exporter.snowflake` with the [latest](https://github.com/grafana/snowflake-prometheus-exporter) version of the exporter as of May 28, 2024 (@StefanKurek)
  - Fixes issue where returned `NULL` values from database could cause unexpected errors.

- Bubble up SSH key conversion error to facilitate failed `import.git`. (@hainenber)

v1.1.0
------

### Features

- (_Public preview_) Add support for setting GOMEMLIMIT based on cgroup setting. (@mattdurham)
- (_Experimental_) A new `otelcol.exporter.awss3` component for sending telemetry data to a S3 bucket. (@Imshelledin21)

- (_Public preview_) Introduce BoringCrypto Docker images.
  The BoringCrypto image is tagged with the `-boringcrypto` suffix and
  is only available on AMD64 and ARM64 Linux containers.
  (@rfratto, @mattdurham)

- (_Public preview_) Introduce `boringcrypto` release assets. BoringCrypto
  builds are publshed for Linux on AMD64 and ARM64 platforms. (@rfratto,
  @mattdurham)

- `otelcol.exporter.loadbalancing`: Add a new `aws_cloud_map` resolver. (@ptodev)

- Introduce a `otelcol.receiver.file_stats` component from the upstream
  OpenTelemetry `filestatsreceiver` component. (@rfratto)

### Enhancements

- Update `prometheus.exporter.kafka` with the following functionalities (@wildum):

  * GSSAPI config
  * enable/disable PA_FX_FAST
  * set a TLS server name
  * show the offset/lag for all consumer group or only the connected ones
  * set the minimum number of topics to monitor
  * enable/disable auto-creation of requested topics if they don't already exist
  * regex to exclude topics / groups
  * added metric kafka_broker_info

- In `prometheus.exporter.kafka`, the interpolation table used to compute estimated lag metrics is now pruned
  on `metadata_refresh_interval` instead of `prune_interval_seconds`. (@wildum)

- Don't restart tailers in `loki.source.kubernetes` component by above-average
  time deltas if K8s version is >= 1.29.1 (@hainenber)

- In `mimir.rules.kubernetes`, add support for running in a cluster of Alloy instances
  by electing a single instance as the leader for the `mimir.rules.kubernetes` component
  to avoid conflicts when making calls to the Mimir API. (@56quarters)

- Add the possibility of setting custom labels for the AWS Firehose logs via `X-Amz-Firehose-Common-Attributes` header. (@andriikushch)

### Bugfixes

- Fixed issue with defaults for Beyla component not being applied correctly. (marctc)

- Fix an issue on Windows where uninstalling Alloy did not remove it from the
  Add/Remove programs list. (@rfratto)

- Fixed issue where text labels displayed outside of component node's boundary. (@hainenber)

- Fix a bug where a topic was claimed by the wrong consumer type in `otelcol.receiver.kafka`. (@wildum)

- Fix an issue where nested import.git config blocks could conflict if they had the same labels. (@wildum)

- In `mimir.rules.kubernetes`, fix an issue where unrecoverable errors from the Mimir API were retried. (@56quarters)

- Fix an issue where `faro.receiver`'s `extra_log_labels` with empty value
  don't map existing value in log line. (@hainenber)

- Fix an issue where `prometheus.remote_write` only queued data for sending
  every 15 seconds instead of as soon as data was written to the WAL.
  (@rfratto)

- Imported code using `slog` logging will now not panic and replay correctly when logged before the logging
  config block is initialized. (@mattdurham)

- Fix a bug where custom components would not shadow the stdlib. If you have a module whose name conflicts with an stdlib function
  and if you use this exact function in your config, then you will need to rename your module. (@wildum)

- Fix an issue where `loki.source.docker` stops collecting logs after a container restart. (@wildum)

- Upgrading `pyroscope/ebpf` from 0.4.6 to 0.4.7 (@korniltsev):
  * detect libc version properly when libc file name is libc-2.31.so and not libc.so.6
  * treat elf files with short build id (8 bytes) properly

### Other changes

- Update `alloy-mixin` to use more specific alert group names (for example,
  `alloy_clustering` instead of `clustering`) to avoid collision with installs
  of `agent-flow-mixin`. (@rfratto)
- Upgrade Beyla from v1.4.1 to v1.5.1. (@marctc)

- Add a description to Alloy DEB and RPM packages. (@rfratto)

- Allow `pyroscope.scrape` to scrape `alloy.internal:12345`. (@hainenber)

- The latest Windows Docker image is now pushed as `nanoserver-1809` instead of
  `latest-nanoserver-1809`. The old tag will no longer be updated, and will be
  removed in a future release. (@rfratto)

- The log level of `finished node evaluation` log lines has been decreased to
  'debug'. (@tpaschalis)

- Update post-installation scripts for DEB/RPM packages to ensure
  `/var/lib/alloy` exists before configuring its permissions and ownership.
  (@rfratto)

- Remove setcap for `cap_net_bind_service` to allow alloy to run in restricted environments.
  Modern container runtimes allow binding to unprivileged ports as non-root. (@BlackDex)

- Upgrading from OpenTelemetry v0.96.0 to v0.99.0.

  - `otelcol.processor.batch`: Prevent starting unnecessary goroutines.
    https://github.com/open-telemetry/opentelemetry-collector/issues/9739
  - `otelcol.exporter.otlp`: Checks for port in the config validation for the otlpexporter.
    https://github.com/open-telemetry/opentelemetry-collector/issues/9505
  - `otelcol.receiver.otlp`: Fix bug where the otlp receiver did not properly respond
    with a retryable error code when possible for http.
    https://github.com/open-telemetry/opentelemetry-collector/pull/9357
  - `otelcol.receiver.vcenter`: Fixed the resource attribute model to more accurately support multi-cluster deployments.
    https://github.com/open-telemetry/opentelemetry-collector-contrib/issues/30879
    For more information on impacts please refer to:
    https://github.com/open-telemetry/opentelemetry-collector-contrib/pull/31113
    The main impact is that `vcenter.resource_pool.name`, `vcenter.resource_pool.inventory_path`,
    and `vcenter.cluster.name` are reported with more accuracy on VM metrics.
  - `otelcol.receiver.vcenter`: Remove the `vcenter.cluster.name` resource attribute from Host resources if the Host is standalone (no cluster).
    https://github.com/open-telemetry/opentelemetry-collector-contrib/issues/32548
  - `otelcol.receiver.vcenter`: Changes process for collecting VMs & VM perf metrics to be more efficient (one call now for all VMs).
    https://github.com/open-telemetry/opentelemetry-collector-contrib/issues/31837
  - `otelcol.connector.servicegraph`: Added a new `database_name_attribute` config argument to allow users to
    specify a custom attribute name for identifying the database name in span attributes.
    https://github.com/open-telemetry/opentelemetry-collector-contrib/pull/30726
  - `otelcol.connector.servicegraph`: Fix 'failed to find dimensions for key' error from race condition in metrics cleanup.
    https://github.com/open-telemetry/opentelemetry-collector-contrib/issues/31701
  - `otelcol.connector.spanmetrics`: Add `metrics_expiration` option to enable expiration of metrics if spans are not received within a certain time frame.
    By default, the expiration is disabled (set to 0).
    https://github.com/open-telemetry/opentelemetry-collector-contrib/issues/30559
  - `otelcol.connector.spanmetrics`: Change default value of `metrics_flush_interval` from 15s to 60s.
    https://github.com/open-telemetry/opentelemetry-collector-contrib/issues/31776
  - `otelcol.connector.spanmetrics`: Discard counter span metric exemplars after each flush interval to avoid unbounded memory growth.
    This aligns exemplar discarding for counter span metrics with the existing logic for histogram span metrics.
    https://github.com/open-telemetry/opentelemetry-collector-contrib/issues/31683
  - `otelcol.exporter.loadbalancing`: Fix panic when a sub-exporter is shut down while still handling requests.
    https://github.com/open-telemetry/opentelemetry-collector-contrib/issues/31410
  - `otelcol.exporter.loadbalancing`: Fix memory leaks on shutdown.
    https://github.com/open-telemetry/opentelemetry-collector-contrib/pull/31050
  - `otelcol.exporter.loadbalancing`: Support the timeout period of k8s resolver list watch can be configured.
    https://github.com/open-telemetry/opentelemetry-collector-contrib/issues/31757
  - `otelcol.processor.transform`: Change metric unit for metrics extracted with `extract_count_metric()` to be the default unit (`1`).
    https://github.com/open-telemetry/opentelemetry-collector-contrib/issues/31575
  - `otelcol.receiver.opencensus`: Refactor the receiver to pass lifecycle tests and avoid leaking gRPC connections.
    https://github.com/open-telemetry/opentelemetry-collector-contrib/issues/31643
  - `otelcol.extension.jaeger_remote_sampling`: Fix leaking goroutine on shutdown.
    https://github.com/open-telemetry/opentelemetry-collector-contrib/issues/31157
  - `otelcol.receiver.kafka`: Fix panic on shutdown.
    https://github.com/open-telemetry/opentelemetry-collector-contrib/issues/31926
  - `otelcol.processor.resourcedetection`: Only attempt to detect Kubernetes node resource attributes when they're enabled.
    https://github.com/open-telemetry/opentelemetry-collector-contrib/issues/31941
  - `otelcol.processor.resourcedetection`: Fix memory leak on AKS.
    https://github.com/open-telemetry/opentelemetry-collector-contrib/pull/32574
  - `otelcol.processor.resourcedetection`: Update to ec2 scraper so that core attributes are not dropped if describeTags returns an error (likely due to permissions).
    https://github.com/open-telemetry/opentelemetry-collector-contrib/pull/30672

- Use Go 1.22.3 for builds. (@kminehart)

v1.0.0
------

### Features

- Support for programmable pipelines using a rich expression-based syntax.

- Over 130 components for processing, transforming, and exporting telemetry
  data.

- Native support for Kubernetes and Prometheus Operator without needing to
  deploy or learn a separate Kubernetes operator.

- Support for creating and sharing custom components.

- Support for forming a cluster of Alloy instances for automatic workload
  distribution.

- (_Public preview_) Support for receiving configuration from a server for
  centralized configuration management.

- A built-in UI for visualizing and debugging pipelines.

[contributors guide]: ./docs/developer/contributing.md#updating-the-changelog<|MERGE_RESOLUTION|>--- conflicted
+++ resolved
@@ -46,14 +46,12 @@
 
 - Pretty print diagnostic errors when using `alloy run` (@kalleep)
 
-<<<<<<< HEAD
 - The `loki.rules.kubernetes` component now supports adding extra label matchers
   to all queries discovered via `PrometheusRule` CRDs. (@QuentinBisson)
-=======
+
 -  Add optional `id` field to `foreach` block to generate more meaningful component paths in metrics by using a specific field from collection items. (@harshrai654)
   
 - Fix validation logic in `beyla.ebpf` component to ensure that either metrics or traces are enabled. (@marctc)
->>>>>>> 37b47039
 
 ### Bugfixes
 
