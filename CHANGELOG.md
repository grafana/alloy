# Changelog

> _Contributors should read our [contributors guide][] for instructions on how
> to update the changelog._

This document contains a historical list of changes between releases. Only
changes that impact end-user behavior are listed; changes to documentation or
internal API changes are not present.

Main (unreleased)
-----------------

### Breaking changes

- `prometheus.exporter.blackbox`, `prometheus.exporter.snmp` and `prometheus.exporter.statsd` now use the component ID instead of the hostname as
  their `instance` label in their exported metrics. This is a consequence of a bug fix that could lead to a missing data when using the exporter
  with clustering. If you would like to retain the previous behaviour, you can use `discovery.relabel` with `action = "replace"` rule to
  set the `instance` label to `sys.env("HOSTNAME")`. (@thampiotr)

### Features

- (_Experimental_) Additions to experimental `database_observability.mysql` component:
  - `explain_plans` collector now changes schema before returning the connection to the pool (@cristiangreco)

- (_Experimental_) Additions to experimental `database_observability.postgres` component:
  - `explain_plans` added the explain plan collector (@rgeyer)
  - add `user` field to wait events within `query_samples` collector (@gaantunes)
  - rework the query samples collector to buffer per-query execution state across scrapes and emit finalized entries (@gaantunes)

- Add `otelcol.exporter.googlecloudpubsub` community component to export metrics, traces, and logs to Google Cloud Pub/Sub topic. (@eraac)

- Add `structured_metadata_drop` stage for `loki.process` to filter structured metadata. (@baurmatt)

- Send remote config status to the remote server for the remotecfg service. (@erikbaranowski)

- Add a `stat_statements` configuration block to the `prometheus.exporter.postgres` component to enable selecting both the query ID and the full SQL statement. The new block includes one option to enable statement selection, and another to configure the maximum length of the statement text. (@SimonSerrano) 

### Enhancements

- Add support of `tls` in components `loki.source.(awsfirehose|gcplog|heroku|api)` and `prometheus.receive_http` and `pyroscope.receive_http`. (@fgouteroux)

- Remove SendSIGKILL=no from unit files and recommendations (@oleg-kozlyuk-grafana)

- Reduce memory overhead of `prometheus.remote_write`'s WAL by lowering the size of the allocated series storage. (@kgeckhart)

- Reduce lock wait/contention on the labelstore.LabelStore by removing unecessary usage from `prometheus.relabel`. (@kgeckhart)

- `prometheus.exporter.postgres` dependency has been updated to v0.18.1. This includes new `stat_progress_vacuum` and `buffercache_summary` collectors, as well as other bugfixes and enhancements. (@cristiangreco)

### Bugfixes

- Fix direction of arrows for pyroscope components in UI graph. (@dehaansa)

<<<<<<< HEAD
- Fix an issue where component shutdown could block indefinitely by adding a warning log message and a deadline of 10 minutes. The deadline can be configured with the `--feature.component-shutdown-deadline` flag if the default is not suitable. (@thampiotr)

- Only log EOF errors for syslog port investigations in `loki.source.syslog` as Debug, not Warn. (@dehaansa)

v1.11.1
=======
v1.11.2
>>>>>>> b11d6e18
-----------------

### Bugfixes

- Fix potential deadlock in `loki.source.journal` when stopping or reloading the component. (@thampiotr)

- Honor sync timeout when waiting for network availability for prometheus.operator.* components. (@dehaansa)

- Fix `prometheus.exporter.cloudwatch` to not always emit debug logs but respect debug property. (@kalleep)

- Fix an issue where component shutdown could block indefinitely by adding a warning log message and a deadline of 10 minutes. The deadline can be configured with the `--feature.component-shutdown-deadline` flag if the default is not suitable. (@thampiotr)

- Fix potential deadlocks in `loki.source.file` and `loki.source.journal` when component is shutting down. (@kalleep, @thampiotr)

v1.11.0
-----------------

### Breaking changes

- Prometheus dependency had a major version upgrade from v2.55.1 to v3.4.2. (@thampiotr)

  - The `.` pattern in regular expressions in PromQL matches newline characters now. With this change a regular expressions like `.*` matches strings that include `\n`. This applies to matchers in queries and relabel configs in Prometheus and Loki components.

  - The `enable_http2` in `prometheus.remote_write` component's endpoints has been changed to `false` by default. Previously, in Prometheus v2 the remote write http client would default to use http2. In order to parallelize multiple remote write queues across multiple sockets its preferable to not default to http2. If you prefer to use http2 for remote write you must now set `enable_http2` to `true` in your `prometheus.remote_write` endpoints configuration section.

  - The experimental CLI flag `--feature.prometheus.metric-validation-scheme` has been deprecated and has no effect. You can configure the metric validation scheme individually for each `prometheus.scrape` component.

  - Log message format has changed for some of the `prometheus.*` components as part of the upgrade to Prometheus v3.

  - The values of the `le` label of classic histograms and the `quantile` label of summaries are now normalized upon ingestion. In previous Alloy versions, that used Prometheus v2, the value of these labels depended on the scrape protocol (protobuf vs text format) in some situations. This led to label values changing based on the scrape protocol. E.g. a metric exposed as `my_classic_hist{le="1"}` would be ingested as `my_classic_hist{le="1"}` via the text format, but as `my_classic_hist{le="1.0"}` via protobuf. This changed the identity of the metric and caused problems when querying the metric. In current Alloy release, which uses Prometheus v3, these label values will always be normalized to a float like representation. I.e. the above example will always result in `my_classic_hist{le="1.0"}` being ingested into Prometheus, no matter via which protocol. The effect of this change is that alerts, recording rules and dashboards that directly reference label values as whole numbers such as `le="1"` will stop working.

    The recommended way to deal with this change is to fix references to integer `le` and `quantile` label values, but otherwise do nothing and accept that some queries that span the transition time will produce inaccurate or unexpected results.

  See the upstream [Prometheus v3 migration guide](https://prometheus.io/docs/prometheus/3.4/migration/) for more details.

- `prometheus.exporter.windows` dependency has been updated to v0.31.1. (@dehaansa)
  - There are various renamed metrics and two removed collectors (`cs`, `logon`), see the [v1.11 release notes][1_11-release-notes] for more information.

    [1_11-release-notes]: https://grafana.com/docs/alloy/latest/release-notes/#v111

- `scrape_native_histograms` attribute for `prometheus.scrape` is now set to `false`, whereas in previous versions of Alloy it would default to `true`. This means that it is no longer enough to just configure `scrape_protocols` to start with `PrometheusProto` to scrape native histograms - `scrape_native_histograms` has to be enabled. If `scrape_native_histograms` is enabled, `scrape_protocols` will automatically be configured correctly for you to include `PrometheusProto`. If you configure it explicitly, Alloy will validate that `PrometheusProto` is in the `scrape_protocols` list.

- Add `otel_attrs_to_hec_metadata` configuration block to `otelcol.exporter.splunkhec` to match `otelcol.receiver.splunkhec`. (@cgetzen)

- [`otelcol.processor.batch`] Two arguments have different default values. (@ptodev)
  - `send_batch_size` is now set to 2000 by default. It used to be 8192.
  - `send_batch_max_size` is now set to 3000 by default. It used to be 0.
  - This helps prevent issues with ingestion of batches that are too large.

- OpenTelemetry Collector dependencies upgraded from v0.128.0 to v0.134.0. (@ptodev)
  - The `otelcol.receiver.opencensus` component has been deprecated and will be removed in a future release, use `otelcol.receiver.otelp` instead.
  - [`otelcol.exporter.*`] The deprecated `blocking` argument in the `sending_queue` block has been removed.
    Use `block_on_overflow` instead.
  - [`otelcol.receiver.kafka`, `otelcol.exporter.kafka`]: Removed the `broker_addr` argument from the `aws_msk` block.
    Also removed the `SASL/AWS_MSK_IAM` authentication mechanism.
  - [`otelcol.exporter.splunkhec`] The `batcher` block is deprecated and will be removed in a future release. Use the `queue` block instead.
  - [`otelcol.exporter.loadbalancing`] Use a linear probe to decrease variance caused by hash collisions, which was causing a non-uniform distribution of loadbalancing.
  - [`otelcol.connector.servicegraph`] The `database_name_attribute` argument has been removed.
  - [`otelcol.connector.spanmetrics`] Adds a default maximum number of exemplars within the metric export interval.
  - [`otelcol.processor.tail_sampling`] Add a new `block_on_overflow` config attribute.

### Features

- Add the `otelcol.receiver.fluentforward` receiver to receive logs via Fluent Forward Protocol. (@rucciva)
- Add the `prometheus.enrich` component to enrich metrics using labels from `discovery.*` components. (@ArkovKonstantin)

- Add `node_filter` configuration block to `loki.source.podlogs` component to enable node-based filtering for pod discovery. When enabled, only pods running on the specified node will be discovered and monitored, significantly reducing API server load and network traffic in DaemonSet deployments. (@QuentinBisson)

- (_Experimental_) Additions to experimental `database_observability.mysql` component:
  - `query_sample` collector now supports auto-enabling the necessary `setup_consumers` settings (@cristiangreco)
  - `query_sample` collector is now compatible with mysql less than 8.0.28 (@cristiangreco)
  - include `server_id` label on log entries (@matthewnolf)
  - support receiving targets argument and relabel those to include `server_id` (@matthewnolf)
  - updated the config blocks and documentation (@cristiangreco)

- (_Experimental_) Additions to experimental `database_observability.postgres` component:
  - add `query_tables` collector for postgres (@matthewnolf)
  - add `cloud_provider.aws` configuration that enables optionally supplying the ARN of the database under observation. The ARN is appended to metric samples as labels for easier filtering and grouping of resources.
  - add `query_sample` collector for postgres (@gaantunes)
  - add `schema_details` collector for postgres (@fridgepoet)
  - include `server_id` label on logs and metrics (@matthewnolf)

- Add `otelcol.receiver.googlecloudpubsub` community component to receive metrics, traces, and logs from Google Cloud Pub/Sub subscription. (@eraac)

- Add otel collector converter for `otelcol.receiver.googlecloudpubsub`. (@kalleep)

- (_Experimental_) Add a `honor_metadata` configuration argument to the `prometheus.scrape` component.
  When set to `true`, it will propagate metric metadata to downstream components.

- Add a flag to pyroscope.ebpf alloy configuration to set the off-cpu profiling threshold. (@luweglarz)

- Add `encoding.url_encode` and `encoding.url_decode` std lib functions. (@kalleep)

### Enhancements

- Ensure text in the UI does not overflow node boundaries in the graph. (@blewis12)

- Fix `pyroscope.write` component's `AppendIngest` method to respect configured timeout and implement retry logic. The method now properly uses the configured `remote_timeout`, includes retry logic with exponential backoff, and tracks metrics for sent/dropped bytes and profiles consistently with the `Append` method. (@korniltsev)

- `pyroscope.write`, `pyroscope.receive_http` components include `trace_id` in logs and propagate it downstream. (@korniltsev)

- Improve logging in `pyroscope.write` component. (@korniltsev)

- Add comprehensive latency metrics to `pyroscope.write` component with endpoint-specific tracking for both push and ingest operations. (@korniltsev, @claude)

- `prometheus.scrape` now supports `convert_classic_histograms_to_nhcb`, `enable_compression`, `metric_name_validation_scheme`, `metric_name_escaping_scheme`, `native_histogram_bucket_limit`, and `native_histogram_min_bucket_factor` arguments. See reference documentation for more details. (@thampiotr)

- Add `max_send_message_size` configuration option to `loki.source.api` component to control the maximum size of requests to the push API. (@thampiotr)

- Add `protobuf_message` argument to `prometheus.remote_write` endpoint configuration to support both Prometheus Remote Write v1 and v2 protocols. The default remains `"prometheus.WriteRequest"` (v1) for backward compatibility. (@thampiotr)

- Update the `yet-another-cloudwatch-exporter` dependency to point to the prometheus-community repo as it has been donated. Adds a few new services to `prometheus.exporter.cloudwatch`. (@dehaansa, @BoweFlex, @andriikushch)

- `pyroscope.java` now supports configuring the `log_level` and `quiet` flags on async-profiler. (@deltamualpha)

- Add `application_host` and `network_inter_zone` features to `beyla.ebpf` component. (@marctc)

- Set the publisher name in the Windows installer to "Grafana Labs". (@martincostello)

- Switch to the community maintained fork of `go-jmespath` that has more features. (@dehaansa)

- Add a `stage.pattern` stage to `loki.process` that uses LogQL patterns to parse logs. (@dehaansa)

- Add support to validate references, stdlib functions and arguments when using validate command. (@kalleep)

- Update the `prometheus.exporter.process` component to get the `remove_empty_groups` option. (@dehaansa)

- Remove unnecessary allocations in `stage.static_labels`. (@kalleep)

- Upgrade `beyla.ebpf` from Beyla version v2.2.5 to v2.5.8 The full list of changes can be found in the [Beyla release notes](https://github.com/grafana/beyla/releases/tag/v2.5.2) (@marctc)

- `prometheus.exporter.azure` supports setting `interval` and `timespan` independently allowing for further look back when querying metrics. (@kgeckhart)

- `loki.source.journal` now supports `legacy_positon` block that can be used to translate Static Agent or Promtail position files. (@kalleep)

- Normalize attr key name in logfmt logger. (@zry98)

- (_Experimental_) Add an extra parameter to the `array.combine_maps` standard library function
  to enable preserving the first input list even if there is no match. (@ptodev)

- Reduce memory overhead of `prometheus.remote_write`'s WAL by bringing in an upstream change to only track series in a slice if there's a hash conflict. (@kgeckhart)

- Reduce log level from warning for `loki.write` when request fails and will be retried. (@kalleep)

- Fix slow updates to `loki.source.file` when only targets have changed and pipeline is blocked on writes. (@kalleep)

- Reduced allocation in `loki.write` when using external labels with mutliple endpoints. (@kalleep)

- The Windows installer and executables are now code signed. (@martincostello)

- Reduce compressed request size in `prometheus.write.queue` by ensuring append order is maintained when sending metrics to the WAL. (@kgeckhart)

- Add `protobuf_message` and `metadata_cache_size` arguments to `prometheus.write.queue` endpoint configuration to support both Prometheus Remote Write v1 and v2 protocols. The default remains `"prometheus.WriteRequest"` (v1) for backward compatibility. (@dehaansa)

- Reduce allocations for `loki.process` when `stage.template` is used. (@kalleep)

- Reduce CPU of `prometheus.write.queue` by eliminating duplicate calls to calculate the protobuf Size. (@kgeckhart)

- Use new cache for metadata cache in `prometheus.write.queue` and support disabling the metadata cache with it disable by default. (@kgeckhart, @dehaansa)

### Bugfixes

- Update `webdevops/go-common` dependency to resolve concurrent map write panic. (@dehaansa)

- Fix ebpf profiler metrics `pyroscope_ebpf_active_targets`, `pyroscope_ebpf_profiling_sessions_total`, `pyroscope_ebpf_profiling_sessions_failing_total` not being updated. (luweglarz)

- Fix `prometheus.operator.podmonitors` so it now handle portNumber from PodMonitor CRD. (@kalleep)

- Fix `pyroscope.receive_http` so it does not restart server if the server configuration has not changed. (@korniltsev)

- Increase default connection limit in `pyroscope.receive_http` from 100 to 16k. (@korniltsev)

- Fix issue in `prometheus.remote_write`'s WAL which could allow it to hold an active series forever. (@kgeckhart)

- Fix issue in static and promtail converter where metrics type was not properly handled. (@kalleep)

- Fix `prometheus.operator.*` components to allow them to scrape correctly Prometheus Operator CRDs. (@thomas-gouveia)

- Fix `database_observability.mysql` and `database_observability.postgres` crashing alloy process due to uncaught errors.

- Fix data race in`loki.source.docker` that could cause Alloy to panic. (@kalleep)

- Fix race conditions in `loki.source.syslog` where it could deadlock or cause port bind errors during config reload or shutdown. (@thampiotr)

- Fix `prometheus.exporter.redis` component so that it no longer ignores the `MaxDistinctKeyGroups` configuration option. If key group metrics are enabled, this will increase the cardinality of the generated metrics. (@stegosaurus21)

- **Fix `loki.source.podlogs` component to properly collect logs from Kubernetes Jobs and CronJobs.** Previously, the component would fail to scrape logs from short-lived or terminated jobs due to race conditions between job completion and pod discovery. The fix includes:
  - Job-aware termination logic with extended grace periods (10-60 seconds) to ensure all logs are captured
  - Proper handling of pod deletion and race conditions between job completion and controller cleanup
  - Separation of concerns: `shouldStopTailingContainer()` handles standard Kubernetes restart policies for regular pods, while `shouldStopTailingJobContainer()` handles job-specific lifecycle with grace periods
  - Enhanced deduplication mechanisms to prevent duplicate log collection while ensuring comprehensive coverage
  - Comprehensive test coverage including unit tests and deduplication validation
  This resolves the issue where job logs were being missed, particularly for fast-completing jobs or jobs that terminated before discovery. (@QuentinBisson)

- Fix `loki.source.journal` creation failing with an error when the journal file is not found. (@thampiotr)

- Fix graph UI so it generates correct URLs for components in `remotecfg` modules. (@patrickeasters)

- Fix panic in `loki.write` when component is shutting down and `external_labels` are configured. (@kalleep)

v1.10.2
-----------------

### Bugfixes

- Fix issue in `prometheus.write.queue` causing inability to increase shard count if existing WAL data was present on start. (@kgeckhart)

- Fix issue with `loki.source.gcplog` when push messages sent by gcp pub/sub only includes `messageId`. (@kalleep)

v1.10.1
-----------------

### Bugfixes

- Fix issue with `faro.receiver` cors not allowing X-Scope-OrgID and traceparent headers. (@mar4uk)

- Fix issues with propagating cluster peers change notifications to components configured with remotecfg. (@dehaansa)

- Fix issues with statistics reporter not including components only configured with remotecfg. (@dehaansa)

- Fix issues with `prometheus.exporter.windows` not propagating `dns` collector config. (@dehaansa)

- Fixed a bug in `prometheus.write.queue` which caused retries even when `max_retry_attempts` was set to `0`. (@ptodev)

- Fixed a bug in `prometheus.write.queue` which caused labelling issues when providing more than one label in `external_labels`. (@dehaansa)

- Add `application_host` and `network_inter_zone` features to `beyla.ebpf` component. (@marctc)

- Fix issues in `loki.process` where `stage.multiline` did not pass through structured metadata. (@jan-mrm)

- Fix URLs in the Windows installer being wrapped in quotes. (@martincostello)

- Fixed an issue where certain `otelcol.*` components could prevent Alloy from shutting down when provided invalid configuration. (@thampiotr)

v1.10.0
-----------------

### Breaking changes

- Removing the `nanoserver-1809` container image for Windows 2019. (@ptodev)
  This is due to the deprecation of `windows-2019` GitHub Actions runners.
  The `windowsservercore-ltsc2022` Alloy image is still being published to DockerHub.

### Bugfixes

- Upgrade `otelcol` components from OpenTelemetry v0.126.0 to v0.128.0 (@korniltsev, @dehaansa)
  - [`otelcol.exporter.kafka`]: Allow kafka exporter to produce to topics based on metadata key values.
  - [`otelcol.receiver.kafka`]: Enforce a backoff mechanism on non-permanent errors, such as when the queue is full.
  - [`otelcol.receiver.kafka`]: Don't restart the Kafka consumer on failed errors when message marking is enabled for them.
  - [`otelcol.exporter.datadog`]: Fix automatic intial point dropping when converting cumulative monotonic sum metrics.
  - [`otelcol.exporter.datadog`]: config `tls::insecure_skip_verify` is now taken into account in metrics path.
  - [`otelcol.exporter.datadog`]: Correctly treat summary counts as cumulative monotonic sums instead of cumulative non-monotonic sums.
  - [`otelcol.connector.spanmetrics`]: Fix bug causing span metrics calls count to be always 0 when using delta temporality.
  - [`otelcol.exporter.splunkhec`]: Treat HTTP 403 Forbidden as a permanent error.

### Features

- (_Experimental_) Add an `array.group_by` stdlib function to group items in an array by a key. (@wildum)
- Add the `otelcol.exporter.faro` exporter to export traces and logs to Faro endpoint. (@mar4uk)
- Add the `otelcol.receiver.faro` receiver to receive traces and logs from the Grafana Faro Web SDK. (@mar4uk)

- Add entropy support for `loki.secretfilter` (@romain-gaillard)

### Enhancements

- Add `hash_string_id` argument to `foreach` block to hash the string representation of the pipeline id instead of using the string itself. (@wildum)

- Update `async-profiler` binaries for `pyroscope.java` to 4.0-87b7b42 (@github-hamza-bouqal)

- (_Experimental_) Additions to experimental `database_observability.mysql` component:
  - Add `explain_plan` collector to `database_observability.mysql` component. (@rgeyer)
  - `locks`: addition of data locks collector (@gaantunes @fridgepoet)
  - `query_sample` collector is now enabled by default (@matthewnolf)
  - `query_tables` collector now deals better with truncated statements (@cristiangreco)

- (_Experimental_) `prometheus.write.queue` add support for exemplars. (@dehaansa)

- (_Experimental_) `prometheus.write.queue` initialize queue metrics that are seconds values as time.Now, not 0. (@dehaansa)

- Update secret-filter gitleaks.toml from v8.19.0 to v8.26.0 (@andrejshapal)

- Wire in survey block for beyla.ebpf component. (@grcevski, @tpaschalis)

- Upgrade `otelcol` components from OpenTelemetry v0.126.0 to v0.128.0 (@korniltsev, @dehaansa)
  - [`otelcol.processor.resourcedetection`]: Add additional OS properties to resource detection: `os.build.id` and `os.name`.
  - [`otelcol.processor.resourcedetection`]: Add `host.interface` resource attribute to `system` detector.
  - [`otelcol.exporter.kafka`]: Fix Snappy compression codec support for the Kafka exporter.
  - [`otelcol.receiver.filelog`]: Introduce `utf8-raw` encoding to avoid replacing invalid bytes with \uFFFD when reading UTF-8 input.
  - [`otelcol.processor.k8sattributes`]: Support extracting labels and annotations from k8s Deployments.
  - [`otelcol.processor.k8sattributes`]: Add option to configure automatic service resource attributes.
  - [`otelcol.exporter.datadog`]: Adds `hostname_detection_timeout` configuration option for Datadog Exporter and sets default to 25 seconds.
  - [`otelcol.receiver.datadog`]: Address semantic conventions noncompliance and add support for http/db.
  - [`otelcol.exporter.awss3`]: Add the retry mode, max attempts and max backoff to the settings.

- Add `enable_tracing` attribute to `prometheus.exporter.snowflake` component to support debugging issues. (@dehaansa)

- Add support for `conditions` and statement-specific `error_mode` in `otelcol.processor.transform`. (@ptodev)

- Add `storage` and `start_from` args to cloudwatch logs receiver. (@boernd)

- Reduced allocation in Loki processing pipelines. (@thampiotr)

- Update the `prometheus.exporter.postgres` component with latest changes and bugfixes for Postgres17 (@cristiangreco)

- Add `tail_from_end` argument to `loki.source.podlogs` to optionally start reading from the end of a log stream for newly discovered pods. (@harshrai654)

- Remove limitation in `loki.source.file` when `legacy_position_file` is unset. Alloy can now recover legacy positions even if labels are added. (@kalleep)

### Bugfixes

- Fix path for correct injection of version into constants at build time. (@adlotsof)

- Propagate the `-feature.community-components.enabled` flag for remote
  configuration components. (@tpaschalis)

- Fix extension registration for `otelcol.receiver.splunkhec` auth extensions. (@dehaansa)

### Other changes

- Mark `pyroscope.receive_http` and `pyroscope.relabel` components as GA. (@marcsanmi)

- Upgrade `otelcol.exporter.windows` to v0.30.8 to get bugfixes and fix `update` collector support. (@dehaansa)

- Add `User-Agent` header to remotecfg requests. (@tpaschalis)

v1.9.2
-----------------

### Bugfixes

- Send profiles concurrently from `pyroscope.ebpf`. (@korniltsev)

- Fix the `validate` command not understanding the `livedebugging` block. (@dehaansa)

- Fix invalid class names in python profiles obtained with `pyroscope.ebpf`. (@korniltsev)

- Fixed a bug which prevented non-secret optional secrets to be passed in as `number` arguments. (@ptodev)

- For CRD-based components (`prometheus.operator.*`), retry initializing informers if the apiserver request fails. This rectifies issues where the apiserver is not reachable immediately after node restart. (@dehaansa)

### Other changes

-  Add no-op blocks and attributes to the `prometheus.exporter.windows` component (@ptodev).
   Version 1.9.0 of Alloy removed the `msmq` block, as well as the `enable_v2_collector`,
   `where_clause`, and `use_api` attributes in the `service` block.
   This made it difficult for users to upgrade, so those attributes have now been made a no-op instead of being removed.

v1.9.1
-----------------

### Features

- Update the `prometheus.exporter.windows` component to version v0.30.7. This adds new metrics to the `dns` collector. (@dehaansa)

### Bugfixes

- Update the `prometheus.exporter.windows` component to version v0.30.7. This fixes an error with the exchange collector and terminal_services collector (@dehaansa)

- Fix `loki.source.firehose` to propagate specific cloudwatch event timestamps when useIncomingTs is set to true. (@michaelPotter)

- Fix elevated CPU usage when using some `otelcol` components due to debug logging. (@thampiotr)

### Other changes

- Upgrade `otelcol` components from OpenTelemetry v0.125.0 to v0.126.0 (@dehaansa):
  - [`pkg/ottl`] Add support for `HasPrefix` and `HasSuffix` functions.
  - [`pkg/configtls`] Add trusted platform module (TPM) support to TLS authentication for all `otelcol` components supporting TLS.
  - [`otelcol.connector.spanmetrics`] Add `calls_dimension` and `histogram:dimension` blocks for configuring additional dimensions for `traces.span.metrics.calls` and `traces.span.metrics.duration` metrics.
  - [`otelcol.exporter.datadog`] Enable `instrumentation_scope_metadata_as_tags` by default.
  - [`otelcol.exporter.kafka`] support configuration of `compression` `level` in producer configuration.
  - [`otelcol.processor.tailsampling`] `invert sample` and `inverted not sample` decisions deprecated, use the `drop` policy instead to explicitly not sample traces.
  - [`otelcol.receiver.filelog`] support `compression` value of `auto` to automatically detect file compression type.

v1.9.0
-----------------

### Breaking changes

- The `prometheus.exporter.windows` component has been update to version v0.30.6. This update includes a significant rework of the exporter and includes some breaking changes. (@dehaansa)
  - The `msmq` and `service` collectors can no longer be configured with a WMI where clause. Any filtering previously done in a where clause will need to be done in a `prometheus.relabel` component.
  - The `service` collector no longer provides `enable_v2_collector` and `use_api` configuration options.
  - The `mscluster_*` and `netframework_*` collectors are now replaced with one `mscluster` and `netframework` collector that allows you to enable the separate metric groupings individually.
  - The `teradici_pcoip` and `vmware_blast` collectors have been removed from the exporter.

- The `prometheus.exporter.oracledb` component now embeds the [`oracledb_exporter from oracle`](https://github.com/oracle/oracle-db-appdev-monitoring) instead of the deprecated [`oracledb_exporter from iamseth`](https://github.com/iamseth/oracledb_exporter) for collecting metrics from an OracleDB server: (@wildum)
  - The arguments `username`, `password`, `default_metrics`, and `custom_metrics` are now supported.
  - The previously undocumented argument `custom_metrics` is now expecting a list of paths to custom metrics files.
  - The following metrics are no longer available by default: oracledb_sessions_activity, oracledb_tablespace_free_bytes

- (_Experimental_) The `enable_context_propagation` argument in `beyla.ebpf` has been replaced with the `context_propagation` argument.
  Set `enable_context_propagation` to `all` to get the same behaviour as `enable_context_propagation` being set to `true`.

### Features

- Bump snmp_exporter and embedded modules in `prometheus.exporter.snmp` to v0.29.0, add cisco_device module support (@v-zhuravlev)

- Add the `otelcol.storage.file` extension to support persistent sending queues and `otelcol.receiver.filelog` file state tracking between restarts. (@dehaansa)

- Add `otelcol.exporter.googlecloud` community component to export metrics, traces, and logs to Google Cloud. (@motoki317)

- Add support to configure basic authentication for alloy http server. (@kalleep)

- Add `validate` command to alloy that will perform limited validation of alloy configuration files. (@kalleep)

- Add support to validate foreach block when using `validate` command. (@kalleep)

- Add `otelcol.receiver.splunkhec` component to receive events in splunk hec format and forward them to other `otelcol.*` components. (@kalleep)

- Add support for Mimir federated rule groups in `mimir.rules.kubernetes` (@QuentinBisson)

### Enhancements

- `prometheus.exporter.windows` has been significantly refactored upstream and includes new collectors like `filetime`, `pagefile`, `performancecounter`, `udp`, and `update` as well as new configuration options for existing collectors. (@dehaansa)

- `prometheus.exporter.mongodb` now offers fine-grained control over collected metrics with new configuration options. (@TeTeHacko)

- Add binary version to constants exposed in configuration file syntatx. (@adlots)

- Update `loki.secretfilter` to include metrics about redactions (@kelnage)

- (_Experimental_) Various changes to the experimental component `database_observability.mysql`:
  - `schema_table`: add support for index expressions (@cristiangreco)
  - `query_sample`: enable opt-in support to extract unredacted sql query (sql_text) (@matthewnolf)
  - `query_tables`: improve queries parsing (@cristiangreco)
  - make tidbparser the default choice (@cristiangreco)
  - `query_sample`: better handling of timer overflows (@fridgepoet)
  - collect metrics on enabled `performance_schema.setup_consumers` (@fridgepoet)
  - `query_sample`: base log entries on calculated timestamp from rows, not now() (@fridgepoet)
  - `query_sample`: check digest is not null (@cristiangreco)
  - `query_sample`: add additional logs for wait events (@fridgepoet)
  - make tidb the default and only sql parser

- Mixin dashboards improvements: added minimum cluster size to Cluster Overview dashboard, fixed units in OpenTelemetry dashboard, fixed slow components evaluation time units in Controller dashboard and updated Prometheus dashboard to correctly aggregate across instances. (@thampiotr)

- Reduced the lag time during targets handover in a cluster in `prometheus.scrape` components by reducing thread contention. (@thampiotr)

- Pretty print diagnostic errors when using `alloy run` (@kalleep)

- Add `labels_from_groups` attribute to `stage.regex` in `loki.process` to automatically add named capture groups as labels. (@harshrai654)

- The `loki.rules.kubernetes` component now supports adding extra label matchers
  to all queries discovered via `PrometheusRule` CRDs. (@QuentinBisson)

-  Add optional `id` field to `foreach` block to generate more meaningful component paths in metrics by using a specific field from collection items. (@harshrai654)

- The `mimir.rules.kubernetes` component now supports adding extra label matchers
  to all queries discovered via `PrometheusRule` CRDs by extracting label values defined on the `PrometheusRule`. (@QuentinBisson)

- Fix validation logic in `beyla.ebpf` component to ensure that either metrics or traces are enabled. (@marctc)

- Improve `foreach` UI and add graph support for it. (@wildum)

- Update statsd_exporter to v0.28.0, most notable changes: (@kalleep)
  - [0.23.0] Support experimental native histograms.
  - [0.24.1] Support scaling parameter in mapping.
  - [0.26.0] Add option to honor original labels from event tags over labels specified in mapping configuration.
  - [0.27.1] Support dogstatsd extended aggregation
  - [0.27.2] Fix panic on certain invalid lines

- Upgrade `beyla.ebpf` to v2.2.4-alloy. The full list of changes can be found in the [Beyla release notes](https://github.com/grafana/beyla/releases/tag/v2.2.4-alloy). (@grcevski)

### Bugfixes

- Fix `otelcol.receiver.filelog` documentation's default value for `start_at`. (@petewall)

- Fix `pyroscope.scrape` scraping godeltaprof profiles. (@korniltsev)

- Fix [#3386](https://github.com/grafana/alloy/issues/3386) lower casing scheme in `prometheus.operator.scrapeconfigs`. (@alex-berger)

- Fix [#3437](https://github.com/grafana/alloy/issues/3437) Component Graph links now follow `--server.http.ui-path-prefix`. (@solidcellaMoon)

- Fix a bug in the `foreach` preventing the UI from showing the components in the template when the block was re-evaluated. (@wildum)

- Fix alloy health handler so header is written before response body. (@kalleep)

- Fix `prometheus.exporter.unix` to pass hwmon config correctly. (@kalleep)

- Fix [#3408](https://github.com/grafana/alloy/issues/3408) `loki.source.docker` can now collect logs from containers not in the running state. (@adamamsmith)

### Other changes

- Update the zap logging adapter used by `otelcol` components to log arrays and objects. (@dehaansa)

- Updated Windows install script to add DisplayVersion into registry on install (@enessene)

- Update Docker builds to install latest Linux security fixes on top of base image (@jharvey10)

- Reduce Docker image size slightly by consolidating some RUN layers (@AchimGrolimund)

- RPM artifacts in Alloy GitHub releases are no longer signed.
  The artifacts on the `https://rpm.grafana.com` repository used by the `yum` package manager will continue to be signed. (@ptodev)

- Upgrade `otelcol` components from OpenTelemetry v0.122.0 to v0.125.0 (@ptodev):
  - [`pkg/ottl`] Enhance the Decode OTTL function to support all flavors of Base64.
  - [`otelcol.processor.resourcedetection`] Adding the `os.version` resource attribute to system processor.
  - [`otelcol.auth.bearer`] Allow the header name to be customized.
  - [`otelcol.exporter.awss3`] Add a new `sending_queue` feature.
  - [`otelcol.exporter.awss3`] Add a new `timeout` argument.
  - [`otelcol.exporter.awss3`] Add a new `resource_attrs_to_s3` configuration block.
  - [`otelcol.exporter.awss3`] Fixes an issue where the AWS S3 Exporter was forcing an ACL to be set, leading to unexpected behavior in S3 bucket permissions.
  - [`otelcol.connector.spanmetrics`] A new `include_instrumentation_scope` configuration argument.
  - [`otelcol.connector.spanmetrics`] Initialise new `calls_total` metrics at 0.
  - [`otelcol.connector.spanmetrics`] A new `aggregation_cardinality_limit` configuration argument
    to limit the number of unique combinations of dimensions that will be tracked for metrics aggregation.
  - [`otelcol.connector.spanmetrics`] Deprecate the unused argument `dimensions_cache_size`.
  - [`otelcol.connector.spanmetrics`] Moving the start timestamp (and last seen timestamp) from the resourceMetrics level to the individual metrics level.
    This will ensure that each metric has its own accurate start and last seen timestamps, regardless of its relationship to other spans.
  - [`otelcol.processor.k8sattributes`] Add option to configure automatic resource attributes - with annotation prefix.
    Implements [Specify resource attributes using Kubernetes annotations](https://github.com/open-telemetry/semantic-conventions/blob/main/docs/non-normative/k8s-attributes.md#specify-resource-attributes-using-kubernetes-annotations).
  - [`otelcol.connector.servicegraph`] Change `database_name_attribute` to accept a list of values.
  - [`otelcol.exporter.kafka`, `otelcol.receiver.kafka`] Deprecating the `auth` > `plain_text` block. Use `auth` > `sasl` with `mechanism` set to `PLAIN` instead.
  - [`otelcol.exporter.kafka`, `otelcol.receiver.kafka`] Deprecating the `topic` argument. Use `logs` > `topic`, `metrics` > `topic`, or `traces` > `topic` instead.
  - [`otelcol.exporter.kafka`, `otelcol.receiver.kafka`] Deprecate the `auth` > `tls` block. Use the top-level `tls` block instead.
  - [`otelcol.receiver.kafka`] Add max_fetch_wait config setting.
    This setting allows you to specify the maximum time that the broker will wait for min_fetch_size bytes of data
    to be available before sending a response to the client.
  - [ `otelcol.receiver.kafka`] Add support for configuring Kafka consumer rebalance strategy and group instance ID.

v1.8.3
-----------------

### Bugfixes

- Fix `mimir.rules.kubernetes` panic on non-leader debug info retrieval (@TheoBrigitte)

- Fix detection of the "streams limit exceeded" error in the Loki client so that metrics are correctly labeled as `ReasonStreamLimited`. (@maratkhv)

- Fix `loki.source.file` race condition that often lead to panic when using `decompression`. (@kalleep)

- Fix deadlock in `loki.source.file` that can happen when targets are removed. (@kalleep)

- Fix `loki.process` to emit valid logfmt. (@kalleep)

v1.8.2
-----------------

### Bugfixes

- Fix `otelcol.exporter.prometheus` dropping valid exemplars. (@github-vincent-miszczak)

- Fix `loki.source.podlogs` not adding labels `__meta_kubernetes_namespace` and `__meta_kubernetes_pod_label_*`. (@kalleep)

v1.8.1
-----------------

### Bugfixes

- `rfc3164_default_to_current_year` argument was not fully added to `loki.source.syslog` (@dehaansa)

- Fix issue with `remoteCfg` service stopping immediately and logging noop error if not configured (@dehaansa)

- Fix potential race condition in `remoteCfg` service metrics registration (@kalleep)

- Fix panic in `prometheus.exporter.postgres` when using minimal url as data source name. (@kalleep)

v1.8.0
-----------------

### Breaking changes

- Removed `open_port` and `executable_name` from top level configuration of Beyla component. Removed `enabled` argument from `network` block. (@marctc)

- Breaking changes from the OpenTelemetry Collector v0.122 update: (@wildum)
  - `otelcol.exporter.splunkhec`: `min_size_items` and `max_size_items` were replaced by `min_size`, `max_size` and `sizer` in the `batcher` block to allow
  users to configure the size of the batch in a more flexible way.
  - The telemetry level of Otel components is no longer configurable. The `level` argument in the `debug_metrics` block is kept to avoid breaking changes but it is not used anymore.
  - `otelcol.processor.tailsampling` changed the unit of the decision timer metric from microseconds to milliseconds. (change unit of otelcol_processor_tail_sampling_sampling_decision_timer_latency)
  - `otelcol.processor.deltatocumulative`: rename `otelcol_deltatocumulative_datapoints_processed` to `otelcol_deltatocumulative_datapoints` and remove the metrics `otelcol_deltatocumulative_streams_evicted`, `otelcol_deltatocumulative_datapoints_dropped` and `otelcol_deltatocumulative_gaps_length`.
  - The `regex` attribute was removed from `otelcol.processor.k8sattributes`. The extract-patterns function from `otelcol.processor.transform` can be used instead.
  - The default value of `metrics_flush_interval` in `otelcol.connector.servicegraph` was changed from `0s` to `60s`.
  - `s3_partition` in `otelcol.exporter.awss3` was replaced by `s3_partition_format`.

- (_Experimental_) `prometheus.write.queue` metric names changed to align better with prometheus standards. (@mattdurham)

### Features

- Add `otelcol.receiver.awscloudwatch` component to receive logs from AWS CloudWatch and forward them to other `otelcol.*` components. (@wildum)
- Add `loki.enrich` component to enrich logs using labels from `discovery.*` components. (@v-zhuravlev)
- Add string concatenation for secrets type (@ravishankar15)
- Add support for environment variables to OpenTelemetry Collector config. (@jharvey10)
- Replace graph in Alloy UI with a new version that supports modules and data flow visualization. (@wildum)
- Added `--cluster.wait-for-size` and `--cluster.wait-timeout` flags which allow to specify the minimum cluster size
  required before components that use clustering begin processing traffic to ensure adequate cluster capacity is
  available. (@thampiotr)
- Add `trace_printer` to `beyla.ebpf` component to print trace information in a specific format. (@marctc)
- Add support for live debugging and graph in the UI for components imported via remotecfg. (@wildum)

### Enhancements

- Add the ability to set user for Windows Service with silent install (@dehaansa)

- Add livedebugging support for structured_metadata in `loki.process` (@dehaansa)

- (_Public Preview_) Add a `--windows.priority` flag to the run command, allowing users to set windows process priority for Alloy. (@dehaansa)

- (_Experimental_) Adding a new `prometheus.operator.scrapeconfigs` which discovers and scrapes [ScrapeConfig](https://prometheus-operator.dev/docs/developer/scrapeconfig/) Kubernetes resources. (@alex-berger)

- Add `rfc3164_default_to_current_year` argument to `loki.source.syslog` (@dehaansa)

- Add `connection_name` support for `prometheus.exporter.mssql` (@bck01215)

- Add livedebugging support for `prometheus.scrape` (@ravishankar15, @wildum)

- Have `loki.echo` log the `entry_timestamp` and `structured_metadata` for any loki entries received (@dehaansa)

- Bump snmp_exporter and embedded modules in `prometheus.exporter.snmp` to v0.28.0 (@v-zhuravlev)

- Update mysqld_exporter to v0.17.2, most notable changes: (@cristiangreco)
  - [0.17.1] Add perf_schema quantile columns to collector
  - [0.17.1] Fix database quoting problem in collector 'info_schema.tables'
  - [0.17.1] Use SUM_LOCK_TIME and SUM_CPU_TIME with mysql >= 8.0.28
  - [0.17.1] Fix query on perf_schema.events_statements_summary_by_digest
  - [0.17.2] Fix query on events_statements_summary_by_digest for mariadb

- Added additional backwards compatibility metrics to `prometheus.write.queue`. (@mattdurham)

- Add new stdlib functions encoding.to_json (@ravishankar15)

- Added OpenTelemetry logs and metrics support to Alloy mixin's dashboards and alerts. (@thampiotr)

- Add support for proxy and headers in `prometheus.write.queue`. (@mattdurham)

- Added support for switching namespace between authentication and kv retrieval to support Vault Enterprise (@notedop)

- (_Experimental_) Various changes to the experimental component `database_observability.mysql`:
  - `query_sample`: better handling of truncated queries (@cristiangreco)
  - `query_sample`: add option to use TiDB sql parser (@cristiangreco)
  - `query_tables`: rename collector from `query_sample` to better reflect responsibility (@matthewnolf)
  - `query_sample`: add new collector that replaces previous implementation to collect more detailed sample information (@matthewnolf)
  - `query_sample`: refactor parsing of truncated queries (@cristiangreco)

- Add labels validation in `pyroscope.write` to prevent duplicate labels and invalid label names/values. (@marcsanmi)

- Reduced lock contention in `prometheus.scrape` component (@thampiotr)

- Support converting otel config which uses a common receiver across pipelines with different names. (@wildum)

- Reduce CPU usage of the `loki.source.podlogs` component when pods logs target lots of pods (@QuentinBisson)

- Add error body propagation in `pyroscope.write`, for `/ingest` calls. (@simonswine)

- Add `tenant` label to remaining `loki_write_.+` metrics (@towolf)

- Removed syntax highlighting from the component details UI view to improve
  rendering performance. (@tpaschalis)

- A new `grafana/alloy:vX.Y.Z-windowsservercore-ltsc2022` Docker image is now published on DockerHub. (@ptodev)

### Bugfixes

- Fix deadlocks in `loki.source.file` when tailing fails (@mblaschke)
- Add missing RBAC permission for ScrapeConfig (@alex-berger)

- Fixed an issue in the `mimir.rules.kubernetes` component that would keep the component as unhealthy even when it managed to start after temporary errors (@nicolasvan)

- Allow kafka exporter to attempt to connect even if TLS enabled but cert & key are not specified (@dehaansa)

- Fixed bug where all resources were not being collected from `prometheus.exporter.azure` when using `regions` (@kgeckhart)

- Fix panic in `loki.source.file` when the tailer had no time to run before the runner was stopped (@wildum)

### Other changes

- Upgrading to Prometheus v2.55.1. (@ptodev)
  - Added a new `http_headers` argument to many `discovery` and `prometheus` components.
  - Added a new `scrape_failure_log_file` argument to `prometheus.scrape`.

- Non-breaking changes from the OpenTelemetry Collector v0.122 update: (@wildum)
  - `otelcol.processor.transform` has a new `statements` block for transformations which don't require a context to be specified explicitly.
  - `otelcol.receiver.syslog` has a new `on_error` argument to specify the action to take when an error occurs while receiving logs.
  - `otelcol.processor.resourcedetection` now supports `dynatrace` as a resource detector.
  - `otelcol.receiver.kafka` has a new `error_backoff` block to configure how failed requests are retried.
  - `otelcol.receiver.vcenter` has three new metrics `vcenter.vm.cpu.time`, `vcenter.vm.network.broadcast.packet.rate` and `vcenter.vm.network.multicast.packet.rate`.
  - `otelcol.exporter.awss3` has two new arguments `acl` and `storage_class`.
  - `otelcol.auth.headers` headers can now be populated using Authentication metadata using from_attribute

- Change the stability of the `beyla.ebpf` component from "public preview" to "generally available". (@marctc)

- The ingest API of `pyroscope.receive_http` no longer forwards all received headers, instead only passes through the `Content-Type` header. (@simonswine)

v1.7.5
-----------------

### Enhancements

- Set zstd as default compression for `prometheus.write.queue`. (@mattdurham)

v1.7.4
-----------------

### Bugfixes

- Revert the changes to `loki.source.file` from release v1.7.0. These changes introduced a potential deadlock. (@dehaansa)

v1.7.3
-----------------

### Breaking changes

- Fixed the parsing of selections, application and network filter blocks for Beyla. (@raffaelroquetto)

### Enhancements

- Add the `stat_checkpointer` collector in `prometheus.exporter.postgres` (@dehaansa)

### Bugfixes

- Update the `prometheus.exporter.postgres` component to correctly support Postgres17 when `stat_bgwriter` collector is enabled (@dehaansa)

- Fix `remoteCfg` logging and metrics reporting of `errNotModified` as a failure (@zackman0010)


v1.7.2
-----------------

### Bugfixes

- Fixed an issue where the `otelcol.exporter.awss3` could not be started with the `sumo_ic` marshaler. (@wildum)

- Update `jfr-parser` dependency to v0.9.3 to fix jfr parsing issues in `pyroscope.java`. (@korniltsev)

- Fixed an issue where passing targets from some standard library functions was failing with `target::ConvertFrom` error. (@thampiotr)

- Fixed an issue where indexing targets as maps (e.g. `target["foo"]`) or objects (e.g. `target.foo`) or using them with
  certain standard library functions was resulting in `expected object or array, got capsule` error under some
  circumstances. This could also lead to `foreach evaluation failed` errors when using the `foreach` configuration
  block. (@thampiotr)

- Update `prometheus.write.queue` to reduce memory fragmentation and increase sent throughput. (@mattdurham)

- Fixed an issue where the `otelcol.exporter.kafka` component would not start if the `encoding` was specific to a signal type. (@wildum)

v1.7.1
-----------------

### Bugfixes

- Fixed an issue where some exporters such as `prometheus.exporter.snmp` couldn't accept targets from other components
  with an error `conversion to '*map[string]string' is not supported"`. (@thampiotr)

- Enable batching of calls to the appender in `prometheus.write.queue` to reduce lock contention when scraping, which
  will lead to reduced scrape duration. (@mattdurham)

v1.7.0
-----------------

### Breaking changes

- (_Experimental_) In `prometheus.write.queue` changed `parallelism` from attribute to a block to allow for dynamic scaling. (@mattdurham)

- Remove `tls_basic_auth_config_path` attribute from `prometheus.exporter.mongodb` configuration as it does not configure TLS client
  behavior as previously documented.

- Remove `encoding` and `encoding_file_ext` from `otelcol.exporter.awss3` component as it was not wired in to the otel component and
  Alloy does not currently integrate the upstream encoding extensions that this would utilize.

### Features

- Add a `otelcol.receiver.tcplog` component to receive OpenTelemetry logs over a TCP connection. (@nosammai)

- (_Public preview_) Add `otelcol.receiver.filelog` component to read otel log entries from files (@dehaansa)

- (_Public preview_) Add a `otelcol.processor.cumulativetodelta` component to convert metrics from
  cumulative temporality to delta. (@madaraszg-tulip)

- (_Experimental_) Add a `stage.windowsevent` block in the `loki.process` component. This aims to replace the existing `stage.eventlogmessage`. (@wildum)

- Add `pyroscope.relabel` component to modify or filter profiles using Prometheus relabeling rules. (@marcsanmi)

- (_Experimental_) A new `foreach` block which starts an Alloy pipeline for each item inside a list. (@wildum, @thampiotr, @ptodev)

### Enhancements

- Upgrade to OpenTelemetry Collector v0.119.0 (@dehaansa):
  - `otelcol.processor.resourcedetection`: additional configuration for the `ec2` detector to configure retry behavior
  - `otelcol.processor.resourcedetection`: additional configuration for the `gcp` detector to collect Managed Instance Group attributes
  - `otelcol.processor.resourcedetection`: additional configuration for the `eks` detector to collect cloud account attributes
  - `otelcol.processor.resourcedetection`: add `kubeadm` detector to collect local cluster attributes
  - `otelcol.processor.cumulativetodelta`: add `metric_types` filtering options
  - `otelcol.exporter.awss3`: support configuring sending_queue behavior
  - `otelcol.exporter.otlphttp`: support configuring `compression_params`, which currently only includes `level`
  - `configtls`: opentelemetry components with tls config now support specifying TLS curve preferences
  - `sending_queue`: opentelemetry exporters with a `sending_queue` can now configure the queue to be `blocking`

- Add `go_table_fallback` arg to `pyroscope.ebpf` (@korniltsev)

- Memory optimizations in `pyroscope.scrape` (@korniltsev)

- Do not drop `__meta` labels in `pyroscope.scrape`. (@korniltsev)

- Add the possibility to export span events as logs in `otelcol.connector.spanlogs`. (@steve-hb)

- Add json format support for log export via faro receiver (@ravishankar15)

- (_Experimental_) Various changes to the experimental component `database_observability.mysql`:
  - `connection_info`: add namespace to the metric (@cristiangreco)
  - `query_sample`: better support for table name parsing (@cristiangreco)
  - `query_sample`: capture schema name for query samples (@cristiangreco)
  - `query_sample`: fix error handling during result set iteration (@cristiangreco)
  - `query_sample`: improve parsing of truncated queries (@cristiangreco)
  - `query_sample`: split out sql parsing logic to a separate file (@cristiangreco)
  - `schema_table`: add table columns parsing (@cristiagreco)
  - `schema_table`: correctly quote schema and table name in SHOW CREATE (@cristiangreco)
  - `schema_table`: fix handling of view table types when detecting schema (@matthewnolf)
  - `schema_table`: refactor cache config in schema_table collector (@cristiangreco)
  - Component: add enable/disable collector configurability to `database_observability.mysql`. This removes the `query_samples_enabled` argument, now configurable via enable/disable collector. (@fridgepoet)
  - Component: always log `instance` label key (@cristiangreco)
  - Component: better error handling for collectors (@cristiangreco)
  - Component: use labels for some indexed logs elements (@cristiangreco)

- Reduce CPU usage of `loki.source.windowsevent` by up to 85% by updating the bookmark file every 10 seconds instead of after every event and by
  optimizing the retrieval of the process name. (@wildum)

- Ensure consistent service_name label handling in `pyroscope.receive_http` to match Pyroscope's behavior. (@marcsanmi)

- Improved memory and CPU performance of Prometheus pipelines by changing the underlying implementation of targets (@thampiotr)

- Add `config_merge_strategy` in `prometheus.exporter.snmp` to optionally merge custom snmp config with embedded config instead of replacing. Useful for providing SNMP auths. (@v-zhuravlev)

- Upgrade `beyla.ebpf` to v2.0.4. The full list of changes can be found in the [Beyla release notes](https://github.com/grafana/beyla/releases/tag/v2.0.0). (@marctc)

### Bugfixes

- Fix log rotation for Windows in `loki.source.file` by refactoring the component to use the runner pkg. This should also reduce CPU consumption when tailing a lot of files in a dynamic environment. (@wildum)

- Add livedebugging support for `prometheus.remote_write` (@ravishankar15)

- Add livedebugging support for `otelcol.connector.*` components (@wildum)

- Bump snmp_exporter and embedded modules to 0.27.0. Add support for multi-module handling by comma separation and expose argument to increase SNMP polling concurrency for `prometheus.exporter.snmp`. (@v-zhuravlev)

- Add support for pushv1.PusherService Connect API in `pyroscope.receive_http`. (@simonswine)

- Fixed an issue where `loki.process` would sometimes output live debugging entries out-of-order (@thampiotr)

- Fixed a bug where components could be evaluated concurrently without the full context during a config reload (@wildum)

- Fixed locks that wouldn't be released in the remotecfg service if some errors occurred during the configuration reload (@spartan0x117)

- Fix issue with `prometheus.write.queue` that lead to excessive connections. (@mattdurham)

- Fixed a bug where `loki.source.awsfirehose` and `loki.source.gcplog` could
  not be used from within a module. (@tpaschalis)

- Fix an issue where Prometheus metric name validation scheme was set by default to UTF-8. It is now set back to the
  previous "legacy" scheme. An experimental flag `--feature.prometheus.metric-validation-scheme` can be used to switch
  it to `utf-8` to experiment with UTF-8 support. (@thampiotr)

### Other changes

- Upgrading to Prometheus v2.54.1. (@ptodev)
  - `discovery.docker` has a new `match_first_network` attribute for matching the first network
    if the container has multiple networks defined, thus avoiding collecting duplicate targets.
  - `discovery.ec2`, `discovery.kubernetes`, `discovery.openstack`, and `discovery.ovhcloud`
    add extra `__meta_` labels.
  - `prometheus.remote_write` supports Azure OAuth and Azure SDK authentication.
  - `discovery.linode` has a new `region` attribute, as well as extra `__meta_` labels.
  - A new `scrape_native_histograms` argument for `prometheus.scrape`.
    This is enabled by default and can be used to explicitly disable native histogram support.
    In previous versions of Alloy, native histogram support has also been enabled by default
    as long as `scrape_protocols` starts with `PrometheusProto`.

  - Change the stability of the `remotecfg` feature from "public preview" to "generally available". (@erikbaranowski)

v1.6.1
-----------------

## Bugs

- Resolve issue with Beyla starting. (@rafaelroquetto)

v1.6.0
-----------------

### Breaking changes

- Upgrade to OpenTelemetry Collector v0.116.0:
  - `otelcol.processor.tailsampling`: Change decision precedence when using `and_sub_policy` and `invert_match`.
    For more information, see the [release notes for Alloy 1.6][release-notes-alloy-1_6].

    [#33671]: https://github.com/open-telemetry/opentelemetry-collector-contrib/pull/33671
    [release-notes-alloy-1_6]: https://grafana.com/docs/alloy/latest/release-notes/#v16

### Features

- Add support for TLS to `prometheus.write.queue`. (@mattdurham)

- Add `otelcol.receiver.syslog` component to receive otel logs in syslog format (@dehaansa)

- Add support for metrics in `otelcol.exporter.loadbalancing` (@madaraszg-tulip)

- Add `add_cloudwatch_timestamp` to `prometheus.exporter.cloudwatch` metrics. (@captncraig)

- Add support to `prometheus.operator.servicemonitors` to allow `endpointslice` role. (@yoyosir)

- Add `otelcol.exporter.splunkhec` allowing to export otel data to Splunk HEC (@adlotsof)

- Add `otelcol.receiver.solace` component to receive traces from a Solace broker. (@wildum)

- Add `otelcol.exporter.syslog` component to export logs in syslog format (@dehaansa)

- (_Experimental_) Add a `database_observability.mysql` component to collect mysql performance data. (@cristiangreco & @matthewnolf)

- Add `otelcol.receiver.influxdb` to convert influx metric into OTEL. (@EHSchmitt4395)

- Add a new `/-/healthy` endpoint which returns HTTP 500 if one or more components are unhealthy. (@ptodev)

### Enhancements

- Improved performance by reducing allocation in Prometheus write pipelines by ~30% (@thampiotr)

- Update `prometheus.write.queue` to support v2 for cpu performance. (@mattdurham)

- (_Experimental_) Add health reporting to `database_observability.mysql` component (@cristiangreco)

- Add second metrics sample to the support bundle to provide delta information (@dehaansa)

- Add all raw configuration files & a copy of the latest remote config to the support bundle (@dehaansa)

- Add relevant golang environment variables to the support bundle (@dehaansa)

- Add support for server authentication to otelcol components. (@aidaleuc)

- Update mysqld_exporter from v0.15.0 to v0.16.0 (including 2ef168bf6), most notable changes: (@cristiangreco)
  - Support MySQL 8.4 replicas syntax
  - Fetch lock time and cpu time from performance schema
  - Fix fetching tmpTables vs tmpDiskTables from performance_schema
  - Skip SPACE_TYPE column for MariaDB >=10.5
  - Fixed parsing of timestamps with non-zero padded days
  - Fix auto_increment metric collection errors caused by using collation in INFORMATION_SCHEMA searches
  - Change processlist query to support ONLY_FULL_GROUP_BY sql_mode
  - Add perf_schema quantile columns to collector

- Live Debugging button should appear in UI only for supported components (@ravishankar15)
- Add three new stdlib functions to_base64, from_URLbase64 and to_URLbase64 (@ravishankar15)
- Add `ignore_older_than` option for local.file_match (@ravishankar15)
- Add livedebugging support for discovery components (@ravishankar15)
- Add livedebugging support for `discover.relabel` (@ravishankar15)
- Performance optimization for live debugging feature (@ravishankar15)

- Upgrade `github.com/goccy/go-json` to v0.10.4, which reduces the memory consumption of an Alloy instance by 20MB.
  If Alloy is running certain otelcol components, this reduction will not apply. (@ptodev)
- improve performance in regexp component: call fmt only if debug is enabled (@r0ka)

- Update `prometheus.write.queue` library for performance increases in cpu. (@mattdurham)

- Update `loki.secretfilter` to be compatible with the new `[[rules.allowlists]]` gitleaks allowlist format (@romain-gaillard)

- Update `async-profiler` binaries for `pyroscope.java` to 3.0-fa937db (@aleks-p)

- Reduced memory allocation in discovery components by up to 30% (@thampiotr)

### Bugfixes

- Fix issue where `alloy_prometheus_relabel_metrics_processed` was not being incremented. (@mattdurham)

- Fixed issue with automemlimit logging bad messages and trying to access cgroup on non-linux builds (@dehaansa)

- Fixed issue with reloading configuration and prometheus metrics duplication in `prometheus.write.queue`. (@mattdurham)

- Updated `prometheus.write.queue` to fix issue with TTL comparing different scales of time. (@mattdurham)

- Fixed an issue in the `prometheus.operator.servicemonitors`, `prometheus.operator.podmonitors` and `prometheus.operator.probes` to support capitalized actions. (@QuentinBisson)

- Fixed an issue where the `otelcol.processor.interval` could not be used because the debug metrics were not set to default. (@wildum)

- Fixed an issue where `loki.secretfilter` would crash if the secret was shorter than the `partial_mask` value. (@romain-gaillard)

- Change the log level in the `eventlogmessage` stage of the `loki.process` component from `warn` to `debug`. (@wildum)

- Fix a bug in `loki.source.kafka` where the `topics` argument incorrectly used regex matching instead of exact matches. (@wildum)

### Other changes

- Change the stability of the `livedebugging` feature from "experimental" to "generally available". (@wildum)

- Use Go 1.23.3 for builds. (@mattdurham)

- Upgrade Beyla to v1.9.6. (@wildum)

- Upgrade to OpenTelemetry Collector v0.116.0:
  - `otelcol.receiver.datadog`: Return a json reponse instead of "OK" when a trace is received with a newer protocol version.
    https://github.com/open-telemetry/opentelemetry-collector-contrib/pull/35705
  - `otelcol.receiver.datadog`: Changes response message for `/api/v1/check_run` 202 response to be JSON and on par with Datadog API spec
    https://github.com/open-telemetry/opentelemetry-collector-contrib/pull/36029
  - `otelcol.receiver.solace`: The Solace receiver may unexpectedly terminate on reporting traces when used with a memory limiter processor and under high load.
    https://github.com/open-telemetry/opentelemetry-collector-contrib/pull/35958
  - `otelcol.receiver.solace`: Support converting the new `Move to Dead Message Queue` and new `Delete` spans generated by Solace Event Broker to OTLP.
    https://github.com/open-telemetry/opentelemetry-collector-contrib/pull/36071
  - `otelcol.exporter.datadog`: Stop prefixing `http_server_duration`, `http_server_request_size` and `http_server_response_size` with `otelcol`.
    https://github.com/open-telemetry/opentelemetry-collector-contrib/pull/36265
    These metrics can be from SDKs rather than collector. Stop prefixing them to be consistent with
    https://opentelemetry.io/docs/collector/internal-telemetry/#lists-of-internal-metrics
  - `otelcol.receiver.datadog`: Add json handling for the `api/v2/series` endpoint in the datadogreceiver.
    https://github.com/open-telemetry/opentelemetry-collector-contrib/pull/36218
  - `otelcol.processor.span`: Add a new `keep_original_name` configuration argument
    to keep the original span name when extracting attributes from the span name.
    https://github.com/open-telemetry/opentelemetry-collector-contrib/pull/36397
  - `pkg/ottl`: Respect the `depth` option when flattening slices using `flatten`.
    The `depth` option is also now required to be at least `1`.
    https://github.com/open-telemetry/opentelemetry-collector-contrib/pull/36198
  - `otelcol.exporter.loadbalancing`: Shutdown exporters during collector shutdown. This fixes a memory leak.
    https://github.com/open-telemetry/opentelemetry-collector-contrib/pull/36024
  - `otelcol.processor.k8sattributes`: New `wait_for_metadata` and `wait_for_metadata_timeout` configuration arguments,
    which block the processor startup until metadata is received from Kubernetes.
    https://github.com/open-telemetry/opentelemetry-collector-contrib/issues/32556
  - `otelcol.processor.k8sattributes`: Enable the `k8sattr.fieldExtractConfigRegex.disallow` for all Alloy instances,
    to retain the behavior of `regex` argument in the `annotation` and `label` blocks.
    When the feature gate is "deprecated" in the upstream Collector, Alloy users will need to use the transform processor instead.
    https://github.com/open-telemetry/opentelemetry-collector-contrib/issues/25128
  - `otelcol.receiver.vcenter`: The existing code did not honor TLS settings beyond 'insecure'.
    All TLS client config should now be honored.
    https://github.com/open-telemetry/opentelemetry-collector-contrib/pull/36482
  - `otelcol.receiver.opencensus`: Do not report error message when OpenCensus receiver is shutdown cleanly.
    https://github.com/open-telemetry/opentelemetry-collector-contrib/pull/36622
  - `otelcol.processor.k8sattributes`: Fixed parsing of k8s image names to support images with tags and digests.
    https://github.com/open-telemetry/opentelemetry-collector-contrib/pull/36145
  - `otelcol.exporter.loadbalancing`: Adding sending_queue, retry_on_failure and timeout settings to loadbalancing exporter configuration.
    https://github.com/open-telemetry/opentelemetry-collector-contrib/issues/35378
  - `otelcol.exporter.loadbalancing`: The k8sresolver was triggering exporter churn in the way the change event was handled.
    https://github.com/open-telemetry/opentelemetry-collector-contrib/issues/35658
  - `otelcol.processor.k8sattributes`: Override extracted k8s attributes if original value has been empty.
    https://github.com/open-telemetry/opentelemetry-collector-contrib/pull/36466
  - `otelcol.exporter.awss3`: Upgrading to adopt aws sdk v2.
    https://github.com/open-telemetry/opentelemetry-collector-contrib/pull/36698
  - `pkg/ottl`: GetXML Converter now supports selecting text, CDATA, and attribute (value) content.
  - `otelcol.exporter.loadbalancing`: Adds a an optional `return_hostnames` configuration argument to the k8s resolver.
     https://github.com/open-telemetry/opentelemetry-collector-contrib/pull/35411
  - `otelcol.exporter.kafka`, `otelcol.receiver.kafka`: Add a new `AWS_MSK_IAM_OAUTHBEARER` mechanism.
    This mechanism use the AWS MSK IAM SASL Signer for Go https://github.com/aws/aws-msk-iam-sasl-signer-go.
    https://github.com/open-telemetry/opentelemetry-collector-contrib/pull/32500

  - Use Go 1.23.5 for builds. (@wildum)

v1.5.1
-----------------

### Enhancements

- Logs from underlying clustering library `memberlist` are now surfaced with correct level (@thampiotr)

- Allow setting `informer_sync_timeout` in prometheus.operator.* components. (@captncraig)

- For sharding targets during clustering, `loki.source.podlogs` now only takes into account some labels. (@ptodev)

- Improve instrumentation of `pyroscope.relabel` component. (@marcsanmi)

### Bugfixes

- Fixed an issue in the `pyroscope.write` component to prevent TLS connection churn to Pyroscope when the `pyroscope.receive_http` clients don't request keepalive (@madaraszg-tulip)

- Fixed an issue in the `pyroscope.write` component with multiple endpoints not working correctly for forwarding profiles from `pyroscope.receive_http` (@madaraszg-tulip)

- Fixed a few race conditions that could lead to a deadlock when using `import` statements, which could lead to a memory leak on `/metrics` endpoint of an Alloy instance. (@thampiotr)

- Fix a race condition where the ui service was dependent on starting after the remotecfg service, which is not guaranteed. (@dehaansa & @erikbaranowski)

- Fixed an issue in the `otelcol.exporter.prometheus` component that would set series value incorrectly for stale metrics (@YusifAghalar)

- `loki.source.podlogs`: Fixed a bug which prevented clustering from working and caused duplicate logs to be sent.
  The bug only happened when no `selector` or `namespace_selector` blocks were specified in the Alloy configuration. (@ptodev)

- Fixed an issue in the `pyroscope.write` component to allow slashes in application names in the same way it is done in the Pyroscope push API (@marcsanmi)

- Fixed a crash when updating the configuration of `remote.http`. (@kinolaev)

- Fixed an issue in the `otelcol.processor.attribute` component where the actions `delete` and `hash` could not be used with the `pattern` argument. (@wildum)

- Fixed an issue in the `prometheus.exporter.postgres` component that would leak goroutines when the target was not reachable (@dehaansa)

v1.5.0
-----------------

### Breaking changes

- `import.git`: The default value for `revision` has changed from `HEAD` to `main`. (@ptodev)
  It is no longer allowed to set `revision` to `"HEAD"`, `"FETCH_HEAD"`, `"ORIG_HEAD"`, `"MERGE_HEAD"`, or `"CHERRY_PICK_HEAD"`.

- The Otel update to v0.112.0 has a few breaking changes:
  - [`otelcol.processor.deltatocumulative`] Change `max_streams` default value to `9223372036854775807` (max int).
    https://github.com/open-telemetry/opentelemetry-collector-contrib/pull/35048
  - [`otelcol.connector.spanmetrics`] Change `namespace` default value to `traces.span.metrics`.
    https://github.com/open-telemetry/opentelemetry-collector-contrib/pull/34485
  - [`otelcol.exporter.logging`] Removed in favor of the `otelcol.exporter.debug`.
    https://github.com/open-telemetry/opentelemetry-collector/issues/11337

### Features

- Add support bundle generation via the API endpoint /-/support (@dehaansa)

- Add the function `path_join` to the stdlib. (@wildum)

- Add `pyroscope.receive_http` component to receive and forward Pyroscope profiles (@marcsanmi)

- Add support to `loki.source.syslog` for the RFC3164 format ("BSD syslog"). (@sushain97)

- Add support to `loki.source.api` to be able to extract the tenant from the HTTP `X-Scope-OrgID` header (@QuentinBisson)

- (_Experimental_) Add a `loki.secretfilter` component to redact secrets from collected logs.

- (_Experimental_) Add a `prometheus.write.queue` component to add an alternative to `prometheus.remote_write`
  which allowing the writing of metrics  to a prometheus endpoint. (@mattdurham)

- (_Experimental_) Add the `array.combine_maps` function to the stdlib. (@ptodev, @wildum)

### Enhancements

- The `mimir.rules.kubernetes` component now supports adding extra label matchers
  to all queries discovered via `PrometheusRule` CRDs. (@thampiotr)

- The `cluster.use-discovery-v1` flag is now deprecated since there were no issues found with the v2 cluster discovery mechanism. (@thampiotr)

- SNMP exporter now supports labels in both `target` and `targets` parameters. (@mattdurham)

- Add support for relative paths to `import.file`. This new functionality allows users to use `import.file` blocks in modules
  imported via `import.git` and other `import.file`. (@wildum)

- `prometheus.exporter.cloudwatch`: The `discovery` block now has a `recently_active_only` configuration attribute
  to return only metrics which have been active in the last 3 hours.

- Add Prometheus bearer authentication to a `prometheus.write.queue` component (@freak12techno)

- Support logs that have a `timestamp` field instead of a `time` field for the `loki.source.azure_event_hubs` component. (@andriikushch)

- Add `proxy_url` to `otelcol.exporter.otlphttp`. (@wildum)

- Allow setting `informer_sync_timeout` in prometheus.operator.* components. (@captncraig)

### Bugfixes

- Fixed a bug in `import.git` which caused a `"non-fast-forward update"` error message. (@ptodev)

- Do not log error on clean shutdown of `loki.source.journal`. (@thampiotr)

- `prometheus.operator.*` components: Fixed a bug which would sometimes cause a
  "failed to create service discovery refresh metrics" error after a config reload. (@ptodev)

### Other changes

- Small fix in UI stylesheet to fit more content into visible table area. (@defanator)

- Changed OTEL alerts in Alloy mixin to use success rate for tracing. (@thampiotr)

- Support TLS client settings for clustering (@tiagorossig)

- Add support for `not_modified` response in `remotecfg`. (@spartan0x117)

- Fix dead link for RelabelConfig in the PodLog documentation page (@TheoBrigitte)

- Most notable changes coming with the OTel update from v0.108.0 vo v0.112.0 besides the breaking changes: (@wildum)
  - [`http config`] Add support for lz4 compression.
    https://github.com/open-telemetry/opentelemetry-collector/issues/9128
  - [`otelcol.processor.interval`] Add support for gauges and summaries.
    https://github.com/open-telemetry/opentelemetry-collector-contrib/issues/34803
  - [`otelcol.receiver.kafka`] Add possibility to tune the fetch sizes.
    https://github.com/open-telemetry/opentelemetry-collector-contrib/pull/34431
  - [`otelcol.processor.tailsampling`] Add `invert_match` to boolean attribute.
    https://github.com/open-telemetry/opentelemetry-collector-contrib/pull/34730
  - [`otelcol.receiver.kafka`] Add support to decode to `otlp_json`.
    https://github.com/open-telemetry/opentelemetry-collector-contrib/issues/33627
  - [`otelcol.processor.transform`] Add functions `convert_exponential_histogram_to_histogram` and `aggregate_on_attribute_value`.
    https://github.com/open-telemetry/opentelemetry-collector-contrib/pull/33824
    https://github.com/open-telemetry/opentelemetry-collector-contrib/pull/33423

v1.4.3
-----------------

### Bugfixes

- Fix an issue where some `faro.receiver` would drop multiple fields defined in `payload.meta.browser`, as fields were defined in the struct.

- `pyroscope.scrape` no longer tries to scrape endpoints which are not active targets anymore. (@wildum @mattdurham @dehaansa @ptodev)

- Fixed a bug with `loki.source.podlogs` not starting in large clusters due to short informer sync timeout. (@elburnetto-intapp)

- `prometheus.exporter.windows`: Fixed bug with `exclude` regular expression config arguments which caused missing metrics. (@ptodev)

v1.4.2
-----------------

### Bugfixes

- Update windows_exporter from v0.27.2 vo v0.27.3: (@jkroepke)
  - Fixes a bug where scraping Windows service crashes alloy

- Update yet-another-cloudwatch-exporter from v0.60.0 vo v0.61.0: (@morremeyer)
  - Fixes a bug where cloudwatch S3 metrics are reported as `0`

- Issue 1687 - otelcol.exporter.awss3 fails to configure (@cydergoth)
  - Fix parsing of the Level configuration attribute in debug_metrics config block
  - Ensure "optional" debug_metrics config block really is optional

- Fixed an issue with `loki.process` where `stage.luhn` and `stage.timestamp` would not apply
  default configuration settings correctly (@thampiotr)

- Fixed an issue with `loki.process` where configuration could be reloaded even if there
  were no changes. (@ptodev, @thampiotr)

- Fix issue where `loki.source.kubernetes` took into account all labels, instead of specific logs labels. Resulting in duplication. (@mattdurham)

v1.4.1
-----------------

### Bugfixes

- Windows installer: Don't quote Alloy's binary path in the Windows Registry. (@jkroepke)

v1.4.0
-----------------

### Security fixes

- Add quotes to windows service path to prevent path interception attack. [CVE-2024-8975](https://grafana.com/security/security-advisories/cve-2024-8975/) (@mattdurham)

### Breaking changes

- Some debug metrics for `otelcol` components have changed. (@thampiotr)
  For example, `otelcol.exporter.otlp`'s `exporter_sent_spans_ratio_total` metric is now `otelcol_exporter_sent_spans_total`.

- [otelcol.processor.transform] The functions `convert_sum_to_gauge` and `convert_gauge_to_sum` must now be used in the `metric` `context` rather than in the `datapoint` context.
  https://github.com/open-telemetry/opentelemetry-collector-contrib/issues/34567 (@wildum)

- Upgrade Beyla from 1.7.0 to 1.8.2. A complete list of changes can be found on the Beyla releases page: https://github.com/grafana/beyla/releases. (@wildum)
  It contains a few breaking changes for the component `beyla.ebpf`:
  - renamed metric `process.cpu.state` to `cpu.mode`
  - renamed metric `beyla_build_info` to `beyla_internal_build_info`

### Features

- Added Datadog Exporter community component, enabling exporting of otel-formatted Metrics and traces to Datadog. (@polyrain)
- (_Experimental_) Add an `otelcol.processor.interval` component to aggregate metrics and periodically
  forward the latest values to the next component in the pipeline.


### Enhancements

- Clustering peer resolution through `--cluster.join-addresses` flag has been
  improved with more consistent behaviour, better error handling and added
  support for A/AAAA DNS records. If necessary, users can temporarily opt out of
  this new behaviour with the `--cluster.use-discovery-v1`, but this can only be
  used as a temporary measure, since this flag will be disabled in future
  releases. (@thampiotr)

- Added a new panel to Cluster Overview dashboard to show the number of peers
  seen by each instance in the cluster. This can help diagnose cluster split
  brain issues. (@thampiotr)

- Updated Snowflake exporter with performance improvements for larger environments.
  Also added a new panel to track deleted tables to the Snowflake mixin. (@Caleb-Hurshman)
- Add a `otelcol.processor.groupbyattrs` component to reassociate collected metrics that match specified attributes
    from opentelemetry. (@kehindesalaam)

- Update windows_exporter to v0.27.2. (@jkroepke)
  The `smb.enabled_list` and `smb_client.enabled_list` doesn't have any effect anymore. All sub-collectors are enabled by default.

- Live debugging of `loki.process` will now also print the timestamp of incoming and outgoing log lines.
  This is helpful for debugging `stage.timestamp`. (@ptodev)

- Add extra validation in `beyla.ebpf` to avoid panics when network feature is enabled. (@marctc)

- A new parameter `aws_sdk_version_v2` is added for the cloudwatch exporters configuration. It enables the use of aws sdk v2 which has shown to have significant performance benefits. (@kgeckhart, @andriikushch)

- `prometheus.exporter.cloudwatch` can now collect metrics from custom namespaces via the `custom_namespace` block. (@ptodev)

- Add the label `alloy_cluster` in the metric `alloy_config_hash` when the flag `cluster.name` is set to help differentiate between
  configs from the same alloy cluster or different alloy clusters. (@wildum)

- Add support for discovering the cgroup path(s) of a process in `process.discovery`. (@mahendrapaipuri)

### Bugfixes

- Fix a bug where the scrape timeout for a Probe resource was not applied, overwriting the scrape interval instead. (@morremeyer, @stefanandres)

- Fix a bug where custom components don't always get updated when the config is modified in an imported directory. (@ante012)

- Fixed an issue which caused loss of context data in Faro exception. (@codecapitano)

- Fixed an issue where providing multiple hostnames or IP addresses
  via `--cluster.join-addresses` would only use the first provided value.
  (@thampiotr)

- Fixed an issue where providing `<hostname>:<port>`
  in `--cluster.join-addresses` would only resolve with DNS to a single address,
  instead of using all the available records. (@thampiotr)

- Fixed an issue where clustering peers resolution via hostname in `--cluster.join-addresses`
  resolves to duplicated IP addresses when using SRV records. (@thampiotr)

- Fixed an issue where the `connection_string` for the `loki.source.azure_event_hubs` component
  was displayed in the UI in plaintext. (@MorrisWitthein)

- Fix a bug in `discovery.*` components where old `targets` would continue to be
  exported to downstream components. This would only happen if the config
  for `discovery.*`  is reloaded in such a way that no new targets were
  discovered. (@ptodev, @thampiotr)

- Fixed bug in `loki.process` with `sampling` stage where all components use same `drop_counter_reason`. (@captncraig)

- Fixed an issue (see https://github.com/grafana/alloy/issues/1599) where specifying both path and key in the remote.vault `path`
  configuration could result in incorrect URLs. The `path` and `key` arguments have been separated to allow for clear and accurate
  specification of Vault secrets. (@PatMis16)

### Other

- Renamed standard library functions. Old names are still valid but are marked deprecated. (@wildum)

- Aliases for the namespaces are deprecated in the Cloudwatch exporter. For example: "s3" is not allowed, "AWS/S3" should be used. Usage of the aliases will generate warnings in the logs. Support for the aliases will be dropped in the upcoming releases. (@kgeckhart, @andriikushch)

- Update OTel from v0.105.0 vo v0.108.0: (@wildum)
  - [`otelcol.receiver.vcenter`] New VSAN metrics.
    https://github.com/open-telemetry/opentelemetry-collector-contrib/issues/33556
  - [`otelcol.receiver.kafka`] Add `session_timeout` and `heartbeat_interval` attributes.
    https://github.com/open-telemetry/opentelemetry-collector-contrib/pull/33082
  - [`otelcol.processor.transform`] Add `aggregate_on_attributes` function for metrics.
    https://github.com/open-telemetry/opentelemetry-collector-contrib/pull/33334
  - [`otelcol.receiver.vcenter`] Enable metrics by default
    https://github.com/open-telemetry/opentelemetry-collector-contrib/issues/33607

- Updated the docker base image to Ubuntu 24.04 (Noble Numbat). (@mattiasa )

v1.3.4
-----------------

### Bugfixes

- Windows installer: Don't quote Alloy's binary path in the Windows Registry. (@jkroepke)

v1.3.2
-----------------

### Security fixes

- Add quotes to windows service path to prevent path interception attack. [CVE-2024-8975](https://grafana.com/security/security-advisories/cve-2024-8975/) (@mattdurham)

v1.3.1
-----------------

### Bugfixes

- Changed the cluster startup behaviour, reverting to the previous logic where
  a failure to resolve cluster join peers results in the node creating its own cluster. This is
  to facilitate the process of bootstrapping a new cluster following user feedback (@thampiotr)

- Fix a memory leak which would occur any time `loki.process` had its configuration reloaded. (@ptodev)

v1.3.0
-----------------

### Breaking changes

- [`otelcol.exporter.otlp`,`otelcol.exporter.loadbalancing`]: Change the default gRPC load balancing strategy.
  The default value for the `balancer_name` attribute has changed to `round_robin`
  https://github.com/open-telemetry/opentelemetry-collector/pull/10319

### Breaking changes to non-GA functionality

- Update Public preview `remotecfg` argument from `metadata` to `attributes`. (@erikbaranowski)

- The default value of the argument `unmatched` in the block `routes` of the component `beyla.ebpf` was changed from `unset` to `heuristic` (@marctc)

### Features

- Added community components support, enabling community members to implement and maintain components. (@wildum)

- A new `otelcol.exporter.debug` component for printing OTel telemetry from
  other `otelcol` components to the console. (@BarunKGP)

### Enhancements
- Added custom metrics capability to oracle exporter. (@EHSchmitt4395)

- Added a success rate panel on the Prometheus Components dashboard. (@thampiotr)

- Add namespace field to Faro payload (@cedricziel)

- Add the `targets` argument to the `prometheus.exporter.blackbox` component to support passing blackbox targets at runtime. (@wildum)

- Add concurrent metric collection to `prometheus.exporter.snowflake` to speed up collection times (@Caleb-Hurshman)

- Added live debugging support to `otelcol.processor.*` components. (@wildum)

- Add automatic system attributes for `version` and `os` to `remotecfg`. (@erikbaranowski)

- Added live debugging support to `otelcol.receiver.*` components. (@wildum)

- Added live debugging support to `loki.process`. (@wildum)

- Added live debugging support to `loki.relabel`. (@wildum)

- Added a `namespace` label to probes scraped by the `prometheus.operator.probes` component to align with the upstream Prometheus Operator setup. (@toontijtgat2)

- (_Public preview_) Added rate limiting of cluster state changes to reduce the
  number of unnecessary, intermediate state updates. (@thampiotr)

- Allow setting the CPU profiling event for Java Async Profiler in `pyroscope.java` component (@slbucur)

- Update windows_exporter to v0.26.2. (@jkroepke)

- `mimir.rules.kubernetes` is now able to add extra labels to the Prometheus rules. (@psychomantys)

- `prometheus.exporter.unix` component now exposes hwmon collector config. (@dtrejod)

- Upgrade from OpenTelemetry v0.102.1 to v0.105.0.
  - [`otelcol.receiver.*`] A new `compression_algorithms` attribute to configure which
    compression algorithms are allowed by the HTTP server.
    https://github.com/open-telemetry/opentelemetry-collector/pull/10295
  - [`otelcol.exporter.*`] Fix potential deadlock in the batch sender.
    https://github.com/open-telemetry/opentelemetry-collector/pull/10315
  - [`otelcol.exporter.*`] Fix a bug when the retry and timeout logic was not applied with enabled batching.
    https://github.com/open-telemetry/opentelemetry-collector/issues/10166
  - [`otelcol.exporter.*`] Fix a bug where an unstarted batch_sender exporter hangs on shutdown.
    https://github.com/open-telemetry/opentelemetry-collector/issues/10306
  - [`otelcol.exporter.*`] Fix small batch due to unfavorable goroutine scheduling in batch sender.
    https://github.com/open-telemetry/opentelemetry-collector/issues/9952
  - [`otelcol.exporter.otlphttp`] A new `cookies` block to store cookies from server responses and reuse them in subsequent requests.
    https://github.com/open-telemetry/opentelemetry-collector/issues/10175
  - [`otelcol.exporter.otlp`] Fixed a bug where the receiver's http response was not properly translating grpc error codes to http status codes.
    https://github.com/open-telemetry/opentelemetry-collector/pull/10574
  - [`otelcol.processor.tail_sampling`] Simple LRU Decision Cache for "keep" decisions.
    https://github.com/open-telemetry/opentelemetry-collector-contrib/pull/33533
  - [`otelcol.processor.tail_sampling`] Fix precedence of inverted match in and policy.
    Previously if the decision from a policy evaluation was `NotSampled` or `InvertNotSampled`
    it would return a `NotSampled` decision regardless, effectively downgrading the result.
    This was breaking the documented behaviour that inverted decisions should take precedence over all others.
    https://github.com/open-telemetry/opentelemetry-collector-contrib/pull/33671
  - [`otelcol.exporter.kafka`,`otelcol.receiver.kafka`] Add config attribute to disable Kerberos PA-FX-FAST negotiation.
    https://github.com/open-telemetry/opentelemetry-collector-contrib/issues/26345
  - [`OTTL`]: Added `keep_matching_keys` function to allow dropping all keys from a map that don't match the pattern.
    https://github.com/open-telemetry/opentelemetry-collector-contrib/issues/32989
  - [`OTTL`]: Add debug logs to help troubleshoot OTTL statements/conditions
    https://github.com/open-telemetry/opentelemetry-collector-contrib/pull/33274
  - [`OTTL`]: Introducing `append` function for appending items into an existing array.
    https://github.com/open-telemetry/opentelemetry-collector-contrib/issues/32141
  - [`OTTL`]: Introducing `Uri` converter parsing URI string into SemConv
    https://github.com/open-telemetry/opentelemetry-collector-contrib/issues/32433
  - [`OTTL`]: Added a Hex() converter function
    https://github.com/open-telemetry/opentelemetry-collector-contrib/pull/33450
  - [`OTTL`]: Added a IsRootSpan() converter function.
    https://github.com/open-telemetry/opentelemetry-collector-contrib/pull/33729
  - [`otelcol.processor.probabilistic_sampler`]: Add Proportional and Equalizing sampling modes.
    https://github.com/open-telemetry/opentelemetry-collector-contrib/issues/31918
  - [`otelcol.processor.deltatocumulative`]: Bugfix to properly drop samples when at limit.
    https://github.com/open-telemetry/opentelemetry-collector-contrib/issues/33285
  - [`otelcol.receiver.vcenter`] Fixes errors in some of the client calls for environments containing multiple datacenters.
    https://github.com/open-telemetry/opentelemetry-collector-contrib/pull/33735
  - [`otelcol.processor.resourcedetection`] Fetch CPU info only if related attributes are enabled.
    https://github.com/open-telemetry/opentelemetry-collector-contrib/pull/33774
  - [`otelcol.receiver.vcenter`] Adding metrics for CPU readiness, CPU capacity, and network drop rate.
    https://github.com/open-telemetry/opentelemetry-collector-contrib/issues/33607
  - [`otelcol.receiver.vcenter`] Drop support for vCenter 6.7.
    https://github.com/open-telemetry/opentelemetry-collector-contrib/issues/33607
  - [`otelcol.processor.attributes`] Add an option to extract value from a client address
    by specifying `client.address` value in the `from_context` field.
    https://github.com/open-telemetry/opentelemetry-collector-contrib/pull/34048
  - `otelcol.connector.spanmetrics`: Produce delta temporality span metrics with StartTimeUnixNano and TimeUnixNano values representing an uninterrupted series.
    https://github.com/open-telemetry/opentelemetry-collector-contrib/pull/31780

- Upgrade Beyla component v1.6.3 to v1.7.0
  - Reporting application process metrics
  - New supported protocols: SQL, Redis, Kafka
  - Several bugfixes
  - Full list of changes: https://github.com/grafana/beyla/releases/tag/v1.7.0

- Enable instances connected to remotecfg-compatible servers to Register
  themselves to the remote service. (@tpaschalis)

- Allow in-memory listener to work for remotecfg-supplied components. (@tpaschalis)

### Bugfixes

- Fixed a clustering mode issue where a fatal startup failure of the clustering service
  would exit the service silently, without also exiting the Alloy process. (@thampiotr)

- Fix a bug which prevented config reloads to work if a Loki `metrics` stage is in the pipeline.
  Previously, the reload would fail for `loki.process` without an error in the logs and the metrics
  from the `metrics` stage would get stuck at the same values. (@ptodev)


v1.2.1
-----------------

### Bugfixes

- Fixed an issue with `loki.source.kubernetes_events` not starting in large clusters due to short informer sync timeout. (@nrwiersma)

- Updated [ckit](https://github.com/grafana/ckit) to fix an issue with armv7 panic on startup when forming a cluster. (@imavroukakis)

- Fixed a clustering mode issue where a failure to perform static peers
  discovery did not result in a fatal failure at startup and could lead to
  potential split-brain issues. (@thampiotr)

### Other

- Use Go 1.22.5 for builds. (@mattdurham)

v1.2.0
-----------------

### Security fixes
- Fixes the following vulnerabilities (@ptodev):
  - [CVE-2024-35255](https://cve.mitre.org/cgi-bin/cvename.cgi?name=CVE-2024-35255)
  - [CVE-2024-36129](https://avd.aquasec.com/nvd/2024/cve-2024-36129/)

### Breaking changes

- Updated OpenTelemetry to v0.102.1. (@mattdurham)
  - Components `otelcol.receiver.otlp`,`otelcol.receiver.zipkin`,`otelcol.extension.jaeger_remote_sampling`, and `otelcol.receiver.jaeger` setting `max_request_body_size`
    default changed from unlimited size to `20MiB`. This is due to [CVE-2024-36129](https://github.com/open-telemetry/opentelemetry-collector/security/advisories/GHSA-c74f-6mfw-mm4v).

### Breaking changes to non-GA functionality

- Update Public preview `remotecfg` to use `alloy-remote-config` instead of `agent-remote-config`. The
  API has been updated to use the term `collector` over `agent`. (@erikbaranowski)

- Component `otelcol.receiver.vcenter` removed `vcenter.host.network.packet.errors`, `vcenter.host.network.packet.count`, and
  `vcenter.vm.network.packet.count`.
  - `vcenter.host.network.packet.errors` replaced by `vcenter.host.network.packet.error.rate`.
  - `vcenter.host.network.packet.count` replaced by `vcenter.host.network.packet.rate`.
  - `vcenter.vm.network.packet.count` replaced by `vcenter.vm.network.packet.rate`.

### Features

- Add an `otelcol.exporter.kafka` component to send OTLP metrics, logs, and traces to Kafka.

- Added `live debugging` to the UI. Live debugging streams data as they flow through components for debugging telemetry data.
  Individual components must be updated to support live debugging. (@wildum)

- Added live debugging support for `prometheus.relabel`. (@wildum)

- (_Experimental_) Add a `otelcol.processor.deltatocumulative` component to convert metrics from
  delta temporality to cumulative by accumulating samples in memory. (@rfratto)

- (_Experimental_) Add an `otelcol.receiver.datadog` component to receive
  metrics and traces from Datadog. (@carrieedwards, @jesusvazquez, @alexgreenbank, @fedetorres93)

- Add a `prometheus.exporter.catchpoint` component to collect metrics from Catchpoint. (@bominrahmani)

- Add the `-t/--test` flag to `alloy fmt` to check if a alloy config file is formatted correctly. (@kavfixnel)

### Enhancements

- (_Public preview_) Add native histogram support to `otelcol.receiver.prometheus`. (@wildum)
- (_Public preview_) Add metrics to report status of `remotecfg` service. (@captncraig)

- Added `scrape_protocols` option to `prometheus.scrape`, which allows to
  control the preferred order of scrape protocols. (@thampiotr)

- Add support for configuring CPU profile's duration scraped by `pyroscope.scrape`. (@hainenber)

- `prometheus.exporter.snowflake`: Add support for RSA key-pair authentication. (@Caleb-Hurshman)

- Improved filesystem error handling when working with `loki.source.file` and `local.file_match`,
  which removes some false-positive error log messages on Windows (@thampiotr)

- Updates `processor/probabilistic_sampler` to use new `FailedClosed` field from OTEL release v0.101.0. (@StefanKurek)

- Updates `receiver/vcenter` to use new features and bugfixes introduced in OTEL releases v0.100.0 and v0.101.0.
  Refer to the [v0.100.0](https://github.com/open-telemetry/opentelemetry-collector-contrib/releases/tag/v0.100.0)
  and [v0.101.0](https://github.com/open-telemetry/opentelemetry-collector-contrib/releases/tag/v0.101.0) release
  notes for more detailed information.
  Changes that directly affected the configuration are as follows: (@StefanKurek)
  - The resource attribute `vcenter.datacenter.name` has been added and enabled by default for all resource types.
  - The resource attribute `vcenter.virtual_app.inventory_path` has been added and enabled by default to
    differentiate between resource pools and virtual apps.
  - The resource attribute `vcenter.virtual_app.name` has been added and enabled by default to differentiate
    between resource pools and virtual apps.
  - The resource attribute `vcenter.vm_template.id` has been added and enabled by default to differentiate between
    virtual machines and virtual machine templates.
  - The resource attribute `vcenter.vm_template.name` has been added and enabled by default to differentiate between
    virtual machines and virtual machine templates.
  - The metric `vcenter.cluster.memory.used` has been removed.
  - The metric `vcenter.vm.network.packet.drop.rate` has been added and enabled by default.
  - The metric `vcenter.cluster.vm_template.count` has been added and enabled by default.

- Add `yaml_decode` to standard library. (@mattdurham, @djcode)

- Allow override debug metrics level for `otelcol.*` components. (@hainenber)

- Add an initial lower limit of 10 seconds for the the `poll_frequency`
  argument in the `remotecfg` block. (@tpaschalis)

- Add a constant jitter to `remotecfg` service's polling. (@tpaschalis)

- Added support for NS records to `discovery.dns`. (@djcode)

- Improved clustering use cases for tracking GCP delta metrics in the `prometheus.exporter.gcp` (@kgeckhart)

- Add the `targets` argument to the `prometheus.exporter.snmp` component to support passing SNMP targets at runtime. (@wildum)

- Prefix Faro measurement values with `value_` to align with the latest Faro cloud receiver updates. (@codecapitano)

- Add `base64_decode` to standard library. (@hainenber)

- Updated OpenTelemetry Contrib to [v0.102.0](https://github.com/open-telemetry/opentelemetry-collector-contrib/releases/tag/v0.102.0). (@mattdurham)
  - `otelcol.processor.resourcedetection`: Added a `tags` config argument to the `azure` detection mechanism.
  It exposes regex-matched Azure resource tags as OpenTelemetry resource attributes.

- A new `snmp_context` configuration argument for `prometheus.exporter.snmp`
  which overrides the `context_name` parameter in the SNMP configuration file. (@ptodev)

- Add extra configuration options for `beyla.ebpf` to select Kubernetes objects to monitor. (@marctc)

### Bugfixes

- Fixed an issue with `prometheus.scrape` in which targets that move from one
  cluster instance to another could have a staleness marker inserted and result
  in a gap in metrics (@thampiotr)

- Fix panic when `import.git` is given a revision that does not exist on the remote repo. (@hainenber)

- Fixed an issue with `loki.source.docker` where collecting logs from targets configured with multiple networks would result in errors. (@wildum)

- Fixed an issue where converting OpenTelemetry Collector configs with unused telemetry types resulted in those types being explicitly configured with an empty array in `output` blocks, rather than them being omitted entirely. (@rfratto)

### Other changes

- `pyroscope.ebpf`, `pyroscope.java`, `pyroscope.scrape`, `pyroscope.write` and `discovery.process` components are now GA. (@korniltsev)

- `prometheus.exporter.snmp`: Updating SNMP exporter from v0.24.1 to v0.26.0. (@ptodev, @erikbaranowski)

- `prometheus.scrape` component's `enable_protobuf_negotiation` argument is now
  deprecated and will be removed in a future major release.
  Use `scrape_protocols` instead and refer to `prometheus.scrape` reference
  documentation for further details. (@thampiotr)

- Updated Prometheus dependency to [v2.51.2](https://github.com/prometheus/prometheus/releases/tag/v2.51.2) (@thampiotr)

- Upgrade Beyla from v1.5.1 to v1.6.3. (@marctc)

v1.1.1
------

### Bugfixes

- Fix panic when component ID contains `/` in `otelcomponent.MustNewType(ID)`.(@qclaogui)

- Exit Alloy immediately if the port it runs on is not available.
  This port can be configured with `--server.http.listen-addr` or using
  the default listen address`127.0.0.1:12345`. (@mattdurham)

- Fix a panic in `loki.source.docker` when trying to stop a target that was never started. (@wildum)

- Fix error on boot when using IPv6 advertise addresses without explicitly
  specifying a port. (@matthewpi)

- Fix an issue where having long component labels (>63 chars) on otelcol.auth
  components lead to a panic. (@tpaschalis)

- Update `prometheus.exporter.snowflake` with the [latest](https://github.com/grafana/snowflake-prometheus-exporter) version of the exporter as of May 28, 2024 (@StefanKurek)
  - Fixes issue where returned `NULL` values from database could cause unexpected errors.

- Bubble up SSH key conversion error to facilitate failed `import.git`. (@hainenber)

v1.1.0
------

### Features

- (_Public preview_) Add support for setting GOMEMLIMIT based on cgroup setting. (@mattdurham)
- (_Experimental_) A new `otelcol.exporter.awss3` component for sending telemetry data to a S3 bucket. (@Imshelledin21)

- (_Public preview_) Introduce BoringCrypto Docker images.
  The BoringCrypto image is tagged with the `-boringcrypto` suffix and
  is only available on AMD64 and ARM64 Linux containers.
  (@rfratto, @mattdurham)

- (_Public preview_) Introduce `boringcrypto` release assets. BoringCrypto
  builds are publshed for Linux on AMD64 and ARM64 platforms. (@rfratto,
  @mattdurham)

- `otelcol.exporter.loadbalancing`: Add a new `aws_cloud_map` resolver. (@ptodev)

- Introduce a `otelcol.receiver.file_stats` component from the upstream
  OpenTelemetry `filestatsreceiver` component. (@rfratto)

### Enhancements

- Update `prometheus.exporter.kafka` with the following functionalities (@wildum):

  * GSSAPI config
  * enable/disable PA_FX_FAST
  * set a TLS server name
  * show the offset/lag for all consumer group or only the connected ones
  * set the minimum number of topics to monitor
  * enable/disable auto-creation of requested topics if they don't already exist
  * regex to exclude topics / groups
  * added metric kafka_broker_info

- In `prometheus.exporter.kafka`, the interpolation table used to compute estimated lag metrics is now pruned
  on `metadata_refresh_interval` instead of `prune_interval_seconds`. (@wildum)

- Don't restart tailers in `loki.source.kubernetes` component by above-average
  time deltas if K8s version is >= 1.29.1 (@hainenber)

- In `mimir.rules.kubernetes`, add support for running in a cluster of Alloy instances
  by electing a single instance as the leader for the `mimir.rules.kubernetes` component
  to avoid conflicts when making calls to the Mimir API. (@56quarters)

- Add the possibility of setting custom labels for the AWS Firehose logs via `X-Amz-Firehose-Common-Attributes` header. (@andriikushch)

### Bugfixes

- Fixed issue with defaults for Beyla component not being applied correctly. (marctc)

- Fix an issue on Windows where uninstalling Alloy did not remove it from the
  Add/Remove programs list. (@rfratto)

- Fixed issue where text labels displayed outside of component node's boundary. (@hainenber)

- Fix a bug where a topic was claimed by the wrong consumer type in `otelcol.receiver.kafka`. (@wildum)

- Fix an issue where nested import.git config blocks could conflict if they had the same labels. (@wildum)

- In `mimir.rules.kubernetes`, fix an issue where unrecoverable errors from the Mimir API were retried. (@56quarters)

- Fix an issue where `faro.receiver`'s `extra_log_labels` with empty value
  don't map existing value in log line. (@hainenber)

- Fix an issue where `prometheus.remote_write` only queued data for sending
  every 15 seconds instead of as soon as data was written to the WAL.
  (@rfratto)

- Imported code using `slog` logging will now not panic and replay correctly when logged before the logging
  config block is initialized. (@mattdurham)

- Fix a bug where custom components would not shadow the stdlib. If you have a module whose name conflicts with an stdlib function
  and if you use this exact function in your config, then you will need to rename your module. (@wildum)

- Fix an issue where `loki.source.docker` stops collecting logs after a container restart. (@wildum)

- Upgrading `pyroscope/ebpf` from 0.4.6 to 0.4.7 (@korniltsev):
  * detect libc version properly when libc file name is libc-2.31.so and not libc.so.6
  * treat elf files with short build id (8 bytes) properly

### Other changes

- Update `alloy-mixin` to use more specific alert group names (for example,
  `alloy_clustering` instead of `clustering`) to avoid collision with installs
  of `agent-flow-mixin`. (@rfratto)
- Upgrade Beyla from v1.4.1 to v1.5.1. (@marctc)

- Add a description to Alloy DEB and RPM packages. (@rfratto)

- Allow `pyroscope.scrape` to scrape `alloy.internal:12345`. (@hainenber)

- The latest Windows Docker image is now pushed as `nanoserver-1809` instead of
  `latest-nanoserver-1809`. The old tag will no longer be updated, and will be
  removed in a future release. (@rfratto)

- The log level of `finished node evaluation` log lines has been decreased to
  'debug'. (@tpaschalis)

- Update post-installation scripts for DEB/RPM packages to ensure
  `/var/lib/alloy` exists before configuring its permissions and ownership.
  (@rfratto)

- Remove setcap for `cap_net_bind_service` to allow alloy to run in restricted environments.
  Modern container runtimes allow binding to unprivileged ports as non-root. (@BlackDex)

- Upgrading from OpenTelemetry v0.96.0 to v0.99.0.

  - `otelcol.processor.batch`: Prevent starting unnecessary goroutines.
    https://github.com/open-telemetry/opentelemetry-collector/issues/9739
  - `otelcol.exporter.otlp`: Checks for port in the config validation for the otlpexporter.
    https://github.com/open-telemetry/opentelemetry-collector/issues/9505
  - `otelcol.receiver.otlp`: Fix bug where the otlp receiver did not properly respond
    with a retryable error code when possible for http.
    https://github.com/open-telemetry/opentelemetry-collector/pull/9357
  - `otelcol.receiver.vcenter`: Fixed the resource attribute model to more accurately support multi-cluster deployments.
    https://github.com/open-telemetry/opentelemetry-collector-contrib/issues/30879
    For more information on impacts please refer to:
    https://github.com/open-telemetry/opentelemetry-collector-contrib/pull/31113
    The main impact is that `vcenter.resource_pool.name`, `vcenter.resource_pool.inventory_path`,
    and `vcenter.cluster.name` are reported with more accuracy on VM metrics.
  - `otelcol.receiver.vcenter`: Remove the `vcenter.cluster.name` resource attribute from Host resources if the Host is standalone (no cluster).
    https://github.com/open-telemetry/opentelemetry-collector-contrib/issues/32548
  - `otelcol.receiver.vcenter`: Changes process for collecting VMs & VM perf metrics to be more efficient (one call now for all VMs).
    https://github.com/open-telemetry/opentelemetry-collector-contrib/issues/31837
  - `otelcol.connector.servicegraph`: Added a new `database_name_attribute` config argument to allow users to
    specify a custom attribute name for identifying the database name in span attributes.
    https://github.com/open-telemetry/opentelemetry-collector-contrib/pull/30726
  - `otelcol.connector.servicegraph`: Fix 'failed to find dimensions for key' error from race condition in metrics cleanup.
    https://github.com/open-telemetry/opentelemetry-collector-contrib/issues/31701
  - `otelcol.connector.spanmetrics`: Add `metrics_expiration` option to enable expiration of metrics if spans are not received within a certain time frame.
    By default, the expiration is disabled (set to 0).
    https://github.com/open-telemetry/opentelemetry-collector-contrib/issues/30559
  - `otelcol.connector.spanmetrics`: Change default value of `metrics_flush_interval` from 15s to 60s.
    https://github.com/open-telemetry/opentelemetry-collector-contrib/issues/31776
  - `otelcol.connector.spanmetrics`: Discard counter span metric exemplars after each flush interval to avoid unbounded memory growth.
    This aligns exemplar discarding for counter span metrics with the existing logic for histogram span metrics.
    https://github.com/open-telemetry/opentelemetry-collector-contrib/issues/31683
  - `otelcol.exporter.loadbalancing`: Fix panic when a sub-exporter is shut down while still handling requests.
    https://github.com/open-telemetry/opentelemetry-collector-contrib/issues/31410
  - `otelcol.exporter.loadbalancing`: Fix memory leaks on shutdown.
    https://github.com/open-telemetry/opentelemetry-collector-contrib/pull/31050
  - `otelcol.exporter.loadbalancing`: Support the timeout period of k8s resolver list watch can be configured.
    https://github.com/open-telemetry/opentelemetry-collector-contrib/issues/31757
  - `otelcol.processor.transform`: Change metric unit for metrics extracted with `extract_count_metric()` to be the default unit (`1`).
    https://github.com/open-telemetry/opentelemetry-collector-contrib/issues/31575
  - `otelcol.receiver.opencensus`: Refactor the receiver to pass lifecycle tests and avoid leaking gRPC connections.
    https://github.com/open-telemetry/opentelemetry-collector-contrib/issues/31643
  - `otelcol.extension.jaeger_remote_sampling`: Fix leaking goroutine on shutdown.
    https://github.com/open-telemetry/opentelemetry-collector-contrib/issues/31157
  - `otelcol.receiver.kafka`: Fix panic on shutdown.
    https://github.com/open-telemetry/opentelemetry-collector-contrib/issues/31926
  - `otelcol.processor.resourcedetection`: Only attempt to detect Kubernetes node resource attributes when they're enabled.
    https://github.com/open-telemetry/opentelemetry-collector-contrib/issues/31941
  - `otelcol.processor.resourcedetection`: Fix memory leak on AKS.
    https://github.com/open-telemetry/opentelemetry-collector-contrib/pull/32574
  - `otelcol.processor.resourcedetection`: Update to ec2 scraper so that core attributes are not dropped if describeTags returns an error (likely due to permissions).
    https://github.com/open-telemetry/opentelemetry-collector-contrib/pull/30672

- Use Go 1.22.3 for builds. (@kminehart)

v1.0.0
------

### Features

- Support for programmable pipelines using a rich expression-based syntax.

- Over 130 components for processing, transforming, and exporting telemetry
  data.

- Native support for Kubernetes and Prometheus Operator without needing to
  deploy or learn a separate Kubernetes operator.

- Support for creating and sharing custom components.

- Support for forming a cluster of Alloy instances for automatic workload
  distribution.

- (_Public preview_) Support for receiving configuration from a server for
  centralized configuration management.

- A built-in UI for visualizing and debugging pipelines.

[contributors guide]: ./docs/developer/contributing.md#updating-the-changelog<|MERGE_RESOLUTION|>--- conflicted
+++ resolved
@@ -51,15 +51,9 @@
 
 - Fix direction of arrows for pyroscope components in UI graph. (@dehaansa)
 
-<<<<<<< HEAD
-- Fix an issue where component shutdown could block indefinitely by adding a warning log message and a deadline of 10 minutes. The deadline can be configured with the `--feature.component-shutdown-deadline` flag if the default is not suitable. (@thampiotr)
-
 - Only log EOF errors for syslog port investigations in `loki.source.syslog` as Debug, not Warn. (@dehaansa)
 
-v1.11.1
-=======
 v1.11.2
->>>>>>> b11d6e18
 -----------------
 
 ### Bugfixes
