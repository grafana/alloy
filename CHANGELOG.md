--- conflicted
+++ resolved
@@ -21,12 +21,6 @@
 - Add `otelcol.receiver.solace` component to receive traces from a Solace broker. (@wildum)
 
 - Add `otelcol.exporter.syslog` component to export logs in syslog format (@dehaansa)
-
-<<<<<<< HEAD
-- Add `otelcol.receiver.influxdb` to convert influx metric into OTEL. (@EHSchmitt4395)
-=======
-- (_Experimental_) Add a `database_observability.mysql` component to collect mysql performance data.
->>>>>>> d82f44b5
 
 ### Enhancements
 
@@ -58,16 +52,7 @@
 
 - Fixed an issue in the `otelcol.processor.attribute` component where the actions `delete` and `hash` could not be used with the `pattern` argument. (@wildum)
 
-<<<<<<< HEAD
 - Fixed a race condition that could lead to a deadlock when using `import` statements, which could lead to a memory leak on `/metrics` endpoint of an Alloy instance. (@thampiotr)
-=======
-- Fixed a few race conditions that could lead to a deadlock when using `import` statements, which could lead to a memory leak on `/metrics` endpoint of an Alloy instance. (@thampiotr)
-
-- Fix a race condition where the ui service was dependent on starting after the remotecfg service, which is not guaranteed. (@dehaansa & @erikbaranowski)
-
-- `loki.source.podlogs`: Fixed a bug which prevented clustering from working and caused duplicate logs to be sent.
-  The bug only happened when no `selector` or `namespace_selector` blocks were specified in the Alloy configuration. (@ptodev)
->>>>>>> d82f44b5
 
 ### Other changes
 
