--- conflicted
+++ resolved
@@ -76,11 +76,9 @@
 
 - Fix URLs in the Windows installer being wrapped in quotes. (@martincostello)
 
-<<<<<<< HEAD
+- Fixed a bug in `prometheus.write.queue` which caused labelling issues when providing more than one label in `external_labels`. (@dehaansa)
+
 - Fix issues in `loki.process` where `stage.multiline` did not pass through structured metadata. (@jan-mrm)
-=======
-- Fixed a bug in `prometheus.write.queue` which caused labelling issues when providing more than one label in `external_labels`. (@dehaansa)
->>>>>>> f8607d6f
 
 v1.10.0
 -----------------
