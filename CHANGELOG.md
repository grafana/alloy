--- conflicted
+++ resolved
@@ -56,13 +56,11 @@
 
 - Set the publisher name in the Windows installer to "Grafana Labs". (@martincostello)
 
-<<<<<<< HEAD
+- Switch to the community maintained fork of `go-jmespath` that has more features. (@dehaansa)
+
+- Add a `stage.pattern` stage to `loki.process` that uses LogQL patterns to parse logs. (@dehaansa)
+
 - Add support of `tls` in components `loki.source.(awsfirehose|gcplog|heroku|api)` and `prometheus.receive_http` and `pyroscope.receive_http`. (@fgouteroux)
-=======
-- Switch to the community maintained fork of `go-jmespath` that has more features. (@dehaansa)
-
-- Add a `stage.pattern` stage to `loki.process` that uses LogQL patterns to parse logs. (@dehaansa)
->>>>>>> 4c0e4cfd
 
 ### Bugfixes
 
