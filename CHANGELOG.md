# Changelog

> _Contributors should read our [contributors guide][] for instructions on how
> to update the changelog._

This document contains a historical list of changes between releases. Only
changes that impact end-user behavior are listed; changes to documentation or
internal API changes are not present.

Main (unreleased)
-----------------

### Bugfixes

- Upgrade `otelcol` components from OpenTelemetry v0.126.0 to v0.128.0 (@korniltsev, @dehaansa)
  - [`kafkaexporter`]: Allow kafka exporter to produce to topics based on metadata key values (#39208)
  - [`kafkareceiver`]: enforce a backoff mechanism on non-permanent errors, such as when the queue is full (#39580)  
  - [`kafkareceiver`]: Don't restart the Kafka consumer on failed errors when message marking is enabled for them. (#39909)
  - [`datadogexporter`]: Fix automatic intial point dropping when converting cumulative monotonic sum metrics (#40426)
  - [`datadogexporter`]: config `tls::insecure_skip_verify` is now taken into account in metrics path. (#40507, #40085)
  - [`datadogexporter`]: Correctly treat summary counts as cumulative monotonic sums instead of cumulative non-monotonic sums (#40176)
  - [`spanmetricsconnector`]: Fix bug causing span metrics calls count to be always 0 when using delta temporality (#40139)
  - [`splunkhecexporter`]: Treat HTTP 403 Forbidden as a permanent error. (#39037)

### Features

- (_Experimental_) Add an `array.group_by` stdlib function to group items in an array by a key. (@wildum)
- Add the `otelcol.exporter.faro` exporter to export traces and logs to Faro endpoint. (@mar4uk)
- Add the `otelcol.receiver.faro` receiver to receive traces and logs from the Grafana Faro Web SDK. (@mar4uk)

- Add entropy support for `loki.secretfilter` (@romain-gaillard)

### Enhancements

- Add `hash_string_id` argument to `foreach` block to hash the string representation of the pipeline id instead of using the string itself. (@wildum)

- Update `async-profiler` binaries for `pyroscope.java` to 4.0-87b7b42 (@github-hamza-bouqal)

- (_Experimental_) Additions to experimental `database_observability.mysql` component:
  - Add `explain_plan` collector to `database_observability.mysql` component. (@rgeyer)
  - `locks`: addition of data locks collector (@gaantunes @fridgepoet)
  - Query sample collector is now enabled by default (@matthewnolf)

- (_Experimental_) `prometheus.write.queue` add support for exemplars. (@dehaansa)

- (_Experimental_) `prometheus.write.queue` initialize queue metrics that are seconds values as time.Now, not 0. (@dehaansa)

- Update secret-filter gitleaks.toml from v8.19.0 to v8.26.0 (@andrejshapal)

- Wire in survey block for beyla.ebpf component. (@grcevski, @tpaschalis)

<<<<<<< HEAD
- Upgrade `otelcol` components from OpenTelemetry v0.126.0 to v0.128.0 (@korniltsev, @dehaansa)
  - [`resourcedetectionprocessor`]: Add additional OS properties to resource detection: `os.build.id` and `os.name` (#39941)
  - [`resourcedetectionprocessor`]: add `host.interface` resource attribute to `system` detector (#39419)
  - [`kafkaexporter`]: Fix Snappy compression codec support for the Kafka exporter (#40288)
  - [`filelogreceiver`]: Introduce `utf8-raw` encoding to avoid replacing invalid bytes with \uFFFD when reading UTF-8 input. (#39653)
  - [`k8sattributesprocessor`]: Support extracting labels and annotations from k8s Deployments (#37957)
  - [`k8sattributesprocessor`]: Add option to configure automatic service resource attributes (#37114)
  - [`datadogexporter`]: Adds `hostname_detection_timeout` configuration option for Datadog Exporter and sets default to 25 seconds. (#40373, #40377)
  - [`datadogreceiver`]: Address semantic conventions noncompliance and add support for http/db (#36924)
  - [`awss3exporter`]: Add the retry mode, max attempts and max backoff to the settings (#36264)
=======
- Add `enable_tracing` attribute to `prometheus.exporter.snowflake` component to support debugging issues. (@dehaansa)

- Add support for `conditions` and statement-specific `error_mode` in `otelcol.processor.transform`. (@ptodev)


### Bugfixes

- Fix path for correct injection of version into constants at build time. (@adlotsof)

- Propagate the `-feature.community-components.enabled` flag for remote
  configuration components. (@tpaschalis)
>>>>>>> d89936bc

### Other changes

- Mark `pyroscope.receive_http` and `pyroscope.relabel` components as GA. (@marcsanmi)

<<<<<<< HEAD
=======
- Upgrade `otelcol` components from OpenTelemetry v0.126.0 to v0.128.0 (@korniltsev)

- Upgrade `otelcol.exporter.windows` to v0.30.8 to get bugfixes and fix `update` collector support. (@dehaansa)

>>>>>>> d89936bc
v1.9.2
-----------------

### Bugfixes

- Send profiles concurrently from `pyroscope.ebpf`. (@korniltsev)

- Fix the `validate` command not understanding the `livedebugging` block. (@dehaansa)

- Fix invalid class names in python profiles obtained with `pyroscope.ebpf`. (@korniltsev)

- Fixed a bug which prevented non-secret optional secrets to be passed in as `number` arguments. (@ptodev)

- For CRD-based components (`prometheus.operator.*`), retry initializing informers if the apiserver request fails. This rectifies issues where the apiserver is not reachable immediately after node restart. (@dehaansa)

### Other changes

-  Add no-op blocks and attributes to the `prometheus.exporter.windows` component (@ptodev).
   Version 1.9.0 of Alloy removed the `msmq` block, as well as the `enable_v2_collector`, 
   `where_clause`, and `use_api` attributes in the `service` block. 
   This made it difficult for users to upgrade, so those attributes have now been made a no-op instead of being removed.

v1.9.1
-----------------

### Features

- Update the `prometheus.exporter.windows` component to version v0.30.7. This adds new metrics to the `dns` collector. (@dehaansa)

### Bugfixes

- Update the `prometheus.exporter.windows` component to version v0.30.7. This fixes an error with the exchange collector and terminal_services collector (@dehaansa)

- Fix `loki.source.firehose` to propagate specific cloudwatch event timestamps when useIncomingTs is set to true. (@michaelPotter)

- Fix elevated CPU usage when using some `otelcol` components due to debug logging. (@thampiotr)

### Other changes

- Upgrade `otelcol` components from OpenTelemetry v0.125.0 to v0.126.0 (@dehaansa):
  - [`pkg/ottl`] Add support for `HasPrefix` and `HasSuffix` functions.
  - [`pkg/configtls`] Add trusted platform module (TPM) support to TLS authentication for all `otelcol` components supporting TLS.
  - [`otelcol.connector.spanmetrics`] Add `calls_dimension` and `histogram:dimension` blocks for configuring additional dimensions for `traces.span.metrics.calls` and `traces.span.metrics.duration` metrics.
  - [`otelcol.exporter.datadog`] Enable `instrumentation_scope_metadata_as_tags` by default.
  - [`otelcol.exporter.kafka`] support configuration of `compression` `level` in producer configuration.
  - [`otelcol.processor.tailsampling`] `invert sample` and `inverted not sample` decisions deprecated, use the `drop` policy instead to explicitly not sample traces.
  - [`otelcol.receiver.filelog`] support `compression` value of `auto` to automatically detect file compression type.

v1.9.0
-----------------

### Breaking changes

- The `prometheus.exporter.windows` component has been update to version v0.30.6. This update includes a significant rework of the exporter and includes some breaking changes. (@dehaansa)
  - The `msmq` and `service` collectors can no longer be configured with a WMI where clause. Any filtering previously done in a where clause will need to be done in a `prometheus.relabel` component.
  - The `service` collector no longer provides `enable_v2_collector` and `use_api` configuration options.
  - The `mscluster_*` and `netframework_*` collectors are now replaced with one `mscluster` and `netframework` collector that allows you to enable the separate metric groupings individually.
  - The `teradici_pcoip` and `vmware_blast` collectors have been removed from the exporter.

- The `prometheus.exporter.oracledb` component now embeds the [`oracledb_exporter from oracle`](https://github.com/oracle/oracle-db-appdev-monitoring) instead of the deprecated [`oracledb_exporter from iamseth`](https://github.com/iamseth/oracledb_exporter) for collecting metrics from an OracleDB server: (@wildum)
  - The arguments `username`, `password`, `default_metrics`, and `custom_metrics` are now supported.
  - The previously undocumented argument `custom_metrics` is now expecting a list of paths to custom metrics files.
  - The following metrics are no longer available by default: oracledb_sessions_activity, oracledb_tablespace_free_bytes

- (_Experimental_) The `enable_context_propagation` argument in `beyla.ebpf` has been replaced with the `context_propagation` argument.
  Set `enable_context_propagation` to `all` to get the same behaviour as `enable_context_propagation` being set to `true`.

### Features

- Bump snmp_exporter and embedded modules in `prometheus.exporter.snmp` to v0.29.0, add cisco_device module support (@v-zhuravlev)

- Add the `otelcol.storage.file` extension to support persistent sending queues and `otelcol.receiver.filelog` file state tracking between restarts. (@dehaansa)

- Add `otelcol.exporter.googlecloud` community component to export metrics, traces, and logs to Google Cloud. (@motoki317)

- Add support to configure basic authentication for alloy http server. (@kalleep)

- Add `validate` command to alloy that will perform limited validation of alloy configuration files. (@kalleep)

- Add support to validate foreach block when using `validate` command. (@kalleep)

- Add `otelcol.receiver.splunkhec` component to receive events in splunk hec format and forward them to other `otelcol.*` components. (@kalleep)

- Add support for Mimir federated rule groups in `mimir.rules.kubernetes` (@QuentinBisson)

### Enhancements

- `prometheus.exporter.windows` has been significantly refactored upstream and includes new collectors like `filetime`, `pagefile`, `performancecounter`, `udp`, and `update` as well as new configuration options for existing collectors. (@dehaansa)

- `prometheus.exporter.mongodb` now offers fine-grained control over collected metrics with new configuration options. (@TeTeHacko)

- Add binary version to constants exposed in configuration file syntatx. (@adlots)

- Update `loki.secretfilter` to include metrics about redactions (@kelnage)

- (_Experimental_) Various changes to the experimental component `database_observability.mysql`:
  - `schema_table`: add support for index expressions (@cristiangreco)
  - `query_sample`: enable opt-in support to extract unredacted sql query (sql_text) (@matthewnolf)
  - `query_tables`: improve queries parsing (@cristiangreco)
  - make tidbparser the default choice (@cristiangreco)
  - `query_sample`: better handling of timer overflows (@fridgepoet)
  - collect metrics on enabled `performance_schema.setup_consumers` (@fridgepoet)
  - `query_sample`: base log entries on calculated timestamp from rows, not now() (@fridgepoet)
  - `query_sample`: check digest is not null (@cristiangreco)
  - `query_sample`: add additional logs for wait events (@fridgepoet)
  - make tidb the default and only sql parser

- Mixin dashboards improvements: added minimum cluster size to Cluster Overview dashboard, fixed units in OpenTelemetry dashboard, fixed slow components evaluation time units in Controller dashboard and updated Prometheus dashboard to correctly aggregate across instances. (@thampiotr)

- Reduced the lag time during targets handover in a cluster in `prometheus.scrape` components by reducing thread contention. (@thampiotr)

- Pretty print diagnostic errors when using `alloy run` (@kalleep)

- Add `labels_from_groups` attribute to `stage.regex` in `loki.process` to automatically add named capture groups as labels. (@harshrai654)

- The `loki.rules.kubernetes` component now supports adding extra label matchers
  to all queries discovered via `PrometheusRule` CRDs. (@QuentinBisson)

-  Add optional `id` field to `foreach` block to generate more meaningful component paths in metrics by using a specific field from collection items. (@harshrai654)

- The `mimir.rules.kubernetes` component now supports adding extra label matchers
  to all queries discovered via `PrometheusRule` CRDs by extracting label values defined on the `PrometheusRule`. (@QuentinBisson)

- Fix validation logic in `beyla.ebpf` component to ensure that either metrics or traces are enabled. (@marctc)

- Improve `foreach` UI and add graph support for it. (@wildum)

- Update statsd_exporter to v0.28.0, most notable changes: (@kalleep)
  - [0.23.0] Support experimental native histograms.
  - [0.24.1] Support scaling parameter in mapping.
  - [0.26.0] Add option to honor original labels from event tags over labels specified in mapping configuration.
  - [0.27.1] Support dogstatsd extended aggregation
  - [0.27.2] Fix panic on certain invalid lines

- Upgrade `beyla.ebpf` to v2.2.4-alloy. The full list of changes can be found in the [Beyla release notes](https://github.com/grafana/beyla/releases/tag/v2.2.4-alloy). (@grcevski)

### Bugfixes

- Fix `otelcol.receiver.filelog` documentation's default value for `start_at`. (@petewall)

- Fix `pyroscope.scrape` scraping godeltaprof profiles. (@korniltsev)

- Fix [#3386](https://github.com/grafana/alloy/issues/3386) lower casing scheme in `prometheus.operator.scrapeconfigs`. (@alex-berger)

- Fix [#3437](https://github.com/grafana/alloy/issues/3437) Component Graph links now follow `--server.http.ui-path-prefix`. (@solidcellaMoon)

- Fix a bug in the `foreach` preventing the UI from showing the components in the template when the block was re-evaluated. (@wildum)

- Fix alloy health handler so header is written before response body. (@kalleep)

- Fix `prometheus.exporter.unix` to pass hwmon config correctly. (@kalleep)

- Fix [#3408](https://github.com/grafana/alloy/issues/3408) `loki.source.docker` can now collect logs from containers not in the running state. (@adamamsmith)

### Other changes

- Update the zap logging adapter used by `otelcol` components to log arrays and objects. (@dehaansa)

- Updated Windows install script to add DisplayVersion into registry on install (@enessene)

- Update Docker builds to install latest Linux security fixes on top of base image (@jharvey10)

- Reduce Docker image size slightly by consolidating some RUN layers (@AchimGrolimund)

- RPM artifacts in Alloy GitHub releases are no longer signed.
  The artifacts on the `https://rpm.grafana.com` repository used by the `yum` package manager will continue to be signed. (@ptodev)

- Upgrade `otelcol` components from OpenTelemetry v0.122.0 to v0.125.0 (@ptodev):
  - [`pkg/ottl`] Enhance the Decode OTTL function to support all flavors of Base64.
  - [`otelcol.processor.resourcedetection`] Adding the `os.version` resource attribute to system processor.
  - [`otelcol.auth.bearer`] Allow the header name to be customized.
  - [`otelcol.exporter.awss3`] Add a new `sending_queue` feature.
  - [`otelcol.exporter.awss3`] Add a new `timeout` argument.
  - [`otelcol.exporter.awss3`] Add a new `resource_attrs_to_s3` configuration block.
  - [`otelcol.exporter.awss3`] Fixes an issue where the AWS S3 Exporter was forcing an ACL to be set, leading to unexpected behavior in S3 bucket permissions.
  - [`otelcol.connector.spanmetrics`] A new `include_instrumentation_scope` configuration argument.
  - [`otelcol.connector.spanmetrics`] Initialise new `calls_total` metrics at 0.
  - [`otelcol.connector.spanmetrics`] A new `aggregation_cardinality_limit` configuration argument
    to limit the number of unique combinations of dimensions that will be tracked for metrics aggregation.
  - [`otelcol.connector.spanmetrics`] Deprecate the unused argument `dimensions_cache_size`.
  - [`otelcol.connector.spanmetrics`] Moving the start timestamp (and last seen timestamp) from the resourceMetrics level to the individual metrics level.
    This will ensure that each metric has its own accurate start and last seen timestamps, regardless of its relationship to other spans.
  - [`otelcol.processor.k8sattributes`] Add option to configure automatic resource attributes - with annotation prefix.
    Implements [Specify resource attributes using Kubernetes annotations](https://github.com/open-telemetry/semantic-conventions/blob/main/docs/non-normative/k8s-attributes.md#specify-resource-attributes-using-kubernetes-annotations).
  - [`otelcol.connector.servicegraph`] Change `database_name_attribute` to accept a list of values.
  - [`otelcol.exporter.kafka`, `otelcol.receiver.kafka`] Deprecating the `auth` > `plain_text` block. Use `auth` > `sasl` with `mechanism` set to `PLAIN` instead.
  - [`otelcol.exporter.kafka`, `otelcol.receiver.kafka`] Deprecating the `topic` argument. Use `logs` > `topic`, `metrics` > `topic`, or `traces` > `topic` instead.
  - [`otelcol.exporter.kafka`, `otelcol.receiver.kafka`] Deprecate the `auth` > `tls` block. Use the top-level `tls` block instead.
  - [`otelcol.receiver.kafka`] Add max_fetch_wait config setting.
    This setting allows you to specify the maximum time that the broker will wait for min_fetch_size bytes of data
    to be available before sending a response to the client.
  - [ `otelcol.receiver.kafka`] Add support for configuring Kafka consumer rebalance strategy and group instance ID.

v1.8.3
-----------------

### Bugfixes

- Fix `mimir.rules.kubernetes` panic on non-leader debug info retrieval (@TheoBrigitte)

- Fix detection of the “streams limit exceeded” error in the Loki client so that metrics are correctly labeled as `ReasonStreamLimited`. (@maratkhv)

- Fix `loki.source.file` race condition that often lead to panic when using `decompression`. (@kalleep)

- Fix deadlock in `loki.source.file` that can happen when targets are removed. (@kalleep)

- Fix `loki.process` to emit valid logfmt. (@kalleep)

v1.8.2
-----------------

### Bugfixes

- Fix `otelcol.exporter.prometheus` dropping valid exemplars. (@github-vincent-miszczak)

- Fix `loki.source.podlogs` not adding labels `__meta_kubernetes_namespace` and `__meta_kubernetes_pod_label_*`. (@kalleep)

v1.8.1
-----------------

### Bugfixes

- `rfc3164_default_to_current_year` argument was not fully added to `loki.source.syslog` (@dehaansa)

- Fix issue with `remoteCfg` service stopping immediately and logging noop error if not configured (@dehaansa)

- Fix potential race condition in `remoteCfg` service metrics registration (@kalleep)

- Fix panic in `prometheus.exporter.postgres` when using minimal url as data source name. (@kalleep)

v1.8.0
-----------------

### Breaking changes

- Removed `open_port` and `executable_name` from top level configuration of Beyla component. Removed `enabled` argument from `network` block. (@marctc)

- Breaking changes from the OpenTelemetry Collector v0.122 update: (@wildum)
  - `otelcol.exporter.splunkhec`: `min_size_items` and `max_size_items` were replaced by `min_size`, `max_size` and `sizer` in the `batcher` block to allow
  users to configure the size of the batch in a more flexible way.
  - The telemetry level of Otel components is no longer configurable. The `level` argument in the `debug_metrics` block is kept to avoid breaking changes but it is not used anymore.
  - `otelcol.processor.tailsampling` changed the unit of the decision timer metric from microseconds to milliseconds. (change unit of otelcol_processor_tail_sampling_sampling_decision_timer_latency)
  - `otelcol.processor.deltatocumulative`: rename `otelcol_deltatocumulative_datapoints_processed` to `otelcol_deltatocumulative_datapoints` and remove the metrics `otelcol_deltatocumulative_streams_evicted`, `otelcol_deltatocumulative_datapoints_dropped` and `otelcol_deltatocumulative_gaps_length`.
  - The `regex` attribute was removed from `otelcol.processor.k8sattributes`. The extract-patterns function from `otelcol.processor.transform` can be used instead.
  - The default value of `metrics_flush_interval` in `otelcol.connector.servicegraph` was changed from `0s` to `60s`.
  - `s3_partition` in `otelcol.exporter.awss3` was replaced by `s3_partition_format`.

- (_Experimental_) `prometheus.write.queue` metric names changed to align better with prometheus standards. (@mattdurham)

### Features

- Add `otelcol.receiver.awscloudwatch` component to receive logs from AWS CloudWatch and forward them to other `otelcol.*` components. (@wildum)
- Add `loki.enrich` component to enrich logs using labels from `discovery.*` components. (@v-zhuravlev)
- Add string concatenation for secrets type (@ravishankar15)
- Add support for environment variables to OpenTelemetry Collector config. (@jharvey10)
- Replace graph in Alloy UI with a new version that supports modules and data flow visualization. (@wildum)
- Added `--cluster.wait-for-size` and `--cluster.wait-timeout` flags which allow to specify the minimum cluster size
  required before components that use clustering begin processing traffic to ensure adequate cluster capacity is
  available. (@thampiotr)
- Add `trace_printer` to `beyla.ebpf` component to print trace information in a specific format. (@marctc)
- Add support for live debugging and graph in the UI for components imported via remotecfg. (@wildum)

### Enhancements

- Add the ability to set user for Windows Service with silent install (@dehaansa)

- Add livedebugging support for structured_metadata in `loki.process` (@dehaansa)

- (_Public Preview_) Add a `--windows.priority` flag to the run command, allowing users to set windows process priority for Alloy. (@dehaansa)

- (_Experimental_) Adding a new `prometheus.operator.scrapeconfigs` which discovers and scrapes [ScrapeConfig](https://prometheus-operator.dev/docs/developer/scrapeconfig/) Kubernetes resources. (@alex-berger)

- Add `rfc3164_default_to_current_year` argument to `loki.source.syslog` (@dehaansa)

- Add `connection_name` support for `prometheus.exporter.mssql` (@bck01215)

- Add livedebugging support for `prometheus.scrape` (@ravishankar15, @wildum)

- Have `loki.echo` log the `entry_timestamp` and `structured_metadata` for any loki entries received (@dehaansa)

- Bump snmp_exporter and embedded modules in `prometheus.exporter.snmp` to v0.28.0 (@v-zhuravlev)

- Update mysqld_exporter to v0.17.2, most notable changes: (@cristiangreco)
  - [0.17.1] Add perf_schema quantile columns to collector
  - [0.17.1] Fix database quoting problem in collector 'info_schema.tables'
  - [0.17.1] Use SUM_LOCK_TIME and SUM_CPU_TIME with mysql >= 8.0.28
  - [0.17.1] Fix query on perf_schema.events_statements_summary_by_digest
  - [0.17.2] Fix query on events_statements_summary_by_digest for mariadb

- Added additional backwards compatibility metrics to `prometheus.write.queue`. (@mattdurham)

- Add new stdlib functions encoding.to_json (@ravishankar15)

- Added OpenTelemetry logs and metrics support to Alloy mixin's dashboards and alerts. (@thampiotr)

- Add support for proxy and headers in `prometheus.write.queue`. (@mattdurham)

- Added support for switching namespace between authentication and kv retrieval to support Vault Enterprise (@notedop)

- (_Experimental_) Various changes to the experimental component `database_observability.mysql`:
  - `query_sample`: better handling of truncated queries (@cristiangreco)
  - `query_sample`: add option to use TiDB sql parser (@cristiangreco)
  - `query_tables`: rename collector from `query_sample` to better reflect responsibility (@matthewnolf)
  - `query_sample`: add new collector that replaces previous implementation to collect more detailed sample information (@matthewnolf)
  - `query_sample`: refactor parsing of truncated queries (@cristiangreco)

- Add labels validation in `pyroscope.write` to prevent duplicate labels and invalid label names/values. (@marcsanmi)

- Reduced lock contention in `prometheus.scrape` component (@thampiotr)

- Support converting otel config which uses a common receiver across pipelines with different names. (@wildum)

- Reduce CPU usage of the `loki.source.podlogs` component when pods logs target lots of pods (@QuentinBisson)

- Add error body propagation in `pyroscope.write`, for `/ingest` calls. (@simonswine)

- Add `tenant` label to remaining `loki_write_.+` metrics (@towolf)

- Removed syntax highlighting from the component details UI view to improve
  rendering performance. (@tpaschalis)

- A new `grafana/alloy:vX.Y.Z-windowsservercore-ltsc2022` Docker image is now published on DockerHub. (@ptodev)

### Bugfixes

- Fix deadlocks in `loki.source.file` when tailing fails (@mblaschke)
- Add missing RBAC permission for ScrapeConfig (@alex-berger)

- Fixed an issue in the `mimir.rules.kubernetes` component that would keep the component as unhealthy even when it managed to start after temporary errors (@nicolasvan)

- Allow kafka exporter to attempt to connect even if TLS enabled but cert & key are not specified (@dehaansa)

- Fixed bug where all resources were not being collected from `prometheus.exporter.azure` when using `regions` (@kgeckhart)

- Fix panic in `loki.source.file` when the tailer had no time to run before the runner was stopped (@wildum)

### Other changes

- Upgrading to Prometheus v2.55.1. (@ptodev)
  - Added a new `http_headers` argument to many `discovery` and `prometheus` components.
  - Added a new `scrape_failure_log_file` argument to `prometheus.scrape`.

- Non-breaking changes from the OpenTelemetry Collector v0.122 update: (@wildum)
  - `otelcol.processor.transform` has a new `statements` block for transformations which don't require a context to be specified explicitly.
  - `otelcol.receiver.syslog` has a new `on_error` argument to specify the action to take when an error occurs while receiving logs.
  - `otelcol.processor.resourcedetection` now supports `dynatrace` as a resource detector.
  - `otelcol.receiver.kafka` has a new `error_backoff` block to configure how failed requests are retried.
  - `otelcol.receiver.vcenter` has three new metrics `vcenter.vm.cpu.time`, `vcenter.vm.network.broadcast.packet.rate` and `vcenter.vm.network.multicast.packet.rate`.
  - `otelcol.exporter.awss3` has two new arguments `acl` and `storage_class`.
  - `otelcol.auth.headers` headers can now be populated using Authentication metadata using from_attribute

- Change the stability of the `beyla.ebpf` component from "public preview" to "generally available". (@marctc)

- The ingest API of `pyroscope.receive_http` no longer forwards all received headers, instead only passes through the `Content-Type` header. (@simonswine)

v1.7.5
-----------------

### Enhancements

- Set zstd as default compression for `prometheus.write.queue`. (@mattdurham)

v1.7.4
-----------------

### Bugfixes

- Revert the changes to `loki.source.file` from release v1.7.0. These changes introduced a potential deadlock. (@dehaansa)

v1.7.3
-----------------

### Breaking changes

- Fixed the parsing of selections, application and network filter blocks for Beyla. (@raffaelroquetto)

### Enhancements

- Add the `stat_checkpointer` collector in `prometheus.exporter.postgres` (@dehaansa)

### Bugfixes

- Update the `prometheus.exporter.postgres` component to correctly support Postgres17 when `stat_bgwriter` collector is enabled (@dehaansa)

- Fix `remoteCfg` logging and metrics reporting of `errNotModified` as a failure (@zackman0010)


v1.7.2
-----------------

### Bugfixes

- Fixed an issue where the `otelcol.exporter.awss3` could not be started with the `sumo_ic` marshaler. (@wildum)

- Update `jfr-parser` dependency to v0.9.3 to fix jfr parsing issues in `pyroscope.java`. (@korniltsev)

- Fixed an issue where passing targets from some standard library functions was failing with `target::ConvertFrom` error. (@thampiotr)

- Fixed an issue where indexing targets as maps (e.g. `target["foo"]`) or objects (e.g. `target.foo`) or using them with
  certain standard library functions was resulting in `expected object or array, got capsule` error under some
  circumstances. This could also lead to `foreach evaluation failed` errors when using the `foreach` configuration
  block. (@thampiotr)

- Update `prometheus.write.queue` to reduce memory fragmentation and increase sent throughput. (@mattdurham)

- Fixed an issue where the `otelcol.exporter.kafka` component would not start if the `encoding` was specific to a signal type. (@wildum)

v1.7.1
-----------------

### Bugfixes

- Fixed an issue where some exporters such as `prometheus.exporter.snmp` couldn't accept targets from other components
  with an error `conversion to '*map[string]string' is not supported"`. (@thampiotr)

- Enable batching of calls to the appender in `prometheus.write.queue` to reduce lock contention when scraping, which
  will lead to reduced scrape duration. (@mattdurham)

v1.7.0
-----------------

### Breaking changes

- (_Experimental_) In `prometheus.write.queue` changed `parallelism` from attribute to a block to allow for dynamic scaling. (@mattdurham)

- Remove `tls_basic_auth_config_path` attribute from `prometheus.exporter.mongodb` configuration as it does not configure TLS client
  behavior as previously documented.

- Remove `encoding` and `encoding_file_ext` from `otelcol.exporter.awss3` component as it was not wired in to the otel component and
  Alloy does not currently integrate the upstream encoding extensions that this would utilize.

### Features

- Add a `otelcol.receiver.tcplog` component to receive OpenTelemetry logs over a TCP connection. (@nosammai)

- (_Public preview_) Add `otelcol.receiver.filelog` component to read otel log entries from files (@dehaansa)

- (_Public preview_) Add a `otelcol.processor.cumulativetodelta` component to convert metrics from
  cumulative temporality to delta. (@madaraszg-tulip)

- (_Experimental_) Add a `stage.windowsevent` block in the `loki.process` component. This aims to replace the existing `stage.eventlogmessage`. (@wildum)

- Add `pyroscope.relabel` component to modify or filter profiles using Prometheus relabeling rules. (@marcsanmi)

- (_Experimental_) A new `foreach` block which starts an Alloy pipeline for each item inside a list. (@wildum, @thampiotr, @ptodev)

### Enhancements

- Upgrade to OpenTelemetry Collector v0.119.0 (@dehaansa):
  - `otelcol.processor.resourcedetection`: additional configuration for the `ec2` detector to configure retry behavior
  - `otelcol.processor.resourcedetection`: additional configuration for the `gcp` detector to collect Managed Instance Group attributes
  - `otelcol.processor.resourcedetection`: additional configuration for the `eks` detector to collect cloud account attributes
  - `otelcol.processor.resourcedetection`: add `kubeadm` detector to collect local cluster attributes
  - `otelcol.processor.cumulativetodelta`: add `metric_types` filtering options
  - `otelcol.exporter.awss3`: support configuring sending_queue behavior
  - `otelcol.exporter.otlphttp`: support configuring `compression_params`, which currently only includes `level`
  - `configtls`: opentelemetry components with tls config now support specifying TLS curve preferences
  - `sending_queue`: opentelemetry exporters with a `sending_queue` can now configure the queue to be `blocking`

- Add `go_table_fallback` arg to `pyroscope.ebpf` (@korniltsev)

- Memory optimizations in `pyroscope.scrape` (@korniltsev)

- Do not drop `__meta` labels in `pyroscope.scrape`. (@korniltsev)

- Add the possibility to export span events as logs in `otelcol.connector.spanlogs`. (@steve-hb)

- Add json format support for log export via faro receiver (@ravishankar15)

- (_Experimental_) Various changes to the experimental component `database_observability.mysql`:
  - `connection_info`: add namespace to the metric (@cristiangreco)
  - `query_sample`: better support for table name parsing (@cristiangreco)
  - `query_sample`: capture schema name for query samples (@cristiangreco)
  - `query_sample`: fix error handling during result set iteration (@cristiangreco)
  - `query_sample`: improve parsing of truncated queries (@cristiangreco)
  - `query_sample`: split out sql parsing logic to a separate file (@cristiangreco)
  - `schema_table`: add table columns parsing (@cristiagreco)
  - `schema_table`: correctly quote schema and table name in SHOW CREATE (@cristiangreco)
  - `schema_table`: fix handling of view table types when detecting schema (@matthewnolf)
  - `schema_table`: refactor cache config in schema_table collector (@cristiangreco)
  - Component: add enable/disable collector configurability to `database_observability.mysql`. This removes the `query_samples_enabled` argument, now configurable via enable/disable collector. (@fridgepoet)
  - Component: always log `instance` label key (@cristiangreco)
  - Component: better error handling for collectors (@cristiangreco)
  - Component: use labels for some indexed logs elements (@cristiangreco)

- Reduce CPU usage of `loki.source.windowsevent` by up to 85% by updating the bookmark file every 10 seconds instead of after every event and by
  optimizing the retrieval of the process name. (@wildum)

- Ensure consistent service_name label handling in `pyroscope.receive_http` to match Pyroscope's behavior. (@marcsanmi)

- Improved memory and CPU performance of Prometheus pipelines by changing the underlying implementation of targets (@thampiotr)

- Add `config_merge_strategy` in `prometheus.exporter.snmp` to optionally merge custom snmp config with embedded config instead of replacing. Useful for providing SNMP auths. (@v-zhuravlev)

- Upgrade `beyla.ebpf` to v2.0.4. The full list of changes can be found in the [Beyla release notes](https://github.com/grafana/beyla/releases/tag/v2.0.0). (@marctc)

### Bugfixes

- Fix log rotation for Windows in `loki.source.file` by refactoring the component to use the runner pkg. This should also reduce CPU consumption when tailing a lot of files in a dynamic environment. (@wildum)

- Add livedebugging support for `prometheus.remote_write` (@ravishankar15)

- Add livedebugging support for `otelcol.connector.*` components (@wildum)

- Bump snmp_exporter and embedded modules to 0.27.0. Add support for multi-module handling by comma separation and expose argument to increase SNMP polling concurrency for `prometheus.exporter.snmp`. (@v-zhuravlev)

- Add support for pushv1.PusherService Connect API in `pyroscope.receive_http`. (@simonswine)

- Fixed an issue where `loki.process` would sometimes output live debugging entries out-of-order (@thampiotr)

- Fixed a bug where components could be evaluated concurrently without the full context during a config reload (@wildum)

- Fixed locks that wouldn't be released in the remotecfg service if some errors occurred during the configuration reload (@spartan0x117)

- Fix issue with `prometheus.write.queue` that lead to excessive connections. (@mattdurham)

- Fixed a bug where `loki.source.awsfirehose` and `loki.source.gcplog` could
  not be used from within a module. (@tpaschalis)

- Fix an issue where Prometheus metric name validation scheme was set by default to UTF-8. It is now set back to the
  previous "legacy" scheme. An experimental flag `--feature.prometheus.metric-validation-scheme` can be used to switch
  it to `utf-8` to experiment with UTF-8 support. (@thampiotr)

### Other changes

- Upgrading to Prometheus v2.54.1. (@ptodev)
  - `discovery.docker` has a new `match_first_network` attribute for matching the first network
    if the container has multiple networks defined, thus avoiding collecting duplicate targets.
  - `discovery.ec2`, `discovery.kubernetes`, `discovery.openstack`, and `discovery.ovhcloud`
    add extra `__meta_` labels.
  - `prometheus.remote_write` supports Azure OAuth and Azure SDK authentication.
  - `discovery.linode` has a new `region` attribute, as well as extra `__meta_` labels.
  - A new `scrape_native_histograms` argument for `prometheus.scrape`.
    This is enabled by default and can be used to explicitly disable native histogram support.
    In previous versions of Alloy, native histogram support has also been enabled by default
    as long as `scrape_protocols` starts with `PrometheusProto`.

  - Change the stability of the `remotecfg` feature from "public preview" to "generally available". (@erikbaranowski)

v1.6.1
-----------------

## Bugs

- Resolve issue with Beyla starting. (@rafaelroquetto)

v1.6.0
-----------------

### Breaking changes

- Upgrade to OpenTelemetry Collector v0.116.0:
  - `otelcol.processor.tailsampling`: Change decision precedence when using `and_sub_policy` and `invert_match`.
    For more information, see the [release notes for Alloy 1.6][release-notes-alloy-1_6].

    [#33671]: https://github.com/open-telemetry/opentelemetry-collector-contrib/pull/33671
    [release-notes-alloy-1_6]: https://grafana.com/docs/alloy/latest/release-notes/#v16

### Features

- Add support for TLS to `prometheus.write.queue`. (@mattdurham)

- Add `otelcol.receiver.syslog` component to receive otel logs in syslog format (@dehaansa)

- Add support for metrics in `otelcol.exporter.loadbalancing` (@madaraszg-tulip)

- Add `add_cloudwatch_timestamp` to `prometheus.exporter.cloudwatch` metrics. (@captncraig)

- Add support to `prometheus.operator.servicemonitors` to allow `endpointslice` role. (@yoyosir)

- Add `otelcol.exporter.splunkhec` allowing to export otel data to Splunk HEC (@adlotsof)

- Add `otelcol.receiver.solace` component to receive traces from a Solace broker. (@wildum)

- Add `otelcol.exporter.syslog` component to export logs in syslog format (@dehaansa)

- (_Experimental_) Add a `database_observability.mysql` component to collect mysql performance data. (@cristiangreco & @matthewnolf)

- Add `otelcol.receiver.influxdb` to convert influx metric into OTEL. (@EHSchmitt4395)

- Add a new `/-/healthy` endpoint which returns HTTP 500 if one or more components are unhealthy. (@ptodev)

### Enhancements

- Improved performance by reducing allocation in Prometheus write pipelines by ~30% (@thampiotr)

- Update `prometheus.write.queue` to support v2 for cpu performance. (@mattdurham)

- (_Experimental_) Add health reporting to `database_observability.mysql` component (@cristiangreco)

- Add second metrics sample to the support bundle to provide delta information (@dehaansa)

- Add all raw configuration files & a copy of the latest remote config to the support bundle (@dehaansa)

- Add relevant golang environment variables to the support bundle (@dehaansa)

- Add support for server authentication to otelcol components. (@aidaleuc)

- Update mysqld_exporter from v0.15.0 to v0.16.0 (including 2ef168bf6), most notable changes: (@cristiangreco)
  - Support MySQL 8.4 replicas syntax
  - Fetch lock time and cpu time from performance schema
  - Fix fetching tmpTables vs tmpDiskTables from performance_schema
  - Skip SPACE_TYPE column for MariaDB >=10.5
  - Fixed parsing of timestamps with non-zero padded days
  - Fix auto_increment metric collection errors caused by using collation in INFORMATION_SCHEMA searches
  - Change processlist query to support ONLY_FULL_GROUP_BY sql_mode
  - Add perf_schema quantile columns to collector

- Live Debugging button should appear in UI only for supported components (@ravishankar15)
- Add three new stdlib functions to_base64, from_URLbase64 and to_URLbase64 (@ravishankar15)
- Add `ignore_older_than` option for local.file_match (@ravishankar15)
- Add livedebugging support for discovery components (@ravishankar15)
- Add livedebugging support for `discover.relabel` (@ravishankar15)
- Performance optimization for live debugging feature (@ravishankar15)

- Upgrade `github.com/goccy/go-json` to v0.10.4, which reduces the memory consumption of an Alloy instance by 20MB.
  If Alloy is running certain otelcol components, this reduction will not apply. (@ptodev)
- improve performance in regexp component: call fmt only if debug is enabled (@r0ka)

- Update `prometheus.write.queue` library for performance increases in cpu. (@mattdurham)

- Update `loki.secretfilter` to be compatible with the new `[[rules.allowlists]]` gitleaks allowlist format (@romain-gaillard)

- Update `async-profiler` binaries for `pyroscope.java` to 3.0-fa937db (@aleks-p)

- Reduced memory allocation in discovery components by up to 30% (@thampiotr)

### Bugfixes

- Fix issue where `alloy_prometheus_relabel_metrics_processed` was not being incremented. (@mattdurham)

- Fixed issue with automemlimit logging bad messages and trying to access cgroup on non-linux builds (@dehaansa)

- Fixed issue with reloading configuration and prometheus metrics duplication in `prometheus.write.queue`. (@mattdurham)

- Updated `prometheus.write.queue` to fix issue with TTL comparing different scales of time. (@mattdurham)

- Fixed an issue in the `prometheus.operator.servicemonitors`, `prometheus.operator.podmonitors` and `prometheus.operator.probes` to support capitalized actions. (@QuentinBisson)

- Fixed an issue where the `otelcol.processor.interval` could not be used because the debug metrics were not set to default. (@wildum)

- Fixed an issue where `loki.secretfilter` would crash if the secret was shorter than the `partial_mask` value. (@romain-gaillard)

- Change the log level in the `eventlogmessage` stage of the `loki.process` component from `warn` to `debug`. (@wildum)

- Fix a bug in `loki.source.kafka` where the `topics` argument incorrectly used regex matching instead of exact matches. (@wildum)

### Other changes

- Change the stability of the `livedebugging` feature from "experimental" to "generally available". (@wildum)

- Use Go 1.23.3 for builds. (@mattdurham)

- Upgrade Beyla to v1.9.6. (@wildum)

- Upgrade to OpenTelemetry Collector v0.116.0:
  - `otelcol.receiver.datadog`: Return a json reponse instead of "OK" when a trace is received with a newer protocol version.
    https://github.com/open-telemetry/opentelemetry-collector-contrib/pull/35705
  - `otelcol.receiver.datadog`: Changes response message for `/api/v1/check_run` 202 response to be JSON and on par with Datadog API spec
    https://github.com/open-telemetry/opentelemetry-collector-contrib/pull/36029
  - `otelcol.receiver.solace`: The Solace receiver may unexpectedly terminate on reporting traces when used with a memory limiter processor and under high load.
    https://github.com/open-telemetry/opentelemetry-collector-contrib/pull/35958
  - `otelcol.receiver.solace`: Support converting the new `Move to Dead Message Queue` and new `Delete` spans generated by Solace Event Broker to OTLP.
    https://github.com/open-telemetry/opentelemetry-collector-contrib/pull/36071
  - `otelcol.exporter.datadog`: Stop prefixing `http_server_duration`, `http_server_request_size` and `http_server_response_size` with `otelcol`.
    https://github.com/open-telemetry/opentelemetry-collector-contrib/pull/36265
    These metrics can be from SDKs rather than collector. Stop prefixing them to be consistent with
    https://opentelemetry.io/docs/collector/internal-telemetry/#lists-of-internal-metrics
  - `otelcol.receiver.datadog`: Add json handling for the `api/v2/series` endpoint in the datadogreceiver.
    https://github.com/open-telemetry/opentelemetry-collector-contrib/pull/36218
  - `otelcol.processor.span`: Add a new `keep_original_name` configuration argument
    to keep the original span name when extracting attributes from the span name.
    https://github.com/open-telemetry/opentelemetry-collector-contrib/pull/36397
  - `pkg/ottl`: Respect the `depth` option when flattening slices using `flatten`.
    The `depth` option is also now required to be at least `1`.
    https://github.com/open-telemetry/opentelemetry-collector-contrib/pull/36198
  - `otelcol.exporter.loadbalancing`: Shutdown exporters during collector shutdown. This fixes a memory leak.
    https://github.com/open-telemetry/opentelemetry-collector-contrib/pull/36024
  - `otelcol.processor.k8sattributes`: New `wait_for_metadata` and `wait_for_metadata_timeout` configuration arguments,
    which block the processor startup until metadata is received from Kubernetes.
    https://github.com/open-telemetry/opentelemetry-collector-contrib/issues/32556
  - `otelcol.processor.k8sattributes`: Enable the `k8sattr.fieldExtractConfigRegex.disallow` for all Alloy instances,
    to retain the behavior of `regex` argument in the `annotation` and `label` blocks.
    When the feature gate is "deprecated" in the upstream Collector, Alloy users will need to use the transform processor instead.
    https://github.com/open-telemetry/opentelemetry-collector-contrib/issues/25128
  - `otelcol.receiver.vcenter`: The existing code did not honor TLS settings beyond 'insecure'.
    All TLS client config should now be honored.
    https://github.com/open-telemetry/opentelemetry-collector-contrib/pull/36482
  - `otelcol.receiver.opencensus`: Do not report error message when OpenCensus receiver is shutdown cleanly.
    https://github.com/open-telemetry/opentelemetry-collector-contrib/pull/36622
  - `otelcol.processor.k8sattributes`: Fixed parsing of k8s image names to support images with tags and digests.
    https://github.com/open-telemetry/opentelemetry-collector-contrib/pull/36145
  - `otelcol.exporter.loadbalancing`: Adding sending_queue, retry_on_failure and timeout settings to loadbalancing exporter configuration.
    https://github.com/open-telemetry/opentelemetry-collector-contrib/issues/35378
  - `otelcol.exporter.loadbalancing`: The k8sresolver was triggering exporter churn in the way the change event was handled.
    https://github.com/open-telemetry/opentelemetry-collector-contrib/issues/35658
  - `otelcol.processor.k8sattributes`: Override extracted k8s attributes if original value has been empty.
    https://github.com/open-telemetry/opentelemetry-collector-contrib/pull/36466
  - `otelcol.exporter.awss3`: Upgrading to adopt aws sdk v2.
    https://github.com/open-telemetry/opentelemetry-collector-contrib/pull/36698
  - `pkg/ottl`: GetXML Converter now supports selecting text, CDATA, and attribute (value) content.
  - `otelcol.exporter.loadbalancing`: Adds a an optional `return_hostnames` configuration argument to the k8s resolver.
     https://github.com/open-telemetry/opentelemetry-collector-contrib/pull/35411
  - `otelcol.exporter.kafka`, `otelcol.receiver.kafka`: Add a new `AWS_MSK_IAM_OAUTHBEARER` mechanism.
    This mechanism use the AWS MSK IAM SASL Signer for Go https://github.com/aws/aws-msk-iam-sasl-signer-go.
    https://github.com/open-telemetry/opentelemetry-collector-contrib/pull/32500

  - Use Go 1.23.5 for builds. (@wildum)

v1.5.1
-----------------

### Enhancements

- Logs from underlying clustering library `memberlist` are now surfaced with correct level (@thampiotr)

- Allow setting `informer_sync_timeout` in prometheus.operator.* components. (@captncraig)

- For sharding targets during clustering, `loki.source.podlogs` now only takes into account some labels. (@ptodev)

- Improve instrumentation of `pyroscope.relabel` component. (@marcsanmi)

### Bugfixes

- Fixed an issue in the `pyroscope.write` component to prevent TLS connection churn to Pyroscope when the `pyroscope.receive_http` clients don't request keepalive (@madaraszg-tulip)

- Fixed an issue in the `pyroscope.write` component with multiple endpoints not working correctly for forwarding profiles from `pyroscope.receive_http` (@madaraszg-tulip)

- Fixed a few race conditions that could lead to a deadlock when using `import` statements, which could lead to a memory leak on `/metrics` endpoint of an Alloy instance. (@thampiotr)

- Fix a race condition where the ui service was dependent on starting after the remotecfg service, which is not guaranteed. (@dehaansa & @erikbaranowski)

- Fixed an issue in the `otelcol.exporter.prometheus` component that would set series value incorrectly for stale metrics (@YusifAghalar)

- `loki.source.podlogs`: Fixed a bug which prevented clustering from working and caused duplicate logs to be sent.
  The bug only happened when no `selector` or `namespace_selector` blocks were specified in the Alloy configuration. (@ptodev)

- Fixed an issue in the `pyroscope.write` component to allow slashes in application names in the same way it is done in the Pyroscope push API (@marcsanmi)

- Fixed a crash when updating the configuration of `remote.http`. (@kinolaev)

- Fixed an issue in the `otelcol.processor.attribute` component where the actions `delete` and `hash` could not be used with the `pattern` argument. (@wildum)

- Fixed an issue in the `prometheus.exporter.postgres` component that would leak goroutines when the target was not reachable (@dehaansa)

v1.5.0
-----------------

### Breaking changes

- `import.git`: The default value for `revision` has changed from `HEAD` to `main`. (@ptodev)
  It is no longer allowed to set `revision` to `"HEAD"`, `"FETCH_HEAD"`, `"ORIG_HEAD"`, `"MERGE_HEAD"`, or `"CHERRY_PICK_HEAD"`.

- The Otel update to v0.112.0 has a few breaking changes:
  - [`otelcol.processor.deltatocumulative`] Change `max_streams` default value to `9223372036854775807` (max int).
    https://github.com/open-telemetry/opentelemetry-collector-contrib/pull/35048
  - [`otelcol.connector.spanmetrics`] Change `namespace` default value to `traces.span.metrics`.
    https://github.com/open-telemetry/opentelemetry-collector-contrib/pull/34485
  - [`otelcol.exporter.logging`] Removed in favor of the `otelcol.exporter.debug`.
    https://github.com/open-telemetry/opentelemetry-collector/issues/11337

### Features

- Add support bundle generation via the API endpoint /-/support (@dehaansa)

- Add the function `path_join` to the stdlib. (@wildum)

- Add `pyroscope.receive_http` component to receive and forward Pyroscope profiles (@marcsanmi)

- Add support to `loki.source.syslog` for the RFC3164 format ("BSD syslog"). (@sushain97)

- Add support to `loki.source.api` to be able to extract the tenant from the HTTP `X-Scope-OrgID` header (@QuentinBisson)

- (_Experimental_) Add a `loki.secretfilter` component to redact secrets from collected logs.

- (_Experimental_) Add a `prometheus.write.queue` component to add an alternative to `prometheus.remote_write`
  which allowing the writing of metrics  to a prometheus endpoint. (@mattdurham)

- (_Experimental_) Add the `array.combine_maps` function to the stdlib. (@ptodev, @wildum)

### Enhancements

- The `mimir.rules.kubernetes` component now supports adding extra label matchers
  to all queries discovered via `PrometheusRule` CRDs. (@thampiotr)

- The `cluster.use-discovery-v1` flag is now deprecated since there were no issues found with the v2 cluster discovery mechanism. (@thampiotr)

- SNMP exporter now supports labels in both `target` and `targets` parameters. (@mattdurham)

- Add support for relative paths to `import.file`. This new functionality allows users to use `import.file` blocks in modules
  imported via `import.git` and other `import.file`. (@wildum)

- `prometheus.exporter.cloudwatch`: The `discovery` block now has a `recently_active_only` configuration attribute
  to return only metrics which have been active in the last 3 hours.

- Add Prometheus bearer authentication to a `prometheus.write.queue` component (@freak12techno)

- Support logs that have a `timestamp` field instead of a `time` field for the `loki.source.azure_event_hubs` component. (@andriikushch)

- Add `proxy_url` to `otelcol.exporter.otlphttp`. (@wildum)

- Allow setting `informer_sync_timeout` in prometheus.operator.* components. (@captncraig)

### Bugfixes

- Fixed a bug in `import.git` which caused a `"non-fast-forward update"` error message. (@ptodev)

- Do not log error on clean shutdown of `loki.source.journal`. (@thampiotr)

- `prometheus.operator.*` components: Fixed a bug which would sometimes cause a
  "failed to create service discovery refresh metrics" error after a config reload. (@ptodev)

### Other changes

- Small fix in UI stylesheet to fit more content into visible table area. (@defanator)

- Changed OTEL alerts in Alloy mixin to use success rate for tracing. (@thampiotr)

- Support TLS client settings for clustering (@tiagorossig)

- Add support for `not_modified` response in `remotecfg`. (@spartan0x117)

- Fix dead link for RelabelConfig in the PodLog documentation page (@TheoBrigitte)

- Most notable changes coming with the OTel update from v0.108.0 vo v0.112.0 besides the breaking changes: (@wildum)
  - [`http config`] Add support for lz4 compression.
    https://github.com/open-telemetry/opentelemetry-collector/issues/9128
  - [`otelcol.processor.interval`] Add support for gauges and summaries.
    https://github.com/open-telemetry/opentelemetry-collector-contrib/issues/34803
  - [`otelcol.receiver.kafka`] Add possibility to tune the fetch sizes.
    https://github.com/open-telemetry/opentelemetry-collector-contrib/pull/34431
  - [`otelcol.processor.tailsampling`] Add `invert_match` to boolean attribute.
    https://github.com/open-telemetry/opentelemetry-collector-contrib/pull/34730
  - [`otelcol.receiver.kafka`] Add support to decode to `otlp_json`.
    https://github.com/open-telemetry/opentelemetry-collector-contrib/issues/33627
  - [`otelcol.processor.transform`] Add functions `convert_exponential_histogram_to_histogram` and `aggregate_on_attribute_value`.
    https://github.com/open-telemetry/opentelemetry-collector-contrib/pull/33824
    https://github.com/open-telemetry/opentelemetry-collector-contrib/pull/33423

v1.4.3
-----------------

### Bugfixes

- Fix an issue where some `faro.receiver` would drop multiple fields defined in `payload.meta.browser`, as fields were defined in the struct.

- `pyroscope.scrape` no longer tries to scrape endpoints which are not active targets anymore. (@wildum @mattdurham @dehaansa @ptodev)

- Fixed a bug with `loki.source.podlogs` not starting in large clusters due to short informer sync timeout. (@elburnetto-intapp)

- `prometheus.exporter.windows`: Fixed bug with `exclude` regular expression config arguments which caused missing metrics. (@ptodev)

v1.4.2
-----------------

### Bugfixes

- Update windows_exporter from v0.27.2 vo v0.27.3: (@jkroepke)
  - Fixes a bug where scraping Windows service crashes alloy

- Update yet-another-cloudwatch-exporter from v0.60.0 vo v0.61.0: (@morremeyer)
  - Fixes a bug where cloudwatch S3 metrics are reported as `0`

- Issue 1687 - otelcol.exporter.awss3 fails to configure (@cydergoth)
  - Fix parsing of the Level configuration attribute in debug_metrics config block
  - Ensure "optional" debug_metrics config block really is optional

- Fixed an issue with `loki.process` where `stage.luhn` and `stage.timestamp` would not apply
  default configuration settings correctly (@thampiotr)

- Fixed an issue with `loki.process` where configuration could be reloaded even if there
  were no changes. (@ptodev, @thampiotr)

- Fix issue where `loki.source.kubernetes` took into account all labels, instead of specific logs labels. Resulting in duplication. (@mattdurham)

v1.4.1
-----------------

### Bugfixes

- Windows installer: Don't quote Alloy's binary path in the Windows Registry. (@jkroepke)

v1.4.0
-----------------

### Security fixes

- Add quotes to windows service path to prevent path interception attack. [CVE-2024-8975](https://grafana.com/security/security-advisories/cve-2024-8975/) (@mattdurham)

### Breaking changes

- Some debug metrics for `otelcol` components have changed. (@thampiotr)
  For example, `otelcol.exporter.otlp`'s `exporter_sent_spans_ratio_total` metric is now `otelcol_exporter_sent_spans_total`.

- [otelcol.processor.transform] The functions `convert_sum_to_gauge` and `convert_gauge_to_sum` must now be used in the `metric` `context` rather than in the `datapoint` context.
  https://github.com/open-telemetry/opentelemetry-collector-contrib/issues/34567 (@wildum)

- Upgrade Beyla from 1.7.0 to 1.8.2. A complete list of changes can be found on the Beyla releases page: https://github.com/grafana/beyla/releases. (@wildum)
  It contains a few breaking changes for the component `beyla.ebpf`:
  - renamed metric `process.cpu.state` to `cpu.mode`
  - renamed metric `beyla_build_info` to `beyla_internal_build_info`

### Features

- Added Datadog Exporter community component, enabling exporting of otel-formatted Metrics and traces to Datadog. (@polyrain)
- (_Experimental_) Add an `otelcol.processor.interval` component to aggregate metrics and periodically
  forward the latest values to the next component in the pipeline.


### Enhancements

- Clustering peer resolution through `--cluster.join-addresses` flag has been
  improved with more consistent behaviour, better error handling and added
  support for A/AAAA DNS records. If necessary, users can temporarily opt out of
  this new behaviour with the `--cluster.use-discovery-v1`, but this can only be
  used as a temporary measure, since this flag will be disabled in future
  releases. (@thampiotr)

- Added a new panel to Cluster Overview dashboard to show the number of peers
  seen by each instance in the cluster. This can help diagnose cluster split
  brain issues. (@thampiotr)

- Updated Snowflake exporter with performance improvements for larger environments.
  Also added a new panel to track deleted tables to the Snowflake mixin. (@Caleb-Hurshman)
- Add a `otelcol.processor.groupbyattrs` component to reassociate collected metrics that match specified attributes
    from opentelemetry. (@kehindesalaam)

- Update windows_exporter to v0.27.2. (@jkroepke)
  The `smb.enabled_list` and `smb_client.enabled_list` doesn't have any effect anymore. All sub-collectors are enabled by default.

- Live debugging of `loki.process` will now also print the timestamp of incoming and outgoing log lines.
  This is helpful for debugging `stage.timestamp`. (@ptodev)

- Add extra validation in `beyla.ebpf` to avoid panics when network feature is enabled. (@marctc)

- A new parameter `aws_sdk_version_v2` is added for the cloudwatch exporters configuration. It enables the use of aws sdk v2 which has shown to have significant performance benefits. (@kgeckhart, @andriikushch)

- `prometheus.exporter.cloudwatch` can now collect metrics from custom namespaces via the `custom_namespace` block. (@ptodev)

- Add the label `alloy_cluster` in the metric `alloy_config_hash` when the flag `cluster.name` is set to help differentiate between
  configs from the same alloy cluster or different alloy clusters. (@wildum)

- Add support for discovering the cgroup path(s) of a process in `process.discovery`. (@mahendrapaipuri)

### Bugfixes

- Fix a bug where the scrape timeout for a Probe resource was not applied, overwriting the scrape interval instead. (@morremeyer, @stefanandres)

- Fix a bug where custom components don't always get updated when the config is modified in an imported directory. (@ante012)

- Fixed an issue which caused loss of context data in Faro exception. (@codecapitano)

- Fixed an issue where providing multiple hostnames or IP addresses
  via `--cluster.join-addresses` would only use the first provided value.
  (@thampiotr)

- Fixed an issue where providing `<hostname>:<port>`
  in `--cluster.join-addresses` would only resolve with DNS to a single address,
  instead of using all the available records. (@thampiotr)

- Fixed an issue where clustering peers resolution via hostname in `--cluster.join-addresses`
  resolves to duplicated IP addresses when using SRV records. (@thampiotr)

- Fixed an issue where the `connection_string` for the `loki.source.azure_event_hubs` component
  was displayed in the UI in plaintext. (@MorrisWitthein)

- Fix a bug in `discovery.*` components where old `targets` would continue to be
  exported to downstream components. This would only happen if the config
  for `discovery.*`  is reloaded in such a way that no new targets were
  discovered. (@ptodev, @thampiotr)

- Fixed bug in `loki.process` with `sampling` stage where all components use same `drop_counter_reason`. (@captncraig)

- Fixed an issue (see https://github.com/grafana/alloy/issues/1599) where specifying both path and key in the remote.vault `path`
  configuration could result in incorrect URLs. The `path` and `key` arguments have been separated to allow for clear and accurate
  specification of Vault secrets. (@PatMis16)

### Other

- Renamed standard library functions. Old names are still valid but are marked deprecated. (@wildum)

- Aliases for the namespaces are deprecated in the Cloudwatch exporter. For example: "s3" is not allowed, "AWS/S3" should be used. Usage of the aliases will generate warnings in the logs. Support for the aliases will be dropped in the upcoming releases. (@kgeckhart, @andriikushch)

- Update OTel from v0.105.0 vo v0.108.0: (@wildum)
  - [`otelcol.receiver.vcenter`] New VSAN metrics.
    https://github.com/open-telemetry/opentelemetry-collector-contrib/issues/33556
  - [`otelcol.receiver.kafka`] Add `session_timeout` and `heartbeat_interval` attributes.
    https://github.com/open-telemetry/opentelemetry-collector-contrib/pull/33082
  - [`otelcol.processor.transform`] Add `aggregate_on_attributes` function for metrics.
    https://github.com/open-telemetry/opentelemetry-collector-contrib/pull/33334
  - [`otelcol.receiver.vcenter`] Enable metrics by default
    https://github.com/open-telemetry/opentelemetry-collector-contrib/issues/33607

- Updated the docker base image to Ubuntu 24.04 (Noble Numbat). (@mattiasa )

v1.3.4
-----------------

### Bugfixes

- Windows installer: Don't quote Alloy's binary path in the Windows Registry. (@jkroepke)

v1.3.2
-----------------

### Security fixes

- Add quotes to windows service path to prevent path interception attack. [CVE-2024-8975](https://grafana.com/security/security-advisories/cve-2024-8975/) (@mattdurham)

v1.3.1
-----------------

### Bugfixes

- Changed the cluster startup behaviour, reverting to the previous logic where
  a failure to resolve cluster join peers results in the node creating its own cluster. This is
  to facilitate the process of bootstrapping a new cluster following user feedback (@thampiotr)

- Fix a memory leak which would occur any time `loki.process` had its configuration reloaded. (@ptodev)

v1.3.0
-----------------

### Breaking changes

- [`otelcol.exporter.otlp`,`otelcol.exporter.loadbalancing`]: Change the default gRPC load balancing strategy.
  The default value for the `balancer_name` attribute has changed to `round_robin`
  https://github.com/open-telemetry/opentelemetry-collector/pull/10319

### Breaking changes to non-GA functionality

- Update Public preview `remotecfg` argument from `metadata` to `attributes`. (@erikbaranowski)

- The default value of the argument `unmatched` in the block `routes` of the component `beyla.ebpf` was changed from `unset` to `heuristic` (@marctc)

### Features

- Added community components support, enabling community members to implement and maintain components. (@wildum)

- A new `otelcol.exporter.debug` component for printing OTel telemetry from
  other `otelcol` components to the console. (@BarunKGP)

### Enhancements
- Added custom metrics capability to oracle exporter. (@EHSchmitt4395)

- Added a success rate panel on the Prometheus Components dashboard. (@thampiotr)

- Add namespace field to Faro payload (@cedricziel)

- Add the `targets` argument to the `prometheus.exporter.blackbox` component to support passing blackbox targets at runtime. (@wildum)

- Add concurrent metric collection to `prometheus.exporter.snowflake` to speed up collection times (@Caleb-Hurshman)

- Added live debugging support to `otelcol.processor.*` components. (@wildum)

- Add automatic system attributes for `version` and `os` to `remotecfg`. (@erikbaranowski)

- Added live debugging support to `otelcol.receiver.*` components. (@wildum)

- Added live debugging support to `loki.process`. (@wildum)

- Added live debugging support to `loki.relabel`. (@wildum)

- Added a `namespace` label to probes scraped by the `prometheus.operator.probes` component to align with the upstream Prometheus Operator setup. (@toontijtgat2)

- (_Public preview_) Added rate limiting of cluster state changes to reduce the
  number of unnecessary, intermediate state updates. (@thampiotr)

- Allow setting the CPU profiling event for Java Async Profiler in `pyroscope.java` component (@slbucur)

- Update windows_exporter to v0.26.2. (@jkroepke)

- `mimir.rules.kubernetes` is now able to add extra labels to the Prometheus rules. (@psychomantys)

- `prometheus.exporter.unix` component now exposes hwmon collector config. (@dtrejod)

- Upgrade from OpenTelemetry v0.102.1 to v0.105.0.
  - [`otelcol.receiver.*`] A new `compression_algorithms` attribute to configure which
    compression algorithms are allowed by the HTTP server.
    https://github.com/open-telemetry/opentelemetry-collector/pull/10295
  - [`otelcol.exporter.*`] Fix potential deadlock in the batch sender.
    https://github.com/open-telemetry/opentelemetry-collector/pull/10315
  - [`otelcol.exporter.*`] Fix a bug when the retry and timeout logic was not applied with enabled batching.
    https://github.com/open-telemetry/opentelemetry-collector/issues/10166
  - [`otelcol.exporter.*`] Fix a bug where an unstarted batch_sender exporter hangs on shutdown.
    https://github.com/open-telemetry/opentelemetry-collector/issues/10306
  - [`otelcol.exporter.*`] Fix small batch due to unfavorable goroutine scheduling in batch sender.
    https://github.com/open-telemetry/opentelemetry-collector/issues/9952
  - [`otelcol.exporter.otlphttp`] A new `cookies` block to store cookies from server responses and reuse them in subsequent requests.
    https://github.com/open-telemetry/opentelemetry-collector/issues/10175
  - [`otelcol.exporter.otlp`] Fixed a bug where the receiver's http response was not properly translating grpc error codes to http status codes.
    https://github.com/open-telemetry/opentelemetry-collector/pull/10574
  - [`otelcol.processor.tail_sampling`] Simple LRU Decision Cache for "keep" decisions.
    https://github.com/open-telemetry/opentelemetry-collector-contrib/pull/33533
  - [`otelcol.processor.tail_sampling`] Fix precedence of inverted match in and policy.
    Previously if the decision from a policy evaluation was `NotSampled` or `InvertNotSampled`
    it would return a `NotSampled` decision regardless, effectively downgrading the result.
    This was breaking the documented behaviour that inverted decisions should take precedence over all others.
    https://github.com/open-telemetry/opentelemetry-collector-contrib/pull/33671
  - [`otelcol.exporter.kafka`,`otelcol.receiver.kafka`] Add config attribute to disable Kerberos PA-FX-FAST negotiation.
    https://github.com/open-telemetry/opentelemetry-collector-contrib/issues/26345
  - [`OTTL`]: Added `keep_matching_keys` function to allow dropping all keys from a map that don't match the pattern.
    https://github.com/open-telemetry/opentelemetry-collector-contrib/issues/32989
  - [`OTTL`]: Add debug logs to help troubleshoot OTTL statements/conditions
    https://github.com/open-telemetry/opentelemetry-collector-contrib/pull/33274
  - [`OTTL`]: Introducing `append` function for appending items into an existing array.
    https://github.com/open-telemetry/opentelemetry-collector-contrib/issues/32141
  - [`OTTL`]: Introducing `Uri` converter parsing URI string into SemConv
    https://github.com/open-telemetry/opentelemetry-collector-contrib/issues/32433
  - [`OTTL`]: Added a Hex() converter function
    https://github.com/open-telemetry/opentelemetry-collector-contrib/pull/33450
  - [`OTTL`]: Added a IsRootSpan() converter function.
    https://github.com/open-telemetry/opentelemetry-collector-contrib/pull/33729
  - [`otelcol.processor.probabilistic_sampler`]: Add Proportional and Equalizing sampling modes.
    https://github.com/open-telemetry/opentelemetry-collector-contrib/issues/31918
  - [`otelcol.processor.deltatocumulative`]: Bugfix to properly drop samples when at limit.
    https://github.com/open-telemetry/opentelemetry-collector-contrib/issues/33285
  - [`otelcol.receiver.vcenter`] Fixes errors in some of the client calls for environments containing multiple datacenters.
    https://github.com/open-telemetry/opentelemetry-collector-contrib/pull/33735
  - [`otelcol.processor.resourcedetection`] Fetch CPU info only if related attributes are enabled.
    https://github.com/open-telemetry/opentelemetry-collector-contrib/pull/33774
  - [`otelcol.receiver.vcenter`] Adding metrics for CPU readiness, CPU capacity, and network drop rate.
    https://github.com/open-telemetry/opentelemetry-collector-contrib/issues/33607
  - [`otelcol.receiver.vcenter`] Drop support for vCenter 6.7.
    https://github.com/open-telemetry/opentelemetry-collector-contrib/issues/33607
  - [`otelcol.processor.attributes`] Add an option to extract value from a client address
    by specifying `client.address` value in the `from_context` field.
    https://github.com/open-telemetry/opentelemetry-collector-contrib/pull/34048
  - `otelcol.connector.spanmetrics`: Produce delta temporality span metrics with StartTimeUnixNano and TimeUnixNano values representing an uninterrupted series.
    https://github.com/open-telemetry/opentelemetry-collector-contrib/pull/31780

- Upgrade Beyla component v1.6.3 to v1.7.0
  - Reporting application process metrics
  - New supported protocols: SQL, Redis, Kafka
  - Several bugfixes
  - Full list of changes: https://github.com/grafana/beyla/releases/tag/v1.7.0

- Enable instances connected to remotecfg-compatible servers to Register
  themselves to the remote service. (@tpaschalis)

- Allow in-memory listener to work for remotecfg-supplied components. (@tpaschalis)

### Bugfixes

- Fixed a clustering mode issue where a fatal startup failure of the clustering service
  would exit the service silently, without also exiting the Alloy process. (@thampiotr)

- Fix a bug which prevented config reloads to work if a Loki `metrics` stage is in the pipeline.
  Previously, the reload would fail for `loki.process` without an error in the logs and the metrics
  from the `metrics` stage would get stuck at the same values. (@ptodev)


v1.2.1
-----------------

### Bugfixes

- Fixed an issue with `loki.source.kubernetes_events` not starting in large clusters due to short informer sync timeout. (@nrwiersma)

- Updated [ckit](https://github.com/grafana/ckit) to fix an issue with armv7 panic on startup when forming a cluster. (@imavroukakis)

- Fixed a clustering mode issue where a failure to perform static peers
  discovery did not result in a fatal failure at startup and could lead to
  potential split-brain issues. (@thampiotr)

### Other

- Use Go 1.22.5 for builds. (@mattdurham)

v1.2.0
-----------------

### Security fixes
- Fixes the following vulnerabilities (@ptodev):
  - [CVE-2024-35255](https://cve.mitre.org/cgi-bin/cvename.cgi?name=CVE-2024-35255)
  - [CVE-2024-36129](https://avd.aquasec.com/nvd/2024/cve-2024-36129/)

### Breaking changes

- Updated OpenTelemetry to v0.102.1. (@mattdurham)
  - Components `otelcol.receiver.otlp`,`otelcol.receiver.zipkin`,`otelcol.extension.jaeger_remote_sampling`, and `otelcol.receiver.jaeger` setting `max_request_body_size`
    default changed from unlimited size to `20MiB`. This is due to [CVE-2024-36129](https://github.com/open-telemetry/opentelemetry-collector/security/advisories/GHSA-c74f-6mfw-mm4v).

### Breaking changes to non-GA functionality

- Update Public preview `remotecfg` to use `alloy-remote-config` instead of `agent-remote-config`. The
  API has been updated to use the term `collector` over `agent`. (@erikbaranowski)

- Component `otelcol.receiver.vcenter` removed `vcenter.host.network.packet.errors`, `vcenter.host.network.packet.count`, and
  `vcenter.vm.network.packet.count`.
  - `vcenter.host.network.packet.errors` replaced by `vcenter.host.network.packet.error.rate`.
  - `vcenter.host.network.packet.count` replaced by `vcenter.host.network.packet.rate`.
  - `vcenter.vm.network.packet.count` replaced by `vcenter.vm.network.packet.rate`.

### Features

- Add an `otelcol.exporter.kafka` component to send OTLP metrics, logs, and traces to Kafka.

- Added `live debugging` to the UI. Live debugging streams data as they flow through components for debugging telemetry data.
  Individual components must be updated to support live debugging. (@wildum)

- Added live debugging support for `prometheus.relabel`. (@wildum)

- (_Experimental_) Add a `otelcol.processor.deltatocumulative` component to convert metrics from
  delta temporality to cumulative by accumulating samples in memory. (@rfratto)

- (_Experimental_) Add an `otelcol.receiver.datadog` component to receive
  metrics and traces from Datadog. (@carrieedwards, @jesusvazquez, @alexgreenbank, @fedetorres93)

- Add a `prometheus.exporter.catchpoint` component to collect metrics from Catchpoint. (@bominrahmani)

- Add the `-t/--test` flag to `alloy fmt` to check if a alloy config file is formatted correctly. (@kavfixnel)

### Enhancements

- (_Public preview_) Add native histogram support to `otelcol.receiver.prometheus`. (@wildum)
- (_Public preview_) Add metrics to report status of `remotecfg` service. (@captncraig)

- Added `scrape_protocols` option to `prometheus.scrape`, which allows to
  control the preferred order of scrape protocols. (@thampiotr)

- Add support for configuring CPU profile's duration scraped by `pyroscope.scrape`. (@hainenber)

- `prometheus.exporter.snowflake`: Add support for RSA key-pair authentication. (@Caleb-Hurshman)

- Improved filesystem error handling when working with `loki.source.file` and `local.file_match`,
  which removes some false-positive error log messages on Windows (@thampiotr)

- Updates `processor/probabilistic_sampler` to use new `FailedClosed` field from OTEL release v0.101.0. (@StefanKurek)

- Updates `receiver/vcenter` to use new features and bugfixes introduced in OTEL releases v0.100.0 and v0.101.0.
  Refer to the [v0.100.0](https://github.com/open-telemetry/opentelemetry-collector-contrib/releases/tag/v0.100.0)
  and [v0.101.0](https://github.com/open-telemetry/opentelemetry-collector-contrib/releases/tag/v0.101.0) release
  notes for more detailed information.
  Changes that directly affected the configuration are as follows: (@StefanKurek)
  - The resource attribute `vcenter.datacenter.name` has been added and enabled by default for all resource types.
  - The resource attribute `vcenter.virtual_app.inventory_path` has been added and enabled by default to
    differentiate between resource pools and virtual apps.
  - The resource attribute `vcenter.virtual_app.name` has been added and enabled by default to differentiate
    between resource pools and virtual apps.
  - The resource attribute `vcenter.vm_template.id` has been added and enabled by default to differentiate between
    virtual machines and virtual machine templates.
  - The resource attribute `vcenter.vm_template.name` has been added and enabled by default to differentiate between
    virtual machines and virtual machine templates.
  - The metric `vcenter.cluster.memory.used` has been removed.
  - The metric `vcenter.vm.network.packet.drop.rate` has been added and enabled by default.
  - The metric `vcenter.cluster.vm_template.count` has been added and enabled by default.

- Add `yaml_decode` to standard library. (@mattdurham, @djcode)

- Allow override debug metrics level for `otelcol.*` components. (@hainenber)

- Add an initial lower limit of 10 seconds for the the `poll_frequency`
  argument in the `remotecfg` block. (@tpaschalis)

- Add a constant jitter to `remotecfg` service's polling. (@tpaschalis)

- Added support for NS records to `discovery.dns`. (@djcode)

- Improved clustering use cases for tracking GCP delta metrics in the `prometheus.exporter.gcp` (@kgeckhart)

- Add the `targets` argument to the `prometheus.exporter.snmp` component to support passing SNMP targets at runtime. (@wildum)

- Prefix Faro measurement values with `value_` to align with the latest Faro cloud receiver updates. (@codecapitano)

- Add `base64_decode` to standard library. (@hainenber)

- Updated OpenTelemetry Contrib to [v0.102.0](https://github.com/open-telemetry/opentelemetry-collector-contrib/releases/tag/v0.102.0). (@mattdurham)
  - `otelcol.processor.resourcedetection`: Added a `tags` config argument to the `azure` detection mechanism.
  It exposes regex-matched Azure resource tags as OpenTelemetry resource attributes.

- A new `snmp_context` configuration argument for `prometheus.exporter.snmp`
  which overrides the `context_name` parameter in the SNMP configuration file. (@ptodev)

- Add extra configuration options for `beyla.ebpf` to select Kubernetes objects to monitor. (@marctc)

### Bugfixes

- Fixed an issue with `prometheus.scrape` in which targets that move from one
  cluster instance to another could have a staleness marker inserted and result
  in a gap in metrics (@thampiotr)

- Fix panic when `import.git` is given a revision that does not exist on the remote repo. (@hainenber)

- Fixed an issue with `loki.source.docker` where collecting logs from targets configured with multiple networks would result in errors. (@wildum)

- Fixed an issue where converting OpenTelemetry Collector configs with unused telemetry types resulted in those types being explicitly configured with an empty array in `output` blocks, rather than them being omitted entirely. (@rfratto)

### Other changes

- `pyroscope.ebpf`, `pyroscope.java`, `pyroscope.scrape`, `pyroscope.write` and `discovery.process` components are now GA. (@korniltsev)

- `prometheus.exporter.snmp`: Updating SNMP exporter from v0.24.1 to v0.26.0. (@ptodev, @erikbaranowski)

- `prometheus.scrape` component's `enable_protobuf_negotiation` argument is now
  deprecated and will be removed in a future major release.
  Use `scrape_protocols` instead and refer to `prometheus.scrape` reference
  documentation for further details. (@thampiotr)

- Updated Prometheus dependency to [v2.51.2](https://github.com/prometheus/prometheus/releases/tag/v2.51.2) (@thampiotr)

- Upgrade Beyla from v1.5.1 to v1.6.3. (@marctc)

v1.1.1
------

### Bugfixes

- Fix panic when component ID contains `/` in `otelcomponent.MustNewType(ID)`.(@qclaogui)

- Exit Alloy immediately if the port it runs on is not available.
  This port can be configured with `--server.http.listen-addr` or using
  the default listen address`127.0.0.1:12345`. (@mattdurham)

- Fix a panic in `loki.source.docker` when trying to stop a target that was never started. (@wildum)

- Fix error on boot when using IPv6 advertise addresses without explicitly
  specifying a port. (@matthewpi)

- Fix an issue where having long component labels (>63 chars) on otelcol.auth
  components lead to a panic. (@tpaschalis)

- Update `prometheus.exporter.snowflake` with the [latest](https://github.com/grafana/snowflake-prometheus-exporter) version of the exporter as of May 28, 2024 (@StefanKurek)
  - Fixes issue where returned `NULL` values from database could cause unexpected errors.

- Bubble up SSH key conversion error to facilitate failed `import.git`. (@hainenber)

v1.1.0
------

### Features

- (_Public preview_) Add support for setting GOMEMLIMIT based on cgroup setting. (@mattdurham)
- (_Experimental_) A new `otelcol.exporter.awss3` component for sending telemetry data to a S3 bucket. (@Imshelledin21)

- (_Public preview_) Introduce BoringCrypto Docker images.
  The BoringCrypto image is tagged with the `-boringcrypto` suffix and
  is only available on AMD64 and ARM64 Linux containers.
  (@rfratto, @mattdurham)

- (_Public preview_) Introduce `boringcrypto` release assets. BoringCrypto
  builds are publshed for Linux on AMD64 and ARM64 platforms. (@rfratto,
  @mattdurham)

- `otelcol.exporter.loadbalancing`: Add a new `aws_cloud_map` resolver. (@ptodev)

- Introduce a `otelcol.receiver.file_stats` component from the upstream
  OpenTelemetry `filestatsreceiver` component. (@rfratto)

### Enhancements

- Update `prometheus.exporter.kafka` with the following functionalities (@wildum):

  * GSSAPI config
  * enable/disable PA_FX_FAST
  * set a TLS server name
  * show the offset/lag for all consumer group or only the connected ones
  * set the minimum number of topics to monitor
  * enable/disable auto-creation of requested topics if they don't already exist
  * regex to exclude topics / groups
  * added metric kafka_broker_info

- In `prometheus.exporter.kafka`, the interpolation table used to compute estimated lag metrics is now pruned
  on `metadata_refresh_interval` instead of `prune_interval_seconds`. (@wildum)

- Don't restart tailers in `loki.source.kubernetes` component by above-average
  time deltas if K8s version is >= 1.29.1 (@hainenber)

- In `mimir.rules.kubernetes`, add support for running in a cluster of Alloy instances
  by electing a single instance as the leader for the `mimir.rules.kubernetes` component
  to avoid conflicts when making calls to the Mimir API. (@56quarters)

- Add the possibility of setting custom labels for the AWS Firehose logs via `X-Amz-Firehose-Common-Attributes` header. (@andriikushch)

### Bugfixes

- Fixed issue with defaults for Beyla component not being applied correctly. (marctc)

- Fix an issue on Windows where uninstalling Alloy did not remove it from the
  Add/Remove programs list. (@rfratto)

- Fixed issue where text labels displayed outside of component node's boundary. (@hainenber)

- Fix a bug where a topic was claimed by the wrong consumer type in `otelcol.receiver.kafka`. (@wildum)

- Fix an issue where nested import.git config blocks could conflict if they had the same labels. (@wildum)

- In `mimir.rules.kubernetes`, fix an issue where unrecoverable errors from the Mimir API were retried. (@56quarters)

- Fix an issue where `faro.receiver`'s `extra_log_labels` with empty value
  don't map existing value in log line. (@hainenber)

- Fix an issue where `prometheus.remote_write` only queued data for sending
  every 15 seconds instead of as soon as data was written to the WAL.
  (@rfratto)

- Imported code using `slog` logging will now not panic and replay correctly when logged before the logging
  config block is initialized. (@mattdurham)

- Fix a bug where custom components would not shadow the stdlib. If you have a module whose name conflicts with an stdlib function
  and if you use this exact function in your config, then you will need to rename your module. (@wildum)

- Fix an issue where `loki.source.docker` stops collecting logs after a container restart. (@wildum)

- Upgrading `pyroscope/ebpf` from 0.4.6 to 0.4.7 (@korniltsev):
  * detect libc version properly when libc file name is libc-2.31.so and not libc.so.6
  * treat elf files with short build id (8 bytes) properly

### Other changes

- Update `alloy-mixin` to use more specific alert group names (for example,
  `alloy_clustering` instead of `clustering`) to avoid collision with installs
  of `agent-flow-mixin`. (@rfratto)
- Upgrade Beyla from v1.4.1 to v1.5.1. (@marctc)

- Add a description to Alloy DEB and RPM packages. (@rfratto)

- Allow `pyroscope.scrape` to scrape `alloy.internal:12345`. (@hainenber)

- The latest Windows Docker image is now pushed as `nanoserver-1809` instead of
  `latest-nanoserver-1809`. The old tag will no longer be updated, and will be
  removed in a future release. (@rfratto)

- The log level of `finished node evaluation` log lines has been decreased to
  'debug'. (@tpaschalis)

- Update post-installation scripts for DEB/RPM packages to ensure
  `/var/lib/alloy` exists before configuring its permissions and ownership.
  (@rfratto)

- Remove setcap for `cap_net_bind_service` to allow alloy to run in restricted environments.
  Modern container runtimes allow binding to unprivileged ports as non-root. (@BlackDex)

- Upgrading from OpenTelemetry v0.96.0 to v0.99.0.

  - `otelcol.processor.batch`: Prevent starting unnecessary goroutines.
    https://github.com/open-telemetry/opentelemetry-collector/issues/9739
  - `otelcol.exporter.otlp`: Checks for port in the config validation for the otlpexporter.
    https://github.com/open-telemetry/opentelemetry-collector/issues/9505
  - `otelcol.receiver.otlp`: Fix bug where the otlp receiver did not properly respond
    with a retryable error code when possible for http.
    https://github.com/open-telemetry/opentelemetry-collector/pull/9357
  - `otelcol.receiver.vcenter`: Fixed the resource attribute model to more accurately support multi-cluster deployments.
    https://github.com/open-telemetry/opentelemetry-collector-contrib/issues/30879
    For more information on impacts please refer to:
    https://github.com/open-telemetry/opentelemetry-collector-contrib/pull/31113
    The main impact is that `vcenter.resource_pool.name`, `vcenter.resource_pool.inventory_path`,
    and `vcenter.cluster.name` are reported with more accuracy on VM metrics.
  - `otelcol.receiver.vcenter`: Remove the `vcenter.cluster.name` resource attribute from Host resources if the Host is standalone (no cluster).
    https://github.com/open-telemetry/opentelemetry-collector-contrib/issues/32548
  - `otelcol.receiver.vcenter`: Changes process for collecting VMs & VM perf metrics to be more efficient (one call now for all VMs).
    https://github.com/open-telemetry/opentelemetry-collector-contrib/issues/31837
  - `otelcol.connector.servicegraph`: Added a new `database_name_attribute` config argument to allow users to
    specify a custom attribute name for identifying the database name in span attributes.
    https://github.com/open-telemetry/opentelemetry-collector-contrib/pull/30726
  - `otelcol.connector.servicegraph`: Fix 'failed to find dimensions for key' error from race condition in metrics cleanup.
    https://github.com/open-telemetry/opentelemetry-collector-contrib/issues/31701
  - `otelcol.connector.spanmetrics`: Add `metrics_expiration` option to enable expiration of metrics if spans are not received within a certain time frame.
    By default, the expiration is disabled (set to 0).
    https://github.com/open-telemetry/opentelemetry-collector-contrib/issues/30559
  - `otelcol.connector.spanmetrics`: Change default value of `metrics_flush_interval` from 15s to 60s.
    https://github.com/open-telemetry/opentelemetry-collector-contrib/issues/31776
  - `otelcol.connector.spanmetrics`: Discard counter span metric exemplars after each flush interval to avoid unbounded memory growth.
    This aligns exemplar discarding for counter span metrics with the existing logic for histogram span metrics.
    https://github.com/open-telemetry/opentelemetry-collector-contrib/issues/31683
  - `otelcol.exporter.loadbalancing`: Fix panic when a sub-exporter is shut down while still handling requests.
    https://github.com/open-telemetry/opentelemetry-collector-contrib/issues/31410
  - `otelcol.exporter.loadbalancing`: Fix memory leaks on shutdown.
    https://github.com/open-telemetry/opentelemetry-collector-contrib/pull/31050
  - `otelcol.exporter.loadbalancing`: Support the timeout period of k8s resolver list watch can be configured.
    https://github.com/open-telemetry/opentelemetry-collector-contrib/issues/31757
  - `otelcol.processor.transform`: Change metric unit for metrics extracted with `extract_count_metric()` to be the default unit (`1`).
    https://github.com/open-telemetry/opentelemetry-collector-contrib/issues/31575
  - `otelcol.receiver.opencensus`: Refactor the receiver to pass lifecycle tests and avoid leaking gRPC connections.
    https://github.com/open-telemetry/opentelemetry-collector-contrib/issues/31643
  - `otelcol.extension.jaeger_remote_sampling`: Fix leaking goroutine on shutdown.
    https://github.com/open-telemetry/opentelemetry-collector-contrib/issues/31157
  - `otelcol.receiver.kafka`: Fix panic on shutdown.
    https://github.com/open-telemetry/opentelemetry-collector-contrib/issues/31926
  - `otelcol.processor.resourcedetection`: Only attempt to detect Kubernetes node resource attributes when they're enabled.
    https://github.com/open-telemetry/opentelemetry-collector-contrib/issues/31941
  - `otelcol.processor.resourcedetection`: Fix memory leak on AKS.
    https://github.com/open-telemetry/opentelemetry-collector-contrib/pull/32574
  - `otelcol.processor.resourcedetection`: Update to ec2 scraper so that core attributes are not dropped if describeTags returns an error (likely due to permissions).
    https://github.com/open-telemetry/opentelemetry-collector-contrib/pull/30672

- Use Go 1.22.3 for builds. (@kminehart)

v1.0.0
------

### Features

- Support for programmable pipelines using a rich expression-based syntax.

- Over 130 components for processing, transforming, and exporting telemetry
  data.

- Native support for Kubernetes and Prometheus Operator without needing to
  deploy or learn a separate Kubernetes operator.

- Support for creating and sharing custom components.

- Support for forming a cluster of Alloy instances for automatic workload
  distribution.

- (_Public preview_) Support for receiving configuration from a server for
  centralized configuration management.

- A built-in UI for visualizing and debugging pipelines.

[contributors guide]: ./docs/developer/contributing.md#updating-the-changelog<|MERGE_RESOLUTION|>--- conflicted
+++ resolved
@@ -49,7 +49,6 @@
 
 - Wire in survey block for beyla.ebpf component. (@grcevski, @tpaschalis)
 
-<<<<<<< HEAD
 - Upgrade `otelcol` components from OpenTelemetry v0.126.0 to v0.128.0 (@korniltsev, @dehaansa)
   - [`resourcedetectionprocessor`]: Add additional OS properties to resource detection: `os.build.id` and `os.name` (#39941)
   - [`resourcedetectionprocessor`]: add `host.interface` resource attribute to `system` detector (#39419)
@@ -60,7 +59,7 @@
   - [`datadogexporter`]: Adds `hostname_detection_timeout` configuration option for Datadog Exporter and sets default to 25 seconds. (#40373, #40377)
   - [`datadogreceiver`]: Address semantic conventions noncompliance and add support for http/db (#36924)
   - [`awss3exporter`]: Add the retry mode, max attempts and max backoff to the settings (#36264)
-=======
+
 - Add `enable_tracing` attribute to `prometheus.exporter.snowflake` component to support debugging issues. (@dehaansa)
 
 - Add support for `conditions` and statement-specific `error_mode` in `otelcol.processor.transform`. (@ptodev)
@@ -72,19 +71,13 @@
 
 - Propagate the `-feature.community-components.enabled` flag for remote
   configuration components. (@tpaschalis)
->>>>>>> d89936bc
 
 ### Other changes
 
 - Mark `pyroscope.receive_http` and `pyroscope.relabel` components as GA. (@marcsanmi)
 
-<<<<<<< HEAD
-=======
-- Upgrade `otelcol` components from OpenTelemetry v0.126.0 to v0.128.0 (@korniltsev)
-
 - Upgrade `otelcol.exporter.windows` to v0.30.8 to get bugfixes and fix `update` collector support. (@dehaansa)
 
->>>>>>> d89936bc
 v1.9.2
 -----------------
 
