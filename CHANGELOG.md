# Changelog

> _Contributors should read our [contributors guide][] for instructions on how
> to update the changelog._

This document contains a historical list of changes between releases. Only
changes that impact end-user behavior are listed; changes to documentation or
internal API changes are not present.

Main (unreleased)
-----------------

### Breaking changes

- Prometheus dependency had a major version upgrade from v2.55.1 to v3.4.2. (@thampiotr)

  - The `.` pattern in regular expressions in PromQL matches newline characters now. With this change a regular expressions like `.*` matches strings that include `\n`. This applies to matchers in queries and relabel configs in Prometheus and Loki components.

  - The `enable_http2` in `prometheus.remote_write` component's endpoints has been changed to `false` by default. Previously, in Prometheus v2 the remote write http client would default to use http2. In order to parallelize multiple remote write queues across multiple sockets its preferable to not default to http2. If you prefer to use http2 for remote write you must now set `enable_http2` to `true` in your `prometheus.remote_write` endpoints configuration section.

  - The experimental CLI flag `--feature.prometheus.metric-validation-scheme` has been deprecated and has no effect. You can configure the metric validation scheme individually for each `prometheus.scrape` component.

  - Log message format has changed for some of the `prometheus.*` components as part of the upgrade to Prometheus v3.

  - The values of the `le` label of classic histograms and the `quantile` label of summaries are now normalized upon ingestion. In previous Alloy versions, that used Prometheus v2, the value of these labels depended on the scrape protocol (protobuf vs text format) in some situations. This led to label values changing based on the scrape protocol. E.g. a metric exposed as `my_classic_hist{le="1"}` would be ingested as `my_classic_hist{le="1"}` via the text format, but as `my_classic_hist{le="1.0"}` via protobuf. This changed the identity of the metric and caused problems when querying the metric. In current Alloy release, which uses Prometheus v3, these label values will always be normalized to a float like representation. I.e. the above example will always result in `my_classic_hist{le="1.0"}` being ingested into Prometheus, no matter via which protocol. The effect of this change is that alerts, recording rules and dashboards that directly reference label values as whole numbers such as `le="1"` will stop working.

    The recommended way to deal with this change is to fix references to integer `le` and `quantile` label values, but otherwise do nothing and accept that some queries that span the transition time will produce inaccurate or unexpected results.

  See the upstream [Prometheus v3 migration guide](https://prometheus.io/docs/prometheus/3.4/migration/) for more details.

- Add `otel_attrs_to_hec_metadata` configuration block to `otelcol.exporter.splunkhec` to match `otelcol.receiver.splunkhec`. (@cgetzen)

### Features

- Add the `otelcol.receiver.fluentforward` receiver to receive logs via Fluent Forward Protocol. (@rucciva)

- Add `node_filter` configuration block to `loki.source.podlogs` component to enable node-based filtering for pod discovery. When enabled, only pods running on the specified node will be discovered and monitored, significantly reducing API server load and network traffic in DaemonSet deployments. (@QuentinBisson)

- (_Experimental_) Additions to experimental `database_observability.mysql` component:
  - `query_sample` collector now supports auto-enabling the necessary `setup_consumers` settings (@cristiangreco)
  - add `query_tables` collector for postgres (@matthewnolf)

### Enhancements

- `prometheus.scrape` now supports `convert_classic_histograms_to_nhcb`, `enable_compression`, `metric_name_validation_scheme`, `metric_name_escaping_scheme`, `native_histogram_bucket_limit`, and `native_histogram_min_bucket_factor` arguments. See reference documentation for more details. (@thampiotr)

- Add `max_send_message_size` configuration option to `loki.source.api` component to control the maximum size of requests to the push API. (@thampiotr)

- Add `protobuf_message` argument to `prometheus.remote_write` endpoint configuration to support both Prometheus Remote Write v1 and v2 protocols. The default remains `"prometheus.WriteRequest"` (v1) for backward compatibility. (@thampiotr)

- Update the `yet-another-cloudwatch-exporter` dependency to point to the prometheus-community repo as it has been donated. Adds a few new services to `prometheus.exporter.cloudwatch`. (@dehaansa, @BoweFlex, @andriikushch)

- `pyroscope.java` now supports configuring the `log_level` and `quiet` flags on async-profiler. (@deltamualpha)

- Add `application_host` and `network_inter_zone` features to `beyla.ebpf` component. (@marctc)

- Set the publisher name in the Windows installer to "Grafana Labs". (@martincostello)

- Switch to the community maintained fork of `go-jmespath` that has more features. (@dehaansa)

### Bugfixes

- Fix issues with propagating cluster peers change notifications to components configured with remotecfg. (@dehaansa)

- Fix issues with statistics reporter not including components only configured with remotecfg. (@dehaansa)

- Fix issues with `prometheus.exporter.windows` not propagating `dns` collector config. (@dehaansa)

- Fixed a bug in `prometheus.write.queue` which caused retries even when `max_retry_attempts` was set to `0`. (@ptodev)

- Update `webdevops/go-common` dependency to resolve concurrent map write panic. (@dehaansa)

- Fix issue with `faro.receiver` cors not allowing X-Scope-OrgID and traceparent headers. (@mar4uk)

<<<<<<< HEAD
- Fix ebpf profiler metrics `pyroscope_ebpf_active_targets`, `pyroscope_ebpf_profiling_sessions_total`, `pyroscope_ebpf_profiling_sessions_failing_total` not being updated. (luweglarz)
=======
- Fixed an issue where certain `otelcol.*` components could prevent Alloy from shutting down when provided invalid configuration. (@thampiotr)

- Fix URLs in the Windows installer being wrapped in quotes. (@martincostello)

- Fixed a bug in `prometheus.write.queue` which caused labelling issues when providing more than one label in `external_labels`. (@dehaansa)
>>>>>>> f8607d6f

v1.10.0
-----------------

### Breaking changes

- Removing the `nanoserver-1809` container image for Windows 2019. (@ptodev)
  This is due to the deprecation of `windows-2019` GitHub Actions runners.
  The `windowsservercore-ltsc2022` Alloy image is still being published to DockerHub.

### Bugfixes

- Upgrade `otelcol` components from OpenTelemetry v0.126.0 to v0.128.0 (@korniltsev, @dehaansa)
  - [`otelcol.exporter.kafka`]: Allow kafka exporter to produce to topics based on metadata key values.
  - [`otelcol.receiver.kafka`]: Enforce a backoff mechanism on non-permanent errors, such as when the queue is full.
  - [`otelcol.receiver.kafka`]: Don't restart the Kafka consumer on failed errors when message marking is enabled for them.
  - [`otelcol.exporter.datadog`]: Fix automatic intial point dropping when converting cumulative monotonic sum metrics.
  - [`otelcol.exporter.datadog`]: config `tls::insecure_skip_verify` is now taken into account in metrics path.
  - [`otelcol.exporter.datadog`]: Correctly treat summary counts as cumulative monotonic sums instead of cumulative non-monotonic sums.
  - [`otelcol.connector.spanmetrics`]: Fix bug causing span metrics calls count to be always 0 when using delta temporality.
  - [`otelcol.exporter.splunkhec`]: Treat HTTP 403 Forbidden as a permanent error.

### Features

- (_Experimental_) Add an `array.group_by` stdlib function to group items in an array by a key. (@wildum)
- Add the `otelcol.exporter.faro` exporter to export traces and logs to Faro endpoint. (@mar4uk)
- Add the `otelcol.receiver.faro` receiver to receive traces and logs from the Grafana Faro Web SDK. (@mar4uk)

- Add entropy support for `loki.secretfilter` (@romain-gaillard)

### Enhancements

- Add `hash_string_id` argument to `foreach` block to hash the string representation of the pipeline id instead of using the string itself. (@wildum)

- Update `async-profiler` binaries for `pyroscope.java` to 4.0-87b7b42 (@github-hamza-bouqal)

- (_Experimental_) Additions to experimental `database_observability.mysql` component:
  - Add `explain_plan` collector to `database_observability.mysql` component. (@rgeyer)
  - `locks`: addition of data locks collector (@gaantunes @fridgepoet)
  - `query_sample` collector is now enabled by default (@matthewnolf)
  - `query_tables` collector now deals better with truncated statements (@cristiangreco)

- (_Experimental_) `prometheus.write.queue` add support for exemplars. (@dehaansa)

- (_Experimental_) `prometheus.write.queue` initialize queue metrics that are seconds values as time.Now, not 0. (@dehaansa)

- Update secret-filter gitleaks.toml from v8.19.0 to v8.26.0 (@andrejshapal)

- Wire in survey block for beyla.ebpf component. (@grcevski, @tpaschalis)

- Upgrade `otelcol` components from OpenTelemetry v0.126.0 to v0.128.0 (@korniltsev, @dehaansa)
  - [`otelcol.processor.resourcedetection`]: Add additional OS properties to resource detection: `os.build.id` and `os.name`.
  - [`otelcol.processor.resourcedetection`]: Add `host.interface` resource attribute to `system` detector.
  - [`otelcol.exporter.kafka`]: Fix Snappy compression codec support for the Kafka exporter.
  - [`otelcol.receiver.filelog`]: Introduce `utf8-raw` encoding to avoid replacing invalid bytes with \uFFFD when reading UTF-8 input.
  - [`otelcol.processor.k8sattributes`]: Support extracting labels and annotations from k8s Deployments.
  - [`otelcol.processor.k8sattributes`]: Add option to configure automatic service resource attributes.
  - [`otelcol.exporter.datadog`]: Adds `hostname_detection_timeout` configuration option for Datadog Exporter and sets default to 25 seconds.
  - [`otelcol.receiver.datadog`]: Address semantic conventions noncompliance and add support for http/db.
  - [`otelcol.exporter.awss3`]: Add the retry mode, max attempts and max backoff to the settings.

- Add `enable_tracing` attribute to `prometheus.exporter.snowflake` component to support debugging issues. (@dehaansa)

- Add support for `conditions` and statement-specific `error_mode` in `otelcol.processor.transform`. (@ptodev)

- Add `storage` and `start_from` args to cloudwatch logs receiver. (@boernd)

- Reduced allocation in Loki processing pipelines. (@thampiotr)

- Update the `prometheus.exporter.postgres` component with latest changes and bugfixes for Postgres17 (@cristiangreco)

- Add `tail_from_end` argument to `loki.source.podlogs` to optionally start reading from the end of a log stream for newly discovered pods. (@harshrai654)

### Bugfixes

- Fix path for correct injection of version into constants at build time. (@adlotsof)

- Propagate the `-feature.community-components.enabled` flag for remote
  configuration components. (@tpaschalis)

- Fix extension registration for `otelcol.receiver.splunkhec` auth extensions. (@dehaansa)

### Other changes

- Mark `pyroscope.receive_http` and `pyroscope.relabel` components as GA. (@marcsanmi)

- Upgrade `otelcol.exporter.windows` to v0.30.8 to get bugfixes and fix `update` collector support. (@dehaansa)

- Add `User-Agent` header to remotecfg requests. (@tpaschalis)

v1.9.2
-----------------

### Bugfixes

- Send profiles concurrently from `pyroscope.ebpf`. (@korniltsev)

- Fix the `validate` command not understanding the `livedebugging` block. (@dehaansa)

- Fix invalid class names in python profiles obtained with `pyroscope.ebpf`. (@korniltsev)

- Fixed a bug which prevented non-secret optional secrets to be passed in as `number` arguments. (@ptodev)

- For CRD-based components (`prometheus.operator.*`), retry initializing informers if the apiserver request fails. This rectifies issues where the apiserver is not reachable immediately after node restart. (@dehaansa)

### Other changes

-  Add no-op blocks and attributes to the `prometheus.exporter.windows` component (@ptodev).
   Version 1.9.0 of Alloy removed the `msmq` block, as well as the `enable_v2_collector`,
   `where_clause`, and `use_api` attributes in the `service` block.
   This made it difficult for users to upgrade, so those attributes have now been made a no-op instead of being removed.

v1.9.1
-----------------

### Features

- Update the `prometheus.exporter.windows` component to version v0.30.7. This adds new metrics to the `dns` collector. (@dehaansa)

### Bugfixes

- Update the `prometheus.exporter.windows` component to version v0.30.7. This fixes an error with the exchange collector and terminal_services collector (@dehaansa)

- Fix `loki.source.firehose` to propagate specific cloudwatch event timestamps when useIncomingTs is set to true. (@michaelPotter)

- Fix elevated CPU usage when using some `otelcol` components due to debug logging. (@thampiotr)

### Other changes

- Upgrade `otelcol` components from OpenTelemetry v0.125.0 to v0.126.0 (@dehaansa):
  - [`pkg/ottl`] Add support for `HasPrefix` and `HasSuffix` functions.
  - [`pkg/configtls`] Add trusted platform module (TPM) support to TLS authentication for all `otelcol` components supporting TLS.
  - [`otelcol.connector.spanmetrics`] Add `calls_dimension` and `histogram:dimension` blocks for configuring additional dimensions for `traces.span.metrics.calls` and `traces.span.metrics.duration` metrics.
  - [`otelcol.exporter.datadog`] Enable `instrumentation_scope_metadata_as_tags` by default.
  - [`otelcol.exporter.kafka`] support configuration of `compression` `level` in producer configuration.
  - [`otelcol.processor.tailsampling`] `invert sample` and `inverted not sample` decisions deprecated, use the `drop` policy instead to explicitly not sample traces.
  - [`otelcol.receiver.filelog`] support `compression` value of `auto` to automatically detect file compression type.

v1.9.0
-----------------

### Breaking changes

- The `prometheus.exporter.windows` component has been update to version v0.30.6. This update includes a significant rework of the exporter and includes some breaking changes. (@dehaansa)
  - The `msmq` and `service` collectors can no longer be configured with a WMI where clause. Any filtering previously done in a where clause will need to be done in a `prometheus.relabel` component.
  - The `service` collector no longer provides `enable_v2_collector` and `use_api` configuration options.
  - The `mscluster_*` and `netframework_*` collectors are now replaced with one `mscluster` and `netframework` collector that allows you to enable the separate metric groupings individually.
  - The `teradici_pcoip` and `vmware_blast` collectors have been removed from the exporter.

- The `prometheus.exporter.oracledb` component now embeds the [`oracledb_exporter from oracle`](https://github.com/oracle/oracle-db-appdev-monitoring) instead of the deprecated [`oracledb_exporter from iamseth`](https://github.com/iamseth/oracledb_exporter) for collecting metrics from an OracleDB server: (@wildum)
  - The arguments `username`, `password`, `default_metrics`, and `custom_metrics` are now supported.
  - The previously undocumented argument `custom_metrics` is now expecting a list of paths to custom metrics files.
  - The following metrics are no longer available by default: oracledb_sessions_activity, oracledb_tablespace_free_bytes

- (_Experimental_) The `enable_context_propagation` argument in `beyla.ebpf` has been replaced with the `context_propagation` argument.
  Set `enable_context_propagation` to `all` to get the same behaviour as `enable_context_propagation` being set to `true`.

### Features

- Bump snmp_exporter and embedded modules in `prometheus.exporter.snmp` to v0.29.0, add cisco_device module support (@v-zhuravlev)

- Add the `otelcol.storage.file` extension to support persistent sending queues and `otelcol.receiver.filelog` file state tracking between restarts. (@dehaansa)

- Add `otelcol.exporter.googlecloud` community component to export metrics, traces, and logs to Google Cloud. (@motoki317)

- Add support to configure basic authentication for alloy http server. (@kalleep)

- Add `validate` command to alloy that will perform limited validation of alloy configuration files. (@kalleep)

- Add support to validate foreach block when using `validate` command. (@kalleep)

- Add `otelcol.receiver.splunkhec` component to receive events in splunk hec format and forward them to other `otelcol.*` components. (@kalleep)

- Add support for Mimir federated rule groups in `mimir.rules.kubernetes` (@QuentinBisson)

### Enhancements

- `prometheus.exporter.windows` has been significantly refactored upstream and includes new collectors like `filetime`, `pagefile`, `performancecounter`, `udp`, and `update` as well as new configuration options for existing collectors. (@dehaansa)

- `prometheus.exporter.mongodb` now offers fine-grained control over collected metrics with new configuration options. (@TeTeHacko)

- Add binary version to constants exposed in configuration file syntatx. (@adlots)

- Update `loki.secretfilter` to include metrics about redactions (@kelnage)

- (_Experimental_) Various changes to the experimental component `database_observability.mysql`:
  - `schema_table`: add support for index expressions (@cristiangreco)
  - `query_sample`: enable opt-in support to extract unredacted sql query (sql_text) (@matthewnolf)
  - `query_tables`: improve queries parsing (@cristiangreco)
  - make tidbparser the default choice (@cristiangreco)
  - `query_sample`: better handling of timer overflows (@fridgepoet)
  - collect metrics on enabled `performance_schema.setup_consumers` (@fridgepoet)
  - `query_sample`: base log entries on calculated timestamp from rows, not now() (@fridgepoet)
  - `query_sample`: check digest is not null (@cristiangreco)
  - `query_sample`: add additional logs for wait events (@fridgepoet)
  - make tidb the default and only sql parser

- Mixin dashboards improvements: added minimum cluster size to Cluster Overview dashboard, fixed units in OpenTelemetry dashboard, fixed slow components evaluation time units in Controller dashboard and updated Prometheus dashboard to correctly aggregate across instances. (@thampiotr)

- Reduced the lag time during targets handover in a cluster in `prometheus.scrape` components by reducing thread contention. (@thampiotr)

- Pretty print diagnostic errors when using `alloy run` (@kalleep)

- Add `labels_from_groups` attribute to `stage.regex` in `loki.process` to automatically add named capture groups as labels. (@harshrai654)

- The `loki.rules.kubernetes` component now supports adding extra label matchers
  to all queries discovered via `PrometheusRule` CRDs. (@QuentinBisson)

-  Add optional `id` field to `foreach` block to generate more meaningful component paths in metrics by using a specific field from collection items. (@harshrai654)

- The `mimir.rules.kubernetes` component now supports adding extra label matchers
  to all queries discovered via `PrometheusRule` CRDs by extracting label values defined on the `PrometheusRule`. (@QuentinBisson)

- Fix validation logic in `beyla.ebpf` component to ensure that either metrics or traces are enabled. (@marctc)

- Improve `foreach` UI and add graph support for it. (@wildum)

- Update statsd_exporter to v0.28.0, most notable changes: (@kalleep)
  - [0.23.0] Support experimental native histograms.
  - [0.24.1] Support scaling parameter in mapping.
  - [0.26.0] Add option to honor original labels from event tags over labels specified in mapping configuration.
  - [0.27.1] Support dogstatsd extended aggregation
  - [0.27.2] Fix panic on certain invalid lines

- Upgrade `beyla.ebpf` to v2.2.4-alloy. The full list of changes can be found in the [Beyla release notes](https://github.com/grafana/beyla/releases/tag/v2.2.4-alloy). (@grcevski)

### Bugfixes

- Fix `otelcol.receiver.filelog` documentation's default value for `start_at`. (@petewall)

- Fix `pyroscope.scrape` scraping godeltaprof profiles. (@korniltsev)

- Fix [#3386](https://github.com/grafana/alloy/issues/3386) lower casing scheme in `prometheus.operator.scrapeconfigs`. (@alex-berger)

- Fix [#3437](https://github.com/grafana/alloy/issues/3437) Component Graph links now follow `--server.http.ui-path-prefix`. (@solidcellaMoon)

- Fix a bug in the `foreach` preventing the UI from showing the components in the template when the block was re-evaluated. (@wildum)

- Fix alloy health handler so header is written before response body. (@kalleep)

- Fix `prometheus.exporter.unix` to pass hwmon config correctly. (@kalleep)

- Fix [#3408](https://github.com/grafana/alloy/issues/3408) `loki.source.docker` can now collect logs from containers not in the running state. (@adamamsmith)

### Other changes

- Update the zap logging adapter used by `otelcol` components to log arrays and objects. (@dehaansa)

- Updated Windows install script to add DisplayVersion into registry on install (@enessene)

- Update Docker builds to install latest Linux security fixes on top of base image (@jharvey10)

- Reduce Docker image size slightly by consolidating some RUN layers (@AchimGrolimund)

- RPM artifacts in Alloy GitHub releases are no longer signed.
  The artifacts on the `https://rpm.grafana.com` repository used by the `yum` package manager will continue to be signed. (@ptodev)

- Upgrade `otelcol` components from OpenTelemetry v0.122.0 to v0.125.0 (@ptodev):
  - [`pkg/ottl`] Enhance the Decode OTTL function to support all flavors of Base64.
  - [`otelcol.processor.resourcedetection`] Adding the `os.version` resource attribute to system processor.
  - [`otelcol.auth.bearer`] Allow the header name to be customized.
  - [`otelcol.exporter.awss3`] Add a new `sending_queue` feature.
  - [`otelcol.exporter.awss3`] Add a new `timeout` argument.
  - [`otelcol.exporter.awss3`] Add a new `resource_attrs_to_s3` configuration block.
  - [`otelcol.exporter.awss3`] Fixes an issue where the AWS S3 Exporter was forcing an ACL to be set, leading to unexpected behavior in S3 bucket permissions.
  - [`otelcol.connector.spanmetrics`] A new `include_instrumentation_scope` configuration argument.
  - [`otelcol.connector.spanmetrics`] Initialise new `calls_total` metrics at 0.
  - [`otelcol.connector.spanmetrics`] A new `aggregation_cardinality_limit` configuration argument
    to limit the number of unique combinations of dimensions that will be tracked for metrics aggregation.
  - [`otelcol.connector.spanmetrics`] Deprecate the unused argument `dimensions_cache_size`.
  - [`otelcol.connector.spanmetrics`] Moving the start timestamp (and last seen timestamp) from the resourceMetrics level to the individual metrics level.
    This will ensure that each metric has its own accurate start and last seen timestamps, regardless of its relationship to other spans.
  - [`otelcol.processor.k8sattributes`] Add option to configure automatic resource attributes - with annotation prefix.
    Implements [Specify resource attributes using Kubernetes annotations](https://github.com/open-telemetry/semantic-conventions/blob/main/docs/non-normative/k8s-attributes.md#specify-resource-attributes-using-kubernetes-annotations).
  - [`otelcol.connector.servicegraph`] Change `database_name_attribute` to accept a list of values.
  - [`otelcol.exporter.kafka`, `otelcol.receiver.kafka`] Deprecating the `auth` > `plain_text` block. Use `auth` > `sasl` with `mechanism` set to `PLAIN` instead.
  - [`otelcol.exporter.kafka`, `otelcol.receiver.kafka`] Deprecating the `topic` argument. Use `logs` > `topic`, `metrics` > `topic`, or `traces` > `topic` instead.
  - [`otelcol.exporter.kafka`, `otelcol.receiver.kafka`] Deprecate the `auth` > `tls` block. Use the top-level `tls` block instead.
  - [`otelcol.receiver.kafka`] Add max_fetch_wait config setting.
    This setting allows you to specify the maximum time that the broker will wait for min_fetch_size bytes of data
    to be available before sending a response to the client.
  - [ `otelcol.receiver.kafka`] Add support for configuring Kafka consumer rebalance strategy and group instance ID.

v1.8.3
-----------------

### Bugfixes

- Fix `mimir.rules.kubernetes` panic on non-leader debug info retrieval (@TheoBrigitte)

- Fix detection of the "streams limit exceeded" error in the Loki client so that metrics are correctly labeled as `ReasonStreamLimited`. (@maratkhv)

- Fix `loki.source.file` race condition that often lead to panic when using `decompression`. (@kalleep)

- Fix deadlock in `loki.source.file` that can happen when targets are removed. (@kalleep)

- Fix `loki.process` to emit valid logfmt. (@kalleep)

v1.8.2
-----------------

### Bugfixes

- Fix `otelcol.exporter.prometheus` dropping valid exemplars. (@github-vincent-miszczak)

- Fix `loki.source.podlogs` not adding labels `__meta_kubernetes_namespace` and `__meta_kubernetes_pod_label_*`. (@kalleep)

v1.8.1
-----------------

### Bugfixes

- `rfc3164_default_to_current_year` argument was not fully added to `loki.source.syslog` (@dehaansa)

- Fix issue with `remoteCfg` service stopping immediately and logging noop error if not configured (@dehaansa)

- Fix potential race condition in `remoteCfg` service metrics registration (@kalleep)

- Fix panic in `prometheus.exporter.postgres` when using minimal url as data source name. (@kalleep)

v1.8.0
-----------------

### Breaking changes

- Removed `open_port` and `executable_name` from top level configuration of Beyla component. Removed `enabled` argument from `network` block. (@marctc)

- Breaking changes from the OpenTelemetry Collector v0.122 update: (@wildum)
  - `otelcol.exporter.splunkhec`: `min_size_items` and `max_size_items` were replaced by `min_size`, `max_size` and `sizer` in the `batcher` block to allow
  users to configure the size of the batch in a more flexible way.
  - The telemetry level of Otel components is no longer configurable. The `level` argument in the `debug_metrics` block is kept to avoid breaking changes but it is not used anymore.
  - `otelcol.processor.tailsampling` changed the unit of the decision timer metric from microseconds to milliseconds. (change unit of otelcol_processor_tail_sampling_sampling_decision_timer_latency)
  - `otelcol.processor.deltatocumulative`: rename `otelcol_deltatocumulative_datapoints_processed` to `otelcol_deltatocumulative_datapoints` and remove the metrics `otelcol_deltatocumulative_streams_evicted`, `otelcol_deltatocumulative_datapoints_dropped` and `otelcol_deltatocumulative_gaps_length`.
  - The `regex` attribute was removed from `otelcol.processor.k8sattributes`. The extract-patterns function from `otelcol.processor.transform` can be used instead.
  - The default value of `metrics_flush_interval` in `otelcol.connector.servicegraph` was changed from `0s` to `60s`.
  - `s3_partition` in `otelcol.exporter.awss3` was replaced by `s3_partition_format`.

- (_Experimental_) `prometheus.write.queue` metric names changed to align better with prometheus standards. (@mattdurham)

### Features

- Add `otelcol.receiver.awscloudwatch` component to receive logs from AWS CloudWatch and forward them to other `otelcol.*` components. (@wildum)
- Add `loki.enrich` component to enrich logs using labels from `discovery.*` components. (@v-zhuravlev)
- Add string concatenation for secrets type (@ravishankar15)
- Add support for environment variables to OpenTelemetry Collector config. (@jharvey10)
- Replace graph in Alloy UI with a new version that supports modules and data flow visualization. (@wildum)
- Added `--cluster.wait-for-size` and `--cluster.wait-timeout` flags which allow to specify the minimum cluster size
  required before components that use clustering begin processing traffic to ensure adequate cluster capacity is
  available. (@thampiotr)
- Add `trace_printer` to `beyla.ebpf` component to print trace information in a specific format. (@marctc)
- Add support for live debugging and graph in the UI for components imported via remotecfg. (@wildum)

### Enhancements

- Add the ability to set user for Windows Service with silent install (@dehaansa)

- Add livedebugging support for structured_metadata in `loki.process` (@dehaansa)

- (_Public Preview_) Add a `--windows.priority` flag to the run command, allowing users to set windows process priority for Alloy. (@dehaansa)

- (_Experimental_) Adding a new `prometheus.operator.scrapeconfigs` which discovers and scrapes [ScrapeConfig](https://prometheus-operator.dev/docs/developer/scrapeconfig/) Kubernetes resources. (@alex-berger)

- Add `rfc3164_default_to_current_year` argument to `loki.source.syslog` (@dehaansa)

- Add `connection_name` support for `prometheus.exporter.mssql` (@bck01215)

- Add livedebugging support for `prometheus.scrape` (@ravishankar15, @wildum)

- Have `loki.echo` log the `entry_timestamp` and `structured_metadata` for any loki entries received (@dehaansa)

- Bump snmp_exporter and embedded modules in `prometheus.exporter.snmp` to v0.28.0 (@v-zhuravlev)

- Update mysqld_exporter to v0.17.2, most notable changes: (@cristiangreco)
  - [0.17.1] Add perf_schema quantile columns to collector
  - [0.17.1] Fix database quoting problem in collector 'info_schema.tables'
  - [0.17.1] Use SUM_LOCK_TIME and SUM_CPU_TIME with mysql >= 8.0.28
  - [0.17.1] Fix query on perf_schema.events_statements_summary_by_digest
  - [0.17.2] Fix query on events_statements_summary_by_digest for mariadb

- Added additional backwards compatibility metrics to `prometheus.write.queue`. (@mattdurham)

- Add new stdlib functions encoding.to_json (@ravishankar15)

- Added OpenTelemetry logs and metrics support to Alloy mixin's dashboards and alerts. (@thampiotr)

- Add support for proxy and headers in `prometheus.write.queue`. (@mattdurham)

- Added support for switching namespace between authentication and kv retrieval to support Vault Enterprise (@notedop)

- (_Experimental_) Various changes to the experimental component `database_observability.mysql`:
  - `query_sample`: better handling of truncated queries (@cristiangreco)
  - `query_sample`: add option to use TiDB sql parser (@cristiangreco)
  - `query_tables`: rename collector from `query_sample` to better reflect responsibility (@matthewnolf)
  - `query_sample`: add new collector that replaces previous implementation to collect more detailed sample information (@matthewnolf)
  - `query_sample`: refactor parsing of truncated queries (@cristiangreco)

- Add labels validation in `pyroscope.write` to prevent duplicate labels and invalid label names/values. (@marcsanmi)

- Reduced lock contention in `prometheus.scrape` component (@thampiotr)

- Support converting otel config which uses a common receiver across pipelines with different names. (@wildum)

- Reduce CPU usage of the `loki.source.podlogs` component when pods logs target lots of pods (@QuentinBisson)

- Add error body propagation in `pyroscope.write`, for `/ingest` calls. (@simonswine)

- Add `tenant` label to remaining `loki_write_.+` metrics (@towolf)

- Removed syntax highlighting from the component details UI view to improve
  rendering performance. (@tpaschalis)

- A new `grafana/alloy:vX.Y.Z-windowsservercore-ltsc2022` Docker image is now published on DockerHub. (@ptodev)

### Bugfixes

- Fix deadlocks in `loki.source.file` when tailing fails (@mblaschke)
- Add missing RBAC permission for ScrapeConfig (@alex-berger)

- Fixed an issue in the `mimir.rules.kubernetes` component that would keep the component as unhealthy even when it managed to start after temporary errors (@nicolasvan)

- Allow kafka exporter to attempt to connect even if TLS enabled but cert & key are not specified (@dehaansa)

- Fixed bug where all resources were not being collected from `prometheus.exporter.azure` when using `regions` (@kgeckhart)

- Fix panic in `loki.source.file` when the tailer had no time to run before the runner was stopped (@wildum)

### Other changes

- Upgrading to Prometheus v2.55.1. (@ptodev)
  - Added a new `http_headers` argument to many `discovery` and `prometheus` components.
  - Added a new `scrape_failure_log_file` argument to `prometheus.scrape`.

- Non-breaking changes from the OpenTelemetry Collector v0.122 update: (@wildum)
  - `otelcol.processor.transform` has a new `statements` block for transformations which don't require a context to be specified explicitly.
  - `otelcol.receiver.syslog` has a new `on_error` argument to specify the action to take when an error occurs while receiving logs.
  - `otelcol.processor.resourcedetection` now supports `dynatrace` as a resource detector.
  - `otelcol.receiver.kafka` has a new `error_backoff` block to configure how failed requests are retried.
  - `otelcol.receiver.vcenter` has three new metrics `vcenter.vm.cpu.time`, `vcenter.vm.network.broadcast.packet.rate` and `vcenter.vm.network.multicast.packet.rate`.
  - `otelcol.exporter.awss3` has two new arguments `acl` and `storage_class`.
  - `otelcol.auth.headers` headers can now be populated using Authentication metadata using from_attribute

- Change the stability of the `beyla.ebpf` component from "public preview" to "generally available". (@marctc)

- The ingest API of `pyroscope.receive_http` no longer forwards all received headers, instead only passes through the `Content-Type` header. (@simonswine)

v1.7.5
-----------------

### Enhancements

- Set zstd as default compression for `prometheus.write.queue`. (@mattdurham)

v1.7.4
-----------------

### Bugfixes

- Revert the changes to `loki.source.file` from release v1.7.0. These changes introduced a potential deadlock. (@dehaansa)

v1.7.3
-----------------

### Breaking changes

- Fixed the parsing of selections, application and network filter blocks for Beyla. (@raffaelroquetto)

### Enhancements

- Add the `stat_checkpointer` collector in `prometheus.exporter.postgres` (@dehaansa)

### Bugfixes

- Update the `prometheus.exporter.postgres` component to correctly support Postgres17 when `stat_bgwriter` collector is enabled (@dehaansa)

- Fix `remoteCfg` logging and metrics reporting of `errNotModified` as a failure (@zackman0010)


v1.7.2
-----------------

### Bugfixes

- Fixed an issue where the `otelcol.exporter.awss3` could not be started with the `sumo_ic` marshaler. (@wildum)

- Update `jfr-parser` dependency to v0.9.3 to fix jfr parsing issues in `pyroscope.java`. (@korniltsev)

- Fixed an issue where passing targets from some standard library functions was failing with `target::ConvertFrom` error. (@thampiotr)

- Fixed an issue where indexing targets as maps (e.g. `target["foo"]`) or objects (e.g. `target.foo`) or using them with
  certain standard library functions was resulting in `expected object or array, got capsule` error under some
  circumstances. This could also lead to `foreach evaluation failed` errors when using the `foreach` configuration
  block. (@thampiotr)

- Update `prometheus.write.queue` to reduce memory fragmentation and increase sent throughput. (@mattdurham)

- Fixed an issue where the `otelcol.exporter.kafka` component would not start if the `encoding` was specific to a signal type. (@wildum)

v1.7.1
-----------------

### Bugfixes

- Fixed an issue where some exporters such as `prometheus.exporter.snmp` couldn't accept targets from other components
  with an error `conversion to '*map[string]string' is not supported"`. (@thampiotr)

- Enable batching of calls to the appender in `prometheus.write.queue` to reduce lock contention when scraping, which
  will lead to reduced scrape duration. (@mattdurham)

v1.7.0
-----------------

### Breaking changes

- (_Experimental_) In `prometheus.write.queue` changed `parallelism` from attribute to a block to allow for dynamic scaling. (@mattdurham)

- Remove `tls_basic_auth_config_path` attribute from `prometheus.exporter.mongodb` configuration as it does not configure TLS client
  behavior as previously documented.

- Remove `encoding` and `encoding_file_ext` from `otelcol.exporter.awss3` component as it was not wired in to the otel component and
  Alloy does not currently integrate the upstream encoding extensions that this would utilize.

### Features

- Add a `otelcol.receiver.tcplog` component to receive OpenTelemetry logs over a TCP connection. (@nosammai)

- (_Public preview_) Add `otelcol.receiver.filelog` component to read otel log entries from files (@dehaansa)

- (_Public preview_) Add a `otelcol.processor.cumulativetodelta` component to convert metrics from
  cumulative temporality to delta. (@madaraszg-tulip)

- (_Experimental_) Add a `stage.windowsevent` block in the `loki.process` component. This aims to replace the existing `stage.eventlogmessage`. (@wildum)

- Add `pyroscope.relabel` component to modify or filter profiles using Prometheus relabeling rules. (@marcsanmi)

- (_Experimental_) A new `foreach` block which starts an Alloy pipeline for each item inside a list. (@wildum, @thampiotr, @ptodev)

### Enhancements

- Upgrade to OpenTelemetry Collector v0.119.0 (@dehaansa):
  - `otelcol.processor.resourcedetection`: additional configuration for the `ec2` detector to configure retry behavior
  - `otelcol.processor.resourcedetection`: additional configuration for the `gcp` detector to collect Managed Instance Group attributes
  - `otelcol.processor.resourcedetection`: additional configuration for the `eks` detector to collect cloud account attributes
  - `otelcol.processor.resourcedetection`: add `kubeadm` detector to collect local cluster attributes
  - `otelcol.processor.cumulativetodelta`: add `metric_types` filtering options
  - `otelcol.exporter.awss3`: support configuring sending_queue behavior
  - `otelcol.exporter.otlphttp`: support configuring `compression_params`, which currently only includes `level`
  - `configtls`: opentelemetry components with tls config now support specifying TLS curve preferences
  - `sending_queue`: opentelemetry exporters with a `sending_queue` can now configure the queue to be `blocking`

- Add `go_table_fallback` arg to `pyroscope.ebpf` (@korniltsev)

- Memory optimizations in `pyroscope.scrape` (@korniltsev)

- Do not drop `__meta` labels in `pyroscope.scrape`. (@korniltsev)

- Add the possibility to export span events as logs in `otelcol.connector.spanlogs`. (@steve-hb)

- Add json format support for log export via faro receiver (@ravishankar15)

- (_Experimental_) Various changes to the experimental component `database_observability.mysql`:
  - `connection_info`: add namespace to the metric (@cristiangreco)
  - `query_sample`: better support for table name parsing (@cristiangreco)
  - `query_sample`: capture schema name for query samples (@cristiangreco)
  - `query_sample`: fix error handling during result set iteration (@cristiangreco)
  - `query_sample`: improve parsing of truncated queries (@cristiangreco)
  - `query_sample`: split out sql parsing logic to a separate file (@cristiangreco)
  - `schema_table`: add table columns parsing (@cristiagreco)
  - `schema_table`: correctly quote schema and table name in SHOW CREATE (@cristiangreco)
  - `schema_table`: fix handling of view table types when detecting schema (@matthewnolf)
  - `schema_table`: refactor cache config in schema_table collector (@cristiangreco)
  - Component: add enable/disable collector configurability to `database_observability.mysql`. This removes the `query_samples_enabled` argument, now configurable via enable/disable collector. (@fridgepoet)
  - Component: always log `instance` label key (@cristiangreco)
  - Component: better error handling for collectors (@cristiangreco)
  - Component: use labels for some indexed logs elements (@cristiangreco)

- Reduce CPU usage of `loki.source.windowsevent` by up to 85% by updating the bookmark file every 10 seconds instead of after every event and by
  optimizing the retrieval of the process name. (@wildum)

- Ensure consistent service_name label handling in `pyroscope.receive_http` to match Pyroscope's behavior. (@marcsanmi)

- Improved memory and CPU performance of Prometheus pipelines by changing the underlying implementation of targets (@thampiotr)

- Add `config_merge_strategy` in `prometheus.exporter.snmp` to optionally merge custom snmp config with embedded config instead of replacing. Useful for providing SNMP auths. (@v-zhuravlev)

- Upgrade `beyla.ebpf` to v2.0.4. The full list of changes can be found in the [Beyla release notes](https://github.com/grafana/beyla/releases/tag/v2.0.0). (@marctc)

### Bugfixes

- Fix log rotation for Windows in `loki.source.file` by refactoring the component to use the runner pkg. This should also reduce CPU consumption when tailing a lot of files in a dynamic environment. (@wildum)

- Add livedebugging support for `prometheus.remote_write` (@ravishankar15)

- Add livedebugging support for `otelcol.connector.*` components (@wildum)

- Bump snmp_exporter and embedded modules to 0.27.0. Add support for multi-module handling by comma separation and expose argument to increase SNMP polling concurrency for `prometheus.exporter.snmp`. (@v-zhuravlev)

- Add support for pushv1.PusherService Connect API in `pyroscope.receive_http`. (@simonswine)

- Fixed an issue where `loki.process` would sometimes output live debugging entries out-of-order (@thampiotr)

- Fixed a bug where components could be evaluated concurrently without the full context during a config reload (@wildum)

- Fixed locks that wouldn't be released in the remotecfg service if some errors occurred during the configuration reload (@spartan0x117)

- Fix issue with `prometheus.write.queue` that lead to excessive connections. (@mattdurham)

- Fixed a bug where `loki.source.awsfirehose` and `loki.source.gcplog` could
  not be used from within a module. (@tpaschalis)

- Fix an issue where Prometheus metric name validation scheme was set by default to UTF-8. It is now set back to the
  previous "legacy" scheme. An experimental flag `--feature.prometheus.metric-validation-scheme` can be used to switch
  it to `utf-8` to experiment with UTF-8 support. (@thampiotr)

### Other changes

- Upgrading to Prometheus v2.54.1. (@ptodev)
  - `discovery.docker` has a new `match_first_network` attribute for matching the first network
    if the container has multiple networks defined, thus avoiding collecting duplicate targets.
  - `discovery.ec2`, `discovery.kubernetes`, `discovery.openstack`, and `discovery.ovhcloud`
    add extra `__meta_` labels.
  - `prometheus.remote_write` supports Azure OAuth and Azure SDK authentication.
  - `discovery.linode` has a new `region` attribute, as well as extra `__meta_` labels.
  - A new `scrape_native_histograms` argument for `prometheus.scrape`.
    This is enabled by default and can be used to explicitly disable native histogram support.
    In previous versions of Alloy, native histogram support has also been enabled by default
    as long as `scrape_protocols` starts with `PrometheusProto`.

  - Change the stability of the `remotecfg` feature from "public preview" to "generally available". (@erikbaranowski)

v1.6.1
-----------------

## Bugs

- Resolve issue with Beyla starting. (@rafaelroquetto)

v1.6.0
-----------------

### Breaking changes

- Upgrade to OpenTelemetry Collector v0.116.0:
  - `otelcol.processor.tailsampling`: Change decision precedence when using `and_sub_policy` and `invert_match`.
    For more information, see the [release notes for Alloy 1.6][release-notes-alloy-1_6].

    [#33671]: https://github.com/open-telemetry/opentelemetry-collector-contrib/pull/33671
    [release-notes-alloy-1_6]: https://grafana.com/docs/alloy/latest/release-notes/#v16

### Features

- Add support for TLS to `prometheus.write.queue`. (@mattdurham)

- Add `otelcol.receiver.syslog` component to receive otel logs in syslog format (@dehaansa)

- Add support for metrics in `otelcol.exporter.loadbalancing` (@madaraszg-tulip)

- Add `add_cloudwatch_timestamp` to `prometheus.exporter.cloudwatch` metrics. (@captncraig)

- Add support to `prometheus.operator.servicemonitors` to allow `endpointslice` role. (@yoyosir)

- Add `otelcol.exporter.splunkhec` allowing to export otel data to Splunk HEC (@adlotsof)

- Add `otelcol.receiver.solace` component to receive traces from a Solace broker. (@wildum)

- Add `otelcol.exporter.syslog` component to export logs in syslog format (@dehaansa)

- (_Experimental_) Add a `database_observability.mysql` component to collect mysql performance data. (@cristiangreco & @matthewnolf)

- Add `otelcol.receiver.influxdb` to convert influx metric into OTEL. (@EHSchmitt4395)

- Add a new `/-/healthy` endpoint which returns HTTP 500 if one or more components are unhealthy. (@ptodev)

### Enhancements

- Improved performance by reducing allocation in Prometheus write pipelines by ~30% (@thampiotr)

- Update `prometheus.write.queue` to support v2 for cpu performance. (@mattdurham)

- (_Experimental_) Add health reporting to `database_observability.mysql` component (@cristiangreco)

- Add second metrics sample to the support bundle to provide delta information (@dehaansa)

- Add all raw configuration files & a copy of the latest remote config to the support bundle (@dehaansa)

- Add relevant golang environment variables to the support bundle (@dehaansa)

- Add support for server authentication to otelcol components. (@aidaleuc)

- Update mysqld_exporter from v0.15.0 to v0.16.0 (including 2ef168bf6), most notable changes: (@cristiangreco)
  - Support MySQL 8.4 replicas syntax
  - Fetch lock time and cpu time from performance schema
  - Fix fetching tmpTables vs tmpDiskTables from performance_schema
  - Skip SPACE_TYPE column for MariaDB >=10.5
  - Fixed parsing of timestamps with non-zero padded days
  - Fix auto_increment metric collection errors caused by using collation in INFORMATION_SCHEMA searches
  - Change processlist query to support ONLY_FULL_GROUP_BY sql_mode
  - Add perf_schema quantile columns to collector

- Live Debugging button should appear in UI only for supported components (@ravishankar15)
- Add three new stdlib functions to_base64, from_URLbase64 and to_URLbase64 (@ravishankar15)
- Add `ignore_older_than` option for local.file_match (@ravishankar15)
- Add livedebugging support for discovery components (@ravishankar15)
- Add livedebugging support for `discover.relabel` (@ravishankar15)
- Performance optimization for live debugging feature (@ravishankar15)

- Upgrade `github.com/goccy/go-json` to v0.10.4, which reduces the memory consumption of an Alloy instance by 20MB.
  If Alloy is running certain otelcol components, this reduction will not apply. (@ptodev)
- improve performance in regexp component: call fmt only if debug is enabled (@r0ka)

- Update `prometheus.write.queue` library for performance increases in cpu. (@mattdurham)

- Update `loki.secretfilter` to be compatible with the new `[[rules.allowlists]]` gitleaks allowlist format (@romain-gaillard)

- Update `async-profiler` binaries for `pyroscope.java` to 3.0-fa937db (@aleks-p)

- Reduced memory allocation in discovery components by up to 30% (@thampiotr)

### Bugfixes

- Fix issue where `alloy_prometheus_relabel_metrics_processed` was not being incremented. (@mattdurham)

- Fixed issue with automemlimit logging bad messages and trying to access cgroup on non-linux builds (@dehaansa)

- Fixed issue with reloading configuration and prometheus metrics duplication in `prometheus.write.queue`. (@mattdurham)

- Updated `prometheus.write.queue` to fix issue with TTL comparing different scales of time. (@mattdurham)

- Fixed an issue in the `prometheus.operator.servicemonitors`, `prometheus.operator.podmonitors` and `prometheus.operator.probes` to support capitalized actions. (@QuentinBisson)

- Fixed an issue where the `otelcol.processor.interval` could not be used because the debug metrics were not set to default. (@wildum)

- Fixed an issue where `loki.secretfilter` would crash if the secret was shorter than the `partial_mask` value. (@romain-gaillard)

- Change the log level in the `eventlogmessage` stage of the `loki.process` component from `warn` to `debug`. (@wildum)

- Fix a bug in `loki.source.kafka` where the `topics` argument incorrectly used regex matching instead of exact matches. (@wildum)

### Other changes

- Change the stability of the `livedebugging` feature from "experimental" to "generally available". (@wildum)

- Use Go 1.23.3 for builds. (@mattdurham)

- Upgrade Beyla to v1.9.6. (@wildum)

- Upgrade to OpenTelemetry Collector v0.116.0:
  - `otelcol.receiver.datadog`: Return a json reponse instead of "OK" when a trace is received with a newer protocol version.
    https://github.com/open-telemetry/opentelemetry-collector-contrib/pull/35705
  - `otelcol.receiver.datadog`: Changes response message for `/api/v1/check_run` 202 response to be JSON and on par with Datadog API spec
    https://github.com/open-telemetry/opentelemetry-collector-contrib/pull/36029
  - `otelcol.receiver.solace`: The Solace receiver may unexpectedly terminate on reporting traces when used with a memory limiter processor and under high load.
    https://github.com/open-telemetry/opentelemetry-collector-contrib/pull/35958
  - `otelcol.receiver.solace`: Support converting the new `Move to Dead Message Queue` and new `Delete` spans generated by Solace Event Broker to OTLP.
    https://github.com/open-telemetry/opentelemetry-collector-contrib/pull/36071
  - `otelcol.exporter.datadog`: Stop prefixing `http_server_duration`, `http_server_request_size` and `http_server_response_size` with `otelcol`.
    https://github.com/open-telemetry/opentelemetry-collector-contrib/pull/36265
    These metrics can be from SDKs rather than collector. Stop prefixing them to be consistent with
    https://opentelemetry.io/docs/collector/internal-telemetry/#lists-of-internal-metrics
  - `otelcol.receiver.datadog`: Add json handling for the `api/v2/series` endpoint in the datadogreceiver.
    https://github.com/open-telemetry/opentelemetry-collector-contrib/pull/36218
  - `otelcol.processor.span`: Add a new `keep_original_name` configuration argument
    to keep the original span name when extracting attributes from the span name.
    https://github.com/open-telemetry/opentelemetry-collector-contrib/pull/36397
  - `pkg/ottl`: Respect the `depth` option when flattening slices using `flatten`.
    The `depth` option is also now required to be at least `1`.
    https://github.com/open-telemetry/opentelemetry-collector-contrib/pull/36198
  - `otelcol.exporter.loadbalancing`: Shutdown exporters during collector shutdown. This fixes a memory leak.
    https://github.com/open-telemetry/opentelemetry-collector-contrib/pull/36024
  - `otelcol.processor.k8sattributes`: New `wait_for_metadata` and `wait_for_metadata_timeout` configuration arguments,
    which block the processor startup until metadata is received from Kubernetes.
    https://github.com/open-telemetry/opentelemetry-collector-contrib/issues/32556
  - `otelcol.processor.k8sattributes`: Enable the `k8sattr.fieldExtractConfigRegex.disallow` for all Alloy instances,
    to retain the behavior of `regex` argument in the `annotation` and `label` blocks.
    When the feature gate is "deprecated" in the upstream Collector, Alloy users will need to use the transform processor instead.
    https://github.com/open-telemetry/opentelemetry-collector-contrib/issues/25128
  - `otelcol.receiver.vcenter`: The existing code did not honor TLS settings beyond 'insecure'.
    All TLS client config should now be honored.
    https://github.com/open-telemetry/opentelemetry-collector-contrib/pull/36482
  - `otelcol.receiver.opencensus`: Do not report error message when OpenCensus receiver is shutdown cleanly.
    https://github.com/open-telemetry/opentelemetry-collector-contrib/pull/36622
  - `otelcol.processor.k8sattributes`: Fixed parsing of k8s image names to support images with tags and digests.
    https://github.com/open-telemetry/opentelemetry-collector-contrib/pull/36145
  - `otelcol.exporter.loadbalancing`: Adding sending_queue, retry_on_failure and timeout settings to loadbalancing exporter configuration.
    https://github.com/open-telemetry/opentelemetry-collector-contrib/issues/35378
  - `otelcol.exporter.loadbalancing`: The k8sresolver was triggering exporter churn in the way the change event was handled.
    https://github.com/open-telemetry/opentelemetry-collector-contrib/issues/35658
  - `otelcol.processor.k8sattributes`: Override extracted k8s attributes if original value has been empty.
    https://github.com/open-telemetry/opentelemetry-collector-contrib/pull/36466
  - `otelcol.exporter.awss3`: Upgrading to adopt aws sdk v2.
    https://github.com/open-telemetry/opentelemetry-collector-contrib/pull/36698
  - `pkg/ottl`: GetXML Converter now supports selecting text, CDATA, and attribute (value) content.
  - `otelcol.exporter.loadbalancing`: Adds a an optional `return_hostnames` configuration argument to the k8s resolver.
     https://github.com/open-telemetry/opentelemetry-collector-contrib/pull/35411
  - `otelcol.exporter.kafka`, `otelcol.receiver.kafka`: Add a new `AWS_MSK_IAM_OAUTHBEARER` mechanism.
    This mechanism use the AWS MSK IAM SASL Signer for Go https://github.com/aws/aws-msk-iam-sasl-signer-go.
    https://github.com/open-telemetry/opentelemetry-collector-contrib/pull/32500

  - Use Go 1.23.5 for builds. (@wildum)

v1.5.1
-----------------

### Enhancements

- Logs from underlying clustering library `memberlist` are now surfaced with correct level (@thampiotr)

- Allow setting `informer_sync_timeout` in prometheus.operator.* components. (@captncraig)

- For sharding targets during clustering, `loki.source.podlogs` now only takes into account some labels. (@ptodev)

- Improve instrumentation of `pyroscope.relabel` component. (@marcsanmi)

### Bugfixes

- Fixed an issue in the `pyroscope.write` component to prevent TLS connection churn to Pyroscope when the `pyroscope.receive_http` clients don't request keepalive (@madaraszg-tulip)

- Fixed an issue in the `pyroscope.write` component with multiple endpoints not working correctly for forwarding profiles from `pyroscope.receive_http` (@madaraszg-tulip)

- Fixed a few race conditions that could lead to a deadlock when using `import` statements, which could lead to a memory leak on `/metrics` endpoint of an Alloy instance. (@thampiotr)

- Fix a race condition where the ui service was dependent on starting after the remotecfg service, which is not guaranteed. (@dehaansa & @erikbaranowski)

- Fixed an issue in the `otelcol.exporter.prometheus` component that would set series value incorrectly for stale metrics (@YusifAghalar)

- `loki.source.podlogs`: Fixed a bug which prevented clustering from working and caused duplicate logs to be sent.
  The bug only happened when no `selector` or `namespace_selector` blocks were specified in the Alloy configuration. (@ptodev)

- Fixed an issue in the `pyroscope.write` component to allow slashes in application names in the same way it is done in the Pyroscope push API (@marcsanmi)

- Fixed a crash when updating the configuration of `remote.http`. (@kinolaev)

- Fixed an issue in the `otelcol.processor.attribute` component where the actions `delete` and `hash` could not be used with the `pattern` argument. (@wildum)

- Fixed an issue in the `prometheus.exporter.postgres` component that would leak goroutines when the target was not reachable (@dehaansa)

v1.5.0
-----------------

### Breaking changes

- `import.git`: The default value for `revision` has changed from `HEAD` to `main`. (@ptodev)
  It is no longer allowed to set `revision` to `"HEAD"`, `"FETCH_HEAD"`, `"ORIG_HEAD"`, `"MERGE_HEAD"`, or `"CHERRY_PICK_HEAD"`.

- The Otel update to v0.112.0 has a few breaking changes:
  - [`otelcol.processor.deltatocumulative`] Change `max_streams` default value to `9223372036854775807` (max int).
    https://github.com/open-telemetry/opentelemetry-collector-contrib/pull/35048
  - [`otelcol.connector.spanmetrics`] Change `namespace` default value to `traces.span.metrics`.
    https://github.com/open-telemetry/opentelemetry-collector-contrib/pull/34485
  - [`otelcol.exporter.logging`] Removed in favor of the `otelcol.exporter.debug`.
    https://github.com/open-telemetry/opentelemetry-collector/issues/11337

### Features

- Add support bundle generation via the API endpoint /-/support (@dehaansa)

- Add the function `path_join` to the stdlib. (@wildum)

- Add `pyroscope.receive_http` component to receive and forward Pyroscope profiles (@marcsanmi)

- Add support to `loki.source.syslog` for the RFC3164 format ("BSD syslog"). (@sushain97)

- Add support to `loki.source.api` to be able to extract the tenant from the HTTP `X-Scope-OrgID` header (@QuentinBisson)

- (_Experimental_) Add a `loki.secretfilter` component to redact secrets from collected logs.

- (_Experimental_) Add a `prometheus.write.queue` component to add an alternative to `prometheus.remote_write`
  which allowing the writing of metrics  to a prometheus endpoint. (@mattdurham)

- (_Experimental_) Add the `array.combine_maps` function to the stdlib. (@ptodev, @wildum)

### Enhancements

- The `mimir.rules.kubernetes` component now supports adding extra label matchers
  to all queries discovered via `PrometheusRule` CRDs. (@thampiotr)

- The `cluster.use-discovery-v1` flag is now deprecated since there were no issues found with the v2 cluster discovery mechanism. (@thampiotr)

- SNMP exporter now supports labels in both `target` and `targets` parameters. (@mattdurham)

- Add support for relative paths to `import.file`. This new functionality allows users to use `import.file` blocks in modules
  imported via `import.git` and other `import.file`. (@wildum)

- `prometheus.exporter.cloudwatch`: The `discovery` block now has a `recently_active_only` configuration attribute
  to return only metrics which have been active in the last 3 hours.

- Add Prometheus bearer authentication to a `prometheus.write.queue` component (@freak12techno)

- Support logs that have a `timestamp` field instead of a `time` field for the `loki.source.azure_event_hubs` component. (@andriikushch)

- Add `proxy_url` to `otelcol.exporter.otlphttp`. (@wildum)

- Allow setting `informer_sync_timeout` in prometheus.operator.* components. (@captncraig)

### Bugfixes

- Fixed a bug in `import.git` which caused a `"non-fast-forward update"` error message. (@ptodev)

- Do not log error on clean shutdown of `loki.source.journal`. (@thampiotr)

- `prometheus.operator.*` components: Fixed a bug which would sometimes cause a
  "failed to create service discovery refresh metrics" error after a config reload. (@ptodev)

### Other changes

- Small fix in UI stylesheet to fit more content into visible table area. (@defanator)

- Changed OTEL alerts in Alloy mixin to use success rate for tracing. (@thampiotr)

- Support TLS client settings for clustering (@tiagorossig)

- Add support for `not_modified` response in `remotecfg`. (@spartan0x117)

- Fix dead link for RelabelConfig in the PodLog documentation page (@TheoBrigitte)

- Most notable changes coming with the OTel update from v0.108.0 vo v0.112.0 besides the breaking changes: (@wildum)
  - [`http config`] Add support for lz4 compression.
    https://github.com/open-telemetry/opentelemetry-collector/issues/9128
  - [`otelcol.processor.interval`] Add support for gauges and summaries.
    https://github.com/open-telemetry/opentelemetry-collector-contrib/issues/34803
  - [`otelcol.receiver.kafka`] Add possibility to tune the fetch sizes.
    https://github.com/open-telemetry/opentelemetry-collector-contrib/pull/34431
  - [`otelcol.processor.tailsampling`] Add `invert_match` to boolean attribute.
    https://github.com/open-telemetry/opentelemetry-collector-contrib/pull/34730
  - [`otelcol.receiver.kafka`] Add support to decode to `otlp_json`.
    https://github.com/open-telemetry/opentelemetry-collector-contrib/issues/33627
  - [`otelcol.processor.transform`] Add functions `convert_exponential_histogram_to_histogram` and `aggregate_on_attribute_value`.
    https://github.com/open-telemetry/opentelemetry-collector-contrib/pull/33824
    https://github.com/open-telemetry/opentelemetry-collector-contrib/pull/33423

v1.4.3
-----------------

### Bugfixes

- Fix an issue where some `faro.receiver` would drop multiple fields defined in `payload.meta.browser`, as fields were defined in the struct.

- `pyroscope.scrape` no longer tries to scrape endpoints which are not active targets anymore. (@wildum @mattdurham @dehaansa @ptodev)

- Fixed a bug with `loki.source.podlogs` not starting in large clusters due to short informer sync timeout. (@elburnetto-intapp)

- `prometheus.exporter.windows`: Fixed bug with `exclude` regular expression config arguments which caused missing metrics. (@ptodev)

v1.4.2
-----------------

### Bugfixes

- Update windows_exporter from v0.27.2 vo v0.27.3: (@jkroepke)
  - Fixes a bug where scraping Windows service crashes alloy

- Update yet-another-cloudwatch-exporter from v0.60.0 vo v0.61.0: (@morremeyer)
  - Fixes a bug where cloudwatch S3 metrics are reported as `0`

- Issue 1687 - otelcol.exporter.awss3 fails to configure (@cydergoth)
  - Fix parsing of the Level configuration attribute in debug_metrics config block
  - Ensure "optional" debug_metrics config block really is optional

- Fixed an issue with `loki.process` where `stage.luhn` and `stage.timestamp` would not apply
  default configuration settings correctly (@thampiotr)

- Fixed an issue with `loki.process` where configuration could be reloaded even if there
  were no changes. (@ptodev, @thampiotr)

- Fix issue where `loki.source.kubernetes` took into account all labels, instead of specific logs labels. Resulting in duplication. (@mattdurham)

v1.4.1
-----------------

### Bugfixes

- Windows installer: Don't quote Alloy's binary path in the Windows Registry. (@jkroepke)

v1.4.0
-----------------

### Security fixes

- Add quotes to windows service path to prevent path interception attack. [CVE-2024-8975](https://grafana.com/security/security-advisories/cve-2024-8975/) (@mattdurham)

### Breaking changes

- Some debug metrics for `otelcol` components have changed. (@thampiotr)
  For example, `otelcol.exporter.otlp`'s `exporter_sent_spans_ratio_total` metric is now `otelcol_exporter_sent_spans_total`.

- [otelcol.processor.transform] The functions `convert_sum_to_gauge` and `convert_gauge_to_sum` must now be used in the `metric` `context` rather than in the `datapoint` context.
  https://github.com/open-telemetry/opentelemetry-collector-contrib/issues/34567 (@wildum)

- Upgrade Beyla from 1.7.0 to 1.8.2. A complete list of changes can be found on the Beyla releases page: https://github.com/grafana/beyla/releases. (@wildum)
  It contains a few breaking changes for the component `beyla.ebpf`:
  - renamed metric `process.cpu.state` to `cpu.mode`
  - renamed metric `beyla_build_info` to `beyla_internal_build_info`

### Features

- Added Datadog Exporter community component, enabling exporting of otel-formatted Metrics and traces to Datadog. (@polyrain)
- (_Experimental_) Add an `otelcol.processor.interval` component to aggregate metrics and periodically
  forward the latest values to the next component in the pipeline.


### Enhancements

- Clustering peer resolution through `--cluster.join-addresses` flag has been
  improved with more consistent behaviour, better error handling and added
  support for A/AAAA DNS records. If necessary, users can temporarily opt out of
  this new behaviour with the `--cluster.use-discovery-v1`, but this can only be
  used as a temporary measure, since this flag will be disabled in future
  releases. (@thampiotr)

- Added a new panel to Cluster Overview dashboard to show the number of peers
  seen by each instance in the cluster. This can help diagnose cluster split
  brain issues. (@thampiotr)

- Updated Snowflake exporter with performance improvements for larger environments.
  Also added a new panel to track deleted tables to the Snowflake mixin. (@Caleb-Hurshman)
- Add a `otelcol.processor.groupbyattrs` component to reassociate collected metrics that match specified attributes
    from opentelemetry. (@kehindesalaam)

- Update windows_exporter to v0.27.2. (@jkroepke)
  The `smb.enabled_list` and `smb_client.enabled_list` doesn't have any effect anymore. All sub-collectors are enabled by default.

- Live debugging of `loki.process` will now also print the timestamp of incoming and outgoing log lines.
  This is helpful for debugging `stage.timestamp`. (@ptodev)

- Add extra validation in `beyla.ebpf` to avoid panics when network feature is enabled. (@marctc)

- A new parameter `aws_sdk_version_v2` is added for the cloudwatch exporters configuration. It enables the use of aws sdk v2 which has shown to have significant performance benefits. (@kgeckhart, @andriikushch)

- `prometheus.exporter.cloudwatch` can now collect metrics from custom namespaces via the `custom_namespace` block. (@ptodev)

- Add the label `alloy_cluster` in the metric `alloy_config_hash` when the flag `cluster.name` is set to help differentiate between
  configs from the same alloy cluster or different alloy clusters. (@wildum)

- Add support for discovering the cgroup path(s) of a process in `process.discovery`. (@mahendrapaipuri)

### Bugfixes

- Fix a bug where the scrape timeout for a Probe resource was not applied, overwriting the scrape interval instead. (@morremeyer, @stefanandres)

- Fix a bug where custom components don't always get updated when the config is modified in an imported directory. (@ante012)

- Fixed an issue which caused loss of context data in Faro exception. (@codecapitano)

- Fixed an issue where providing multiple hostnames or IP addresses
  via `--cluster.join-addresses` would only use the first provided value.
  (@thampiotr)

- Fixed an issue where providing `<hostname>:<port>`
  in `--cluster.join-addresses` would only resolve with DNS to a single address,
  instead of using all the available records. (@thampiotr)

- Fixed an issue where clustering peers resolution via hostname in `--cluster.join-addresses`
  resolves to duplicated IP addresses when using SRV records. (@thampiotr)

- Fixed an issue where the `connection_string` for the `loki.source.azure_event_hubs` component
  was displayed in the UI in plaintext. (@MorrisWitthein)

- Fix a bug in `discovery.*` components where old `targets` would continue to be
  exported to downstream components. This would only happen if the config
  for `discovery.*`  is reloaded in such a way that no new targets were
  discovered. (@ptodev, @thampiotr)

- Fixed bug in `loki.process` with `sampling` stage where all components use same `drop_counter_reason`. (@captncraig)

- Fixed an issue (see https://github.com/grafana/alloy/issues/1599) where specifying both path and key in the remote.vault `path`
  configuration could result in incorrect URLs. The `path` and `key` arguments have been separated to allow for clear and accurate
  specification of Vault secrets. (@PatMis16)

### Other

- Renamed standard library functions. Old names are still valid but are marked deprecated. (@wildum)

- Aliases for the namespaces are deprecated in the Cloudwatch exporter. For example: "s3" is not allowed, "AWS/S3" should be used. Usage of the aliases will generate warnings in the logs. Support for the aliases will be dropped in the upcoming releases. (@kgeckhart, @andriikushch)

- Update OTel from v0.105.0 vo v0.108.0: (@wildum)
  - [`otelcol.receiver.vcenter`] New VSAN metrics.
    https://github.com/open-telemetry/opentelemetry-collector-contrib/issues/33556
  - [`otelcol.receiver.kafka`] Add `session_timeout` and `heartbeat_interval` attributes.
    https://github.com/open-telemetry/opentelemetry-collector-contrib/pull/33082
  - [`otelcol.processor.transform`] Add `aggregate_on_attributes` function for metrics.
    https://github.com/open-telemetry/opentelemetry-collector-contrib/pull/33334
  - [`otelcol.receiver.vcenter`] Enable metrics by default
    https://github.com/open-telemetry/opentelemetry-collector-contrib/issues/33607

- Updated the docker base image to Ubuntu 24.04 (Noble Numbat). (@mattiasa )

v1.3.4
-----------------

### Bugfixes

- Windows installer: Don't quote Alloy's binary path in the Windows Registry. (@jkroepke)

v1.3.2
-----------------

### Security fixes

- Add quotes to windows service path to prevent path interception attack. [CVE-2024-8975](https://grafana.com/security/security-advisories/cve-2024-8975/) (@mattdurham)

v1.3.1
-----------------

### Bugfixes

- Changed the cluster startup behaviour, reverting to the previous logic where
  a failure to resolve cluster join peers results in the node creating its own cluster. This is
  to facilitate the process of bootstrapping a new cluster following user feedback (@thampiotr)

- Fix a memory leak which would occur any time `loki.process` had its configuration reloaded. (@ptodev)

v1.3.0
-----------------

### Breaking changes

- [`otelcol.exporter.otlp`,`otelcol.exporter.loadbalancing`]: Change the default gRPC load balancing strategy.
  The default value for the `balancer_name` attribute has changed to `round_robin`
  https://github.com/open-telemetry/opentelemetry-collector/pull/10319

### Breaking changes to non-GA functionality

- Update Public preview `remotecfg` argument from `metadata` to `attributes`. (@erikbaranowski)

- The default value of the argument `unmatched` in the block `routes` of the component `beyla.ebpf` was changed from `unset` to `heuristic` (@marctc)

### Features

- Added community components support, enabling community members to implement and maintain components. (@wildum)

- A new `otelcol.exporter.debug` component for printing OTel telemetry from
  other `otelcol` components to the console. (@BarunKGP)

### Enhancements
- Added custom metrics capability to oracle exporter. (@EHSchmitt4395)

- Added a success rate panel on the Prometheus Components dashboard. (@thampiotr)

- Add namespace field to Faro payload (@cedricziel)

- Add the `targets` argument to the `prometheus.exporter.blackbox` component to support passing blackbox targets at runtime. (@wildum)

- Add concurrent metric collection to `prometheus.exporter.snowflake` to speed up collection times (@Caleb-Hurshman)

- Added live debugging support to `otelcol.processor.*` components. (@wildum)

- Add automatic system attributes for `version` and `os` to `remotecfg`. (@erikbaranowski)

- Added live debugging support to `otelcol.receiver.*` components. (@wildum)

- Added live debugging support to `loki.process`. (@wildum)

- Added live debugging support to `loki.relabel`. (@wildum)

- Added a `namespace` label to probes scraped by the `prometheus.operator.probes` component to align with the upstream Prometheus Operator setup. (@toontijtgat2)

- (_Public preview_) Added rate limiting of cluster state changes to reduce the
  number of unnecessary, intermediate state updates. (@thampiotr)

- Allow setting the CPU profiling event for Java Async Profiler in `pyroscope.java` component (@slbucur)

- Update windows_exporter to v0.26.2. (@jkroepke)

- `mimir.rules.kubernetes` is now able to add extra labels to the Prometheus rules. (@psychomantys)

- `prometheus.exporter.unix` component now exposes hwmon collector config. (@dtrejod)

- Upgrade from OpenTelemetry v0.102.1 to v0.105.0.
  - [`otelcol.receiver.*`] A new `compression_algorithms` attribute to configure which
    compression algorithms are allowed by the HTTP server.
    https://github.com/open-telemetry/opentelemetry-collector/pull/10295
  - [`otelcol.exporter.*`] Fix potential deadlock in the batch sender.
    https://github.com/open-telemetry/opentelemetry-collector/pull/10315
  - [`otelcol.exporter.*`] Fix a bug when the retry and timeout logic was not applied with enabled batching.
    https://github.com/open-telemetry/opentelemetry-collector/issues/10166
  - [`otelcol.exporter.*`] Fix a bug where an unstarted batch_sender exporter hangs on shutdown.
    https://github.com/open-telemetry/opentelemetry-collector/issues/10306
  - [`otelcol.exporter.*`] Fix small batch due to unfavorable goroutine scheduling in batch sender.
    https://github.com/open-telemetry/opentelemetry-collector/issues/9952
  - [`otelcol.exporter.otlphttp`] A new `cookies` block to store cookies from server responses and reuse them in subsequent requests.
    https://github.com/open-telemetry/opentelemetry-collector/issues/10175
  - [`otelcol.exporter.otlp`] Fixed a bug where the receiver's http response was not properly translating grpc error codes to http status codes.
    https://github.com/open-telemetry/opentelemetry-collector/pull/10574
  - [`otelcol.processor.tail_sampling`] Simple LRU Decision Cache for "keep" decisions.
    https://github.com/open-telemetry/opentelemetry-collector-contrib/pull/33533
  - [`otelcol.processor.tail_sampling`] Fix precedence of inverted match in and policy.
    Previously if the decision from a policy evaluation was `NotSampled` or `InvertNotSampled`
    it would return a `NotSampled` decision regardless, effectively downgrading the result.
    This was breaking the documented behaviour that inverted decisions should take precedence over all others.
    https://github.com/open-telemetry/opentelemetry-collector-contrib/pull/33671
  - [`otelcol.exporter.kafka`,`otelcol.receiver.kafka`] Add config attribute to disable Kerberos PA-FX-FAST negotiation.
    https://github.com/open-telemetry/opentelemetry-collector-contrib/issues/26345
  - [`OTTL`]: Added `keep_matching_keys` function to allow dropping all keys from a map that don't match the pattern.
    https://github.com/open-telemetry/opentelemetry-collector-contrib/issues/32989
  - [`OTTL`]: Add debug logs to help troubleshoot OTTL statements/conditions
    https://github.com/open-telemetry/opentelemetry-collector-contrib/pull/33274
  - [`OTTL`]: Introducing `append` function for appending items into an existing array.
    https://github.com/open-telemetry/opentelemetry-collector-contrib/issues/32141
  - [`OTTL`]: Introducing `Uri` converter parsing URI string into SemConv
    https://github.com/open-telemetry/opentelemetry-collector-contrib/issues/32433
  - [`OTTL`]: Added a Hex() converter function
    https://github.com/open-telemetry/opentelemetry-collector-contrib/pull/33450
  - [`OTTL`]: Added a IsRootSpan() converter function.
    https://github.com/open-telemetry/opentelemetry-collector-contrib/pull/33729
  - [`otelcol.processor.probabilistic_sampler`]: Add Proportional and Equalizing sampling modes.
    https://github.com/open-telemetry/opentelemetry-collector-contrib/issues/31918
  - [`otelcol.processor.deltatocumulative`]: Bugfix to properly drop samples when at limit.
    https://github.com/open-telemetry/opentelemetry-collector-contrib/issues/33285
  - [`otelcol.receiver.vcenter`] Fixes errors in some of the client calls for environments containing multiple datacenters.
    https://github.com/open-telemetry/opentelemetry-collector-contrib/pull/33735
  - [`otelcol.processor.resourcedetection`] Fetch CPU info only if related attributes are enabled.
    https://github.com/open-telemetry/opentelemetry-collector-contrib/pull/33774
  - [`otelcol.receiver.vcenter`] Adding metrics for CPU readiness, CPU capacity, and network drop rate.
    https://github.com/open-telemetry/opentelemetry-collector-contrib/issues/33607
  - [`otelcol.receiver.vcenter`] Drop support for vCenter 6.7.
    https://github.com/open-telemetry/opentelemetry-collector-contrib/issues/33607
  - [`otelcol.processor.attributes`] Add an option to extract value from a client address
    by specifying `client.address` value in the `from_context` field.
    https://github.com/open-telemetry/opentelemetry-collector-contrib/pull/34048
  - `otelcol.connector.spanmetrics`: Produce delta temporality span metrics with StartTimeUnixNano and TimeUnixNano values representing an uninterrupted series.
    https://github.com/open-telemetry/opentelemetry-collector-contrib/pull/31780

- Upgrade Beyla component v1.6.3 to v1.7.0
  - Reporting application process metrics
  - New supported protocols: SQL, Redis, Kafka
  - Several bugfixes
  - Full list of changes: https://github.com/grafana/beyla/releases/tag/v1.7.0

- Enable instances connected to remotecfg-compatible servers to Register
  themselves to the remote service. (@tpaschalis)

- Allow in-memory listener to work for remotecfg-supplied components. (@tpaschalis)

### Bugfixes

- Fixed a clustering mode issue where a fatal startup failure of the clustering service
  would exit the service silently, without also exiting the Alloy process. (@thampiotr)

- Fix a bug which prevented config reloads to work if a Loki `metrics` stage is in the pipeline.
  Previously, the reload would fail for `loki.process` without an error in the logs and the metrics
  from the `metrics` stage would get stuck at the same values. (@ptodev)


v1.2.1
-----------------

### Bugfixes

- Fixed an issue with `loki.source.kubernetes_events` not starting in large clusters due to short informer sync timeout. (@nrwiersma)

- Updated [ckit](https://github.com/grafana/ckit) to fix an issue with armv7 panic on startup when forming a cluster. (@imavroukakis)

- Fixed a clustering mode issue where a failure to perform static peers
  discovery did not result in a fatal failure at startup and could lead to
  potential split-brain issues. (@thampiotr)

### Other

- Use Go 1.22.5 for builds. (@mattdurham)

v1.2.0
-----------------

### Security fixes
- Fixes the following vulnerabilities (@ptodev):
  - [CVE-2024-35255](https://cve.mitre.org/cgi-bin/cvename.cgi?name=CVE-2024-35255)
  - [CVE-2024-36129](https://avd.aquasec.com/nvd/2024/cve-2024-36129/)

### Breaking changes

- Updated OpenTelemetry to v0.102.1. (@mattdurham)
  - Components `otelcol.receiver.otlp`,`otelcol.receiver.zipkin`,`otelcol.extension.jaeger_remote_sampling`, and `otelcol.receiver.jaeger` setting `max_request_body_size`
    default changed from unlimited size to `20MiB`. This is due to [CVE-2024-36129](https://github.com/open-telemetry/opentelemetry-collector/security/advisories/GHSA-c74f-6mfw-mm4v).

### Breaking changes to non-GA functionality

- Update Public preview `remotecfg` to use `alloy-remote-config` instead of `agent-remote-config`. The
  API has been updated to use the term `collector` over `agent`. (@erikbaranowski)

- Component `otelcol.receiver.vcenter` removed `vcenter.host.network.packet.errors`, `vcenter.host.network.packet.count`, and
  `vcenter.vm.network.packet.count`.
  - `vcenter.host.network.packet.errors` replaced by `vcenter.host.network.packet.error.rate`.
  - `vcenter.host.network.packet.count` replaced by `vcenter.host.network.packet.rate`.
  - `vcenter.vm.network.packet.count` replaced by `vcenter.vm.network.packet.rate`.

### Features

- Add an `otelcol.exporter.kafka` component to send OTLP metrics, logs, and traces to Kafka.

- Added `live debugging` to the UI. Live debugging streams data as they flow through components for debugging telemetry data.
  Individual components must be updated to support live debugging. (@wildum)

- Added live debugging support for `prometheus.relabel`. (@wildum)

- (_Experimental_) Add a `otelcol.processor.deltatocumulative` component to convert metrics from
  delta temporality to cumulative by accumulating samples in memory. (@rfratto)

- (_Experimental_) Add an `otelcol.receiver.datadog` component to receive
  metrics and traces from Datadog. (@carrieedwards, @jesusvazquez, @alexgreenbank, @fedetorres93)

- Add a `prometheus.exporter.catchpoint` component to collect metrics from Catchpoint. (@bominrahmani)

- Add the `-t/--test` flag to `alloy fmt` to check if a alloy config file is formatted correctly. (@kavfixnel)

### Enhancements

- (_Public preview_) Add native histogram support to `otelcol.receiver.prometheus`. (@wildum)
- (_Public preview_) Add metrics to report status of `remotecfg` service. (@captncraig)

- Added `scrape_protocols` option to `prometheus.scrape`, which allows to
  control the preferred order of scrape protocols. (@thampiotr)

- Add support for configuring CPU profile's duration scraped by `pyroscope.scrape`. (@hainenber)

- `prometheus.exporter.snowflake`: Add support for RSA key-pair authentication. (@Caleb-Hurshman)

- Improved filesystem error handling when working with `loki.source.file` and `local.file_match`,
  which removes some false-positive error log messages on Windows (@thampiotr)

- Updates `processor/probabilistic_sampler` to use new `FailedClosed` field from OTEL release v0.101.0. (@StefanKurek)

- Updates `receiver/vcenter` to use new features and bugfixes introduced in OTEL releases v0.100.0 and v0.101.0.
  Refer to the [v0.100.0](https://github.com/open-telemetry/opentelemetry-collector-contrib/releases/tag/v0.100.0)
  and [v0.101.0](https://github.com/open-telemetry/opentelemetry-collector-contrib/releases/tag/v0.101.0) release
  notes for more detailed information.
  Changes that directly affected the configuration are as follows: (@StefanKurek)
  - The resource attribute `vcenter.datacenter.name` has been added and enabled by default for all resource types.
  - The resource attribute `vcenter.virtual_app.inventory_path` has been added and enabled by default to
    differentiate between resource pools and virtual apps.
  - The resource attribute `vcenter.virtual_app.name` has been added and enabled by default to differentiate
    between resource pools and virtual apps.
  - The resource attribute `vcenter.vm_template.id` has been added and enabled by default to differentiate between
    virtual machines and virtual machine templates.
  - The resource attribute `vcenter.vm_template.name` has been added and enabled by default to differentiate between
    virtual machines and virtual machine templates.
  - The metric `vcenter.cluster.memory.used` has been removed.
  - The metric `vcenter.vm.network.packet.drop.rate` has been added and enabled by default.
  - The metric `vcenter.cluster.vm_template.count` has been added and enabled by default.

- Add `yaml_decode` to standard library. (@mattdurham, @djcode)

- Allow override debug metrics level for `otelcol.*` components. (@hainenber)

- Add an initial lower limit of 10 seconds for the the `poll_frequency`
  argument in the `remotecfg` block. (@tpaschalis)

- Add a constant jitter to `remotecfg` service's polling. (@tpaschalis)

- Added support for NS records to `discovery.dns`. (@djcode)

- Improved clustering use cases for tracking GCP delta metrics in the `prometheus.exporter.gcp` (@kgeckhart)

- Add the `targets` argument to the `prometheus.exporter.snmp` component to support passing SNMP targets at runtime. (@wildum)

- Prefix Faro measurement values with `value_` to align with the latest Faro cloud receiver updates. (@codecapitano)

- Add `base64_decode` to standard library. (@hainenber)

- Updated OpenTelemetry Contrib to [v0.102.0](https://github.com/open-telemetry/opentelemetry-collector-contrib/releases/tag/v0.102.0). (@mattdurham)
  - `otelcol.processor.resourcedetection`: Added a `tags` config argument to the `azure` detection mechanism.
  It exposes regex-matched Azure resource tags as OpenTelemetry resource attributes.

- A new `snmp_context` configuration argument for `prometheus.exporter.snmp`
  which overrides the `context_name` parameter in the SNMP configuration file. (@ptodev)

- Add extra configuration options for `beyla.ebpf` to select Kubernetes objects to monitor. (@marctc)

### Bugfixes

- Fixed an issue with `prometheus.scrape` in which targets that move from one
  cluster instance to another could have a staleness marker inserted and result
  in a gap in metrics (@thampiotr)

- Fix panic when `import.git` is given a revision that does not exist on the remote repo. (@hainenber)

- Fixed an issue with `loki.source.docker` where collecting logs from targets configured with multiple networks would result in errors. (@wildum)

- Fixed an issue where converting OpenTelemetry Collector configs with unused telemetry types resulted in those types being explicitly configured with an empty array in `output` blocks, rather than them being omitted entirely. (@rfratto)

### Other changes

- `pyroscope.ebpf`, `pyroscope.java`, `pyroscope.scrape`, `pyroscope.write` and `discovery.process` components are now GA. (@korniltsev)

- `prometheus.exporter.snmp`: Updating SNMP exporter from v0.24.1 to v0.26.0. (@ptodev, @erikbaranowski)

- `prometheus.scrape` component's `enable_protobuf_negotiation` argument is now
  deprecated and will be removed in a future major release.
  Use `scrape_protocols` instead and refer to `prometheus.scrape` reference
  documentation for further details. (@thampiotr)

- Updated Prometheus dependency to [v2.51.2](https://github.com/prometheus/prometheus/releases/tag/v2.51.2) (@thampiotr)

- Upgrade Beyla from v1.5.1 to v1.6.3. (@marctc)

v1.1.1
------

### Bugfixes

- Fix panic when component ID contains `/` in `otelcomponent.MustNewType(ID)`.(@qclaogui)

- Exit Alloy immediately if the port it runs on is not available.
  This port can be configured with `--server.http.listen-addr` or using
  the default listen address`127.0.0.1:12345`. (@mattdurham)

- Fix a panic in `loki.source.docker` when trying to stop a target that was never started. (@wildum)

- Fix error on boot when using IPv6 advertise addresses without explicitly
  specifying a port. (@matthewpi)

- Fix an issue where having long component labels (>63 chars) on otelcol.auth
  components lead to a panic. (@tpaschalis)

- Update `prometheus.exporter.snowflake` with the [latest](https://github.com/grafana/snowflake-prometheus-exporter) version of the exporter as of May 28, 2024 (@StefanKurek)
  - Fixes issue where returned `NULL` values from database could cause unexpected errors.

- Bubble up SSH key conversion error to facilitate failed `import.git`. (@hainenber)

v1.1.0
------

### Features

- (_Public preview_) Add support for setting GOMEMLIMIT based on cgroup setting. (@mattdurham)
- (_Experimental_) A new `otelcol.exporter.awss3` component for sending telemetry data to a S3 bucket. (@Imshelledin21)

- (_Public preview_) Introduce BoringCrypto Docker images.
  The BoringCrypto image is tagged with the `-boringcrypto` suffix and
  is only available on AMD64 and ARM64 Linux containers.
  (@rfratto, @mattdurham)

- (_Public preview_) Introduce `boringcrypto` release assets. BoringCrypto
  builds are publshed for Linux on AMD64 and ARM64 platforms. (@rfratto,
  @mattdurham)

- `otelcol.exporter.loadbalancing`: Add a new `aws_cloud_map` resolver. (@ptodev)

- Introduce a `otelcol.receiver.file_stats` component from the upstream
  OpenTelemetry `filestatsreceiver` component. (@rfratto)

### Enhancements

- Update `prometheus.exporter.kafka` with the following functionalities (@wildum):

  * GSSAPI config
  * enable/disable PA_FX_FAST
  * set a TLS server name
  * show the offset/lag for all consumer group or only the connected ones
  * set the minimum number of topics to monitor
  * enable/disable auto-creation of requested topics if they don't already exist
  * regex to exclude topics / groups
  * added metric kafka_broker_info

- In `prometheus.exporter.kafka`, the interpolation table used to compute estimated lag metrics is now pruned
  on `metadata_refresh_interval` instead of `prune_interval_seconds`. (@wildum)

- Don't restart tailers in `loki.source.kubernetes` component by above-average
  time deltas if K8s version is >= 1.29.1 (@hainenber)

- In `mimir.rules.kubernetes`, add support for running in a cluster of Alloy instances
  by electing a single instance as the leader for the `mimir.rules.kubernetes` component
  to avoid conflicts when making calls to the Mimir API. (@56quarters)

- Add the possibility of setting custom labels for the AWS Firehose logs via `X-Amz-Firehose-Common-Attributes` header. (@andriikushch)

### Bugfixes

- Fixed issue with defaults for Beyla component not being applied correctly. (marctc)

- Fix an issue on Windows where uninstalling Alloy did not remove it from the
  Add/Remove programs list. (@rfratto)

- Fixed issue where text labels displayed outside of component node's boundary. (@hainenber)

- Fix a bug where a topic was claimed by the wrong consumer type in `otelcol.receiver.kafka`. (@wildum)

- Fix an issue where nested import.git config blocks could conflict if they had the same labels. (@wildum)

- In `mimir.rules.kubernetes`, fix an issue where unrecoverable errors from the Mimir API were retried. (@56quarters)

- Fix an issue where `faro.receiver`'s `extra_log_labels` with empty value
  don't map existing value in log line. (@hainenber)

- Fix an issue where `prometheus.remote_write` only queued data for sending
  every 15 seconds instead of as soon as data was written to the WAL.
  (@rfratto)

- Imported code using `slog` logging will now not panic and replay correctly when logged before the logging
  config block is initialized. (@mattdurham)

- Fix a bug where custom components would not shadow the stdlib. If you have a module whose name conflicts with an stdlib function
  and if you use this exact function in your config, then you will need to rename your module. (@wildum)

- Fix an issue where `loki.source.docker` stops collecting logs after a container restart. (@wildum)

- Upgrading `pyroscope/ebpf` from 0.4.6 to 0.4.7 (@korniltsev):
  * detect libc version properly when libc file name is libc-2.31.so and not libc.so.6
  * treat elf files with short build id (8 bytes) properly

### Other changes

- Update `alloy-mixin` to use more specific alert group names (for example,
  `alloy_clustering` instead of `clustering`) to avoid collision with installs
  of `agent-flow-mixin`. (@rfratto)
- Upgrade Beyla from v1.4.1 to v1.5.1. (@marctc)

- Add a description to Alloy DEB and RPM packages. (@rfratto)

- Allow `pyroscope.scrape` to scrape `alloy.internal:12345`. (@hainenber)

- The latest Windows Docker image is now pushed as `nanoserver-1809` instead of
  `latest-nanoserver-1809`. The old tag will no longer be updated, and will be
  removed in a future release. (@rfratto)

- The log level of `finished node evaluation` log lines has been decreased to
  'debug'. (@tpaschalis)

- Update post-installation scripts for DEB/RPM packages to ensure
  `/var/lib/alloy` exists before configuring its permissions and ownership.
  (@rfratto)

- Remove setcap for `cap_net_bind_service` to allow alloy to run in restricted environments.
  Modern container runtimes allow binding to unprivileged ports as non-root. (@BlackDex)

- Upgrading from OpenTelemetry v0.96.0 to v0.99.0.

  - `otelcol.processor.batch`: Prevent starting unnecessary goroutines.
    https://github.com/open-telemetry/opentelemetry-collector/issues/9739
  - `otelcol.exporter.otlp`: Checks for port in the config validation for the otlpexporter.
    https://github.com/open-telemetry/opentelemetry-collector/issues/9505
  - `otelcol.receiver.otlp`: Fix bug where the otlp receiver did not properly respond
    with a retryable error code when possible for http.
    https://github.com/open-telemetry/opentelemetry-collector/pull/9357
  - `otelcol.receiver.vcenter`: Fixed the resource attribute model to more accurately support multi-cluster deployments.
    https://github.com/open-telemetry/opentelemetry-collector-contrib/issues/30879
    For more information on impacts please refer to:
    https://github.com/open-telemetry/opentelemetry-collector-contrib/pull/31113
    The main impact is that `vcenter.resource_pool.name`, `vcenter.resource_pool.inventory_path`,
    and `vcenter.cluster.name` are reported with more accuracy on VM metrics.
  - `otelcol.receiver.vcenter`: Remove the `vcenter.cluster.name` resource attribute from Host resources if the Host is standalone (no cluster).
    https://github.com/open-telemetry/opentelemetry-collector-contrib/issues/32548
  - `otelcol.receiver.vcenter`: Changes process for collecting VMs & VM perf metrics to be more efficient (one call now for all VMs).
    https://github.com/open-telemetry/opentelemetry-collector-contrib/issues/31837
  - `otelcol.connector.servicegraph`: Added a new `database_name_attribute` config argument to allow users to
    specify a custom attribute name for identifying the database name in span attributes.
    https://github.com/open-telemetry/opentelemetry-collector-contrib/pull/30726
  - `otelcol.connector.servicegraph`: Fix 'failed to find dimensions for key' error from race condition in metrics cleanup.
    https://github.com/open-telemetry/opentelemetry-collector-contrib/issues/31701
  - `otelcol.connector.spanmetrics`: Add `metrics_expiration` option to enable expiration of metrics if spans are not received within a certain time frame.
    By default, the expiration is disabled (set to 0).
    https://github.com/open-telemetry/opentelemetry-collector-contrib/issues/30559
  - `otelcol.connector.spanmetrics`: Change default value of `metrics_flush_interval` from 15s to 60s.
    https://github.com/open-telemetry/opentelemetry-collector-contrib/issues/31776
  - `otelcol.connector.spanmetrics`: Discard counter span metric exemplars after each flush interval to avoid unbounded memory growth.
    This aligns exemplar discarding for counter span metrics with the existing logic for histogram span metrics.
    https://github.com/open-telemetry/opentelemetry-collector-contrib/issues/31683
  - `otelcol.exporter.loadbalancing`: Fix panic when a sub-exporter is shut down while still handling requests.
    https://github.com/open-telemetry/opentelemetry-collector-contrib/issues/31410
  - `otelcol.exporter.loadbalancing`: Fix memory leaks on shutdown.
    https://github.com/open-telemetry/opentelemetry-collector-contrib/pull/31050
  - `otelcol.exporter.loadbalancing`: Support the timeout period of k8s resolver list watch can be configured.
    https://github.com/open-telemetry/opentelemetry-collector-contrib/issues/31757
  - `otelcol.processor.transform`: Change metric unit for metrics extracted with `extract_count_metric()` to be the default unit (`1`).
    https://github.com/open-telemetry/opentelemetry-collector-contrib/issues/31575
  - `otelcol.receiver.opencensus`: Refactor the receiver to pass lifecycle tests and avoid leaking gRPC connections.
    https://github.com/open-telemetry/opentelemetry-collector-contrib/issues/31643
  - `otelcol.extension.jaeger_remote_sampling`: Fix leaking goroutine on shutdown.
    https://github.com/open-telemetry/opentelemetry-collector-contrib/issues/31157
  - `otelcol.receiver.kafka`: Fix panic on shutdown.
    https://github.com/open-telemetry/opentelemetry-collector-contrib/issues/31926
  - `otelcol.processor.resourcedetection`: Only attempt to detect Kubernetes node resource attributes when they're enabled.
    https://github.com/open-telemetry/opentelemetry-collector-contrib/issues/31941
  - `otelcol.processor.resourcedetection`: Fix memory leak on AKS.
    https://github.com/open-telemetry/opentelemetry-collector-contrib/pull/32574
  - `otelcol.processor.resourcedetection`: Update to ec2 scraper so that core attributes are not dropped if describeTags returns an error (likely due to permissions).
    https://github.com/open-telemetry/opentelemetry-collector-contrib/pull/30672

- Use Go 1.22.3 for builds. (@kminehart)

v1.0.0
------

### Features

- Support for programmable pipelines using a rich expression-based syntax.

- Over 130 components for processing, transforming, and exporting telemetry
  data.

- Native support for Kubernetes and Prometheus Operator without needing to
  deploy or learn a separate Kubernetes operator.

- Support for creating and sharing custom components.

- Support for forming a cluster of Alloy instances for automatic workload
  distribution.

- (_Public preview_) Support for receiving configuration from a server for
  centralized configuration management.

- A built-in UI for visualizing and debugging pipelines.

[contributors guide]: ./docs/developer/contributing.md#updating-the-changelog<|MERGE_RESOLUTION|>--- conflicted
+++ resolved
@@ -72,15 +72,13 @@
 
 - Fix issue with `faro.receiver` cors not allowing X-Scope-OrgID and traceparent headers. (@mar4uk)
 
-<<<<<<< HEAD
+- Fixed an issue where certain `otelcol.*` components could prevent Alloy from shutting down when provided invalid configuration. (@thampiotr)
+
+- Fix URLs in the Windows installer being wrapped in quotes. (@martincostello)
+
+- Fixed a bug in `prometheus.write.queue` which caused labelling issues when providing more than one label in `external_labels`. (@dehaansa)
+
 - Fix ebpf profiler metrics `pyroscope_ebpf_active_targets`, `pyroscope_ebpf_profiling_sessions_total`, `pyroscope_ebpf_profiling_sessions_failing_total` not being updated. (luweglarz)
-=======
-- Fixed an issue where certain `otelcol.*` components could prevent Alloy from shutting down when provided invalid configuration. (@thampiotr)
-
-- Fix URLs in the Windows installer being wrapped in quotes. (@martincostello)
-
-- Fixed a bug in `prometheus.write.queue` which caused labelling issues when providing more than one label in `external_labels`. (@dehaansa)
->>>>>>> f8607d6f
 
 v1.10.0
 -----------------
