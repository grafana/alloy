# Changelog

> _Contributors should read our [contributors guide][] for instructions on how
> to update the changelog._

This document contains a historical list of changes between releases. Only
changes that impact end-user behavior are listed; changes to documentation or
internal API changes are not present.

Main (unreleased)
-----------------

### Breaking changes

- Prometheus dependency had a major version upgrade from v2.55.1 to v3.4.2. (@thampiotr)

  - The `.` pattern in regular expressions in PromQL matches newline characters now. With this change a regular expressions like `.*` matches strings that include `\n`. This applies to matchers in queries and relabel configs in Prometheus and Loki components.

  - The `enable_http2` in `prometheus.remote_write` component's endpoints has been changed to `false` by default. Previously, in Prometheus v2 the remote write http client would default to use http2. In order to parallelize multiple remote write queues across multiple sockets its preferable to not default to http2. If you prefer to use http2 for remote write you must now set `enable_http2` to `true` in your `prometheus.remote_write` endpoints configuration section.

  - The experimental CLI flag `--feature.prometheus.metric-validation-scheme` has been deprecated and has no effect. You can configure the metric validation scheme individually for each `prometheus.scrape` component.

  - Log message format has changed for some of the `prometheus.*` components as part of the upgrade to Prometheus v3.

  - The values of the `le` label of classic histograms and the `quantile` label of summaries are now normalized upon ingestion. In previous Alloy versions, that used Prometheus v2, the value of these labels depended on the scrape protocol (protobuf vs text format) in some situations. This led to label values changing based on the scrape protocol. E.g. a metric exposed as `my_classic_hist{le="1"}` would be ingested as `my_classic_hist{le="1"}` via the text format, but as `my_classic_hist{le="1.0"}` via protobuf. This changed the identity of the metric and caused problems when querying the metric. In current Alloy release, which uses Prometheus v3, these label values will always be normalized to a float like representation. I.e. the above example will always result in `my_classic_hist{le="1.0"}` being ingested into Prometheus, no matter via which protocol. The effect of this change is that alerts, recording rules and dashboards that directly reference label values as whole numbers such as `le="1"` will stop working.

    The recommended way to deal with this change is to fix references to integer `le` and `quantile` label values, but otherwise do nothing and accept that some queries that span the transition time will produce inaccurate or unexpected results.

  See the upstream [Prometheus v3 migration guide](https://prometheus.io/docs/prometheus/3.4/migration/) for more details.

- `prometheus.exporter.windows` dependency has been updated to v0.31.1. (@dehaansa)
  - There are various renamed metrics and two removed collectors (`cs`, `logon`), see the [v1.11 release notes][1_11-release-notes] for more information.

    [1_11-release-notes]: https://grafana.com/docs/alloy/latest/release-notes/#v111

- Add `otel_attrs_to_hec_metadata` configuration block to `otelcol.exporter.splunkhec` to match `otelcol.receiver.splunkhec`. (@cgetzen)

### Features

- Add the `otelcol.receiver.fluentforward` receiver to receive logs via Fluent Forward Protocol. (@rucciva)

- Add `node_filter` configuration block to `loki.source.podlogs` component to enable node-based filtering for pod discovery. When enabled, only pods running on the specified node will be discovered and monitored, significantly reducing API server load and network traffic in DaemonSet deployments. (@QuentinBisson)

- (_Experimental_) Additions to experimental `database_observability.mysql` component:
  - `query_sample` collector now supports auto-enabling the necessary `setup_consumers` settings (@cristiangreco)
  - add `query_tables` collector for postgres (@matthewnolf)
  - add `activity` collector for postgres (@gaantunes)

### Enhancements

- `prometheus.scrape` now supports `convert_classic_histograms_to_nhcb`, `enable_compression`, `metric_name_validation_scheme`, `metric_name_escaping_scheme`, `native_histogram_bucket_limit`, and `native_histogram_min_bucket_factor` arguments. See reference documentation for more details. (@thampiotr)

- Add `max_send_message_size` configuration option to `loki.source.api` component to control the maximum size of requests to the push API. (@thampiotr)

- Add `protobuf_message` argument to `prometheus.remote_write` endpoint configuration to support both Prometheus Remote Write v1 and v2 protocols. The default remains `"prometheus.WriteRequest"` (v1) for backward compatibility. (@thampiotr)

- Update the `yet-another-cloudwatch-exporter` dependency to point to the prometheus-community repo as it has been donated. Adds a few new services to `prometheus.exporter.cloudwatch`. (@dehaansa, @BoweFlex, @andriikushch)

- `pyroscope.java` now supports configuring the `log_level` and `quiet` flags on async-profiler. (@deltamualpha)

- Add `application_host` and `network_inter_zone` features to `beyla.ebpf` component. (@marctc)

- Set the publisher name in the Windows installer to "Grafana Labs". (@martincostello)

- Switch to the community maintained fork of `go-jmespath` that has more features. (@dehaansa)

- Add a `stage.pattern` stage to `loki.process` that uses LogQL patterns to parse logs. (@dehaansa)

- Add support to validate references, stdlib functions and arguments when using validate command. (@kalleep)

- Update the `prometheus.exporter.process` component to get the `remove_empty_groups` option. (@dehaansa)

- Remove unnecessary allocations in `stage.static_labels`. (@kalleep)

- Upgrade `beyla.ebpf` from Beyla version v2.2.5 to v2.5.8 The full list of changes can be found in the [Beyla release notes](https://github.com/grafana/beyla/releases/tag/v2.5.2) (@marctc)

- `prometheus.exporter.azure` supports setting `interval` and `timespan` independently allowing for further look back when querying metrics. (@kgeckhart)

### Bugfixes

- Update `webdevops/go-common` dependency to resolve concurrent map write panic. (@dehaansa)

- Fix issue with `loki.source.gcplog` when push messages sent by gcp pub/sub only includes `messageId`. (@kalleep)

- Fix ebpf profiler metrics `pyroscope_ebpf_active_targets`, `pyroscope_ebpf_profiling_sessions_total`, `pyroscope_ebpf_profiling_sessions_failing_total` not being updated. (luweglarz)

- Fix `prometheus.operator.podmonitors` so it now handle portNumber from PodMonitor CRD. (@kalleep)

- Fix `pyroscope.receive_http` so it does not restart server if the server configuration has not changed. (@korniltsev)

- Increase default connection limit in `pyroscope.receive_http` from 100 to 16k. (@korniltsev)

v1.10.1
-----------------

### Bugfixes

- Fix issue with `faro.receiver` cors not allowing X-Scope-OrgID and traceparent headers. (@mar4uk)

- Fix issues with propagating cluster peers change notifications to components configured with remotecfg. (@dehaansa)

- Fix issues with statistics reporter not including components only configured with remotecfg. (@dehaansa)

<<<<<<< HEAD
- Fix issue in prometheus remote_write WAL which could allow it to hold an active series forever. (@kgeckhart)
=======
- Fix issues with `prometheus.exporter.windows` not propagating `dns` collector config. (@dehaansa)

- Fixed a bug in `prometheus.write.queue` which caused retries even when `max_retry_attempts` was set to `0`. (@ptodev)

- Fixed a bug in `prometheus.write.queue` which caused labelling issues when providing more than one label in `external_labels`. (@dehaansa)

- Add `application_host` and `network_inter_zone` features to `beyla.ebpf` component. (@marctc)

- Fix issues in `loki.process` where `stage.multiline` did not pass through structured metadata. (@jan-mrm)

- Fix URLs in the Windows installer being wrapped in quotes. (@martincostello)

- Fixed an issue where certain `otelcol.*` components could prevent Alloy from shutting down when provided invalid configuration. (@thampiotr)
>>>>>>> 4e2ea064

v1.10.0
-----------------

### Breaking changes

- Removing the `nanoserver-1809` container image for Windows 2019. (@ptodev)
  This is due to the deprecation of `windows-2019` GitHub Actions runners.
  The `windowsservercore-ltsc2022` Alloy image is still being published to DockerHub.

### Bugfixes

- Upgrade `otelcol` components from OpenTelemetry v0.126.0 to v0.128.0 (@korniltsev, @dehaansa)
  - [`otelcol.exporter.kafka`]: Allow kafka exporter to produce to topics based on metadata key values.
  - [`otelcol.receiver.kafka`]: Enforce a backoff mechanism on non-permanent errors, such as when the queue is full.
  - [`otelcol.receiver.kafka`]: Don't restart the Kafka consumer on failed errors when message marking is enabled for them.
  - [`otelcol.exporter.datadog`]: Fix automatic intial point dropping when converting cumulative monotonic sum metrics.
  - [`otelcol.exporter.datadog`]: config `tls::insecure_skip_verify` is now taken into account in metrics path.
  - [`otelcol.exporter.datadog`]: Correctly treat summary counts as cumulative monotonic sums instead of cumulative non-monotonic sums.
  - [`otelcol.connector.spanmetrics`]: Fix bug causing span metrics calls count to be always 0 when using delta temporality.
  - [`otelcol.exporter.splunkhec`]: Treat HTTP 403 Forbidden as a permanent error.

### Features

- (_Experimental_) Add an `array.group_by` stdlib function to group items in an array by a key. (@wildum)
- Add the `otelcol.exporter.faro` exporter to export traces and logs to Faro endpoint. (@mar4uk)
- Add the `otelcol.receiver.faro` receiver to receive traces and logs from the Grafana Faro Web SDK. (@mar4uk)

- Add entropy support for `loki.secretfilter` (@romain-gaillard)

### Enhancements

- Add `hash_string_id` argument to `foreach` block to hash the string representation of the pipeline id instead of using the string itself. (@wildum)

- Update `async-profiler` binaries for `pyroscope.java` to 4.0-87b7b42 (@github-hamza-bouqal)

- (_Experimental_) Additions to experimental `database_observability.mysql` component:
  - Add `explain_plan` collector to `database_observability.mysql` component. (@rgeyer)
  - `locks`: addition of data locks collector (@gaantunes @fridgepoet)
  - `query_sample` collector is now enabled by default (@matthewnolf)
  - `query_tables` collector now deals better with truncated statements (@cristiangreco)

- (_Experimental_) `prometheus.write.queue` add support for exemplars. (@dehaansa)

- (_Experimental_) `prometheus.write.queue` initialize queue metrics that are seconds values as time.Now, not 0. (@dehaansa)

- Update secret-filter gitleaks.toml from v8.19.0 to v8.26.0 (@andrejshapal)

- Wire in survey block for beyla.ebpf component. (@grcevski, @tpaschalis)

- Upgrade `otelcol` components from OpenTelemetry v0.126.0 to v0.128.0 (@korniltsev, @dehaansa)
  - [`otelcol.processor.resourcedetection`]: Add additional OS properties to resource detection: `os.build.id` and `os.name`.
  - [`otelcol.processor.resourcedetection`]: Add `host.interface` resource attribute to `system` detector.
  - [`otelcol.exporter.kafka`]: Fix Snappy compression codec support for the Kafka exporter.
  - [`otelcol.receiver.filelog`]: Introduce `utf8-raw` encoding to avoid replacing invalid bytes with \uFFFD when reading UTF-8 input.
  - [`otelcol.processor.k8sattributes`]: Support extracting labels and annotations from k8s Deployments.
  - [`otelcol.processor.k8sattributes`]: Add option to configure automatic service resource attributes.
  - [`otelcol.exporter.datadog`]: Adds `hostname_detection_timeout` configuration option for Datadog Exporter and sets default to 25 seconds.
  - [`otelcol.receiver.datadog`]: Address semantic conventions noncompliance and add support for http/db.
  - [`otelcol.exporter.awss3`]: Add the retry mode, max attempts and max backoff to the settings.

- Add `enable_tracing` attribute to `prometheus.exporter.snowflake` component to support debugging issues. (@dehaansa)

- Add support for `conditions` and statement-specific `error_mode` in `otelcol.processor.transform`. (@ptodev)

- Add `storage` and `start_from` args to cloudwatch logs receiver. (@boernd)

- Reduced allocation in Loki processing pipelines. (@thampiotr)

- Update the `prometheus.exporter.postgres` component with latest changes and bugfixes for Postgres17 (@cristiangreco)

- Add `tail_from_end` argument to `loki.source.podlogs` to optionally start reading from the end of a log stream for newly discovered pods. (@harshrai654)

### Bugfixes

- Fix path for correct injection of version into constants at build time. (@adlotsof)

- Propagate the `-feature.community-components.enabled` flag for remote
  configuration components. (@tpaschalis)

- Fix extension registration for `otelcol.receiver.splunkhec` auth extensions. (@dehaansa)

### Other changes

- Mark `pyroscope.receive_http` and `pyroscope.relabel` components as GA. (@marcsanmi)

- Upgrade `otelcol.exporter.windows` to v0.30.8 to get bugfixes and fix `update` collector support. (@dehaansa)

- Add `User-Agent` header to remotecfg requests. (@tpaschalis)

v1.9.2
-----------------

### Bugfixes

- Send profiles concurrently from `pyroscope.ebpf`. (@korniltsev)

- Fix the `validate` command not understanding the `livedebugging` block. (@dehaansa)

- Fix invalid class names in python profiles obtained with `pyroscope.ebpf`. (@korniltsev)

- Fixed a bug which prevented non-secret optional secrets to be passed in as `number` arguments. (@ptodev)

- For CRD-based components (`prometheus.operator.*`), retry initializing informers if the apiserver request fails. This rectifies issues where the apiserver is not reachable immediately after node restart. (@dehaansa)

### Other changes

-  Add no-op blocks and attributes to the `prometheus.exporter.windows` component (@ptodev).
   Version 1.9.0 of Alloy removed the `msmq` block, as well as the `enable_v2_collector`,
   `where_clause`, and `use_api` attributes in the `service` block.
   This made it difficult for users to upgrade, so those attributes have now been made a no-op instead of being removed.

v1.9.1
-----------------

### Features

- Update the `prometheus.exporter.windows` component to version v0.30.7. This adds new metrics to the `dns` collector. (@dehaansa)

### Bugfixes

- Update the `prometheus.exporter.windows` component to version v0.30.7. This fixes an error with the exchange collector and terminal_services collector (@dehaansa)

- Fix `loki.source.firehose` to propagate specific cloudwatch event timestamps when useIncomingTs is set to true. (@michaelPotter)

- Fix elevated CPU usage when using some `otelcol` components due to debug logging. (@thampiotr)

### Other changes

- Upgrade `otelcol` components from OpenTelemetry v0.125.0 to v0.126.0 (@dehaansa):
  - [`pkg/ottl`] Add support for `HasPrefix` and `HasSuffix` functions.
  - [`pkg/configtls`] Add trusted platform module (TPM) support to TLS authentication for all `otelcol` components supporting TLS.
  - [`otelcol.connector.spanmetrics`] Add `calls_dimension` and `histogram:dimension` blocks for configuring additional dimensions for `traces.span.metrics.calls` and `traces.span.metrics.duration` metrics.
  - [`otelcol.exporter.datadog`] Enable `instrumentation_scope_metadata_as_tags` by default.
  - [`otelcol.exporter.kafka`] support configuration of `compression` `level` in producer configuration.
  - [`otelcol.processor.tailsampling`] `invert sample` and `inverted not sample` decisions deprecated, use the `drop` policy instead to explicitly not sample traces.
  - [`otelcol.receiver.filelog`] support `compression` value of `auto` to automatically detect file compression type.

v1.9.0
-----------------

### Breaking changes

- The `prometheus.exporter.windows` component has been update to version v0.30.6. This update includes a significant rework of the exporter and includes some breaking changes. (@dehaansa)
  - The `msmq` and `service` collectors can no longer be configured with a WMI where clause. Any filtering previously done in a where clause will need to be done in a `prometheus.relabel` component.
  - The `service` collector no longer provides `enable_v2_collector` and `use_api` configuration options.
  - The `mscluster_*` and `netframework_*` collectors are now replaced with one `mscluster` and `netframework` collector that allows you to enable the separate metric groupings individually.
  - The `teradici_pcoip` and `vmware_blast` collectors have been removed from the exporter.

- The `prometheus.exporter.oracledb` component now embeds the [`oracledb_exporter from oracle`](https://github.com/oracle/oracle-db-appdev-monitoring) instead of the deprecated [`oracledb_exporter from iamseth`](https://github.com/iamseth/oracledb_exporter) for collecting metrics from an OracleDB server: (@wildum)
  - The arguments `username`, `password`, `default_metrics`, and `custom_metrics` are now supported.
  - The previously undocumented argument `custom_metrics` is now expecting a list of paths to custom metrics files.
  - The following metrics are no longer available by default: oracledb_sessions_activity, oracledb_tablespace_free_bytes

- (_Experimental_) The `enable_context_propagation` argument in `beyla.ebpf` has been replaced with the `context_propagation` argument.
  Set `enable_context_propagation` to `all` to get the same behaviour as `enable_context_propagation` being set to `true`.

### Features

- Bump snmp_exporter and embedded modules in `prometheus.exporter.snmp` to v0.29.0, add cisco_device module support (@v-zhuravlev)

- Add the `otelcol.storage.file` extension to support persistent sending queues and `otelcol.receiver.filelog` file state tracking between restarts. (@dehaansa)

- Add `otelcol.exporter.googlecloud` community component to export metrics, traces, and logs to Google Cloud. (@motoki317)

- Add support to configure basic authentication for alloy http server. (@kalleep)

- Add `validate` command to alloy that will perform limited validation of alloy configuration files. (@kalleep)

- Add support to validate foreach block when using `validate` command. (@kalleep)

- Add `otelcol.receiver.splunkhec` component to receive events in splunk hec format and forward them to other `otelcol.*` components. (@kalleep)

- Add support for Mimir federated rule groups in `mimir.rules.kubernetes` (@QuentinBisson)

### Enhancements

- `prometheus.exporter.windows` has been significantly refactored upstream and includes new collectors like `filetime`, `pagefile`, `performancecounter`, `udp`, and `update` as well as new configuration options for existing collectors. (@dehaansa)

- `prometheus.exporter.mongodb` now offers fine-grained control over collected metrics with new configuration options. (@TeTeHacko)

- Add binary version to constants exposed in configuration file syntatx. (@adlots)

- Update `loki.secretfilter` to include metrics about redactions (@kelnage)

- (_Experimental_) Various changes to the experimental component `database_observability.mysql`:
  - `schema_table`: add support for index expressions (@cristiangreco)
  - `query_sample`: enable opt-in support to extract unredacted sql query (sql_text) (@matthewnolf)
  - `query_tables`: improve queries parsing (@cristiangreco)
  - make tidbparser the default choice (@cristiangreco)
  - `query_sample`: better handling of timer overflows (@fridgepoet)
  - collect metrics on enabled `performance_schema.setup_consumers` (@fridgepoet)
  - `query_sample`: base log entries on calculated timestamp from rows, not now() (@fridgepoet)
  - `query_sample`: check digest is not null (@cristiangreco)
  - `query_sample`: add additional logs for wait events (@fridgepoet)
  - make tidb the default and only sql parser

- Mixin dashboards improvements: added minimum cluster size to Cluster Overview dashboard, fixed units in OpenTelemetry dashboard, fixed slow components evaluation time units in Controller dashboard and updated Prometheus dashboard to correctly aggregate across instances. (@thampiotr)

- Reduced the lag time during targets handover in a cluster in `prometheus.scrape` components by reducing thread contention. (@thampiotr)

- Pretty print diagnostic errors when using `alloy run` (@kalleep)

- Add `labels_from_groups` attribute to `stage.regex` in `loki.process` to automatically add named capture groups as labels. (@harshrai654)

- The `loki.rules.kubernetes` component now supports adding extra label matchers
  to all queries discovered via `PrometheusRule` CRDs. (@QuentinBisson)

-  Add optional `id` field to `foreach` block to generate more meaningful component paths in metrics by using a specific field from collection items. (@harshrai654)

- The `mimir.rules.kubernetes` component now supports adding extra label matchers
  to all queries discovered via `PrometheusRule` CRDs by extracting label values defined on the `PrometheusRule`. (@QuentinBisson)

- Fix validation logic in `beyla.ebpf` component to ensure that either metrics or traces are enabled. (@marctc)

- Improve `foreach` UI and add graph support for it. (@wildum)

- Update statsd_exporter to v0.28.0, most notable changes: (@kalleep)
  - [0.23.0] Support experimental native histograms.
  - [0.24.1] Support scaling parameter in mapping.
  - [0.26.0] Add option to honor original labels from event tags over labels specified in mapping configuration.
  - [0.27.1] Support dogstatsd extended aggregation
  - [0.27.2] Fix panic on certain invalid lines

- Upgrade `beyla.ebpf` to v2.2.4-alloy. The full list of changes can be found in the [Beyla release notes](https://github.com/grafana/beyla/releases/tag/v2.2.4-alloy). (@grcevski)

### Bugfixes

- Fix `otelcol.receiver.filelog` documentation's default value for `start_at`. (@petewall)

- Fix `pyroscope.scrape` scraping godeltaprof profiles. (@korniltsev)

- Fix [#3386](https://github.com/grafana/alloy/issues/3386) lower casing scheme in `prometheus.operator.scrapeconfigs`. (@alex-berger)

- Fix [#3437](https://github.com/grafana/alloy/issues/3437) Component Graph links now follow `--server.http.ui-path-prefix`. (@solidcellaMoon)

- Fix a bug in the `foreach` preventing the UI from showing the components in the template when the block was re-evaluated. (@wildum)

- Fix alloy health handler so header is written before response body. (@kalleep)

- Fix `prometheus.exporter.unix` to pass hwmon config correctly. (@kalleep)

- Fix [#3408](https://github.com/grafana/alloy/issues/3408) `loki.source.docker` can now collect logs from containers not in the running state. (@adamamsmith)

### Other changes

- Update the zap logging adapter used by `otelcol` components to log arrays and objects. (@dehaansa)

- Updated Windows install script to add DisplayVersion into registry on install (@enessene)

- Update Docker builds to install latest Linux security fixes on top of base image (@jharvey10)

- Reduce Docker image size slightly by consolidating some RUN layers (@AchimGrolimund)

- RPM artifacts in Alloy GitHub releases are no longer signed.
  The artifacts on the `https://rpm.grafana.com` repository used by the `yum` package manager will continue to be signed. (@ptodev)

- Upgrade `otelcol` components from OpenTelemetry v0.122.0 to v0.125.0 (@ptodev):
  - [`pkg/ottl`] Enhance the Decode OTTL function to support all flavors of Base64.
  - [`otelcol.processor.resourcedetection`] Adding the `os.version` resource attribute to system processor.
  - [`otelcol.auth.bearer`] Allow the header name to be customized.
  - [`otelcol.exporter.awss3`] Add a new `sending_queue` feature.
  - [`otelcol.exporter.awss3`] Add a new `timeout` argument.
  - [`otelcol.exporter.awss3`] Add a new `resource_attrs_to_s3` configuration block.
  - [`otelcol.exporter.awss3`] Fixes an issue where the AWS S3 Exporter was forcing an ACL to be set, leading to unexpected behavior in S3 bucket permissions.
  - [`otelcol.connector.spanmetrics`] A new `include_instrumentation_scope` configuration argument.
  - [`otelcol.connector.spanmetrics`] Initialise new `calls_total` metrics at 0.
  - [`otelcol.connector.spanmetrics`] A new `aggregation_cardinality_limit` configuration argument
    to limit the number of unique combinations of dimensions that will be tracked for metrics aggregation.
  - [`otelcol.connector.spanmetrics`] Deprecate the unused argument `dimensions_cache_size`.
  - [`otelcol.connector.spanmetrics`] Moving the start timestamp (and last seen timestamp) from the resourceMetrics level to the individual metrics level.
    This will ensure that each metric has its own accurate start and last seen timestamps, regardless of its relationship to other spans.
  - [`otelcol.processor.k8sattributes`] Add option to configure automatic resource attributes - with annotation prefix.
    Implements [Specify resource attributes using Kubernetes annotations](https://github.com/open-telemetry/semantic-conventions/blob/main/docs/non-normative/k8s-attributes.md#specify-resource-attributes-using-kubernetes-annotations).
  - [`otelcol.connector.servicegraph`] Change `database_name_attribute` to accept a list of values.
  - [`otelcol.exporter.kafka`, `otelcol.receiver.kafka`] Deprecating the `auth` > `plain_text` block. Use `auth` > `sasl` with `mechanism` set to `PLAIN` instead.
  - [`otelcol.exporter.kafka`, `otelcol.receiver.kafka`] Deprecating the `topic` argument. Use `logs` > `topic`, `metrics` > `topic`, or `traces` > `topic` instead.
  - [`otelcol.exporter.kafka`, `otelcol.receiver.kafka`] Deprecate the `auth` > `tls` block. Use the top-level `tls` block instead.
  - [`otelcol.receiver.kafka`] Add max_fetch_wait config setting.
    This setting allows you to specify the maximum time that the broker will wait for min_fetch_size bytes of data
    to be available before sending a response to the client.
  - [ `otelcol.receiver.kafka`] Add support for configuring Kafka consumer rebalance strategy and group instance ID.

v1.8.3
-----------------

### Bugfixes

- Fix `mimir.rules.kubernetes` panic on non-leader debug info retrieval (@TheoBrigitte)

- Fix detection of the "streams limit exceeded" error in the Loki client so that metrics are correctly labeled as `ReasonStreamLimited`. (@maratkhv)

- Fix `loki.source.file` race condition that often lead to panic when using `decompression`. (@kalleep)

- Fix deadlock in `loki.source.file` that can happen when targets are removed. (@kalleep)

- Fix `loki.process` to emit valid logfmt. (@kalleep)

v1.8.2
-----------------

### Bugfixes

- Fix `otelcol.exporter.prometheus` dropping valid exemplars. (@github-vincent-miszczak)

- Fix `loki.source.podlogs` not adding labels `__meta_kubernetes_namespace` and `__meta_kubernetes_pod_label_*`. (@kalleep)

v1.8.1
-----------------

### Bugfixes

- `rfc3164_default_to_current_year` argument was not fully added to `loki.source.syslog` (@dehaansa)

- Fix issue with `remoteCfg` service stopping immediately and logging noop error if not configured (@dehaansa)

- Fix potential race condition in `remoteCfg` service metrics registration (@kalleep)

- Fix panic in `prometheus.exporter.postgres` when using minimal url as data source name. (@kalleep)

v1.8.0
-----------------

### Breaking changes

- Removed `open_port` and `executable_name` from top level configuration of Beyla component. Removed `enabled` argument from `network` block. (@marctc)

- Breaking changes from the OpenTelemetry Collector v0.122 update: (@wildum)
  - `otelcol.exporter.splunkhec`: `min_size_items` and `max_size_items` were replaced by `min_size`, `max_size` and `sizer` in the `batcher` block to allow
  users to configure the size of the batch in a more flexible way.
  - The telemetry level of Otel components is no longer configurable. The `level` argument in the `debug_metrics` block is kept to avoid breaking changes but it is not used anymore.
  - `otelcol.processor.tailsampling` changed the unit of the decision timer metric from microseconds to milliseconds. (change unit of otelcol_processor_tail_sampling_sampling_decision_timer_latency)
  - `otelcol.processor.deltatocumulative`: rename `otelcol_deltatocumulative_datapoints_processed` to `otelcol_deltatocumulative_datapoints` and remove the metrics `otelcol_deltatocumulative_streams_evicted`, `otelcol_deltatocumulative_datapoints_dropped` and `otelcol_deltatocumulative_gaps_length`.
  - The `regex` attribute was removed from `otelcol.processor.k8sattributes`. The extract-patterns function from `otelcol.processor.transform` can be used instead.
  - The default value of `metrics_flush_interval` in `otelcol.connector.servicegraph` was changed from `0s` to `60s`.
  - `s3_partition` in `otelcol.exporter.awss3` was replaced by `s3_partition_format`.

- (_Experimental_) `prometheus.write.queue` metric names changed to align better with prometheus standards. (@mattdurham)

### Features

- Add `otelcol.receiver.awscloudwatch` component to receive logs from AWS CloudWatch and forward them to other `otelcol.*` components. (@wildum)
- Add `loki.enrich` component to enrich logs using labels from `discovery.*` components. (@v-zhuravlev)
- Add string concatenation for secrets type (@ravishankar15)
- Add support for environment variables to OpenTelemetry Collector config. (@jharvey10)
- Replace graph in Alloy UI with a new version that supports modules and data flow visualization. (@wildum)
- Added `--cluster.wait-for-size` and `--cluster.wait-timeout` flags which allow to specify the minimum cluster size
  required before components that use clustering begin processing traffic to ensure adequate cluster capacity is
  available. (@thampiotr)
- Add `trace_printer` to `beyla.ebpf` component to print trace information in a specific format. (@marctc)
- Add support for live debugging and graph in the UI for components imported via remotecfg. (@wildum)

### Enhancements

- Add the ability to set user for Windows Service with silent install (@dehaansa)

- Add livedebugging support for structured_metadata in `loki.process` (@dehaansa)

- (_Public Preview_) Add a `--windows.priority` flag to the run command, allowing users to set windows process priority for Alloy. (@dehaansa)

- (_Experimental_) Adding a new `prometheus.operator.scrapeconfigs` which discovers and scrapes [ScrapeConfig](https://prometheus-operator.dev/docs/developer/scrapeconfig/) Kubernetes resources. (@alex-berger)

- Add `rfc3164_default_to_current_year` argument to `loki.source.syslog` (@dehaansa)

- Add `connection_name` support for `prometheus.exporter.mssql` (@bck01215)

- Add livedebugging support for `prometheus.scrape` (@ravishankar15, @wildum)

- Have `loki.echo` log the `entry_timestamp` and `structured_metadata` for any loki entries received (@dehaansa)

- Bump snmp_exporter and embedded modules in `prometheus.exporter.snmp` to v0.28.0 (@v-zhuravlev)

- Update mysqld_exporter to v0.17.2, most notable changes: (@cristiangreco)
  - [0.17.1] Add perf_schema quantile columns to collector
  - [0.17.1] Fix database quoting problem in collector 'info_schema.tables'
  - [0.17.1] Use SUM_LOCK_TIME and SUM_CPU_TIME with mysql >= 8.0.28
  - [0.17.1] Fix query on perf_schema.events_statements_summary_by_digest
  - [0.17.2] Fix query on events_statements_summary_by_digest for mariadb

- Added additional backwards compatibility metrics to `prometheus.write.queue`. (@mattdurham)

- Add new stdlib functions encoding.to_json (@ravishankar15)

- Added OpenTelemetry logs and metrics support to Alloy mixin's dashboards and alerts. (@thampiotr)

- Add support for proxy and headers in `prometheus.write.queue`. (@mattdurham)

- Added support for switching namespace between authentication and kv retrieval to support Vault Enterprise (@notedop)

- (_Experimental_) Various changes to the experimental component `database_observability.mysql`:
  - `query_sample`: better handling of truncated queries (@cristiangreco)
  - `query_sample`: add option to use TiDB sql parser (@cristiangreco)
  - `query_tables`: rename collector from `query_sample` to better reflect responsibility (@matthewnolf)
  - `query_sample`: add new collector that replaces previous implementation to collect more detailed sample information (@matthewnolf)
  - `query_sample`: refactor parsing of truncated queries (@cristiangreco)

- Add labels validation in `pyroscope.write` to prevent duplicate labels and invalid label names/values. (@marcsanmi)

- Reduced lock contention in `prometheus.scrape` component (@thampiotr)

- Support converting otel config which uses a common receiver across pipelines with different names. (@wildum)

- Reduce CPU usage of the `loki.source.podlogs` component when pods logs target lots of pods (@QuentinBisson)

- Add error body propagation in `pyroscope.write`, for `/ingest` calls. (@simonswine)

- Add `tenant` label to remaining `loki_write_.+` metrics (@towolf)

- Removed syntax highlighting from the component details UI view to improve
  rendering performance. (@tpaschalis)

- A new `grafana/alloy:vX.Y.Z-windowsservercore-ltsc2022` Docker image is now published on DockerHub. (@ptodev)

### Bugfixes

- Fix deadlocks in `loki.source.file` when tailing fails (@mblaschke)
- Add missing RBAC permission for ScrapeConfig (@alex-berger)

- Fixed an issue in the `mimir.rules.kubernetes` component that would keep the component as unhealthy even when it managed to start after temporary errors (@nicolasvan)

- Allow kafka exporter to attempt to connect even if TLS enabled but cert & key are not specified (@dehaansa)

- Fixed bug where all resources were not being collected from `prometheus.exporter.azure` when using `regions` (@kgeckhart)

- Fix panic in `loki.source.file` when the tailer had no time to run before the runner was stopped (@wildum)

### Other changes

- Upgrading to Prometheus v2.55.1. (@ptodev)
  - Added a new `http_headers` argument to many `discovery` and `prometheus` components.
  - Added a new `scrape_failure_log_file` argument to `prometheus.scrape`.

- Non-breaking changes from the OpenTelemetry Collector v0.122 update: (@wildum)
  - `otelcol.processor.transform` has a new `statements` block for transformations which don't require a context to be specified explicitly.
  - `otelcol.receiver.syslog` has a new `on_error` argument to specify the action to take when an error occurs while receiving logs.
  - `otelcol.processor.resourcedetection` now supports `dynatrace` as a resource detector.
  - `otelcol.receiver.kafka` has a new `error_backoff` block to configure how failed requests are retried.
  - `otelcol.receiver.vcenter` has three new metrics `vcenter.vm.cpu.time`, `vcenter.vm.network.broadcast.packet.rate` and `vcenter.vm.network.multicast.packet.rate`.
  - `otelcol.exporter.awss3` has two new arguments `acl` and `storage_class`.
  - `otelcol.auth.headers` headers can now be populated using Authentication metadata using from_attribute

- Change the stability of the `beyla.ebpf` component from "public preview" to "generally available". (@marctc)

- The ingest API of `pyroscope.receive_http` no longer forwards all received headers, instead only passes through the `Content-Type` header. (@simonswine)

v1.7.5
-----------------

### Enhancements

- Set zstd as default compression for `prometheus.write.queue`. (@mattdurham)

v1.7.4
-----------------

### Bugfixes

- Revert the changes to `loki.source.file` from release v1.7.0. These changes introduced a potential deadlock. (@dehaansa)

v1.7.3
-----------------

### Breaking changes

- Fixed the parsing of selections, application and network filter blocks for Beyla. (@raffaelroquetto)

### Enhancements

- Add the `stat_checkpointer` collector in `prometheus.exporter.postgres` (@dehaansa)

### Bugfixes

- Update the `prometheus.exporter.postgres` component to correctly support Postgres17 when `stat_bgwriter` collector is enabled (@dehaansa)

- Fix `remoteCfg` logging and metrics reporting of `errNotModified` as a failure (@zackman0010)


v1.7.2
-----------------

### Bugfixes

- Fixed an issue where the `otelcol.exporter.awss3` could not be started with the `sumo_ic` marshaler. (@wildum)

- Update `jfr-parser` dependency to v0.9.3 to fix jfr parsing issues in `pyroscope.java`. (@korniltsev)

- Fixed an issue where passing targets from some standard library functions was failing with `target::ConvertFrom` error. (@thampiotr)

- Fixed an issue where indexing targets as maps (e.g. `target["foo"]`) or objects (e.g. `target.foo`) or using them with
  certain standard library functions was resulting in `expected object or array, got capsule` error under some
  circumstances. This could also lead to `foreach evaluation failed` errors when using the `foreach` configuration
  block. (@thampiotr)

- Update `prometheus.write.queue` to reduce memory fragmentation and increase sent throughput. (@mattdurham)

- Fixed an issue where the `otelcol.exporter.kafka` component would not start if the `encoding` was specific to a signal type. (@wildum)

v1.7.1
-----------------

### Bugfixes

- Fixed an issue where some exporters such as `prometheus.exporter.snmp` couldn't accept targets from other components
  with an error `conversion to '*map[string]string' is not supported"`. (@thampiotr)

- Enable batching of calls to the appender in `prometheus.write.queue` to reduce lock contention when scraping, which
  will lead to reduced scrape duration. (@mattdurham)

v1.7.0
-----------------

### Breaking changes

- (_Experimental_) In `prometheus.write.queue` changed `parallelism` from attribute to a block to allow for dynamic scaling. (@mattdurham)

- Remove `tls_basic_auth_config_path` attribute from `prometheus.exporter.mongodb` configuration as it does not configure TLS client
  behavior as previously documented.

- Remove `encoding` and `encoding_file_ext` from `otelcol.exporter.awss3` component as it was not wired in to the otel component and
  Alloy does not currently integrate the upstream encoding extensions that this would utilize.

### Features

- Add a `otelcol.receiver.tcplog` component to receive OpenTelemetry logs over a TCP connection. (@nosammai)

- (_Public preview_) Add `otelcol.receiver.filelog` component to read otel log entries from files (@dehaansa)

- (_Public preview_) Add a `otelcol.processor.cumulativetodelta` component to convert metrics from
  cumulative temporality to delta. (@madaraszg-tulip)

- (_Experimental_) Add a `stage.windowsevent` block in the `loki.process` component. This aims to replace the existing `stage.eventlogmessage`. (@wildum)

- Add `pyroscope.relabel` component to modify or filter profiles using Prometheus relabeling rules. (@marcsanmi)

- (_Experimental_) A new `foreach` block which starts an Alloy pipeline for each item inside a list. (@wildum, @thampiotr, @ptodev)

### Enhancements

- Upgrade to OpenTelemetry Collector v0.119.0 (@dehaansa):
  - `otelcol.processor.resourcedetection`: additional configuration for the `ec2` detector to configure retry behavior
  - `otelcol.processor.resourcedetection`: additional configuration for the `gcp` detector to collect Managed Instance Group attributes
  - `otelcol.processor.resourcedetection`: additional configuration for the `eks` detector to collect cloud account attributes
  - `otelcol.processor.resourcedetection`: add `kubeadm` detector to collect local cluster attributes
  - `otelcol.processor.cumulativetodelta`: add `metric_types` filtering options
  - `otelcol.exporter.awss3`: support configuring sending_queue behavior
  - `otelcol.exporter.otlphttp`: support configuring `compression_params`, which currently only includes `level`
  - `configtls`: opentelemetry components with tls config now support specifying TLS curve preferences
  - `sending_queue`: opentelemetry exporters with a `sending_queue` can now configure the queue to be `blocking`

- Add `go_table_fallback` arg to `pyroscope.ebpf` (@korniltsev)

- Memory optimizations in `pyroscope.scrape` (@korniltsev)

- Do not drop `__meta` labels in `pyroscope.scrape`. (@korniltsev)

- Add the possibility to export span events as logs in `otelcol.connector.spanlogs`. (@steve-hb)

- Add json format support for log export via faro receiver (@ravishankar15)

- (_Experimental_) Various changes to the experimental component `database_observability.mysql`:
  - `connection_info`: add namespace to the metric (@cristiangreco)
  - `query_sample`: better support for table name parsing (@cristiangreco)
  - `query_sample`: capture schema name for query samples (@cristiangreco)
  - `query_sample`: fix error handling during result set iteration (@cristiangreco)
  - `query_sample`: improve parsing of truncated queries (@cristiangreco)
  - `query_sample`: split out sql parsing logic to a separate file (@cristiangreco)
  - `schema_table`: add table columns parsing (@cristiagreco)
  - `schema_table`: correctly quote schema and table name in SHOW CREATE (@cristiangreco)
  - `schema_table`: fix handling of view table types when detecting schema (@matthewnolf)
  - `schema_table`: refactor cache config in schema_table collector (@cristiangreco)
  - Component: add enable/disable collector configurability to `database_observability.mysql`. This removes the `query_samples_enabled` argument, now configurable via enable/disable collector. (@fridgepoet)
  - Component: always log `instance` label key (@cristiangreco)
  - Component: better error handling for collectors (@cristiangreco)
  - Component: use labels for some indexed logs elements (@cristiangreco)

- Reduce CPU usage of `loki.source.windowsevent` by up to 85% by updating the bookmark file every 10 seconds instead of after every event and by
  optimizing the retrieval of the process name. (@wildum)

- Ensure consistent service_name label handling in `pyroscope.receive_http` to match Pyroscope's behavior. (@marcsanmi)

- Improved memory and CPU performance of Prometheus pipelines by changing the underlying implementation of targets (@thampiotr)

- Add `config_merge_strategy` in `prometheus.exporter.snmp` to optionally merge custom snmp config with embedded config instead of replacing. Useful for providing SNMP auths. (@v-zhuravlev)

- Upgrade `beyla.ebpf` to v2.0.4. The full list of changes can be found in the [Beyla release notes](https://github.com/grafana/beyla/releases/tag/v2.0.0). (@marctc)

### Bugfixes

- Fix log rotation for Windows in `loki.source.file` by refactoring the component to use the runner pkg. This should also reduce CPU consumption when tailing a lot of files in a dynamic environment. (@wildum)

- Add livedebugging support for `prometheus.remote_write` (@ravishankar15)

- Add livedebugging support for `otelcol.connector.*` components (@wildum)

- Bump snmp_exporter and embedded modules to 0.27.0. Add support for multi-module handling by comma separation and expose argument to increase SNMP polling concurrency for `prometheus.exporter.snmp`. (@v-zhuravlev)

- Add support for pushv1.PusherService Connect API in `pyroscope.receive_http`. (@simonswine)

- Fixed an issue where `loki.process` would sometimes output live debugging entries out-of-order (@thampiotr)

- Fixed a bug where components could be evaluated concurrently without the full context during a config reload (@wildum)

- Fixed locks that wouldn't be released in the remotecfg service if some errors occurred during the configuration reload (@spartan0x117)

- Fix issue with `prometheus.write.queue` that lead to excessive connections. (@mattdurham)

- Fixed a bug where `loki.source.awsfirehose` and `loki.source.gcplog` could
  not be used from within a module. (@tpaschalis)

- Fix an issue where Prometheus metric name validation scheme was set by default to UTF-8. It is now set back to the
  previous "legacy" scheme. An experimental flag `--feature.prometheus.metric-validation-scheme` can be used to switch
  it to `utf-8` to experiment with UTF-8 support. (@thampiotr)

### Other changes

- Upgrading to Prometheus v2.54.1. (@ptodev)
  - `discovery.docker` has a new `match_first_network` attribute for matching the first network
    if the container has multiple networks defined, thus avoiding collecting duplicate targets.
  - `discovery.ec2`, `discovery.kubernetes`, `discovery.openstack`, and `discovery.ovhcloud`
    add extra `__meta_` labels.
  - `prometheus.remote_write` supports Azure OAuth and Azure SDK authentication.
  - `discovery.linode` has a new `region` attribute, as well as extra `__meta_` labels.
  - A new `scrape_native_histograms` argument for `prometheus.scrape`.
    This is enabled by default and can be used to explicitly disable native histogram support.
    In previous versions of Alloy, native histogram support has also been enabled by default
    as long as `scrape_protocols` starts with `PrometheusProto`.

  - Change the stability of the `remotecfg` feature from "public preview" to "generally available". (@erikbaranowski)

v1.6.1
-----------------

## Bugs

- Resolve issue with Beyla starting. (@rafaelroquetto)

v1.6.0
-----------------

### Breaking changes

- Upgrade to OpenTelemetry Collector v0.116.0:
  - `otelcol.processor.tailsampling`: Change decision precedence when using `and_sub_policy` and `invert_match`.
    For more information, see the [release notes for Alloy 1.6][release-notes-alloy-1_6].

    [#33671]: https://github.com/open-telemetry/opentelemetry-collector-contrib/pull/33671
    [release-notes-alloy-1_6]: https://grafana.com/docs/alloy/latest/release-notes/#v16

### Features

- Add support for TLS to `prometheus.write.queue`. (@mattdurham)

- Add `otelcol.receiver.syslog` component to receive otel logs in syslog format (@dehaansa)

- Add support for metrics in `otelcol.exporter.loadbalancing` (@madaraszg-tulip)

- Add `add_cloudwatch_timestamp` to `prometheus.exporter.cloudwatch` metrics. (@captncraig)

- Add support to `prometheus.operator.servicemonitors` to allow `endpointslice` role. (@yoyosir)

- Add `otelcol.exporter.splunkhec` allowing to export otel data to Splunk HEC (@adlotsof)

- Add `otelcol.receiver.solace` component to receive traces from a Solace broker. (@wildum)

- Add `otelcol.exporter.syslog` component to export logs in syslog format (@dehaansa)

- (_Experimental_) Add a `database_observability.mysql` component to collect mysql performance data. (@cristiangreco & @matthewnolf)

- Add `otelcol.receiver.influxdb` to convert influx metric into OTEL. (@EHSchmitt4395)

- Add a new `/-/healthy` endpoint which returns HTTP 500 if one or more components are unhealthy. (@ptodev)

### Enhancements

- Improved performance by reducing allocation in Prometheus write pipelines by ~30% (@thampiotr)

- Update `prometheus.write.queue` to support v2 for cpu performance. (@mattdurham)

- (_Experimental_) Add health reporting to `database_observability.mysql` component (@cristiangreco)

- Add second metrics sample to the support bundle to provide delta information (@dehaansa)

- Add all raw configuration files & a copy of the latest remote config to the support bundle (@dehaansa)

- Add relevant golang environment variables to the support bundle (@dehaansa)

- Add support for server authentication to otelcol components. (@aidaleuc)

- Update mysqld_exporter from v0.15.0 to v0.16.0 (including 2ef168bf6), most notable changes: (@cristiangreco)
  - Support MySQL 8.4 replicas syntax
  - Fetch lock time and cpu time from performance schema
  - Fix fetching tmpTables vs tmpDiskTables from performance_schema
  - Skip SPACE_TYPE column for MariaDB >=10.5
  - Fixed parsing of timestamps with non-zero padded days
  - Fix auto_increment metric collection errors caused by using collation in INFORMATION_SCHEMA searches
  - Change processlist query to support ONLY_FULL_GROUP_BY sql_mode
  - Add perf_schema quantile columns to collector

- Live Debugging button should appear in UI only for supported components (@ravishankar15)
- Add three new stdlib functions to_base64, from_URLbase64 and to_URLbase64 (@ravishankar15)
- Add `ignore_older_than` option for local.file_match (@ravishankar15)
- Add livedebugging support for discovery components (@ravishankar15)
- Add livedebugging support for `discover.relabel` (@ravishankar15)
- Performance optimization for live debugging feature (@ravishankar15)

- Upgrade `github.com/goccy/go-json` to v0.10.4, which reduces the memory consumption of an Alloy instance by 20MB.
  If Alloy is running certain otelcol components, this reduction will not apply. (@ptodev)
- improve performance in regexp component: call fmt only if debug is enabled (@r0ka)

- Update `prometheus.write.queue` library for performance increases in cpu. (@mattdurham)

- Update `loki.secretfilter` to be compatible with the new `[[rules.allowlists]]` gitleaks allowlist format (@romain-gaillard)

- Update `async-profiler` binaries for `pyroscope.java` to 3.0-fa937db (@aleks-p)

- Reduced memory allocation in discovery components by up to 30% (@thampiotr)

### Bugfixes

- Fix issue where `alloy_prometheus_relabel_metrics_processed` was not being incremented. (@mattdurham)

- Fixed issue with automemlimit logging bad messages and trying to access cgroup on non-linux builds (@dehaansa)

- Fixed issue with reloading configuration and prometheus metrics duplication in `prometheus.write.queue`. (@mattdurham)

- Updated `prometheus.write.queue` to fix issue with TTL comparing different scales of time. (@mattdurham)

- Fixed an issue in the `prometheus.operator.servicemonitors`, `prometheus.operator.podmonitors` and `prometheus.operator.probes` to support capitalized actions. (@QuentinBisson)

- Fixed an issue where the `otelcol.processor.interval` could not be used because the debug metrics were not set to default. (@wildum)

- Fixed an issue where `loki.secretfilter` would crash if the secret was shorter than the `partial_mask` value. (@romain-gaillard)

- Change the log level in the `eventlogmessage` stage of the `loki.process` component from `warn` to `debug`. (@wildum)

- Fix a bug in `loki.source.kafka` where the `topics` argument incorrectly used regex matching instead of exact matches. (@wildum)

### Other changes

- Change the stability of the `livedebugging` feature from "experimental" to "generally available". (@wildum)

- Use Go 1.23.3 for builds. (@mattdurham)

- Upgrade Beyla to v1.9.6. (@wildum)

- Upgrade to OpenTelemetry Collector v0.116.0:
  - `otelcol.receiver.datadog`: Return a json reponse instead of "OK" when a trace is received with a newer protocol version.
    https://github.com/open-telemetry/opentelemetry-collector-contrib/pull/35705
  - `otelcol.receiver.datadog`: Changes response message for `/api/v1/check_run` 202 response to be JSON and on par with Datadog API spec
    https://github.com/open-telemetry/opentelemetry-collector-contrib/pull/36029
  - `otelcol.receiver.solace`: The Solace receiver may unexpectedly terminate on reporting traces when used with a memory limiter processor and under high load.
    https://github.com/open-telemetry/opentelemetry-collector-contrib/pull/35958
  - `otelcol.receiver.solace`: Support converting the new `Move to Dead Message Queue` and new `Delete` spans generated by Solace Event Broker to OTLP.
    https://github.com/open-telemetry/opentelemetry-collector-contrib/pull/36071
  - `otelcol.exporter.datadog`: Stop prefixing `http_server_duration`, `http_server_request_size` and `http_server_response_size` with `otelcol`.
    https://github.com/open-telemetry/opentelemetry-collector-contrib/pull/36265
    These metrics can be from SDKs rather than collector. Stop prefixing them to be consistent with
    https://opentelemetry.io/docs/collector/internal-telemetry/#lists-of-internal-metrics
  - `otelcol.receiver.datadog`: Add json handling for the `api/v2/series` endpoint in the datadogreceiver.
    https://github.com/open-telemetry/opentelemetry-collector-contrib/pull/36218
  - `otelcol.processor.span`: Add a new `keep_original_name` configuration argument
    to keep the original span name when extracting attributes from the span name.
    https://github.com/open-telemetry/opentelemetry-collector-contrib/pull/36397
  - `pkg/ottl`: Respect the `depth` option when flattening slices using `flatten`.
    The `depth` option is also now required to be at least `1`.
    https://github.com/open-telemetry/opentelemetry-collector-contrib/pull/36198
  - `otelcol.exporter.loadbalancing`: Shutdown exporters during collector shutdown. This fixes a memory leak.
    https://github.com/open-telemetry/opentelemetry-collector-contrib/pull/36024
  - `otelcol.processor.k8sattributes`: New `wait_for_metadata` and `wait_for_metadata_timeout` configuration arguments,
    which block the processor startup until metadata is received from Kubernetes.
    https://github.com/open-telemetry/opentelemetry-collector-contrib/issues/32556
  - `otelcol.processor.k8sattributes`: Enable the `k8sattr.fieldExtractConfigRegex.disallow` for all Alloy instances,
    to retain the behavior of `regex` argument in the `annotation` and `label` blocks.
    When the feature gate is "deprecated" in the upstream Collector, Alloy users will need to use the transform processor instead.
    https://github.com/open-telemetry/opentelemetry-collector-contrib/issues/25128
  - `otelcol.receiver.vcenter`: The existing code did not honor TLS settings beyond 'insecure'.
    All TLS client config should now be honored.
    https://github.com/open-telemetry/opentelemetry-collector-contrib/pull/36482
  - `otelcol.receiver.opencensus`: Do not report error message when OpenCensus receiver is shutdown cleanly.
    https://github.com/open-telemetry/opentelemetry-collector-contrib/pull/36622
  - `otelcol.processor.k8sattributes`: Fixed parsing of k8s image names to support images with tags and digests.
    https://github.com/open-telemetry/opentelemetry-collector-contrib/pull/36145
  - `otelcol.exporter.loadbalancing`: Adding sending_queue, retry_on_failure and timeout settings to loadbalancing exporter configuration.
    https://github.com/open-telemetry/opentelemetry-collector-contrib/issues/35378
  - `otelcol.exporter.loadbalancing`: The k8sresolver was triggering exporter churn in the way the change event was handled.
    https://github.com/open-telemetry/opentelemetry-collector-contrib/issues/35658
  - `otelcol.processor.k8sattributes`: Override extracted k8s attributes if original value has been empty.
    https://github.com/open-telemetry/opentelemetry-collector-contrib/pull/36466
  - `otelcol.exporter.awss3`: Upgrading to adopt aws sdk v2.
    https://github.com/open-telemetry/opentelemetry-collector-contrib/pull/36698
  - `pkg/ottl`: GetXML Converter now supports selecting text, CDATA, and attribute (value) content.
  - `otelcol.exporter.loadbalancing`: Adds a an optional `return_hostnames` configuration argument to the k8s resolver.
     https://github.com/open-telemetry/opentelemetry-collector-contrib/pull/35411
  - `otelcol.exporter.kafka`, `otelcol.receiver.kafka`: Add a new `AWS_MSK_IAM_OAUTHBEARER` mechanism.
    This mechanism use the AWS MSK IAM SASL Signer for Go https://github.com/aws/aws-msk-iam-sasl-signer-go.
    https://github.com/open-telemetry/opentelemetry-collector-contrib/pull/32500

  - Use Go 1.23.5 for builds. (@wildum)

v1.5.1
-----------------

### Enhancements

- Logs from underlying clustering library `memberlist` are now surfaced with correct level (@thampiotr)

- Allow setting `informer_sync_timeout` in prometheus.operator.* components. (@captncraig)

- For sharding targets during clustering, `loki.source.podlogs` now only takes into account some labels. (@ptodev)

- Improve instrumentation of `pyroscope.relabel` component. (@marcsanmi)

### Bugfixes

- Fixed an issue in the `pyroscope.write` component to prevent TLS connection churn to Pyroscope when the `pyroscope.receive_http` clients don't request keepalive (@madaraszg-tulip)

- Fixed an issue in the `pyroscope.write` component with multiple endpoints not working correctly for forwarding profiles from `pyroscope.receive_http` (@madaraszg-tulip)

- Fixed a few race conditions that could lead to a deadlock when using `import` statements, which could lead to a memory leak on `/metrics` endpoint of an Alloy instance. (@thampiotr)

- Fix a race condition where the ui service was dependent on starting after the remotecfg service, which is not guaranteed. (@dehaansa & @erikbaranowski)

- Fixed an issue in the `otelcol.exporter.prometheus` component that would set series value incorrectly for stale metrics (@YusifAghalar)

- `loki.source.podlogs`: Fixed a bug which prevented clustering from working and caused duplicate logs to be sent.
  The bug only happened when no `selector` or `namespace_selector` blocks were specified in the Alloy configuration. (@ptodev)

- Fixed an issue in the `pyroscope.write` component to allow slashes in application names in the same way it is done in the Pyroscope push API (@marcsanmi)

- Fixed a crash when updating the configuration of `remote.http`. (@kinolaev)

- Fixed an issue in the `otelcol.processor.attribute` component where the actions `delete` and `hash` could not be used with the `pattern` argument. (@wildum)

- Fixed an issue in the `prometheus.exporter.postgres` component that would leak goroutines when the target was not reachable (@dehaansa)

v1.5.0
-----------------

### Breaking changes

- `import.git`: The default value for `revision` has changed from `HEAD` to `main`. (@ptodev)
  It is no longer allowed to set `revision` to `"HEAD"`, `"FETCH_HEAD"`, `"ORIG_HEAD"`, `"MERGE_HEAD"`, or `"CHERRY_PICK_HEAD"`.

- The Otel update to v0.112.0 has a few breaking changes:
  - [`otelcol.processor.deltatocumulative`] Change `max_streams` default value to `9223372036854775807` (max int).
    https://github.com/open-telemetry/opentelemetry-collector-contrib/pull/35048
  - [`otelcol.connector.spanmetrics`] Change `namespace` default value to `traces.span.metrics`.
    https://github.com/open-telemetry/opentelemetry-collector-contrib/pull/34485
  - [`otelcol.exporter.logging`] Removed in favor of the `otelcol.exporter.debug`.
    https://github.com/open-telemetry/opentelemetry-collector/issues/11337

### Features

- Add support bundle generation via the API endpoint /-/support (@dehaansa)

- Add the function `path_join` to the stdlib. (@wildum)

- Add `pyroscope.receive_http` component to receive and forward Pyroscope profiles (@marcsanmi)

- Add support to `loki.source.syslog` for the RFC3164 format ("BSD syslog"). (@sushain97)

- Add support to `loki.source.api` to be able to extract the tenant from the HTTP `X-Scope-OrgID` header (@QuentinBisson)

- (_Experimental_) Add a `loki.secretfilter` component to redact secrets from collected logs.

- (_Experimental_) Add a `prometheus.write.queue` component to add an alternative to `prometheus.remote_write`
  which allowing the writing of metrics  to a prometheus endpoint. (@mattdurham)

- (_Experimental_) Add the `array.combine_maps` function to the stdlib. (@ptodev, @wildum)

### Enhancements

- The `mimir.rules.kubernetes` component now supports adding extra label matchers
  to all queries discovered via `PrometheusRule` CRDs. (@thampiotr)

- The `cluster.use-discovery-v1` flag is now deprecated since there were no issues found with the v2 cluster discovery mechanism. (@thampiotr)

- SNMP exporter now supports labels in both `target` and `targets` parameters. (@mattdurham)

- Add support for relative paths to `import.file`. This new functionality allows users to use `import.file` blocks in modules
  imported via `import.git` and other `import.file`. (@wildum)

- `prometheus.exporter.cloudwatch`: The `discovery` block now has a `recently_active_only` configuration attribute
  to return only metrics which have been active in the last 3 hours.

- Add Prometheus bearer authentication to a `prometheus.write.queue` component (@freak12techno)

- Support logs that have a `timestamp` field instead of a `time` field for the `loki.source.azure_event_hubs` component. (@andriikushch)

- Add `proxy_url` to `otelcol.exporter.otlphttp`. (@wildum)

- Allow setting `informer_sync_timeout` in prometheus.operator.* components. (@captncraig)

### Bugfixes

- Fixed a bug in `import.git` which caused a `"non-fast-forward update"` error message. (@ptodev)

- Do not log error on clean shutdown of `loki.source.journal`. (@thampiotr)

- `prometheus.operator.*` components: Fixed a bug which would sometimes cause a
  "failed to create service discovery refresh metrics" error after a config reload. (@ptodev)

### Other changes

- Small fix in UI stylesheet to fit more content into visible table area. (@defanator)

- Changed OTEL alerts in Alloy mixin to use success rate for tracing. (@thampiotr)

- Support TLS client settings for clustering (@tiagorossig)

- Add support for `not_modified` response in `remotecfg`. (@spartan0x117)

- Fix dead link for RelabelConfig in the PodLog documentation page (@TheoBrigitte)

- Most notable changes coming with the OTel update from v0.108.0 vo v0.112.0 besides the breaking changes: (@wildum)
  - [`http config`] Add support for lz4 compression.
    https://github.com/open-telemetry/opentelemetry-collector/issues/9128
  - [`otelcol.processor.interval`] Add support for gauges and summaries.
    https://github.com/open-telemetry/opentelemetry-collector-contrib/issues/34803
  - [`otelcol.receiver.kafka`] Add possibility to tune the fetch sizes.
    https://github.com/open-telemetry/opentelemetry-collector-contrib/pull/34431
  - [`otelcol.processor.tailsampling`] Add `invert_match` to boolean attribute.
    https://github.com/open-telemetry/opentelemetry-collector-contrib/pull/34730
  - [`otelcol.receiver.kafka`] Add support to decode to `otlp_json`.
    https://github.com/open-telemetry/opentelemetry-collector-contrib/issues/33627
  - [`otelcol.processor.transform`] Add functions `convert_exponential_histogram_to_histogram` and `aggregate_on_attribute_value`.
    https://github.com/open-telemetry/opentelemetry-collector-contrib/pull/33824
    https://github.com/open-telemetry/opentelemetry-collector-contrib/pull/33423

v1.4.3
-----------------

### Bugfixes

- Fix an issue where some `faro.receiver` would drop multiple fields defined in `payload.meta.browser`, as fields were defined in the struct.

- `pyroscope.scrape` no longer tries to scrape endpoints which are not active targets anymore. (@wildum @mattdurham @dehaansa @ptodev)

- Fixed a bug with `loki.source.podlogs` not starting in large clusters due to short informer sync timeout. (@elburnetto-intapp)

- `prometheus.exporter.windows`: Fixed bug with `exclude` regular expression config arguments which caused missing metrics. (@ptodev)

v1.4.2
-----------------

### Bugfixes

- Update windows_exporter from v0.27.2 vo v0.27.3: (@jkroepke)
  - Fixes a bug where scraping Windows service crashes alloy

- Update yet-another-cloudwatch-exporter from v0.60.0 vo v0.61.0: (@morremeyer)
  - Fixes a bug where cloudwatch S3 metrics are reported as `0`

- Issue 1687 - otelcol.exporter.awss3 fails to configure (@cydergoth)
  - Fix parsing of the Level configuration attribute in debug_metrics config block
  - Ensure "optional" debug_metrics config block really is optional

- Fixed an issue with `loki.process` where `stage.luhn` and `stage.timestamp` would not apply
  default configuration settings correctly (@thampiotr)

- Fixed an issue with `loki.process` where configuration could be reloaded even if there
  were no changes. (@ptodev, @thampiotr)

- Fix issue where `loki.source.kubernetes` took into account all labels, instead of specific logs labels. Resulting in duplication. (@mattdurham)

v1.4.1
-----------------

### Bugfixes

- Windows installer: Don't quote Alloy's binary path in the Windows Registry. (@jkroepke)

v1.4.0
-----------------

### Security fixes

- Add quotes to windows service path to prevent path interception attack. [CVE-2024-8975](https://grafana.com/security/security-advisories/cve-2024-8975/) (@mattdurham)

### Breaking changes

- Some debug metrics for `otelcol` components have changed. (@thampiotr)
  For example, `otelcol.exporter.otlp`'s `exporter_sent_spans_ratio_total` metric is now `otelcol_exporter_sent_spans_total`.

- [otelcol.processor.transform] The functions `convert_sum_to_gauge` and `convert_gauge_to_sum` must now be used in the `metric` `context` rather than in the `datapoint` context.
  https://github.com/open-telemetry/opentelemetry-collector-contrib/issues/34567 (@wildum)

- Upgrade Beyla from 1.7.0 to 1.8.2. A complete list of changes can be found on the Beyla releases page: https://github.com/grafana/beyla/releases. (@wildum)
  It contains a few breaking changes for the component `beyla.ebpf`:
  - renamed metric `process.cpu.state` to `cpu.mode`
  - renamed metric `beyla_build_info` to `beyla_internal_build_info`

### Features

- Added Datadog Exporter community component, enabling exporting of otel-formatted Metrics and traces to Datadog. (@polyrain)
- (_Experimental_) Add an `otelcol.processor.interval` component to aggregate metrics and periodically
  forward the latest values to the next component in the pipeline.


### Enhancements

- Clustering peer resolution through `--cluster.join-addresses` flag has been
  improved with more consistent behaviour, better error handling and added
  support for A/AAAA DNS records. If necessary, users can temporarily opt out of
  this new behaviour with the `--cluster.use-discovery-v1`, but this can only be
  used as a temporary measure, since this flag will be disabled in future
  releases. (@thampiotr)

- Added a new panel to Cluster Overview dashboard to show the number of peers
  seen by each instance in the cluster. This can help diagnose cluster split
  brain issues. (@thampiotr)

- Updated Snowflake exporter with performance improvements for larger environments.
  Also added a new panel to track deleted tables to the Snowflake mixin. (@Caleb-Hurshman)
- Add a `otelcol.processor.groupbyattrs` component to reassociate collected metrics that match specified attributes
    from opentelemetry. (@kehindesalaam)

- Update windows_exporter to v0.27.2. (@jkroepke)
  The `smb.enabled_list` and `smb_client.enabled_list` doesn't have any effect anymore. All sub-collectors are enabled by default.

- Live debugging of `loki.process` will now also print the timestamp of incoming and outgoing log lines.
  This is helpful for debugging `stage.timestamp`. (@ptodev)

- Add extra validation in `beyla.ebpf` to avoid panics when network feature is enabled. (@marctc)

- A new parameter `aws_sdk_version_v2` is added for the cloudwatch exporters configuration. It enables the use of aws sdk v2 which has shown to have significant performance benefits. (@kgeckhart, @andriikushch)

- `prometheus.exporter.cloudwatch` can now collect metrics from custom namespaces via the `custom_namespace` block. (@ptodev)

- Add the label `alloy_cluster` in the metric `alloy_config_hash` when the flag `cluster.name` is set to help differentiate between
  configs from the same alloy cluster or different alloy clusters. (@wildum)

- Add support for discovering the cgroup path(s) of a process in `process.discovery`. (@mahendrapaipuri)

### Bugfixes

- Fix a bug where the scrape timeout for a Probe resource was not applied, overwriting the scrape interval instead. (@morremeyer, @stefanandres)

- Fix a bug where custom components don't always get updated when the config is modified in an imported directory. (@ante012)

- Fixed an issue which caused loss of context data in Faro exception. (@codecapitano)

- Fixed an issue where providing multiple hostnames or IP addresses
  via `--cluster.join-addresses` would only use the first provided value.
  (@thampiotr)

- Fixed an issue where providing `<hostname>:<port>`
  in `--cluster.join-addresses` would only resolve with DNS to a single address,
  instead of using all the available records. (@thampiotr)

- Fixed an issue where clustering peers resolution via hostname in `--cluster.join-addresses`
  resolves to duplicated IP addresses when using SRV records. (@thampiotr)

- Fixed an issue where the `connection_string` for the `loki.source.azure_event_hubs` component
  was displayed in the UI in plaintext. (@MorrisWitthein)

- Fix a bug in `discovery.*` components where old `targets` would continue to be
  exported to downstream components. This would only happen if the config
  for `discovery.*`  is reloaded in such a way that no new targets were
  discovered. (@ptodev, @thampiotr)

- Fixed bug in `loki.process` with `sampling` stage where all components use same `drop_counter_reason`. (@captncraig)

- Fixed an issue (see https://github.com/grafana/alloy/issues/1599) where specifying both path and key in the remote.vault `path`
  configuration could result in incorrect URLs. The `path` and `key` arguments have been separated to allow for clear and accurate
  specification of Vault secrets. (@PatMis16)

### Other

- Renamed standard library functions. Old names are still valid but are marked deprecated. (@wildum)

- Aliases for the namespaces are deprecated in the Cloudwatch exporter. For example: "s3" is not allowed, "AWS/S3" should be used. Usage of the aliases will generate warnings in the logs. Support for the aliases will be dropped in the upcoming releases. (@kgeckhart, @andriikushch)

- Update OTel from v0.105.0 vo v0.108.0: (@wildum)
  - [`otelcol.receiver.vcenter`] New VSAN metrics.
    https://github.com/open-telemetry/opentelemetry-collector-contrib/issues/33556
  - [`otelcol.receiver.kafka`] Add `session_timeout` and `heartbeat_interval` attributes.
    https://github.com/open-telemetry/opentelemetry-collector-contrib/pull/33082
  - [`otelcol.processor.transform`] Add `aggregate_on_attributes` function for metrics.
    https://github.com/open-telemetry/opentelemetry-collector-contrib/pull/33334
  - [`otelcol.receiver.vcenter`] Enable metrics by default
    https://github.com/open-telemetry/opentelemetry-collector-contrib/issues/33607

- Updated the docker base image to Ubuntu 24.04 (Noble Numbat). (@mattiasa )

v1.3.4
-----------------

### Bugfixes

- Windows installer: Don't quote Alloy's binary path in the Windows Registry. (@jkroepke)

v1.3.2
-----------------

### Security fixes

- Add quotes to windows service path to prevent path interception attack. [CVE-2024-8975](https://grafana.com/security/security-advisories/cve-2024-8975/) (@mattdurham)

v1.3.1
-----------------

### Bugfixes

- Changed the cluster startup behaviour, reverting to the previous logic where
  a failure to resolve cluster join peers results in the node creating its own cluster. This is
  to facilitate the process of bootstrapping a new cluster following user feedback (@thampiotr)

- Fix a memory leak which would occur any time `loki.process` had its configuration reloaded. (@ptodev)

v1.3.0
-----------------

### Breaking changes

- [`otelcol.exporter.otlp`,`otelcol.exporter.loadbalancing`]: Change the default gRPC load balancing strategy.
  The default value for the `balancer_name` attribute has changed to `round_robin`
  https://github.com/open-telemetry/opentelemetry-collector/pull/10319

### Breaking changes to non-GA functionality

- Update Public preview `remotecfg` argument from `metadata` to `attributes`. (@erikbaranowski)

- The default value of the argument `unmatched` in the block `routes` of the component `beyla.ebpf` was changed from `unset` to `heuristic` (@marctc)

### Features

- Added community components support, enabling community members to implement and maintain components. (@wildum)

- A new `otelcol.exporter.debug` component for printing OTel telemetry from
  other `otelcol` components to the console. (@BarunKGP)

### Enhancements
- Added custom metrics capability to oracle exporter. (@EHSchmitt4395)

- Added a success rate panel on the Prometheus Components dashboard. (@thampiotr)

- Add namespace field to Faro payload (@cedricziel)

- Add the `targets` argument to the `prometheus.exporter.blackbox` component to support passing blackbox targets at runtime. (@wildum)

- Add concurrent metric collection to `prometheus.exporter.snowflake` to speed up collection times (@Caleb-Hurshman)

- Added live debugging support to `otelcol.processor.*` components. (@wildum)

- Add automatic system attributes for `version` and `os` to `remotecfg`. (@erikbaranowski)

- Added live debugging support to `otelcol.receiver.*` components. (@wildum)

- Added live debugging support to `loki.process`. (@wildum)

- Added live debugging support to `loki.relabel`. (@wildum)

- Added a `namespace` label to probes scraped by the `prometheus.operator.probes` component to align with the upstream Prometheus Operator setup. (@toontijtgat2)

- (_Public preview_) Added rate limiting of cluster state changes to reduce the
  number of unnecessary, intermediate state updates. (@thampiotr)

- Allow setting the CPU profiling event for Java Async Profiler in `pyroscope.java` component (@slbucur)

- Update windows_exporter to v0.26.2. (@jkroepke)

- `mimir.rules.kubernetes` is now able to add extra labels to the Prometheus rules. (@psychomantys)

- `prometheus.exporter.unix` component now exposes hwmon collector config. (@dtrejod)

- Upgrade from OpenTelemetry v0.102.1 to v0.105.0.
  - [`otelcol.receiver.*`] A new `compression_algorithms` attribute to configure which
    compression algorithms are allowed by the HTTP server.
    https://github.com/open-telemetry/opentelemetry-collector/pull/10295
  - [`otelcol.exporter.*`] Fix potential deadlock in the batch sender.
    https://github.com/open-telemetry/opentelemetry-collector/pull/10315
  - [`otelcol.exporter.*`] Fix a bug when the retry and timeout logic was not applied with enabled batching.
    https://github.com/open-telemetry/opentelemetry-collector/issues/10166
  - [`otelcol.exporter.*`] Fix a bug where an unstarted batch_sender exporter hangs on shutdown.
    https://github.com/open-telemetry/opentelemetry-collector/issues/10306
  - [`otelcol.exporter.*`] Fix small batch due to unfavorable goroutine scheduling in batch sender.
    https://github.com/open-telemetry/opentelemetry-collector/issues/9952
  - [`otelcol.exporter.otlphttp`] A new `cookies` block to store cookies from server responses and reuse them in subsequent requests.
    https://github.com/open-telemetry/opentelemetry-collector/issues/10175
  - [`otelcol.exporter.otlp`] Fixed a bug where the receiver's http response was not properly translating grpc error codes to http status codes.
    https://github.com/open-telemetry/opentelemetry-collector/pull/10574
  - [`otelcol.processor.tail_sampling`] Simple LRU Decision Cache for "keep" decisions.
    https://github.com/open-telemetry/opentelemetry-collector-contrib/pull/33533
  - [`otelcol.processor.tail_sampling`] Fix precedence of inverted match in and policy.
    Previously if the decision from a policy evaluation was `NotSampled` or `InvertNotSampled`
    it would return a `NotSampled` decision regardless, effectively downgrading the result.
    This was breaking the documented behaviour that inverted decisions should take precedence over all others.
    https://github.com/open-telemetry/opentelemetry-collector-contrib/pull/33671
  - [`otelcol.exporter.kafka`,`otelcol.receiver.kafka`] Add config attribute to disable Kerberos PA-FX-FAST negotiation.
    https://github.com/open-telemetry/opentelemetry-collector-contrib/issues/26345
  - [`OTTL`]: Added `keep_matching_keys` function to allow dropping all keys from a map that don't match the pattern.
    https://github.com/open-telemetry/opentelemetry-collector-contrib/issues/32989
  - [`OTTL`]: Add debug logs to help troubleshoot OTTL statements/conditions
    https://github.com/open-telemetry/opentelemetry-collector-contrib/pull/33274
  - [`OTTL`]: Introducing `append` function for appending items into an existing array.
    https://github.com/open-telemetry/opentelemetry-collector-contrib/issues/32141
  - [`OTTL`]: Introducing `Uri` converter parsing URI string into SemConv
    https://github.com/open-telemetry/opentelemetry-collector-contrib/issues/32433
  - [`OTTL`]: Added a Hex() converter function
    https://github.com/open-telemetry/opentelemetry-collector-contrib/pull/33450
  - [`OTTL`]: Added a IsRootSpan() converter function.
    https://github.com/open-telemetry/opentelemetry-collector-contrib/pull/33729
  - [`otelcol.processor.probabilistic_sampler`]: Add Proportional and Equalizing sampling modes.
    https://github.com/open-telemetry/opentelemetry-collector-contrib/issues/31918
  - [`otelcol.processor.deltatocumulative`]: Bugfix to properly drop samples when at limit.
    https://github.com/open-telemetry/opentelemetry-collector-contrib/issues/33285
  - [`otelcol.receiver.vcenter`] Fixes errors in some of the client calls for environments containing multiple datacenters.
    https://github.com/open-telemetry/opentelemetry-collector-contrib/pull/33735
  - [`otelcol.processor.resourcedetection`] Fetch CPU info only if related attributes are enabled.
    https://github.com/open-telemetry/opentelemetry-collector-contrib/pull/33774
  - [`otelcol.receiver.vcenter`] Adding metrics for CPU readiness, CPU capacity, and network drop rate.
    https://github.com/open-telemetry/opentelemetry-collector-contrib/issues/33607
  - [`otelcol.receiver.vcenter`] Drop support for vCenter 6.7.
    https://github.com/open-telemetry/opentelemetry-collector-contrib/issues/33607
  - [`otelcol.processor.attributes`] Add an option to extract value from a client address
    by specifying `client.address` value in the `from_context` field.
    https://github.com/open-telemetry/opentelemetry-collector-contrib/pull/34048
  - `otelcol.connector.spanmetrics`: Produce delta temporality span metrics with StartTimeUnixNano and TimeUnixNano values representing an uninterrupted series.
    https://github.com/open-telemetry/opentelemetry-collector-contrib/pull/31780

- Upgrade Beyla component v1.6.3 to v1.7.0
  - Reporting application process metrics
  - New supported protocols: SQL, Redis, Kafka
  - Several bugfixes
  - Full list of changes: https://github.com/grafana/beyla/releases/tag/v1.7.0

- Enable instances connected to remotecfg-compatible servers to Register
  themselves to the remote service. (@tpaschalis)

- Allow in-memory listener to work for remotecfg-supplied components. (@tpaschalis)

### Bugfixes

- Fixed a clustering mode issue where a fatal startup failure of the clustering service
  would exit the service silently, without also exiting the Alloy process. (@thampiotr)

- Fix a bug which prevented config reloads to work if a Loki `metrics` stage is in the pipeline.
  Previously, the reload would fail for `loki.process` without an error in the logs and the metrics
  from the `metrics` stage would get stuck at the same values. (@ptodev)


v1.2.1
-----------------

### Bugfixes

- Fixed an issue with `loki.source.kubernetes_events` not starting in large clusters due to short informer sync timeout. (@nrwiersma)

- Updated [ckit](https://github.com/grafana/ckit) to fix an issue with armv7 panic on startup when forming a cluster. (@imavroukakis)

- Fixed a clustering mode issue where a failure to perform static peers
  discovery did not result in a fatal failure at startup and could lead to
  potential split-brain issues. (@thampiotr)

### Other

- Use Go 1.22.5 for builds. (@mattdurham)

v1.2.0
-----------------

### Security fixes
- Fixes the following vulnerabilities (@ptodev):
  - [CVE-2024-35255](https://cve.mitre.org/cgi-bin/cvename.cgi?name=CVE-2024-35255)
  - [CVE-2024-36129](https://avd.aquasec.com/nvd/2024/cve-2024-36129/)

### Breaking changes

- Updated OpenTelemetry to v0.102.1. (@mattdurham)
  - Components `otelcol.receiver.otlp`,`otelcol.receiver.zipkin`,`otelcol.extension.jaeger_remote_sampling`, and `otelcol.receiver.jaeger` setting `max_request_body_size`
    default changed from unlimited size to `20MiB`. This is due to [CVE-2024-36129](https://github.com/open-telemetry/opentelemetry-collector/security/advisories/GHSA-c74f-6mfw-mm4v).

### Breaking changes to non-GA functionality

- Update Public preview `remotecfg` to use `alloy-remote-config` instead of `agent-remote-config`. The
  API has been updated to use the term `collector` over `agent`. (@erikbaranowski)

- Component `otelcol.receiver.vcenter` removed `vcenter.host.network.packet.errors`, `vcenter.host.network.packet.count`, and
  `vcenter.vm.network.packet.count`.
  - `vcenter.host.network.packet.errors` replaced by `vcenter.host.network.packet.error.rate`.
  - `vcenter.host.network.packet.count` replaced by `vcenter.host.network.packet.rate`.
  - `vcenter.vm.network.packet.count` replaced by `vcenter.vm.network.packet.rate`.

### Features

- Add an `otelcol.exporter.kafka` component to send OTLP metrics, logs, and traces to Kafka.

- Added `live debugging` to the UI. Live debugging streams data as they flow through components for debugging telemetry data.
  Individual components must be updated to support live debugging. (@wildum)

- Added live debugging support for `prometheus.relabel`. (@wildum)

- (_Experimental_) Add a `otelcol.processor.deltatocumulative` component to convert metrics from
  delta temporality to cumulative by accumulating samples in memory. (@rfratto)

- (_Experimental_) Add an `otelcol.receiver.datadog` component to receive
  metrics and traces from Datadog. (@carrieedwards, @jesusvazquez, @alexgreenbank, @fedetorres93)

- Add a `prometheus.exporter.catchpoint` component to collect metrics from Catchpoint. (@bominrahmani)

- Add the `-t/--test` flag to `alloy fmt` to check if a alloy config file is formatted correctly. (@kavfixnel)

### Enhancements

- (_Public preview_) Add native histogram support to `otelcol.receiver.prometheus`. (@wildum)
- (_Public preview_) Add metrics to report status of `remotecfg` service. (@captncraig)

- Added `scrape_protocols` option to `prometheus.scrape`, which allows to
  control the preferred order of scrape protocols. (@thampiotr)

- Add support for configuring CPU profile's duration scraped by `pyroscope.scrape`. (@hainenber)

- `prometheus.exporter.snowflake`: Add support for RSA key-pair authentication. (@Caleb-Hurshman)

- Improved filesystem error handling when working with `loki.source.file` and `local.file_match`,
  which removes some false-positive error log messages on Windows (@thampiotr)

- Updates `processor/probabilistic_sampler` to use new `FailedClosed` field from OTEL release v0.101.0. (@StefanKurek)

- Updates `receiver/vcenter` to use new features and bugfixes introduced in OTEL releases v0.100.0 and v0.101.0.
  Refer to the [v0.100.0](https://github.com/open-telemetry/opentelemetry-collector-contrib/releases/tag/v0.100.0)
  and [v0.101.0](https://github.com/open-telemetry/opentelemetry-collector-contrib/releases/tag/v0.101.0) release
  notes for more detailed information.
  Changes that directly affected the configuration are as follows: (@StefanKurek)
  - The resource attribute `vcenter.datacenter.name` has been added and enabled by default for all resource types.
  - The resource attribute `vcenter.virtual_app.inventory_path` has been added and enabled by default to
    differentiate between resource pools and virtual apps.
  - The resource attribute `vcenter.virtual_app.name` has been added and enabled by default to differentiate
    between resource pools and virtual apps.
  - The resource attribute `vcenter.vm_template.id` has been added and enabled by default to differentiate between
    virtual machines and virtual machine templates.
  - The resource attribute `vcenter.vm_template.name` has been added and enabled by default to differentiate between
    virtual machines and virtual machine templates.
  - The metric `vcenter.cluster.memory.used` has been removed.
  - The metric `vcenter.vm.network.packet.drop.rate` has been added and enabled by default.
  - The metric `vcenter.cluster.vm_template.count` has been added and enabled by default.

- Add `yaml_decode` to standard library. (@mattdurham, @djcode)

- Allow override debug metrics level for `otelcol.*` components. (@hainenber)

- Add an initial lower limit of 10 seconds for the the `poll_frequency`
  argument in the `remotecfg` block. (@tpaschalis)

- Add a constant jitter to `remotecfg` service's polling. (@tpaschalis)

- Added support for NS records to `discovery.dns`. (@djcode)

- Improved clustering use cases for tracking GCP delta metrics in the `prometheus.exporter.gcp` (@kgeckhart)

- Add the `targets` argument to the `prometheus.exporter.snmp` component to support passing SNMP targets at runtime. (@wildum)

- Prefix Faro measurement values with `value_` to align with the latest Faro cloud receiver updates. (@codecapitano)

- Add `base64_decode` to standard library. (@hainenber)

- Updated OpenTelemetry Contrib to [v0.102.0](https://github.com/open-telemetry/opentelemetry-collector-contrib/releases/tag/v0.102.0). (@mattdurham)
  - `otelcol.processor.resourcedetection`: Added a `tags` config argument to the `azure` detection mechanism.
  It exposes regex-matched Azure resource tags as OpenTelemetry resource attributes.

- A new `snmp_context` configuration argument for `prometheus.exporter.snmp`
  which overrides the `context_name` parameter in the SNMP configuration file. (@ptodev)

- Add extra configuration options for `beyla.ebpf` to select Kubernetes objects to monitor. (@marctc)

### Bugfixes

- Fixed an issue with `prometheus.scrape` in which targets that move from one
  cluster instance to another could have a staleness marker inserted and result
  in a gap in metrics (@thampiotr)

- Fix panic when `import.git` is given a revision that does not exist on the remote repo. (@hainenber)

- Fixed an issue with `loki.source.docker` where collecting logs from targets configured with multiple networks would result in errors. (@wildum)

- Fixed an issue where converting OpenTelemetry Collector configs with unused telemetry types resulted in those types being explicitly configured with an empty array in `output` blocks, rather than them being omitted entirely. (@rfratto)

### Other changes

- `pyroscope.ebpf`, `pyroscope.java`, `pyroscope.scrape`, `pyroscope.write` and `discovery.process` components are now GA. (@korniltsev)

- `prometheus.exporter.snmp`: Updating SNMP exporter from v0.24.1 to v0.26.0. (@ptodev, @erikbaranowski)

- `prometheus.scrape` component's `enable_protobuf_negotiation` argument is now
  deprecated and will be removed in a future major release.
  Use `scrape_protocols` instead and refer to `prometheus.scrape` reference
  documentation for further details. (@thampiotr)

- Updated Prometheus dependency to [v2.51.2](https://github.com/prometheus/prometheus/releases/tag/v2.51.2) (@thampiotr)

- Upgrade Beyla from v1.5.1 to v1.6.3. (@marctc)

v1.1.1
------

### Bugfixes

- Fix panic when component ID contains `/` in `otelcomponent.MustNewType(ID)`.(@qclaogui)

- Exit Alloy immediately if the port it runs on is not available.
  This port can be configured with `--server.http.listen-addr` or using
  the default listen address`127.0.0.1:12345`. (@mattdurham)

- Fix a panic in `loki.source.docker` when trying to stop a target that was never started. (@wildum)

- Fix error on boot when using IPv6 advertise addresses without explicitly
  specifying a port. (@matthewpi)

- Fix an issue where having long component labels (>63 chars) on otelcol.auth
  components lead to a panic. (@tpaschalis)

- Update `prometheus.exporter.snowflake` with the [latest](https://github.com/grafana/snowflake-prometheus-exporter) version of the exporter as of May 28, 2024 (@StefanKurek)
  - Fixes issue where returned `NULL` values from database could cause unexpected errors.

- Bubble up SSH key conversion error to facilitate failed `import.git`. (@hainenber)

v1.1.0
------

### Features

- (_Public preview_) Add support for setting GOMEMLIMIT based on cgroup setting. (@mattdurham)
- (_Experimental_) A new `otelcol.exporter.awss3` component for sending telemetry data to a S3 bucket. (@Imshelledin21)

- (_Public preview_) Introduce BoringCrypto Docker images.
  The BoringCrypto image is tagged with the `-boringcrypto` suffix and
  is only available on AMD64 and ARM64 Linux containers.
  (@rfratto, @mattdurham)

- (_Public preview_) Introduce `boringcrypto` release assets. BoringCrypto
  builds are publshed for Linux on AMD64 and ARM64 platforms. (@rfratto,
  @mattdurham)

- `otelcol.exporter.loadbalancing`: Add a new `aws_cloud_map` resolver. (@ptodev)

- Introduce a `otelcol.receiver.file_stats` component from the upstream
  OpenTelemetry `filestatsreceiver` component. (@rfratto)

### Enhancements

- Update `prometheus.exporter.kafka` with the following functionalities (@wildum):

  * GSSAPI config
  * enable/disable PA_FX_FAST
  * set a TLS server name
  * show the offset/lag for all consumer group or only the connected ones
  * set the minimum number of topics to monitor
  * enable/disable auto-creation of requested topics if they don't already exist
  * regex to exclude topics / groups
  * added metric kafka_broker_info

- In `prometheus.exporter.kafka`, the interpolation table used to compute estimated lag metrics is now pruned
  on `metadata_refresh_interval` instead of `prune_interval_seconds`. (@wildum)

- Don't restart tailers in `loki.source.kubernetes` component by above-average
  time deltas if K8s version is >= 1.29.1 (@hainenber)

- In `mimir.rules.kubernetes`, add support for running in a cluster of Alloy instances
  by electing a single instance as the leader for the `mimir.rules.kubernetes` component
  to avoid conflicts when making calls to the Mimir API. (@56quarters)

- Add the possibility of setting custom labels for the AWS Firehose logs via `X-Amz-Firehose-Common-Attributes` header. (@andriikushch)

### Bugfixes

- Fixed issue with defaults for Beyla component not being applied correctly. (marctc)

- Fix an issue on Windows where uninstalling Alloy did not remove it from the
  Add/Remove programs list. (@rfratto)

- Fixed issue where text labels displayed outside of component node's boundary. (@hainenber)

- Fix a bug where a topic was claimed by the wrong consumer type in `otelcol.receiver.kafka`. (@wildum)

- Fix an issue where nested import.git config blocks could conflict if they had the same labels. (@wildum)

- In `mimir.rules.kubernetes`, fix an issue where unrecoverable errors from the Mimir API were retried. (@56quarters)

- Fix an issue where `faro.receiver`'s `extra_log_labels` with empty value
  don't map existing value in log line. (@hainenber)

- Fix an issue where `prometheus.remote_write` only queued data for sending
  every 15 seconds instead of as soon as data was written to the WAL.
  (@rfratto)

- Imported code using `slog` logging will now not panic and replay correctly when logged before the logging
  config block is initialized. (@mattdurham)

- Fix a bug where custom components would not shadow the stdlib. If you have a module whose name conflicts with an stdlib function
  and if you use this exact function in your config, then you will need to rename your module. (@wildum)

- Fix an issue where `loki.source.docker` stops collecting logs after a container restart. (@wildum)

- Upgrading `pyroscope/ebpf` from 0.4.6 to 0.4.7 (@korniltsev):
  * detect libc version properly when libc file name is libc-2.31.so and not libc.so.6
  * treat elf files with short build id (8 bytes) properly

### Other changes

- Update `alloy-mixin` to use more specific alert group names (for example,
  `alloy_clustering` instead of `clustering`) to avoid collision with installs
  of `agent-flow-mixin`. (@rfratto)
- Upgrade Beyla from v1.4.1 to v1.5.1. (@marctc)

- Add a description to Alloy DEB and RPM packages. (@rfratto)

- Allow `pyroscope.scrape` to scrape `alloy.internal:12345`. (@hainenber)

- The latest Windows Docker image is now pushed as `nanoserver-1809` instead of
  `latest-nanoserver-1809`. The old tag will no longer be updated, and will be
  removed in a future release. (@rfratto)

- The log level of `finished node evaluation` log lines has been decreased to
  'debug'. (@tpaschalis)

- Update post-installation scripts for DEB/RPM packages to ensure
  `/var/lib/alloy` exists before configuring its permissions and ownership.
  (@rfratto)

- Remove setcap for `cap_net_bind_service` to allow alloy to run in restricted environments.
  Modern container runtimes allow binding to unprivileged ports as non-root. (@BlackDex)

- Upgrading from OpenTelemetry v0.96.0 to v0.99.0.

  - `otelcol.processor.batch`: Prevent starting unnecessary goroutines.
    https://github.com/open-telemetry/opentelemetry-collector/issues/9739
  - `otelcol.exporter.otlp`: Checks for port in the config validation for the otlpexporter.
    https://github.com/open-telemetry/opentelemetry-collector/issues/9505
  - `otelcol.receiver.otlp`: Fix bug where the otlp receiver did not properly respond
    with a retryable error code when possible for http.
    https://github.com/open-telemetry/opentelemetry-collector/pull/9357
  - `otelcol.receiver.vcenter`: Fixed the resource attribute model to more accurately support multi-cluster deployments.
    https://github.com/open-telemetry/opentelemetry-collector-contrib/issues/30879
    For more information on impacts please refer to:
    https://github.com/open-telemetry/opentelemetry-collector-contrib/pull/31113
    The main impact is that `vcenter.resource_pool.name`, `vcenter.resource_pool.inventory_path`,
    and `vcenter.cluster.name` are reported with more accuracy on VM metrics.
  - `otelcol.receiver.vcenter`: Remove the `vcenter.cluster.name` resource attribute from Host resources if the Host is standalone (no cluster).
    https://github.com/open-telemetry/opentelemetry-collector-contrib/issues/32548
  - `otelcol.receiver.vcenter`: Changes process for collecting VMs & VM perf metrics to be more efficient (one call now for all VMs).
    https://github.com/open-telemetry/opentelemetry-collector-contrib/issues/31837
  - `otelcol.connector.servicegraph`: Added a new `database_name_attribute` config argument to allow users to
    specify a custom attribute name for identifying the database name in span attributes.
    https://github.com/open-telemetry/opentelemetry-collector-contrib/pull/30726
  - `otelcol.connector.servicegraph`: Fix 'failed to find dimensions for key' error from race condition in metrics cleanup.
    https://github.com/open-telemetry/opentelemetry-collector-contrib/issues/31701
  - `otelcol.connector.spanmetrics`: Add `metrics_expiration` option to enable expiration of metrics if spans are not received within a certain time frame.
    By default, the expiration is disabled (set to 0).
    https://github.com/open-telemetry/opentelemetry-collector-contrib/issues/30559
  - `otelcol.connector.spanmetrics`: Change default value of `metrics_flush_interval` from 15s to 60s.
    https://github.com/open-telemetry/opentelemetry-collector-contrib/issues/31776
  - `otelcol.connector.spanmetrics`: Discard counter span metric exemplars after each flush interval to avoid unbounded memory growth.
    This aligns exemplar discarding for counter span metrics with the existing logic for histogram span metrics.
    https://github.com/open-telemetry/opentelemetry-collector-contrib/issues/31683
  - `otelcol.exporter.loadbalancing`: Fix panic when a sub-exporter is shut down while still handling requests.
    https://github.com/open-telemetry/opentelemetry-collector-contrib/issues/31410
  - `otelcol.exporter.loadbalancing`: Fix memory leaks on shutdown.
    https://github.com/open-telemetry/opentelemetry-collector-contrib/pull/31050
  - `otelcol.exporter.loadbalancing`: Support the timeout period of k8s resolver list watch can be configured.
    https://github.com/open-telemetry/opentelemetry-collector-contrib/issues/31757
  - `otelcol.processor.transform`: Change metric unit for metrics extracted with `extract_count_metric()` to be the default unit (`1`).
    https://github.com/open-telemetry/opentelemetry-collector-contrib/issues/31575
  - `otelcol.receiver.opencensus`: Refactor the receiver to pass lifecycle tests and avoid leaking gRPC connections.
    https://github.com/open-telemetry/opentelemetry-collector-contrib/issues/31643
  - `otelcol.extension.jaeger_remote_sampling`: Fix leaking goroutine on shutdown.
    https://github.com/open-telemetry/opentelemetry-collector-contrib/issues/31157
  - `otelcol.receiver.kafka`: Fix panic on shutdown.
    https://github.com/open-telemetry/opentelemetry-collector-contrib/issues/31926
  - `otelcol.processor.resourcedetection`: Only attempt to detect Kubernetes node resource attributes when they're enabled.
    https://github.com/open-telemetry/opentelemetry-collector-contrib/issues/31941
  - `otelcol.processor.resourcedetection`: Fix memory leak on AKS.
    https://github.com/open-telemetry/opentelemetry-collector-contrib/pull/32574
  - `otelcol.processor.resourcedetection`: Update to ec2 scraper so that core attributes are not dropped if describeTags returns an error (likely due to permissions).
    https://github.com/open-telemetry/opentelemetry-collector-contrib/pull/30672

- Use Go 1.22.3 for builds. (@kminehart)

v1.0.0
------

### Features

- Support for programmable pipelines using a rich expression-based syntax.

- Over 130 components for processing, transforming, and exporting telemetry
  data.

- Native support for Kubernetes and Prometheus Operator without needing to
  deploy or learn a separate Kubernetes operator.

- Support for creating and sharing custom components.

- Support for forming a cluster of Alloy instances for automatic workload
  distribution.

- (_Public preview_) Support for receiving configuration from a server for
  centralized configuration management.

- A built-in UI for visualizing and debugging pipelines.

[contributors guide]: ./docs/developer/contributing.md#updating-the-changelog<|MERGE_RESOLUTION|>--- conflicted
+++ resolved
@@ -90,6 +90,8 @@
 
 - Increase default connection limit in `pyroscope.receive_http` from 100 to 16k. (@korniltsev)
 
+- Fix issue in prometheus remote_write WAL which could allow it to hold an active series forever. (@kgeckhart)
+
 v1.10.1
 -----------------
 
@@ -101,9 +103,6 @@
 
 - Fix issues with statistics reporter not including components only configured with remotecfg. (@dehaansa)
 
-<<<<<<< HEAD
-- Fix issue in prometheus remote_write WAL which could allow it to hold an active series forever. (@kgeckhart)
-=======
 - Fix issues with `prometheus.exporter.windows` not propagating `dns` collector config. (@dehaansa)
 
 - Fixed a bug in `prometheus.write.queue` which caused retries even when `max_retry_attempts` was set to `0`. (@ptodev)
@@ -117,7 +116,6 @@
 - Fix URLs in the Windows installer being wrapped in quotes. (@martincostello)
 
 - Fixed an issue where certain `otelcol.*` components could prevent Alloy from shutting down when provided invalid configuration. (@thampiotr)
->>>>>>> 4e2ea064
 
 v1.10.0
 -----------------
