# Changelog

> _Contributors should read our [contributors guide][] for instructions on how
> to update the changelog._

This document contains a historical list of changes between releases. Only
changes that impact end-user behavior are listed; changes to documentation or
internal API changes are not present.

Main (unreleased)
-----------------

### Features

- (_Experimental_) Add an `array.group_by` stdlib function to group items in an array by a key. (@wildum)
- Add the `otelcol.exporter.faro` exporter to export traces and logs to Faro endpoint. (@mar4uk)

- Add entropy support for `loki.secretfilter` (@romain-gaillard)

### Enhancements

- Add `hash_string_id` argument to `foreach` block to hash the string representation of the pipeline id instead of using the string itself. (@wildum)

- Update `async-profiler` binaries for `pyroscope.java` to 4.0-87b7b42 (@github-hamza-bouqal)

- (_Experimental_) Additions to experimental `database_observability.mysql` component:
  - Add `explain_plan` collector to `database_observability.mysql` component. (@rgeyer)
  - `locks`: addition of data locks collector (@gaantunes @fridgepoet)

- (_Experimental_) `prometheus.write.queue` add support for exemplars. (@dehaansa)

- (_Experimental_) `prometheus.write.queue` initialize queue metrics that are seconds values as time.Now, not 0. (@dehaansa)

- Update secret-filter gitleaks.toml from v8.19.0 to v8.26.0 (@andrejshapal)

- Wire in survey block for beyla.ebpf component. (@grcevski, @tpaschalis)

### Other changes

- Mark `pyroscope.receive_http` and `pyroscope.relabel` components as GA. (@marcsanmi)

- Upgrade `otelcol` components from OpenTelemetry v0.126.0 to v0.128.0 (@korniltsev)

v1.9.2
-----------------

### Bugfixes

- Send profiles concurrently from `pyroscope.ebpf`. (@korniltsev)

- Fix the `validate` command not understanding the `livedebugging` block. (@dehaansa)

- Fix invalid class names in python profiles obtained with `pyroscope.ebpf`. (@korniltsev)

- Fixed a bug which prevented non-secret optional secrets to be passed in as `number` arguments. (@ptodev)

<<<<<<< HEAD
- Fix path for correct injection of version into constants at build time

### Other changes

- Mark `pyroscope.receive_http` and `pyroscope.relabel` components as GA. (@marcsanmi)

- Upgrade `otelcol` components from OpenTelemetry v0.126.0 to v0.128.0 (@korniltsev)
=======
- For CRD-based components (`prometheus.operator.*`), retry initializing informers if the apiserver request fails. This rectifies issues where the apiserver is not reachable immediately after node restart. (@dehaansa)
>>>>>>> 203f56e9

### Other changes

-  Add no-op blocks and attributes to the `prometheus.exporter.windows` component (@ptodev).
   Version 1.9.0 of Alloy removed the `msmq` block, as well as the `enable_v2_collector`, 
   `where_clause`, and `use_api` attributes in the `service` block. 
   This made it difficult for users to upgrade, so those attributes have now been made a no-op instead of being removed.

v1.9.1
-----------------

### Features

- Update the `prometheus.exporter.windows` component to version v0.30.7. This adds new metrics to the `dns` collector. (@dehaansa)

### Bugfixes

- Update the `prometheus.exporter.windows` component to version v0.30.7. This fixes an error with the exchange collector and terminal_services collector (@dehaansa)

- Fix `loki.source.firehose` to propagate specific cloudwatch event timestamps when useIncomingTs is set to true. (@michaelPotter)

- Fix elevated CPU usage when using some `otelcol` components due to debug logging. (@thampiotr)

### Other changes

- Upgrade `otelcol` components from OpenTelemetry v0.125.0 to v0.126.0 (@dehaansa):
  - [`pkg/ottl`] Add support for `HasPrefix` and `HasSuffix` functions.
  - [`pkg/configtls`] Add trusted platform module (TPM) support to TLS authentication for all `otelcol` components supporting TLS.
  - [`otelcol.connector.spanmetrics`] Add `calls_dimension` and `histogram:dimension` blocks for configuring additional dimensions for `traces.span.metrics.calls` and `traces.span.metrics.duration` metrics.
  - [`otelcol.exporter.datadog`] Enable `instrumentation_scope_metadata_as_tags` by default.
  - [`otelcol.exporter.kafka`] support configuration of `compression` `level` in producer configuration.
  - [`otelcol.processor.tailsampling`] `invert sample` and `inverted not sample` decisions deprecated, use the `drop` policy instead to explicitly not sample traces.
  - [`otelcol.receiver.filelog`] support `compression` value of `auto` to automatically detect file compression type.

v1.9.0
-----------------

### Breaking changes

- The `prometheus.exporter.windows` component has been update to version v0.30.6. This update includes a significant rework of the exporter and includes some breaking changes. (@dehaansa)
  - The `msmq` and `service` collectors can no longer be configured with a WMI where clause. Any filtering previously done in a where clause will need to be done in a `prometheus.relabel` component.
  - The `service` collector no longer provides `enable_v2_collector` and `use_api` configuration options.
  - The `mscluster_*` and `netframework_*` collectors are now replaced with one `mscluster` and `netframework` collector that allows you to enable the separate metric groupings individually.
  - The `teradici_pcoip` and `vmware_blast` collectors have been removed from the exporter.

- The `prometheus.exporter.oracledb` component now embeds the [`oracledb_exporter from oracle`](https://github.com/oracle/oracle-db-appdev-monitoring) instead of the deprecated [`oracledb_exporter from iamseth`](https://github.com/iamseth/oracledb_exporter) for collecting metrics from an OracleDB server: (@wildum)
  - The arguments `username`, `password`, `default_metrics`, and `custom_metrics` are now supported.
  - The previously undocumented argument `custom_metrics` is now expecting a list of paths to custom metrics files.
  - The following metrics are no longer available by default: oracledb_sessions_activity, oracledb_tablespace_free_bytes

- (_Experimental_) The `enable_context_propagation` argument in `beyla.ebpf` has been replaced with the `context_propagation` argument.
  Set `enable_context_propagation` to `all` to get the same behaviour as `enable_context_propagation` being set to `true`.

### Features

- Bump snmp_exporter and embedded modules in `prometheus.exporter.snmp` to v0.29.0, add cisco_device module support (@v-zhuravlev)

- Add the `otelcol.storage.file` extension to support persistent sending queues and `otelcol.receiver.filelog` file state tracking between restarts. (@dehaansa)

- Add `otelcol.exporter.googlecloud` community component to export metrics, traces, and logs to Google Cloud. (@motoki317)

- Add support to configure basic authentication for alloy http server. (@kalleep)

- Add `validate` command to alloy that will perform limited validation of alloy configuration files. (@kalleep)

- Add support to validate foreach block when using `validate` command. (@kalleep)

- Add `otelcol.receiver.splunkhec` component to receive events in splunk hec format and forward them to other `otelcol.*` components. (@kalleep)

- Add support for Mimir federated rule groups in `mimir.rules.kubernetes` (@QuentinBisson)

### Enhancements

- `prometheus.exporter.windows` has been significantly refactored upstream and includes new collectors like `filetime`, `pagefile`, `performancecounter`, `udp`, and `update` as well as new configuration options for existing collectors. (@dehaansa)

- `prometheus.exporter.mongodb` now offers fine-grained control over collected metrics with new configuration options. (@TeTeHacko)

- Add binary version to constants exposed in configuration file syntatx. (@adlots)

- Update `loki.secretfilter` to include metrics about redactions (@kelnage)

- (_Experimental_) Various changes to the experimental component `database_observability.mysql`:
  - `schema_table`: add support for index expressions (@cristiangreco)
  - `query_sample`: enable opt-in support to extract unredacted sql query (sql_text) (@matthewnolf)
  - `query_tables`: improve queries parsing (@cristiangreco)
  - make tidbparser the default choice (@cristiangreco)
  - `query_sample`: better handling of timer overflows (@fridgepoet)
  - collect metrics on enabled `performance_schema.setup_consumers` (@fridgepoet)
  - `query_sample`: base log entries on calculated timestamp from rows, not now() (@fridgepoet)
  - `query_sample`: check digest is not null (@cristiangreco)
  - `query_sample`: add additional logs for wait events (@fridgepoet)
  - make tidb the default and only sql parser

- Mixin dashboards improvements: added minimum cluster size to Cluster Overview dashboard, fixed units in OpenTelemetry dashboard, fixed slow components evaluation time units in Controller dashboard and updated Prometheus dashboard to correctly aggregate across instances. (@thampiotr)

- Reduced the lag time during targets handover in a cluster in `prometheus.scrape` components by reducing thread contention. (@thampiotr)

- Pretty print diagnostic errors when using `alloy run` (@kalleep)

- Add `labels_from_groups` attribute to `stage.regex` in `loki.process` to automatically add named capture groups as labels. (@harshrai654)

- The `loki.rules.kubernetes` component now supports adding extra label matchers
  to all queries discovered via `PrometheusRule` CRDs. (@QuentinBisson)

-  Add optional `id` field to `foreach` block to generate more meaningful component paths in metrics by using a specific field from collection items. (@harshrai654)

- The `mimir.rules.kubernetes` component now supports adding extra label matchers
  to all queries discovered via `PrometheusRule` CRDs by extracting label values defined on the `PrometheusRule`. (@QuentinBisson)

- Fix validation logic in `beyla.ebpf` component to ensure that either metrics or traces are enabled. (@marctc)

- Improve `foreach` UI and add graph support for it. (@wildum)

- Update statsd_exporter to v0.28.0, most notable changes: (@kalleep)
  - [0.23.0] Support experimental native histograms.
  - [0.24.1] Support scaling parameter in mapping.
  - [0.26.0] Add option to honor original labels from event tags over labels specified in mapping configuration.
  - [0.27.1] Support dogstatsd extended aggregation
  - [0.27.2] Fix panic on certain invalid lines

- Upgrade `beyla.ebpf` to v2.2.4-alloy. The full list of changes can be found in the [Beyla release notes](https://github.com/grafana/beyla/releases/tag/v2.2.4-alloy). (@grcevski)

### Bugfixes

- Fix `otelcol.receiver.filelog` documentation's default value for `start_at`. (@petewall)

- Fix `pyroscope.scrape` scraping godeltaprof profiles. (@korniltsev)

- Fix [#3386](https://github.com/grafana/alloy/issues/3386) lower casing scheme in `prometheus.operator.scrapeconfigs`. (@alex-berger)

- Fix [#3437](https://github.com/grafana/alloy/issues/3437) Component Graph links now follow `--server.http.ui-path-prefix`. (@solidcellaMoon)

- Fix a bug in the `foreach` preventing the UI from showing the components in the template when the block was re-evaluated. (@wildum)

- Fix alloy health handler so header is written before response body. (@kalleep)

- Fix `prometheus.exporter.unix` to pass hwmon config correctly. (@kalleep)

- Fix [#3408](https://github.com/grafana/alloy/issues/3408) `loki.source.docker` can now collect logs from containers not in the running state. (@adamamsmith)

### Other changes

- Update the zap logging adapter used by `otelcol` components to log arrays and objects. (@dehaansa)

- Updated Windows install script to add DisplayVersion into registry on install (@enessene)

- Update Docker builds to install latest Linux security fixes on top of base image (@jharvey10)

- Reduce Docker image size slightly by consolidating some RUN layers (@AchimGrolimund)

- RPM artifacts in Alloy GitHub releases are no longer signed.
  The artifacts on the `https://rpm.grafana.com` repository used by the `yum` package manager will continue to be signed. (@ptodev)

- Upgrade `otelcol` components from OpenTelemetry v0.122.0 to v0.125.0 (@ptodev):
  - [`pkg/ottl`] Enhance the Decode OTTL function to support all flavors of Base64.
  - [`otelcol.processor.resourcedetection`] Adding the `os.version` resource attribute to system processor.
  - [`otelcol.auth.bearer`] Allow the header name to be customized.
  - [`otelcol.exporter.awss3`] Add a new `sending_queue` feature.
  - [`otelcol.exporter.awss3`] Add a new `timeout` argument.
  - [`otelcol.exporter.awss3`] Add a new `resource_attrs_to_s3` configuration block.
  - [`otelcol.exporter.awss3`] Fixes an issue where the AWS S3 Exporter was forcing an ACL to be set, leading to unexpected behavior in S3 bucket permissions.
  - [`otelcol.connector.spanmetrics`] A new `include_instrumentation_scope` configuration argument.
  - [`otelcol.connector.spanmetrics`] Initialise new `calls_total` metrics at 0.
  - [`otelcol.connector.spanmetrics`] A new `aggregation_cardinality_limit` configuration argument
    to limit the number of unique combinations of dimensions that will be tracked for metrics aggregation.
  - [`otelcol.connector.spanmetrics`] Deprecate the unused argument `dimensions_cache_size`.
  - [`otelcol.connector.spanmetrics`] Moving the start timestamp (and last seen timestamp) from the resourceMetrics level to the individual metrics level.
    This will ensure that each metric has its own accurate start and last seen timestamps, regardless of its relationship to other spans.
  - [`otelcol.processor.k8sattributes`] Add option to configure automatic resource attributes - with annotation prefix.
    Implements [Specify resource attributes using Kubernetes annotations](https://github.com/open-telemetry/semantic-conventions/blob/main/docs/non-normative/k8s-attributes.md#specify-resource-attributes-using-kubernetes-annotations).
  - [`otelcol.connector.servicegraph`] Change `database_name_attribute` to accept a list of values.
  - [`otelcol.exporter.kafka`, `otelcol.receiver.kafka`] Deprecating the `auth` > `plain_text` block. Use `auth` > `sasl` with `mechanism` set to `PLAIN` instead.
  - [`otelcol.exporter.kafka`, `otelcol.receiver.kafka`] Deprecating the `topic` argument. Use `logs` > `topic`, `metrics` > `topic`, or `traces` > `topic` instead.
  - [`otelcol.exporter.kafka`, `otelcol.receiver.kafka`] Deprecate the `auth` > `tls` block. Use the top-level `tls` block instead.
  - [`otelcol.receiver.kafka`] Add max_fetch_wait config setting.
    This setting allows you to specify the maximum time that the broker will wait for min_fetch_size bytes of data
    to be available before sending a response to the client.
  - [ `otelcol.receiver.kafka`] Add support for configuring Kafka consumer rebalance strategy and group instance ID.

v1.8.3
-----------------

### Bugfixes

- Fix `mimir.rules.kubernetes` panic on non-leader debug info retrieval (@TheoBrigitte)

- Fix detection of the “streams limit exceeded” error in the Loki client so that metrics are correctly labeled as `ReasonStreamLimited`. (@maratkhv)

- Fix `loki.source.file` race condition that often lead to panic when using `decompression`. (@kalleep)

- Fix deadlock in `loki.source.file` that can happen when targets are removed. (@kalleep)

- Fix `loki.process` to emit valid logfmt. (@kalleep)

v1.8.2
-----------------

### Bugfixes

- Fix `otelcol.exporter.prometheus` dropping valid exemplars. (@github-vincent-miszczak)

- Fix `loki.source.podlogs` not adding labels `__meta_kubernetes_namespace` and `__meta_kubernetes_pod_label_*`. (@kalleep)

v1.8.1
-----------------

### Bugfixes

- `rfc3164_default_to_current_year` argument was not fully added to `loki.source.syslog` (@dehaansa)

- Fix issue with `remoteCfg` service stopping immediately and logging noop error if not configured (@dehaansa)

- Fix potential race condition in `remoteCfg` service metrics registration (@kalleep)

- Fix panic in `prometheus.exporter.postgres` when using minimal url as data source name. (@kalleep)

v1.8.0
-----------------

### Breaking changes

- Removed `open_port` and `executable_name` from top level configuration of Beyla component. Removed `enabled` argument from `network` block. (@marctc)

- Breaking changes from the OpenTelemetry Collector v0.122 update: (@wildum)
  - `otelcol.exporter.splunkhec`: `min_size_items` and `max_size_items` were replaced by `min_size`, `max_size` and `sizer` in the `batcher` block to allow
  users to configure the size of the batch in a more flexible way.
  - The telemetry level of Otel components is no longer configurable. The `level` argument in the `debug_metrics` block is kept to avoid breaking changes but it is not used anymore.
  - `otelcol.processor.tailsampling` changed the unit of the decision timer metric from microseconds to milliseconds. (change unit of otelcol_processor_tail_sampling_sampling_decision_timer_latency)
  - `otelcol.processor.deltatocumulative`: rename `otelcol_deltatocumulative_datapoints_processed` to `otelcol_deltatocumulative_datapoints` and remove the metrics `otelcol_deltatocumulative_streams_evicted`, `otelcol_deltatocumulative_datapoints_dropped` and `otelcol_deltatocumulative_gaps_length`.
  - The `regex` attribute was removed from `otelcol.processor.k8sattributes`. The extract-patterns function from `otelcol.processor.transform` can be used instead.
  - The default value of `metrics_flush_interval` in `otelcol.connector.servicegraph` was changed from `0s` to `60s`.
  - `s3_partition` in `otelcol.exporter.awss3` was replaced by `s3_partition_format`.

- (_Experimental_) `prometheus.write.queue` metric names changed to align better with prometheus standards. (@mattdurham)

### Features

- Add `otelcol.receiver.awscloudwatch` component to receive logs from AWS CloudWatch and forward them to other `otelcol.*` components. (@wildum)
- Add `loki.enrich` component to enrich logs using labels from `discovery.*` components. (@v-zhuravlev)
- Add string concatenation for secrets type (@ravishankar15)
- Add support for environment variables to OpenTelemetry Collector config. (@jharvey10)
- Replace graph in Alloy UI with a new version that supports modules and data flow visualization. (@wildum)
- Added `--cluster.wait-for-size` and `--cluster.wait-timeout` flags which allow to specify the minimum cluster size
  required before components that use clustering begin processing traffic to ensure adequate cluster capacity is
  available. (@thampiotr)
- Add `trace_printer` to `beyla.ebpf` component to print trace information in a specific format. (@marctc)
- Add support for live debugging and graph in the UI for components imported via remotecfg. (@wildum)

### Enhancements

- Add the ability to set user for Windows Service with silent install (@dehaansa)

- Add livedebugging support for structured_metadata in `loki.process` (@dehaansa)

- (_Public Preview_) Add a `--windows.priority` flag to the run command, allowing users to set windows process priority for Alloy. (@dehaansa)

- (_Experimental_) Adding a new `prometheus.operator.scrapeconfigs` which discovers and scrapes [ScrapeConfig](https://prometheus-operator.dev/docs/developer/scrapeconfig/) Kubernetes resources. (@alex-berger)

- Add `rfc3164_default_to_current_year` argument to `loki.source.syslog` (@dehaansa)

- Add `connection_name` support for `prometheus.exporter.mssql` (@bck01215)

- Add livedebugging support for `prometheus.scrape` (@ravishankar15, @wildum)

- Have `loki.echo` log the `entry_timestamp` and `structured_metadata` for any loki entries received (@dehaansa)

- Bump snmp_exporter and embedded modules in `prometheus.exporter.snmp` to v0.28.0 (@v-zhuravlev)

- Update mysqld_exporter to v0.17.2, most notable changes: (@cristiangreco)
  - [0.17.1] Add perf_schema quantile columns to collector
  - [0.17.1] Fix database quoting problem in collector 'info_schema.tables'
  - [0.17.1] Use SUM_LOCK_TIME and SUM_CPU_TIME with mysql >= 8.0.28
  - [0.17.1] Fix query on perf_schema.events_statements_summary_by_digest
  - [0.17.2] Fix query on events_statements_summary_by_digest for mariadb

- Added additional backwards compatibility metrics to `prometheus.write.queue`. (@mattdurham)

- Add new stdlib functions encoding.to_json (@ravishankar15)

- Added OpenTelemetry logs and metrics support to Alloy mixin's dashboards and alerts. (@thampiotr)

- Add support for proxy and headers in `prometheus.write.queue`. (@mattdurham)

- Added support for switching namespace between authentication and kv retrieval to support Vault Enterprise (@notedop)

- (_Experimental_) Various changes to the experimental component `database_observability.mysql`:
  - `query_sample`: better handling of truncated queries (@cristiangreco)
  - `query_sample`: add option to use TiDB sql parser (@cristiangreco)
  - `query_tables`: rename collector from `query_sample` to better reflect responsibility (@matthewnolf)
  - `query_sample`: add new collector that replaces previous implementation to collect more detailed sample information (@matthewnolf)
  - `query_sample`: refactor parsing of truncated queries (@cristiangreco)

- Add labels validation in `pyroscope.write` to prevent duplicate labels and invalid label names/values. (@marcsanmi)

- Reduced lock contention in `prometheus.scrape` component (@thampiotr)

- Support converting otel config which uses a common receiver across pipelines with different names. (@wildum)

- Reduce CPU usage of the `loki.source.podlogs` component when pods logs target lots of pods (@QuentinBisson)

- Add error body propagation in `pyroscope.write`, for `/ingest` calls. (@simonswine)

- Add `tenant` label to remaining `loki_write_.+` metrics (@towolf)

- Removed syntax highlighting from the component details UI view to improve
  rendering performance. (@tpaschalis)

- A new `grafana/alloy:vX.Y.Z-windowsservercore-ltsc2022` Docker image is now published on DockerHub. (@ptodev)

### Bugfixes

- Fix deadlocks in `loki.source.file` when tailing fails (@mblaschke)
- Add missing RBAC permission for ScrapeConfig (@alex-berger)

- Fixed an issue in the `mimir.rules.kubernetes` component that would keep the component as unhealthy even when it managed to start after temporary errors (@nicolasvan)

- Allow kafka exporter to attempt to connect even if TLS enabled but cert & key are not specified (@dehaansa)

- Fixed bug where all resources were not being collected from `prometheus.exporter.azure` when using `regions` (@kgeckhart)

- Fix panic in `loki.source.file` when the tailer had no time to run before the runner was stopped (@wildum)

### Other changes

- Upgrading to Prometheus v2.55.1. (@ptodev)
  - Added a new `http_headers` argument to many `discovery` and `prometheus` components.
  - Added a new `scrape_failure_log_file` argument to `prometheus.scrape`.

- Non-breaking changes from the OpenTelemetry Collector v0.122 update: (@wildum)
  - `otelcol.processor.transform` has a new `statements` block for transformations which don't require a context to be specified explicitly.
  - `otelcol.receiver.syslog` has a new `on_error` argument to specify the action to take when an error occurs while receiving logs.
  - `otelcol.processor.resourcedetection` now supports `dynatrace` as a resource detector.
  - `otelcol.receiver.kafka` has a new `error_backoff` block to configure how failed requests are retried.
  - `otelcol.receiver.vcenter` has three new metrics `vcenter.vm.cpu.time`, `vcenter.vm.network.broadcast.packet.rate` and `vcenter.vm.network.multicast.packet.rate`.
  - `otelcol.exporter.awss3` has two new arguments `acl` and `storage_class`.
  - `otelcol.auth.headers` headers can now be populated using Authentication metadata using from_attribute

- Change the stability of the `beyla.ebpf` component from "public preview" to "generally available". (@marctc)

- The ingest API of `pyroscope.receive_http` no longer forwards all received headers, instead only passes through the `Content-Type` header. (@simonswine)

v1.7.5
-----------------

### Enhancements

- Set zstd as default compression for `prometheus.write.queue`. (@mattdurham)

v1.7.4
-----------------

### Bugfixes

- Revert the changes to `loki.source.file` from release v1.7.0. These changes introduced a potential deadlock. (@dehaansa)

v1.7.3
-----------------

### Breaking changes

- Fixed the parsing of selections, application and network filter blocks for Beyla. (@raffaelroquetto)

### Enhancements

- Add the `stat_checkpointer` collector in `prometheus.exporter.postgres` (@dehaansa)

### Bugfixes

- Update the `prometheus.exporter.postgres` component to correctly support Postgres17 when `stat_bgwriter` collector is enabled (@dehaansa)

- Fix `remoteCfg` logging and metrics reporting of `errNotModified` as a failure (@zackman0010)


v1.7.2
-----------------

### Bugfixes

- Fixed an issue where the `otelcol.exporter.awss3` could not be started with the `sumo_ic` marshaler. (@wildum)

- Update `jfr-parser` dependency to v0.9.3 to fix jfr parsing issues in `pyroscope.java`. (@korniltsev)

- Fixed an issue where passing targets from some standard library functions was failing with `target::ConvertFrom` error. (@thampiotr)

- Fixed an issue where indexing targets as maps (e.g. `target["foo"]`) or objects (e.g. `target.foo`) or using them with
  certain standard library functions was resulting in `expected object or array, got capsule` error under some
  circumstances. This could also lead to `foreach evaluation failed` errors when using the `foreach` configuration
  block. (@thampiotr)

- Update `prometheus.write.queue` to reduce memory fragmentation and increase sent throughput. (@mattdurham)

- Fixed an issue where the `otelcol.exporter.kafka` component would not start if the `encoding` was specific to a signal type. (@wildum)

v1.7.1
-----------------

### Bugfixes

- Fixed an issue where some exporters such as `prometheus.exporter.snmp` couldn't accept targets from other components
  with an error `conversion to '*map[string]string' is not supported"`. (@thampiotr)

- Enable batching of calls to the appender in `prometheus.write.queue` to reduce lock contention when scraping, which
  will lead to reduced scrape duration. (@mattdurham)

v1.7.0
-----------------

### Breaking changes

- (_Experimental_) In `prometheus.write.queue` changed `parallelism` from attribute to a block to allow for dynamic scaling. (@mattdurham)

- Remove `tls_basic_auth_config_path` attribute from `prometheus.exporter.mongodb` configuration as it does not configure TLS client
  behavior as previously documented.

- Remove `encoding` and `encoding_file_ext` from `otelcol.exporter.awss3` component as it was not wired in to the otel component and
  Alloy does not currently integrate the upstream encoding extensions that this would utilize.

### Features

- Add a `otelcol.receiver.tcplog` component to receive OpenTelemetry logs over a TCP connection. (@nosammai)

- (_Public preview_) Add `otelcol.receiver.filelog` component to read otel log entries from files (@dehaansa)

- (_Public preview_) Add a `otelcol.processor.cumulativetodelta` component to convert metrics from
  cumulative temporality to delta. (@madaraszg-tulip)

- (_Experimental_) Add a `stage.windowsevent` block in the `loki.process` component. This aims to replace the existing `stage.eventlogmessage`. (@wildum)

- Add `pyroscope.relabel` component to modify or filter profiles using Prometheus relabeling rules. (@marcsanmi)

- (_Experimental_) A new `foreach` block which starts an Alloy pipeline for each item inside a list. (@wildum, @thampiotr, @ptodev)

### Enhancements

- Upgrade to OpenTelemetry Collector v0.119.0 (@dehaansa):
  - `otelcol.processor.resourcedetection`: additional configuration for the `ec2` detector to configure retry behavior
  - `otelcol.processor.resourcedetection`: additional configuration for the `gcp` detector to collect Managed Instance Group attributes
  - `otelcol.processor.resourcedetection`: additional configuration for the `eks` detector to collect cloud account attributes
  - `otelcol.processor.resourcedetection`: add `kubeadm` detector to collect local cluster attributes
  - `otelcol.processor.cumulativetodelta`: add `metric_types` filtering options
  - `otelcol.exporter.awss3`: support configuring sending_queue behavior
  - `otelcol.exporter.otlphttp`: support configuring `compression_params`, which currently only includes `level`
  - `configtls`: opentelemetry components with tls config now support specifying TLS curve preferences
  - `sending_queue`: opentelemetry exporters with a `sending_queue` can now configure the queue to be `blocking`

- Add `go_table_fallback` arg to `pyroscope.ebpf` (@korniltsev)

- Memory optimizations in `pyroscope.scrape` (@korniltsev)

- Do not drop `__meta` labels in `pyroscope.scrape`. (@korniltsev)

- Add the possibility to export span events as logs in `otelcol.connector.spanlogs`. (@steve-hb)

- Add json format support for log export via faro receiver (@ravishankar15)

- (_Experimental_) Various changes to the experimental component `database_observability.mysql`:
  - `connection_info`: add namespace to the metric (@cristiangreco)
  - `query_sample`: better support for table name parsing (@cristiangreco)
  - `query_sample`: capture schema name for query samples (@cristiangreco)
  - `query_sample`: fix error handling during result set iteration (@cristiangreco)
  - `query_sample`: improve parsing of truncated queries (@cristiangreco)
  - `query_sample`: split out sql parsing logic to a separate file (@cristiangreco)
  - `schema_table`: add table columns parsing (@cristiagreco)
  - `schema_table`: correctly quote schema and table name in SHOW CREATE (@cristiangreco)
  - `schema_table`: fix handling of view table types when detecting schema (@matthewnolf)
  - `schema_table`: refactor cache config in schema_table collector (@cristiangreco)
  - Component: add enable/disable collector configurability to `database_observability.mysql`. This removes the `query_samples_enabled` argument, now configurable via enable/disable collector. (@fridgepoet)
  - Component: always log `instance` label key (@cristiangreco)
  - Component: better error handling for collectors (@cristiangreco)
  - Component: use labels for some indexed logs elements (@cristiangreco)

- Reduce CPU usage of `loki.source.windowsevent` by up to 85% by updating the bookmark file every 10 seconds instead of after every event and by
  optimizing the retrieval of the process name. (@wildum)

- Ensure consistent service_name label handling in `pyroscope.receive_http` to match Pyroscope's behavior. (@marcsanmi)

- Improved memory and CPU performance of Prometheus pipelines by changing the underlying implementation of targets (@thampiotr)

- Add `config_merge_strategy` in `prometheus.exporter.snmp` to optionally merge custom snmp config with embedded config instead of replacing. Useful for providing SNMP auths. (@v-zhuravlev)

- Upgrade `beyla.ebpf` to v2.0.4. The full list of changes can be found in the [Beyla release notes](https://github.com/grafana/beyla/releases/tag/v2.0.0). (@marctc)

### Bugfixes

- Fix log rotation for Windows in `loki.source.file` by refactoring the component to use the runner pkg. This should also reduce CPU consumption when tailing a lot of files in a dynamic environment. (@wildum)

- Add livedebugging support for `prometheus.remote_write` (@ravishankar15)

- Add livedebugging support for `otelcol.connector.*` components (@wildum)

- Bump snmp_exporter and embedded modules to 0.27.0. Add support for multi-module handling by comma separation and expose argument to increase SNMP polling concurrency for `prometheus.exporter.snmp`. (@v-zhuravlev)

- Add support for pushv1.PusherService Connect API in `pyroscope.receive_http`. (@simonswine)

- Fixed an issue where `loki.process` would sometimes output live debugging entries out-of-order (@thampiotr)

- Fixed a bug where components could be evaluated concurrently without the full context during a config reload (@wildum)

- Fixed locks that wouldn't be released in the remotecfg service if some errors occurred during the configuration reload (@spartan0x117)

- Fix issue with `prometheus.write.queue` that lead to excessive connections. (@mattdurham)

- Fixed a bug where `loki.source.awsfirehose` and `loki.source.gcplog` could
  not be used from within a module. (@tpaschalis)

- Fix an issue where Prometheus metric name validation scheme was set by default to UTF-8. It is now set back to the
  previous "legacy" scheme. An experimental flag `--feature.prometheus.metric-validation-scheme` can be used to switch
  it to `utf-8` to experiment with UTF-8 support. (@thampiotr)

### Other changes

- Upgrading to Prometheus v2.54.1. (@ptodev)
  - `discovery.docker` has a new `match_first_network` attribute for matching the first network
    if the container has multiple networks defined, thus avoiding collecting duplicate targets.
  - `discovery.ec2`, `discovery.kubernetes`, `discovery.openstack`, and `discovery.ovhcloud`
    add extra `__meta_` labels.
  - `prometheus.remote_write` supports Azure OAuth and Azure SDK authentication.
  - `discovery.linode` has a new `region` attribute, as well as extra `__meta_` labels.
  - A new `scrape_native_histograms` argument for `prometheus.scrape`.
    This is enabled by default and can be used to explicitly disable native histogram support.
    In previous versions of Alloy, native histogram support has also been enabled by default
    as long as `scrape_protocols` starts with `PrometheusProto`.

  - Change the stability of the `remotecfg` feature from "public preview" to "generally available". (@erikbaranowski)

v1.6.1
-----------------

## Bugs

- Resolve issue with Beyla starting. (@rafaelroquetto)

v1.6.0
-----------------

### Breaking changes

- Upgrade to OpenTelemetry Collector v0.116.0:
  - `otelcol.processor.tailsampling`: Change decision precedence when using `and_sub_policy` and `invert_match`.
    For more information, see the [release notes for Alloy 1.6][release-notes-alloy-1_6].

    [#33671]: https://github.com/open-telemetry/opentelemetry-collector-contrib/pull/33671
    [release-notes-alloy-1_6]: https://grafana.com/docs/alloy/latest/release-notes/#v16

### Features

- Add support for TLS to `prometheus.write.queue`. (@mattdurham)

- Add `otelcol.receiver.syslog` component to receive otel logs in syslog format (@dehaansa)

- Add support for metrics in `otelcol.exporter.loadbalancing` (@madaraszg-tulip)

- Add `add_cloudwatch_timestamp` to `prometheus.exporter.cloudwatch` metrics. (@captncraig)

- Add support to `prometheus.operator.servicemonitors` to allow `endpointslice` role. (@yoyosir)

- Add `otelcol.exporter.splunkhec` allowing to export otel data to Splunk HEC (@adlotsof)

- Add `otelcol.receiver.solace` component to receive traces from a Solace broker. (@wildum)

- Add `otelcol.exporter.syslog` component to export logs in syslog format (@dehaansa)

- (_Experimental_) Add a `database_observability.mysql` component to collect mysql performance data. (@cristiangreco & @matthewnolf)

- Add `otelcol.receiver.influxdb` to convert influx metric into OTEL. (@EHSchmitt4395)

- Add a new `/-/healthy` endpoint which returns HTTP 500 if one or more components are unhealthy. (@ptodev)

### Enhancements

- Improved performance by reducing allocation in Prometheus write pipelines by ~30% (@thampiotr)

- Update `prometheus.write.queue` to support v2 for cpu performance. (@mattdurham)

- (_Experimental_) Add health reporting to `database_observability.mysql` component (@cristiangreco)

- Add second metrics sample to the support bundle to provide delta information (@dehaansa)

- Add all raw configuration files & a copy of the latest remote config to the support bundle (@dehaansa)

- Add relevant golang environment variables to the support bundle (@dehaansa)

- Add support for server authentication to otelcol components. (@aidaleuc)

- Update mysqld_exporter from v0.15.0 to v0.16.0 (including 2ef168bf6), most notable changes: (@cristiangreco)
  - Support MySQL 8.4 replicas syntax
  - Fetch lock time and cpu time from performance schema
  - Fix fetching tmpTables vs tmpDiskTables from performance_schema
  - Skip SPACE_TYPE column for MariaDB >=10.5
  - Fixed parsing of timestamps with non-zero padded days
  - Fix auto_increment metric collection errors caused by using collation in INFORMATION_SCHEMA searches
  - Change processlist query to support ONLY_FULL_GROUP_BY sql_mode
  - Add perf_schema quantile columns to collector

- Live Debugging button should appear in UI only for supported components (@ravishankar15)
- Add three new stdlib functions to_base64, from_URLbase64 and to_URLbase64 (@ravishankar15)
- Add `ignore_older_than` option for local.file_match (@ravishankar15)
- Add livedebugging support for discovery components (@ravishankar15)
- Add livedebugging support for `discover.relabel` (@ravishankar15)
- Performance optimization for live debugging feature (@ravishankar15)

- Upgrade `github.com/goccy/go-json` to v0.10.4, which reduces the memory consumption of an Alloy instance by 20MB.
  If Alloy is running certain otelcol components, this reduction will not apply. (@ptodev)
- improve performance in regexp component: call fmt only if debug is enabled (@r0ka)

- Update `prometheus.write.queue` library for performance increases in cpu. (@mattdurham)

- Update `loki.secretfilter` to be compatible with the new `[[rules.allowlists]]` gitleaks allowlist format (@romain-gaillard)

- Update `async-profiler` binaries for `pyroscope.java` to 3.0-fa937db (@aleks-p)

- Reduced memory allocation in discovery components by up to 30% (@thampiotr)

### Bugfixes

- Fix issue where `alloy_prometheus_relabel_metrics_processed` was not being incremented. (@mattdurham)

- Fixed issue with automemlimit logging bad messages and trying to access cgroup on non-linux builds (@dehaansa)

- Fixed issue with reloading configuration and prometheus metrics duplication in `prometheus.write.queue`. (@mattdurham)

- Updated `prometheus.write.queue` to fix issue with TTL comparing different scales of time. (@mattdurham)

- Fixed an issue in the `prometheus.operator.servicemonitors`, `prometheus.operator.podmonitors` and `prometheus.operator.probes` to support capitalized actions. (@QuentinBisson)

- Fixed an issue where the `otelcol.processor.interval` could not be used because the debug metrics were not set to default. (@wildum)

- Fixed an issue where `loki.secretfilter` would crash if the secret was shorter than the `partial_mask` value. (@romain-gaillard)

- Change the log level in the `eventlogmessage` stage of the `loki.process` component from `warn` to `debug`. (@wildum)

- Fix a bug in `loki.source.kafka` where the `topics` argument incorrectly used regex matching instead of exact matches. (@wildum)

### Other changes

- Change the stability of the `livedebugging` feature from "experimental" to "generally available". (@wildum)

- Use Go 1.23.3 for builds. (@mattdurham)

- Upgrade Beyla to v1.9.6. (@wildum)

- Upgrade to OpenTelemetry Collector v0.116.0:
  - `otelcol.receiver.datadog`: Return a json reponse instead of "OK" when a trace is received with a newer protocol version.
    https://github.com/open-telemetry/opentelemetry-collector-contrib/pull/35705
  - `otelcol.receiver.datadog`: Changes response message for `/api/v1/check_run` 202 response to be JSON and on par with Datadog API spec
    https://github.com/open-telemetry/opentelemetry-collector-contrib/pull/36029
  - `otelcol.receiver.solace`: The Solace receiver may unexpectedly terminate on reporting traces when used with a memory limiter processor and under high load.
    https://github.com/open-telemetry/opentelemetry-collector-contrib/pull/35958
  - `otelcol.receiver.solace`: Support converting the new `Move to Dead Message Queue` and new `Delete` spans generated by Solace Event Broker to OTLP.
    https://github.com/open-telemetry/opentelemetry-collector-contrib/pull/36071
  - `otelcol.exporter.datadog`: Stop prefixing `http_server_duration`, `http_server_request_size` and `http_server_response_size` with `otelcol`.
    https://github.com/open-telemetry/opentelemetry-collector-contrib/pull/36265
    These metrics can be from SDKs rather than collector. Stop prefixing them to be consistent with
    https://opentelemetry.io/docs/collector/internal-telemetry/#lists-of-internal-metrics
  - `otelcol.receiver.datadog`: Add json handling for the `api/v2/series` endpoint in the datadogreceiver.
    https://github.com/open-telemetry/opentelemetry-collector-contrib/pull/36218
  - `otelcol.processor.span`: Add a new `keep_original_name` configuration argument
    to keep the original span name when extracting attributes from the span name.
    https://github.com/open-telemetry/opentelemetry-collector-contrib/pull/36397
  - `pkg/ottl`: Respect the `depth` option when flattening slices using `flatten`.
    The `depth` option is also now required to be at least `1`.
    https://github.com/open-telemetry/opentelemetry-collector-contrib/pull/36198
  - `otelcol.exporter.loadbalancing`: Shutdown exporters during collector shutdown. This fixes a memory leak.
    https://github.com/open-telemetry/opentelemetry-collector-contrib/pull/36024
  - `otelcol.processor.k8sattributes`: New `wait_for_metadata` and `wait_for_metadata_timeout` configuration arguments,
    which block the processor startup until metadata is received from Kubernetes.
    https://github.com/open-telemetry/opentelemetry-collector-contrib/issues/32556
  - `otelcol.processor.k8sattributes`: Enable the `k8sattr.fieldExtractConfigRegex.disallow` for all Alloy instances,
    to retain the behavior of `regex` argument in the `annotation` and `label` blocks.
    When the feature gate is "deprecated" in the upstream Collector, Alloy users will need to use the transform processor instead.
    https://github.com/open-telemetry/opentelemetry-collector-contrib/issues/25128
  - `otelcol.receiver.vcenter`: The existing code did not honor TLS settings beyond 'insecure'.
    All TLS client config should now be honored.
    https://github.com/open-telemetry/opentelemetry-collector-contrib/pull/36482
  - `otelcol.receiver.opencensus`: Do not report error message when OpenCensus receiver is shutdown cleanly.
    https://github.com/open-telemetry/opentelemetry-collector-contrib/pull/36622
  - `otelcol.processor.k8sattributes`: Fixed parsing of k8s image names to support images with tags and digests.
    https://github.com/open-telemetry/opentelemetry-collector-contrib/pull/36145
  - `otelcol.exporter.loadbalancing`: Adding sending_queue, retry_on_failure and timeout settings to loadbalancing exporter configuration.
    https://github.com/open-telemetry/opentelemetry-collector-contrib/issues/35378
  - `otelcol.exporter.loadbalancing`: The k8sresolver was triggering exporter churn in the way the change event was handled.
    https://github.com/open-telemetry/opentelemetry-collector-contrib/issues/35658
  - `otelcol.processor.k8sattributes`: Override extracted k8s attributes if original value has been empty.
    https://github.com/open-telemetry/opentelemetry-collector-contrib/pull/36466
  - `otelcol.exporter.awss3`: Upgrading to adopt aws sdk v2.
    https://github.com/open-telemetry/opentelemetry-collector-contrib/pull/36698
  - `pkg/ottl`: GetXML Converter now supports selecting text, CDATA, and attribute (value) content.
  - `otelcol.exporter.loadbalancing`: Adds a an optional `return_hostnames` configuration argument to the k8s resolver.
     https://github.com/open-telemetry/opentelemetry-collector-contrib/pull/35411
  - `otelcol.exporter.kafka`, `otelcol.receiver.kafka`: Add a new `AWS_MSK_IAM_OAUTHBEARER` mechanism.
    This mechanism use the AWS MSK IAM SASL Signer for Go https://github.com/aws/aws-msk-iam-sasl-signer-go.
    https://github.com/open-telemetry/opentelemetry-collector-contrib/pull/32500

  - Use Go 1.23.5 for builds. (@wildum)

v1.5.1
-----------------

### Enhancements

- Logs from underlying clustering library `memberlist` are now surfaced with correct level (@thampiotr)

- Allow setting `informer_sync_timeout` in prometheus.operator.* components. (@captncraig)

- For sharding targets during clustering, `loki.source.podlogs` now only takes into account some labels. (@ptodev)

- Improve instrumentation of `pyroscope.relabel` component. (@marcsanmi)

### Bugfixes

- Fixed an issue in the `pyroscope.write` component to prevent TLS connection churn to Pyroscope when the `pyroscope.receive_http` clients don't request keepalive (@madaraszg-tulip)

- Fixed an issue in the `pyroscope.write` component with multiple endpoints not working correctly for forwarding profiles from `pyroscope.receive_http` (@madaraszg-tulip)

- Fixed a few race conditions that could lead to a deadlock when using `import` statements, which could lead to a memory leak on `/metrics` endpoint of an Alloy instance. (@thampiotr)

- Fix a race condition where the ui service was dependent on starting after the remotecfg service, which is not guaranteed. (@dehaansa & @erikbaranowski)

- Fixed an issue in the `otelcol.exporter.prometheus` component that would set series value incorrectly for stale metrics (@YusifAghalar)

- `loki.source.podlogs`: Fixed a bug which prevented clustering from working and caused duplicate logs to be sent.
  The bug only happened when no `selector` or `namespace_selector` blocks were specified in the Alloy configuration. (@ptodev)

- Fixed an issue in the `pyroscope.write` component to allow slashes in application names in the same way it is done in the Pyroscope push API (@marcsanmi)

- Fixed a crash when updating the configuration of `remote.http`. (@kinolaev)

- Fixed an issue in the `otelcol.processor.attribute` component where the actions `delete` and `hash` could not be used with the `pattern` argument. (@wildum)

- Fixed an issue in the `prometheus.exporter.postgres` component that would leak goroutines when the target was not reachable (@dehaansa)

v1.5.0
-----------------

### Breaking changes

- `import.git`: The default value for `revision` has changed from `HEAD` to `main`. (@ptodev)
  It is no longer allowed to set `revision` to `"HEAD"`, `"FETCH_HEAD"`, `"ORIG_HEAD"`, `"MERGE_HEAD"`, or `"CHERRY_PICK_HEAD"`.

- The Otel update to v0.112.0 has a few breaking changes:
  - [`otelcol.processor.deltatocumulative`] Change `max_streams` default value to `9223372036854775807` (max int).
    https://github.com/open-telemetry/opentelemetry-collector-contrib/pull/35048
  - [`otelcol.connector.spanmetrics`] Change `namespace` default value to `traces.span.metrics`.
    https://github.com/open-telemetry/opentelemetry-collector-contrib/pull/34485
  - [`otelcol.exporter.logging`] Removed in favor of the `otelcol.exporter.debug`.
    https://github.com/open-telemetry/opentelemetry-collector/issues/11337

### Features

- Add support bundle generation via the API endpoint /-/support (@dehaansa)

- Add the function `path_join` to the stdlib. (@wildum)

- Add `pyroscope.receive_http` component to receive and forward Pyroscope profiles (@marcsanmi)

- Add support to `loki.source.syslog` for the RFC3164 format ("BSD syslog"). (@sushain97)

- Add support to `loki.source.api` to be able to extract the tenant from the HTTP `X-Scope-OrgID` header (@QuentinBisson)

- (_Experimental_) Add a `loki.secretfilter` component to redact secrets from collected logs.

- (_Experimental_) Add a `prometheus.write.queue` component to add an alternative to `prometheus.remote_write`
  which allowing the writing of metrics  to a prometheus endpoint. (@mattdurham)

- (_Experimental_) Add the `array.combine_maps` function to the stdlib. (@ptodev, @wildum)

### Enhancements

- The `mimir.rules.kubernetes` component now supports adding extra label matchers
  to all queries discovered via `PrometheusRule` CRDs. (@thampiotr)

- The `cluster.use-discovery-v1` flag is now deprecated since there were no issues found with the v2 cluster discovery mechanism. (@thampiotr)

- SNMP exporter now supports labels in both `target` and `targets` parameters. (@mattdurham)

- Add support for relative paths to `import.file`. This new functionality allows users to use `import.file` blocks in modules
  imported via `import.git` and other `import.file`. (@wildum)

- `prometheus.exporter.cloudwatch`: The `discovery` block now has a `recently_active_only` configuration attribute
  to return only metrics which have been active in the last 3 hours.

- Add Prometheus bearer authentication to a `prometheus.write.queue` component (@freak12techno)

- Support logs that have a `timestamp` field instead of a `time` field for the `loki.source.azure_event_hubs` component. (@andriikushch)

- Add `proxy_url` to `otelcol.exporter.otlphttp`. (@wildum)

- Allow setting `informer_sync_timeout` in prometheus.operator.* components. (@captncraig)

### Bugfixes

- Fixed a bug in `import.git` which caused a `"non-fast-forward update"` error message. (@ptodev)

- Do not log error on clean shutdown of `loki.source.journal`. (@thampiotr)

- `prometheus.operator.*` components: Fixed a bug which would sometimes cause a
  "failed to create service discovery refresh metrics" error after a config reload. (@ptodev)

### Other changes

- Small fix in UI stylesheet to fit more content into visible table area. (@defanator)

- Changed OTEL alerts in Alloy mixin to use success rate for tracing. (@thampiotr)

- Support TLS client settings for clustering (@tiagorossig)

- Add support for `not_modified` response in `remotecfg`. (@spartan0x117)

- Fix dead link for RelabelConfig in the PodLog documentation page (@TheoBrigitte)

- Most notable changes coming with the OTel update from v0.108.0 vo v0.112.0 besides the breaking changes: (@wildum)
  - [`http config`] Add support for lz4 compression.
    https://github.com/open-telemetry/opentelemetry-collector/issues/9128
  - [`otelcol.processor.interval`] Add support for gauges and summaries.
    https://github.com/open-telemetry/opentelemetry-collector-contrib/issues/34803
  - [`otelcol.receiver.kafka`] Add possibility to tune the fetch sizes.
    https://github.com/open-telemetry/opentelemetry-collector-contrib/pull/34431
  - [`otelcol.processor.tailsampling`] Add `invert_match` to boolean attribute.
    https://github.com/open-telemetry/opentelemetry-collector-contrib/pull/34730
  - [`otelcol.receiver.kafka`] Add support to decode to `otlp_json`.
    https://github.com/open-telemetry/opentelemetry-collector-contrib/issues/33627
  - [`otelcol.processor.transform`] Add functions `convert_exponential_histogram_to_histogram` and `aggregate_on_attribute_value`.
    https://github.com/open-telemetry/opentelemetry-collector-contrib/pull/33824
    https://github.com/open-telemetry/opentelemetry-collector-contrib/pull/33423

v1.4.3
-----------------

### Bugfixes

- Fix an issue where some `faro.receiver` would drop multiple fields defined in `payload.meta.browser`, as fields were defined in the struct.

- `pyroscope.scrape` no longer tries to scrape endpoints which are not active targets anymore. (@wildum @mattdurham @dehaansa @ptodev)

- Fixed a bug with `loki.source.podlogs` not starting in large clusters due to short informer sync timeout. (@elburnetto-intapp)

- `prometheus.exporter.windows`: Fixed bug with `exclude` regular expression config arguments which caused missing metrics. (@ptodev)

v1.4.2
-----------------

### Bugfixes

- Update windows_exporter from v0.27.2 vo v0.27.3: (@jkroepke)
  - Fixes a bug where scraping Windows service crashes alloy

- Update yet-another-cloudwatch-exporter from v0.60.0 vo v0.61.0: (@morremeyer)
  - Fixes a bug where cloudwatch S3 metrics are reported as `0`

- Issue 1687 - otelcol.exporter.awss3 fails to configure (@cydergoth)
  - Fix parsing of the Level configuration attribute in debug_metrics config block
  - Ensure "optional" debug_metrics config block really is optional

- Fixed an issue with `loki.process` where `stage.luhn` and `stage.timestamp` would not apply
  default configuration settings correctly (@thampiotr)

- Fixed an issue with `loki.process` where configuration could be reloaded even if there
  were no changes. (@ptodev, @thampiotr)

- Fix issue where `loki.source.kubernetes` took into account all labels, instead of specific logs labels. Resulting in duplication. (@mattdurham)

v1.4.1
-----------------

### Bugfixes

- Windows installer: Don't quote Alloy's binary path in the Windows Registry. (@jkroepke)

v1.4.0
-----------------

### Security fixes

- Add quotes to windows service path to prevent path interception attack. [CVE-2024-8975](https://grafana.com/security/security-advisories/cve-2024-8975/) (@mattdurham)

### Breaking changes

- Some debug metrics for `otelcol` components have changed. (@thampiotr)
  For example, `otelcol.exporter.otlp`'s `exporter_sent_spans_ratio_total` metric is now `otelcol_exporter_sent_spans_total`.

- [otelcol.processor.transform] The functions `convert_sum_to_gauge` and `convert_gauge_to_sum` must now be used in the `metric` `context` rather than in the `datapoint` context.
  https://github.com/open-telemetry/opentelemetry-collector-contrib/issues/34567 (@wildum)

- Upgrade Beyla from 1.7.0 to 1.8.2. A complete list of changes can be found on the Beyla releases page: https://github.com/grafana/beyla/releases. (@wildum)
  It contains a few breaking changes for the component `beyla.ebpf`:
  - renamed metric `process.cpu.state` to `cpu.mode`
  - renamed metric `beyla_build_info` to `beyla_internal_build_info`

### Features

- Added Datadog Exporter community component, enabling exporting of otel-formatted Metrics and traces to Datadog. (@polyrain)
- (_Experimental_) Add an `otelcol.processor.interval` component to aggregate metrics and periodically
  forward the latest values to the next component in the pipeline.


### Enhancements

- Clustering peer resolution through `--cluster.join-addresses` flag has been
  improved with more consistent behaviour, better error handling and added
  support for A/AAAA DNS records. If necessary, users can temporarily opt out of
  this new behaviour with the `--cluster.use-discovery-v1`, but this can only be
  used as a temporary measure, since this flag will be disabled in future
  releases. (@thampiotr)

- Added a new panel to Cluster Overview dashboard to show the number of peers
  seen by each instance in the cluster. This can help diagnose cluster split
  brain issues. (@thampiotr)

- Updated Snowflake exporter with performance improvements for larger environments.
  Also added a new panel to track deleted tables to the Snowflake mixin. (@Caleb-Hurshman)
- Add a `otelcol.processor.groupbyattrs` component to reassociate collected metrics that match specified attributes
    from opentelemetry. (@kehindesalaam)

- Update windows_exporter to v0.27.2. (@jkroepke)
  The `smb.enabled_list` and `smb_client.enabled_list` doesn't have any effect anymore. All sub-collectors are enabled by default.

- Live debugging of `loki.process` will now also print the timestamp of incoming and outgoing log lines.
  This is helpful for debugging `stage.timestamp`. (@ptodev)

- Add extra validation in `beyla.ebpf` to avoid panics when network feature is enabled. (@marctc)

- A new parameter `aws_sdk_version_v2` is added for the cloudwatch exporters configuration. It enables the use of aws sdk v2 which has shown to have significant performance benefits. (@kgeckhart, @andriikushch)

- `prometheus.exporter.cloudwatch` can now collect metrics from custom namespaces via the `custom_namespace` block. (@ptodev)

- Add the label `alloy_cluster` in the metric `alloy_config_hash` when the flag `cluster.name` is set to help differentiate between
  configs from the same alloy cluster or different alloy clusters. (@wildum)

- Add support for discovering the cgroup path(s) of a process in `process.discovery`. (@mahendrapaipuri)

### Bugfixes

- Fix a bug where the scrape timeout for a Probe resource was not applied, overwriting the scrape interval instead. (@morremeyer, @stefanandres)

- Fix a bug where custom components don't always get updated when the config is modified in an imported directory. (@ante012)

- Fixed an issue which caused loss of context data in Faro exception. (@codecapitano)

- Fixed an issue where providing multiple hostnames or IP addresses
  via `--cluster.join-addresses` would only use the first provided value.
  (@thampiotr)

- Fixed an issue where providing `<hostname>:<port>`
  in `--cluster.join-addresses` would only resolve with DNS to a single address,
  instead of using all the available records. (@thampiotr)

- Fixed an issue where clustering peers resolution via hostname in `--cluster.join-addresses`
  resolves to duplicated IP addresses when using SRV records. (@thampiotr)

- Fixed an issue where the `connection_string` for the `loki.source.azure_event_hubs` component
  was displayed in the UI in plaintext. (@MorrisWitthein)

- Fix a bug in `discovery.*` components where old `targets` would continue to be
  exported to downstream components. This would only happen if the config
  for `discovery.*`  is reloaded in such a way that no new targets were
  discovered. (@ptodev, @thampiotr)

- Fixed bug in `loki.process` with `sampling` stage where all components use same `drop_counter_reason`. (@captncraig)

- Fixed an issue (see https://github.com/grafana/alloy/issues/1599) where specifying both path and key in the remote.vault `path`
  configuration could result in incorrect URLs. The `path` and `key` arguments have been separated to allow for clear and accurate
  specification of Vault secrets. (@PatMis16)

### Other

- Renamed standard library functions. Old names are still valid but are marked deprecated. (@wildum)

- Aliases for the namespaces are deprecated in the Cloudwatch exporter. For example: "s3" is not allowed, "AWS/S3" should be used. Usage of the aliases will generate warnings in the logs. Support for the aliases will be dropped in the upcoming releases. (@kgeckhart, @andriikushch)

- Update OTel from v0.105.0 vo v0.108.0: (@wildum)
  - [`otelcol.receiver.vcenter`] New VSAN metrics.
    https://github.com/open-telemetry/opentelemetry-collector-contrib/issues/33556
  - [`otelcol.receiver.kafka`] Add `session_timeout` and `heartbeat_interval` attributes.
    https://github.com/open-telemetry/opentelemetry-collector-contrib/pull/33082
  - [`otelcol.processor.transform`] Add `aggregate_on_attributes` function for metrics.
    https://github.com/open-telemetry/opentelemetry-collector-contrib/pull/33334
  - [`otelcol.receiver.vcenter`] Enable metrics by default
    https://github.com/open-telemetry/opentelemetry-collector-contrib/issues/33607

- Updated the docker base image to Ubuntu 24.04 (Noble Numbat). (@mattiasa )

v1.3.4
-----------------

### Bugfixes

- Windows installer: Don't quote Alloy's binary path in the Windows Registry. (@jkroepke)

v1.3.2
-----------------

### Security fixes

- Add quotes to windows service path to prevent path interception attack. [CVE-2024-8975](https://grafana.com/security/security-advisories/cve-2024-8975/) (@mattdurham)

v1.3.1
-----------------

### Bugfixes

- Changed the cluster startup behaviour, reverting to the previous logic where
  a failure to resolve cluster join peers results in the node creating its own cluster. This is
  to facilitate the process of bootstrapping a new cluster following user feedback (@thampiotr)

- Fix a memory leak which would occur any time `loki.process` had its configuration reloaded. (@ptodev)

v1.3.0
-----------------

### Breaking changes

- [`otelcol.exporter.otlp`,`otelcol.exporter.loadbalancing`]: Change the default gRPC load balancing strategy.
  The default value for the `balancer_name` attribute has changed to `round_robin`
  https://github.com/open-telemetry/opentelemetry-collector/pull/10319

### Breaking changes to non-GA functionality

- Update Public preview `remotecfg` argument from `metadata` to `attributes`. (@erikbaranowski)

- The default value of the argument `unmatched` in the block `routes` of the component `beyla.ebpf` was changed from `unset` to `heuristic` (@marctc)

### Features

- Added community components support, enabling community members to implement and maintain components. (@wildum)

- A new `otelcol.exporter.debug` component for printing OTel telemetry from
  other `otelcol` components to the console. (@BarunKGP)

### Enhancements
- Added custom metrics capability to oracle exporter. (@EHSchmitt4395)

- Added a success rate panel on the Prometheus Components dashboard. (@thampiotr)

- Add namespace field to Faro payload (@cedricziel)

- Add the `targets` argument to the `prometheus.exporter.blackbox` component to support passing blackbox targets at runtime. (@wildum)

- Add concurrent metric collection to `prometheus.exporter.snowflake` to speed up collection times (@Caleb-Hurshman)

- Added live debugging support to `otelcol.processor.*` components. (@wildum)

- Add automatic system attributes for `version` and `os` to `remotecfg`. (@erikbaranowski)

- Added live debugging support to `otelcol.receiver.*` components. (@wildum)

- Added live debugging support to `loki.process`. (@wildum)

- Added live debugging support to `loki.relabel`. (@wildum)

- Added a `namespace` label to probes scraped by the `prometheus.operator.probes` component to align with the upstream Prometheus Operator setup. (@toontijtgat2)

- (_Public preview_) Added rate limiting of cluster state changes to reduce the
  number of unnecessary, intermediate state updates. (@thampiotr)

- Allow setting the CPU profiling event for Java Async Profiler in `pyroscope.java` component (@slbucur)

- Update windows_exporter to v0.26.2. (@jkroepke)

- `mimir.rules.kubernetes` is now able to add extra labels to the Prometheus rules. (@psychomantys)

- `prometheus.exporter.unix` component now exposes hwmon collector config. (@dtrejod)

- Upgrade from OpenTelemetry v0.102.1 to v0.105.0.
  - [`otelcol.receiver.*`] A new `compression_algorithms` attribute to configure which
    compression algorithms are allowed by the HTTP server.
    https://github.com/open-telemetry/opentelemetry-collector/pull/10295
  - [`otelcol.exporter.*`] Fix potential deadlock in the batch sender.
    https://github.com/open-telemetry/opentelemetry-collector/pull/10315
  - [`otelcol.exporter.*`] Fix a bug when the retry and timeout logic was not applied with enabled batching.
    https://github.com/open-telemetry/opentelemetry-collector/issues/10166
  - [`otelcol.exporter.*`] Fix a bug where an unstarted batch_sender exporter hangs on shutdown.
    https://github.com/open-telemetry/opentelemetry-collector/issues/10306
  - [`otelcol.exporter.*`] Fix small batch due to unfavorable goroutine scheduling in batch sender.
    https://github.com/open-telemetry/opentelemetry-collector/issues/9952
  - [`otelcol.exporter.otlphttp`] A new `cookies` block to store cookies from server responses and reuse them in subsequent requests.
    https://github.com/open-telemetry/opentelemetry-collector/issues/10175
  - [`otelcol.exporter.otlp`] Fixed a bug where the receiver's http response was not properly translating grpc error codes to http status codes.
    https://github.com/open-telemetry/opentelemetry-collector/pull/10574
  - [`otelcol.processor.tail_sampling`] Simple LRU Decision Cache for "keep" decisions.
    https://github.com/open-telemetry/opentelemetry-collector-contrib/pull/33533
  - [`otelcol.processor.tail_sampling`] Fix precedence of inverted match in and policy.
    Previously if the decision from a policy evaluation was `NotSampled` or `InvertNotSampled`
    it would return a `NotSampled` decision regardless, effectively downgrading the result.
    This was breaking the documented behaviour that inverted decisions should take precedence over all others.
    https://github.com/open-telemetry/opentelemetry-collector-contrib/pull/33671
  - [`otelcol.exporter.kafka`,`otelcol.receiver.kafka`] Add config attribute to disable Kerberos PA-FX-FAST negotiation.
    https://github.com/open-telemetry/opentelemetry-collector-contrib/issues/26345
  - [`OTTL`]: Added `keep_matching_keys` function to allow dropping all keys from a map that don't match the pattern.
    https://github.com/open-telemetry/opentelemetry-collector-contrib/issues/32989
  - [`OTTL`]: Add debug logs to help troubleshoot OTTL statements/conditions
    https://github.com/open-telemetry/opentelemetry-collector-contrib/pull/33274
  - [`OTTL`]: Introducing `append` function for appending items into an existing array.
    https://github.com/open-telemetry/opentelemetry-collector-contrib/issues/32141
  - [`OTTL`]: Introducing `Uri` converter parsing URI string into SemConv
    https://github.com/open-telemetry/opentelemetry-collector-contrib/issues/32433
  - [`OTTL`]: Added a Hex() converter function
    https://github.com/open-telemetry/opentelemetry-collector-contrib/pull/33450
  - [`OTTL`]: Added a IsRootSpan() converter function.
    https://github.com/open-telemetry/opentelemetry-collector-contrib/pull/33729
  - [`otelcol.processor.probabilistic_sampler`]: Add Proportional and Equalizing sampling modes.
    https://github.com/open-telemetry/opentelemetry-collector-contrib/issues/31918
  - [`otelcol.processor.deltatocumulative`]: Bugfix to properly drop samples when at limit.
    https://github.com/open-telemetry/opentelemetry-collector-contrib/issues/33285
  - [`otelcol.receiver.vcenter`] Fixes errors in some of the client calls for environments containing multiple datacenters.
    https://github.com/open-telemetry/opentelemetry-collector-contrib/pull/33735
  - [`otelcol.processor.resourcedetection`] Fetch CPU info only if related attributes are enabled.
    https://github.com/open-telemetry/opentelemetry-collector-contrib/pull/33774
  - [`otelcol.receiver.vcenter`] Adding metrics for CPU readiness, CPU capacity, and network drop rate.
    https://github.com/open-telemetry/opentelemetry-collector-contrib/issues/33607
  - [`otelcol.receiver.vcenter`] Drop support for vCenter 6.7.
    https://github.com/open-telemetry/opentelemetry-collector-contrib/issues/33607
  - [`otelcol.processor.attributes`] Add an option to extract value from a client address
    by specifying `client.address` value in the `from_context` field.
    https://github.com/open-telemetry/opentelemetry-collector-contrib/pull/34048
  - `otelcol.connector.spanmetrics`: Produce delta temporality span metrics with StartTimeUnixNano and TimeUnixNano values representing an uninterrupted series.
    https://github.com/open-telemetry/opentelemetry-collector-contrib/pull/31780

- Upgrade Beyla component v1.6.3 to v1.7.0
  - Reporting application process metrics
  - New supported protocols: SQL, Redis, Kafka
  - Several bugfixes
  - Full list of changes: https://github.com/grafana/beyla/releases/tag/v1.7.0

- Enable instances connected to remotecfg-compatible servers to Register
  themselves to the remote service. (@tpaschalis)

- Allow in-memory listener to work for remotecfg-supplied components. (@tpaschalis)

### Bugfixes

- Fixed a clustering mode issue where a fatal startup failure of the clustering service
  would exit the service silently, without also exiting the Alloy process. (@thampiotr)

- Fix a bug which prevented config reloads to work if a Loki `metrics` stage is in the pipeline.
  Previously, the reload would fail for `loki.process` without an error in the logs and the metrics
  from the `metrics` stage would get stuck at the same values. (@ptodev)


v1.2.1
-----------------

### Bugfixes

- Fixed an issue with `loki.source.kubernetes_events` not starting in large clusters due to short informer sync timeout. (@nrwiersma)

- Updated [ckit](https://github.com/grafana/ckit) to fix an issue with armv7 panic on startup when forming a cluster. (@imavroukakis)

- Fixed a clustering mode issue where a failure to perform static peers
  discovery did not result in a fatal failure at startup and could lead to
  potential split-brain issues. (@thampiotr)

### Other

- Use Go 1.22.5 for builds. (@mattdurham)

v1.2.0
-----------------

### Security fixes
- Fixes the following vulnerabilities (@ptodev):
  - [CVE-2024-35255](https://cve.mitre.org/cgi-bin/cvename.cgi?name=CVE-2024-35255)
  - [CVE-2024-36129](https://avd.aquasec.com/nvd/2024/cve-2024-36129/)

### Breaking changes

- Updated OpenTelemetry to v0.102.1. (@mattdurham)
  - Components `otelcol.receiver.otlp`,`otelcol.receiver.zipkin`,`otelcol.extension.jaeger_remote_sampling`, and `otelcol.receiver.jaeger` setting `max_request_body_size`
    default changed from unlimited size to `20MiB`. This is due to [CVE-2024-36129](https://github.com/open-telemetry/opentelemetry-collector/security/advisories/GHSA-c74f-6mfw-mm4v).

### Breaking changes to non-GA functionality

- Update Public preview `remotecfg` to use `alloy-remote-config` instead of `agent-remote-config`. The
  API has been updated to use the term `collector` over `agent`. (@erikbaranowski)

- Component `otelcol.receiver.vcenter` removed `vcenter.host.network.packet.errors`, `vcenter.host.network.packet.count`, and
  `vcenter.vm.network.packet.count`.
  - `vcenter.host.network.packet.errors` replaced by `vcenter.host.network.packet.error.rate`.
  - `vcenter.host.network.packet.count` replaced by `vcenter.host.network.packet.rate`.
  - `vcenter.vm.network.packet.count` replaced by `vcenter.vm.network.packet.rate`.

### Features

- Add an `otelcol.exporter.kafka` component to send OTLP metrics, logs, and traces to Kafka.

- Added `live debugging` to the UI. Live debugging streams data as they flow through components for debugging telemetry data.
  Individual components must be updated to support live debugging. (@wildum)

- Added live debugging support for `prometheus.relabel`. (@wildum)

- (_Experimental_) Add a `otelcol.processor.deltatocumulative` component to convert metrics from
  delta temporality to cumulative by accumulating samples in memory. (@rfratto)

- (_Experimental_) Add an `otelcol.receiver.datadog` component to receive
  metrics and traces from Datadog. (@carrieedwards, @jesusvazquez, @alexgreenbank, @fedetorres93)

- Add a `prometheus.exporter.catchpoint` component to collect metrics from Catchpoint. (@bominrahmani)

- Add the `-t/--test` flag to `alloy fmt` to check if a alloy config file is formatted correctly. (@kavfixnel)

### Enhancements

- (_Public preview_) Add native histogram support to `otelcol.receiver.prometheus`. (@wildum)
- (_Public preview_) Add metrics to report status of `remotecfg` service. (@captncraig)

- Added `scrape_protocols` option to `prometheus.scrape`, which allows to
  control the preferred order of scrape protocols. (@thampiotr)

- Add support for configuring CPU profile's duration scraped by `pyroscope.scrape`. (@hainenber)

- `prometheus.exporter.snowflake`: Add support for RSA key-pair authentication. (@Caleb-Hurshman)

- Improved filesystem error handling when working with `loki.source.file` and `local.file_match`,
  which removes some false-positive error log messages on Windows (@thampiotr)

- Updates `processor/probabilistic_sampler` to use new `FailedClosed` field from OTEL release v0.101.0. (@StefanKurek)

- Updates `receiver/vcenter` to use new features and bugfixes introduced in OTEL releases v0.100.0 and v0.101.0.
  Refer to the [v0.100.0](https://github.com/open-telemetry/opentelemetry-collector-contrib/releases/tag/v0.100.0)
  and [v0.101.0](https://github.com/open-telemetry/opentelemetry-collector-contrib/releases/tag/v0.101.0) release
  notes for more detailed information.
  Changes that directly affected the configuration are as follows: (@StefanKurek)
  - The resource attribute `vcenter.datacenter.name` has been added and enabled by default for all resource types.
  - The resource attribute `vcenter.virtual_app.inventory_path` has been added and enabled by default to
    differentiate between resource pools and virtual apps.
  - The resource attribute `vcenter.virtual_app.name` has been added and enabled by default to differentiate
    between resource pools and virtual apps.
  - The resource attribute `vcenter.vm_template.id` has been added and enabled by default to differentiate between
    virtual machines and virtual machine templates.
  - The resource attribute `vcenter.vm_template.name` has been added and enabled by default to differentiate between
    virtual machines and virtual machine templates.
  - The metric `vcenter.cluster.memory.used` has been removed.
  - The metric `vcenter.vm.network.packet.drop.rate` has been added and enabled by default.
  - The metric `vcenter.cluster.vm_template.count` has been added and enabled by default.

- Add `yaml_decode` to standard library. (@mattdurham, @djcode)

- Allow override debug metrics level for `otelcol.*` components. (@hainenber)

- Add an initial lower limit of 10 seconds for the the `poll_frequency`
  argument in the `remotecfg` block. (@tpaschalis)

- Add a constant jitter to `remotecfg` service's polling. (@tpaschalis)

- Added support for NS records to `discovery.dns`. (@djcode)

- Improved clustering use cases for tracking GCP delta metrics in the `prometheus.exporter.gcp` (@kgeckhart)

- Add the `targets` argument to the `prometheus.exporter.snmp` component to support passing SNMP targets at runtime. (@wildum)

- Prefix Faro measurement values with `value_` to align with the latest Faro cloud receiver updates. (@codecapitano)

- Add `base64_decode` to standard library. (@hainenber)

- Updated OpenTelemetry Contrib to [v0.102.0](https://github.com/open-telemetry/opentelemetry-collector-contrib/releases/tag/v0.102.0). (@mattdurham)
  - `otelcol.processor.resourcedetection`: Added a `tags` config argument to the `azure` detection mechanism.
  It exposes regex-matched Azure resource tags as OpenTelemetry resource attributes.

- A new `snmp_context` configuration argument for `prometheus.exporter.snmp`
  which overrides the `context_name` parameter in the SNMP configuration file. (@ptodev)

- Add extra configuration options for `beyla.ebpf` to select Kubernetes objects to monitor. (@marctc)

### Bugfixes

- Fixed an issue with `prometheus.scrape` in which targets that move from one
  cluster instance to another could have a staleness marker inserted and result
  in a gap in metrics (@thampiotr)

- Fix panic when `import.git` is given a revision that does not exist on the remote repo. (@hainenber)

- Fixed an issue with `loki.source.docker` where collecting logs from targets configured with multiple networks would result in errors. (@wildum)

- Fixed an issue where converting OpenTelemetry Collector configs with unused telemetry types resulted in those types being explicitly configured with an empty array in `output` blocks, rather than them being omitted entirely. (@rfratto)

### Other changes

- `pyroscope.ebpf`, `pyroscope.java`, `pyroscope.scrape`, `pyroscope.write` and `discovery.process` components are now GA. (@korniltsev)

- `prometheus.exporter.snmp`: Updating SNMP exporter from v0.24.1 to v0.26.0. (@ptodev, @erikbaranowski)

- `prometheus.scrape` component's `enable_protobuf_negotiation` argument is now
  deprecated and will be removed in a future major release.
  Use `scrape_protocols` instead and refer to `prometheus.scrape` reference
  documentation for further details. (@thampiotr)

- Updated Prometheus dependency to [v2.51.2](https://github.com/prometheus/prometheus/releases/tag/v2.51.2) (@thampiotr)

- Upgrade Beyla from v1.5.1 to v1.6.3. (@marctc)

v1.1.1
------

### Bugfixes

- Fix panic when component ID contains `/` in `otelcomponent.MustNewType(ID)`.(@qclaogui)

- Exit Alloy immediately if the port it runs on is not available.
  This port can be configured with `--server.http.listen-addr` or using
  the default listen address`127.0.0.1:12345`. (@mattdurham)

- Fix a panic in `loki.source.docker` when trying to stop a target that was never started. (@wildum)

- Fix error on boot when using IPv6 advertise addresses without explicitly
  specifying a port. (@matthewpi)

- Fix an issue where having long component labels (>63 chars) on otelcol.auth
  components lead to a panic. (@tpaschalis)

- Update `prometheus.exporter.snowflake` with the [latest](https://github.com/grafana/snowflake-prometheus-exporter) version of the exporter as of May 28, 2024 (@StefanKurek)
  - Fixes issue where returned `NULL` values from database could cause unexpected errors.

- Bubble up SSH key conversion error to facilitate failed `import.git`. (@hainenber)

v1.1.0
------

### Features

- (_Public preview_) Add support for setting GOMEMLIMIT based on cgroup setting. (@mattdurham)
- (_Experimental_) A new `otelcol.exporter.awss3` component for sending telemetry data to a S3 bucket. (@Imshelledin21)

- (_Public preview_) Introduce BoringCrypto Docker images.
  The BoringCrypto image is tagged with the `-boringcrypto` suffix and
  is only available on AMD64 and ARM64 Linux containers.
  (@rfratto, @mattdurham)

- (_Public preview_) Introduce `boringcrypto` release assets. BoringCrypto
  builds are publshed for Linux on AMD64 and ARM64 platforms. (@rfratto,
  @mattdurham)

- `otelcol.exporter.loadbalancing`: Add a new `aws_cloud_map` resolver. (@ptodev)

- Introduce a `otelcol.receiver.file_stats` component from the upstream
  OpenTelemetry `filestatsreceiver` component. (@rfratto)

### Enhancements

- Update `prometheus.exporter.kafka` with the following functionalities (@wildum):

  * GSSAPI config
  * enable/disable PA_FX_FAST
  * set a TLS server name
  * show the offset/lag for all consumer group or only the connected ones
  * set the minimum number of topics to monitor
  * enable/disable auto-creation of requested topics if they don't already exist
  * regex to exclude topics / groups
  * added metric kafka_broker_info

- In `prometheus.exporter.kafka`, the interpolation table used to compute estimated lag metrics is now pruned
  on `metadata_refresh_interval` instead of `prune_interval_seconds`. (@wildum)

- Don't restart tailers in `loki.source.kubernetes` component by above-average
  time deltas if K8s version is >= 1.29.1 (@hainenber)

- In `mimir.rules.kubernetes`, add support for running in a cluster of Alloy instances
  by electing a single instance as the leader for the `mimir.rules.kubernetes` component
  to avoid conflicts when making calls to the Mimir API. (@56quarters)

- Add the possibility of setting custom labels for the AWS Firehose logs via `X-Amz-Firehose-Common-Attributes` header. (@andriikushch)

### Bugfixes

- Fixed issue with defaults for Beyla component not being applied correctly. (marctc)

- Fix an issue on Windows where uninstalling Alloy did not remove it from the
  Add/Remove programs list. (@rfratto)

- Fixed issue where text labels displayed outside of component node's boundary. (@hainenber)

- Fix a bug where a topic was claimed by the wrong consumer type in `otelcol.receiver.kafka`. (@wildum)

- Fix an issue where nested import.git config blocks could conflict if they had the same labels. (@wildum)

- In `mimir.rules.kubernetes`, fix an issue where unrecoverable errors from the Mimir API were retried. (@56quarters)

- Fix an issue where `faro.receiver`'s `extra_log_labels` with empty value
  don't map existing value in log line. (@hainenber)

- Fix an issue where `prometheus.remote_write` only queued data for sending
  every 15 seconds instead of as soon as data was written to the WAL.
  (@rfratto)

- Imported code using `slog` logging will now not panic and replay correctly when logged before the logging
  config block is initialized. (@mattdurham)

- Fix a bug where custom components would not shadow the stdlib. If you have a module whose name conflicts with an stdlib function
  and if you use this exact function in your config, then you will need to rename your module. (@wildum)

- Fix an issue where `loki.source.docker` stops collecting logs after a container restart. (@wildum)

- Upgrading `pyroscope/ebpf` from 0.4.6 to 0.4.7 (@korniltsev):
  * detect libc version properly when libc file name is libc-2.31.so and not libc.so.6
  * treat elf files with short build id (8 bytes) properly

### Other changes

- Update `alloy-mixin` to use more specific alert group names (for example,
  `alloy_clustering` instead of `clustering`) to avoid collision with installs
  of `agent-flow-mixin`. (@rfratto)
- Upgrade Beyla from v1.4.1 to v1.5.1. (@marctc)

- Add a description to Alloy DEB and RPM packages. (@rfratto)

- Allow `pyroscope.scrape` to scrape `alloy.internal:12345`. (@hainenber)

- The latest Windows Docker image is now pushed as `nanoserver-1809` instead of
  `latest-nanoserver-1809`. The old tag will no longer be updated, and will be
  removed in a future release. (@rfratto)

- The log level of `finished node evaluation` log lines has been decreased to
  'debug'. (@tpaschalis)

- Update post-installation scripts for DEB/RPM packages to ensure
  `/var/lib/alloy` exists before configuring its permissions and ownership.
  (@rfratto)

- Remove setcap for `cap_net_bind_service` to allow alloy to run in restricted environments.
  Modern container runtimes allow binding to unprivileged ports as non-root. (@BlackDex)

- Upgrading from OpenTelemetry v0.96.0 to v0.99.0.

  - `otelcol.processor.batch`: Prevent starting unnecessary goroutines.
    https://github.com/open-telemetry/opentelemetry-collector/issues/9739
  - `otelcol.exporter.otlp`: Checks for port in the config validation for the otlpexporter.
    https://github.com/open-telemetry/opentelemetry-collector/issues/9505
  - `otelcol.receiver.otlp`: Fix bug where the otlp receiver did not properly respond
    with a retryable error code when possible for http.
    https://github.com/open-telemetry/opentelemetry-collector/pull/9357
  - `otelcol.receiver.vcenter`: Fixed the resource attribute model to more accurately support multi-cluster deployments.
    https://github.com/open-telemetry/opentelemetry-collector-contrib/issues/30879
    For more information on impacts please refer to:
    https://github.com/open-telemetry/opentelemetry-collector-contrib/pull/31113
    The main impact is that `vcenter.resource_pool.name`, `vcenter.resource_pool.inventory_path`,
    and `vcenter.cluster.name` are reported with more accuracy on VM metrics.
  - `otelcol.receiver.vcenter`: Remove the `vcenter.cluster.name` resource attribute from Host resources if the Host is standalone (no cluster).
    https://github.com/open-telemetry/opentelemetry-collector-contrib/issues/32548
  - `otelcol.receiver.vcenter`: Changes process for collecting VMs & VM perf metrics to be more efficient (one call now for all VMs).
    https://github.com/open-telemetry/opentelemetry-collector-contrib/issues/31837
  - `otelcol.connector.servicegraph`: Added a new `database_name_attribute` config argument to allow users to
    specify a custom attribute name for identifying the database name in span attributes.
    https://github.com/open-telemetry/opentelemetry-collector-contrib/pull/30726
  - `otelcol.connector.servicegraph`: Fix 'failed to find dimensions for key' error from race condition in metrics cleanup.
    https://github.com/open-telemetry/opentelemetry-collector-contrib/issues/31701
  - `otelcol.connector.spanmetrics`: Add `metrics_expiration` option to enable expiration of metrics if spans are not received within a certain time frame.
    By default, the expiration is disabled (set to 0).
    https://github.com/open-telemetry/opentelemetry-collector-contrib/issues/30559
  - `otelcol.connector.spanmetrics`: Change default value of `metrics_flush_interval` from 15s to 60s.
    https://github.com/open-telemetry/opentelemetry-collector-contrib/issues/31776
  - `otelcol.connector.spanmetrics`: Discard counter span metric exemplars after each flush interval to avoid unbounded memory growth.
    This aligns exemplar discarding for counter span metrics with the existing logic for histogram span metrics.
    https://github.com/open-telemetry/opentelemetry-collector-contrib/issues/31683
  - `otelcol.exporter.loadbalancing`: Fix panic when a sub-exporter is shut down while still handling requests.
    https://github.com/open-telemetry/opentelemetry-collector-contrib/issues/31410
  - `otelcol.exporter.loadbalancing`: Fix memory leaks on shutdown.
    https://github.com/open-telemetry/opentelemetry-collector-contrib/pull/31050
  - `otelcol.exporter.loadbalancing`: Support the timeout period of k8s resolver list watch can be configured.
    https://github.com/open-telemetry/opentelemetry-collector-contrib/issues/31757
  - `otelcol.processor.transform`: Change metric unit for metrics extracted with `extract_count_metric()` to be the default unit (`1`).
    https://github.com/open-telemetry/opentelemetry-collector-contrib/issues/31575
  - `otelcol.receiver.opencensus`: Refactor the receiver to pass lifecycle tests and avoid leaking gRPC connections.
    https://github.com/open-telemetry/opentelemetry-collector-contrib/issues/31643
  - `otelcol.extension.jaeger_remote_sampling`: Fix leaking goroutine on shutdown.
    https://github.com/open-telemetry/opentelemetry-collector-contrib/issues/31157
  - `otelcol.receiver.kafka`: Fix panic on shutdown.
    https://github.com/open-telemetry/opentelemetry-collector-contrib/issues/31926
  - `otelcol.processor.resourcedetection`: Only attempt to detect Kubernetes node resource attributes when they're enabled.
    https://github.com/open-telemetry/opentelemetry-collector-contrib/issues/31941
  - `otelcol.processor.resourcedetection`: Fix memory leak on AKS.
    https://github.com/open-telemetry/opentelemetry-collector-contrib/pull/32574
  - `otelcol.processor.resourcedetection`: Update to ec2 scraper so that core attributes are not dropped if describeTags returns an error (likely due to permissions).
    https://github.com/open-telemetry/opentelemetry-collector-contrib/pull/30672

- Use Go 1.22.3 for builds. (@kminehart)

v1.0.0
------

### Features

- Support for programmable pipelines using a rich expression-based syntax.

- Over 130 components for processing, transforming, and exporting telemetry
  data.

- Native support for Kubernetes and Prometheus Operator without needing to
  deploy or learn a separate Kubernetes operator.

- Support for creating and sharing custom components.

- Support for forming a cluster of Alloy instances for automatic workload
  distribution.

- (_Public preview_) Support for receiving configuration from a server for
  centralized configuration management.

- A built-in UI for visualizing and debugging pipelines.

[contributors guide]: ./docs/developer/contributing.md#updating-the-changelog<|MERGE_RESOLUTION|>--- conflicted
+++ resolved
@@ -35,6 +35,10 @@
 
 - Wire in survey block for beyla.ebpf component. (@grcevski, @tpaschalis)
 
+### Bugfixes
+
+- Fix path for correct injection of version into constants at build time. (@adlotsof)
+
 ### Other changes
 
 - Mark `pyroscope.receive_http` and `pyroscope.relabel` components as GA. (@marcsanmi)
@@ -54,17 +58,7 @@
 
 - Fixed a bug which prevented non-secret optional secrets to be passed in as `number` arguments. (@ptodev)
 
-<<<<<<< HEAD
-- Fix path for correct injection of version into constants at build time
-
-### Other changes
-
-- Mark `pyroscope.receive_http` and `pyroscope.relabel` components as GA. (@marcsanmi)
-
-- Upgrade `otelcol` components from OpenTelemetry v0.126.0 to v0.128.0 (@korniltsev)
-=======
 - For CRD-based components (`prometheus.operator.*`), retry initializing informers if the apiserver request fails. This rectifies issues where the apiserver is not reachable immediately after node restart. (@dehaansa)
->>>>>>> 203f56e9
 
 ### Other changes
 
