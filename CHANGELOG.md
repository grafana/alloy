# Changelog

> _Contributors should read our [contributors guide][] for instructions on how
> to update the changelog._

This document contains a historical list of changes between releases. Only
changes that impact end-user behavior are listed; changes to documentation or
internal API changes are not present.

Main (unreleased)
-----------------

### Breaking changes

- Updated OpenTelemetry to v0.102.1. (@mattdurham)
  - Components `otelcol.receiver.otlp`,`otelcol.receiver.zipkin`,`otelcol.extension.jaeger_remote_sampling`, and `otelcol.receiver.jaeger` setting `max_request_body_size`
    default changed from unlimited size to `20MiB`. This is due to [CVE-2024-36129](https://github.com/open-telemetry/opentelemetry-collector/security/advisories/GHSA-c74f-6mfw-mm4v).

### Breaking changes to non-GA functionality

- Update Public preview `remotecfg` to use `alloy-remote-config` instead of `agent-remote-config`. The
  API has been updated to use the term `collector` over `agent`. (@erikbaranowski)

- Component `otelcol.receiver.vcenter` removed `vcenter.host.network.packet.errors`, `vcenter.host.network.packet.count`, and
  `vcenter.vm.network.packet.count`.
  - `vcenter.host.network.packet.errors` replaced by `vcenter.host.network.packet.error.rate`.
  - `vcenter.host.network.packet.count` replaced by `vcenter.host.network.packet.rate`.
  - `vcenter.vm.network.packet.count` replaced by `vcenter.vm.network.packet.rate`.

### Features

- Add an `otelcol.exporter.kafka` component to send OTLP metrics, logs, and traces to Kafka.

- Added `live debugging` to the UI. Live debugging streams data as they flow through components for debugging telemetry data.
  Individual components must be updated to support live debugging. (@wildum)

- Added live debugging support for `prometheus.relabel`. (@wildum)

- (_Experimental_) Add a `otelcol.processor.deltatocumulative` component to convert metrics from
  delta temporality to cumulative by accumulating samples in memory. (@rfratto)

- (_Experimental_) Add an `otelcol.receiver.datadog` component to receive
  metrics and traces from Datadog. (@carrieedwards, @jesusvazquez, @alexgreenbank, @fedetorres93)

### Enhancements

- (_Public preview_) Add native histogram support to `otelcol.receiver.prometheus`. (@wildum)
- (_Public preview_) Add metrics to report status of `remotecfg` service. (@captncraig)

- Added `scrape_protocols` option to `prometheus.scrape`, which allows to
  control the preferred order of scrape protocols. (@thampiotr)

- Add support for configuring CPU profile's duration scraped by `pyroscope.scrape`. (@hainenber)

- Improved filesystem error handling when working with `loki.source.file` and `local.file_match`,
  which removes some false-positive error log messages on Windows (@thampiotr)

- Updates `processor/probabilistic_sampler` to use new `FailedClosed` field from OTEL release v0.101.0. (@StefanKurek)

- Updates `receiver/vcenter` to use new features and bugfixes introduced in OTEL releases v0.100.0 and v0.101.0.
  Refer to the [v0.100.0](https://github.com/open-telemetry/opentelemetry-collector-contrib/releases/tag/v0.100.0)
  and [v0.101.0](https://github.com/open-telemetry/opentelemetry-collector-contrib/releases/tag/v0.101.0) release
  notes for more detailed information.
  Changes that directly affected the configuration are as follows: (@StefanKurek)
  - The resource attribute `vcenter.datacenter.name` has been added and enabled by default for all resource types.
  - The resource attribute `vcenter.virtual_app.inventory_path` has been added and enabled by default to
    differentiate between resource pools and virtual apps.
  - The resource attribute `vcenter.virtual_app.name` has been added and enabled by default to differentiate
    between resource pools and virtual apps.
  - The resource attribute `vcenter.vm_template.id` has been added and enabled by default to differentiate between
    virtual machines and virtual machine templates.
  - The resource attribute `vcenter.vm_template.name` has been added and enabled by default to differentiate between
    virtual machines and virtual machine templates.
  - The metric `vcenter.cluster.memory.used` has been removed.
  - The metric `vcenter.vm.network.packet.drop.rate` has been added and enabled by default.
  - The metric `vcenter.cluster.vm_template.count` has been added and enabled by default.

- Add `yaml_decode` to standard library. (@mattdurham, @djcode)

- Allow override debug metrics level for `otelcol.*` components. (@hainenber)

- Add an initial lower limit of 10 seconds for the the `poll_frequency`
  argument in the `remotecfg` block. (@tpaschalis)

- Added support for NS records to `discovery.dns`. (@djcode)

- Improved clustering use cases for tracking GCP delta metrics in the `prometheus.exporter.gcp` (@kgeckhart)

- Add the `targets` argument to the `prometheus.exporter.snmp` component to support passing SNMP targets at runtime. (@wildum)

- Prefix Faro measurement values with `value_` to align with the latest Faro cloud receiver updates. (@codecapitano)

- Add `base64_decode` to standard library. (@hainenber)

- Updated OpenTelemetry Contrib to [v0.102.0](https://github.com/open-telemetry/opentelemetry-collector-contrib/releases/tag/v0.102.0). (@mattdurham)
  - `otelcol.processor.resourcedetection`: Added a `tags` config argument to the `azure` detection mechanism.
  It exposes regex-matched Azure resource tags as OpenTelemetry resource attributes.

- A new `snmp_context` configuration argument for `prometheus.exporter.snmp`
  which overrides the `context_name` parameter in the SNMP configuration file. (@ptodev)

<<<<<<< HEAD
- Add extra configuration options for `beyla.ebpf` to select Kubernetes objects to monitor. (@marctc) 

- A new parameter `aws_sdk_version_v2` is added for the cloudwatch exporters configuration. It enables the use of aws sdk v2 which has shown to have significant performance benefits. (@kgeckhart, @andriikushch)
=======
- Add extra configuration options for `beyla.ebpf` to select Kubernetes objects to monitor. (@marctc)
>>>>>>> 8b65688c

### Bugfixes

- Fixed an issue with `prometheus.scrape` in which targets that move from one
  cluster instance to another could have a staleness marker inserted and result
  in a gap in metrics (@thampiotr)

- Fix panic when `import.git` is given a revision that does not exist on the remote repo. (@hainenber)

- Fixed an issue with `loki.source.docker` where collecting logs from targets configured with multiple networks would result in errors. (@wildum)

- Fixed an issue where converting OpenTelemetry Collector configs with unused telemetry types resulted in those types being explicitly configured with an empty array in `output` blocks, rather than them being omitted entirely. (@rfratto)

### Other changes

- `pyroscope.ebpf`, `pyroscope.java`, `pyroscope.scrape`, `pyroscope.write` and `discovery.process` components are now GA. (@korniltsev)

- `prometheus.exporter.snmp`: Updating SNMP exporter from v0.24.1 to v0.26.0. (@ptodev, @erikbaranowski)

- `prometheus.scrape` component's `enable_protobuf_negotiation` argument is now
  deprecated and will be removed in a future major release.
  Use `scrape_protocols` instead and refer to `prometheus.scrape` reference
  documentation for further details. (@thampiotr)

- Updated Prometheus dependency to [v2.51.2](https://github.com/prometheus/prometheus/releases/tag/v2.51.2) (@thampiotr)

- Upgrade Beyla from v1.5.1 to v1.6.3. (@marctc)

- Aliases for the namespaces are deprecated in the Cloudwatch exporter. For example: "s3" is not allowed, "AWS/S3" should be used. Usage of the aliases will generate warnings in the logs. Support for the aliases will be dropped in the upcoming releases. (@kgeckhart, @andriikushch)

v1.1.1
------

### Bugfixes

- Fix panic when component ID contains `/` in `otelcomponent.MustNewType(ID)`.(@qclaogui)

- Exit Alloy immediately if the port it runs on is not available.
  This port can be configured with `--server.http.listen-addr` or using
  the default listen address`127.0.0.1:12345`. (@mattdurham)

- Fix a panic in `loki.source.docker` when trying to stop a target that was never started. (@wildum)

- Fix error on boot when using IPv6 advertise addresses without explicitly
  specifying a port. (@matthewpi)

- Fix an issue where having long component labels (>63 chars) on otelcol.auth
  components lead to a panic. (@tpaschalis)

- Update `prometheus.exporter.snowflake` with the [latest](https://github.com/grafana/snowflake-prometheus-exporter) version of the exporter as of May 28, 2024 (@StefanKurek)
  - Fixes issue where returned `NULL` values from database could cause unexpected errors.

- Bubble up SSH key conversion error to facilitate failed `import.git`. (@hainenber)

v1.1.0
------

### Features

- (_Public preview_) Add support for setting GOMEMLIMIT based on cgroup setting. (@mattdurham)
- (_Experimental_) A new `otelcol.exporter.awss3` component for sending telemetry data to a S3 bucket. (@Imshelledin21)

- (_Public preview_) Introduce BoringCrypto Docker images.
  The BoringCrypto image is tagged with the `-boringcrypto` suffix and
  is only available on AMD64 and ARM64 Linux containers.
  (@rfratto, @mattdurham)

- (_Public preview_) Introduce `boringcrypto` release assets. BoringCrypto
  builds are publshed for Linux on AMD64 and ARM64 platforms. (@rfratto,
  @mattdurham)

- `otelcol.exporter.loadbalancing`: Add a new `aws_cloud_map` resolver. (@ptodev)

- Introduce a `otelcol.receiver.file_stats` component from the upstream
  OpenTelemetry `filestatsreceiver` component. (@rfratto)

### Enhancements

- Update `prometheus.exporter.kafka` with the following functionalities (@wildum):
  * GSSAPI config
  * enable/disable PA_FX_FAST
  * set a TLS server name
  * show the offset/lag for all consumer group or only the connected ones
  * set the minimum number of topics to monitor
  * enable/disable auto-creation of requested topics if they don't already exist
  * regex to exclude topics / groups
  * added metric kafka_broker_info

- In `prometheus.exporter.kafka`, the interpolation table used to compute estimated lag metrics is now pruned
  on `metadata_refresh_interval` instead of `prune_interval_seconds`. (@wildum)

- Don't restart tailers in `loki.source.kubernetes` component by above-average
  time deltas if K8s version is >= 1.29.1 (@hainenber)

- In `mimir.rules.kubernetes`, add support for running in a cluster of Alloy instances
  by electing a single instance as the leader for the `mimir.rules.kubernetes` component
  to avoid conflicts when making calls to the Mimir API. (@56quarters)

- Add the possibility of setting custom labels for the AWS Firehose logs via `X-Amz-Firehose-Common-Attributes` header. (@andriikushch)

### Bugfixes

- Fixed issue with defaults for Beyla component not being applied correctly. (marctc)

- Fix an issue on Windows where uninstalling Alloy did not remove it from the
  Add/Remove programs list. (@rfratto)

- Fixed issue where text labels displayed outside of component node's boundary. (@hainenber)

- Fix a bug where a topic was claimed by the wrong consumer type in `otelcol.receiver.kafka`. (@wildum)

- Fix an issue where nested import.git config blocks could conflict if they had the same labels. (@wildum)

- In `mimir.rules.kubernetes`, fix an issue where unrecoverable errors from the Mimir API were retried. (@56quarters)

- Fix an issue where `faro.receiver`'s `extra_log_labels` with empty value
  don't map existing value in log line. (@hainenber)

- Fix an issue where `prometheus.remote_write` only queued data for sending
  every 15 seconds instead of as soon as data was written to the WAL.
  (@rfratto)

- Imported code using `slog` logging will now not panic and replay correctly when logged before the logging
  config block is initialized. (@mattdurham)

- Fix a bug where custom components would not shadow the stdlib. If you have a module whose name conflicts with an stdlib function
  and if you use this exact function in your config, then you will need to rename your module. (@wildum)

- Fix an issue where `loki.source.docker` stops collecting logs after a container restart. (@wildum)

- Upgrading `pyroscope/ebpf` from 0.4.6 to 0.4.7 (@korniltsev):
  * detect libc version properly when libc file name is libc-2.31.so and not libc.so.6
  * treat elf files with short build id (8 bytes) properly

### Other changes

- Update `alloy-mixin` to use more specific alert group names (for example,
  `alloy_clustering` instead of `clustering`) to avoid collision with installs
  of `agent-flow-mixin`. (@rfratto)
- Upgrade Beyla from v1.4.1 to v1.5.1. (@marctc)

- Add a description to Alloy DEB and RPM packages. (@rfratto)

- Allow `pyroscope.scrape` to scrape `alloy.internal:12345`. (@hainenber)

- The latest Windows Docker image is now pushed as `nanoserver-1809` instead of
  `latest-nanoserver-1809`. The old tag will no longer be updated, and will be
  removed in a future release. (@rfratto)

- The log level of `finished node evaluation` log lines has been decreased to
  'debug'. (@tpaschalis)

- Update post-installation scripts for DEB/RPM packages to ensure
  `/var/lib/alloy` exists before configuring its permissions and ownership.
  (@rfratto)

- Remove setcap for `cap_net_bind_service` to allow alloy to run in restricted environments.
  Modern container runtimes allow binding to unprivileged ports as non-root. (@BlackDex)

- Upgrading from OpenTelemetry v0.96.0 to v0.99.0.
  - `otelcol.processor.batch`: Prevent starting unnecessary goroutines.
    https://github.com/open-telemetry/opentelemetry-collector/issues/9739
  - `otelcol.exporter.otlp`: Checks for port in the config validation for the otlpexporter.
    https://github.com/open-telemetry/opentelemetry-collector/issues/9505
  - `otelcol.receiver.otlp`: Fix bug where the otlp receiver did not properly respond
    with a retryable error code when possible for http.
    https://github.com/open-telemetry/opentelemetry-collector/pull/9357
  - `otelcol.receiver.vcenter`: Fixed the resource attribute model to more accurately support multi-cluster deployments.
    https://github.com/open-telemetry/opentelemetry-collector-contrib/issues/30879
    For more information on impacts please refer to:
    https://github.com/open-telemetry/opentelemetry-collector-contrib/pull/31113
    The main impact is that `vcenter.resource_pool.name`, `vcenter.resource_pool.inventory_path`,
    and `vcenter.cluster.name` are reported with more accuracy on VM metrics.
  - `otelcol.receiver.vcenter`: Remove the `vcenter.cluster.name` resource attribute from Host resources if the Host is standalone (no cluster).
    https://github.com/open-telemetry/opentelemetry-collector-contrib/issues/32548
  - `otelcol.receiver.vcenter`: Changes process for collecting VMs & VM perf metrics to be more efficient (one call now for all VMs).
    https://github.com/open-telemetry/opentelemetry-collector-contrib/issues/31837
  - `otelcol.connector.servicegraph`: Added a new `database_name_attribute` config argument to allow users to
    specify a custom attribute name for identifying the database name in span attributes.
    https://github.com/open-telemetry/opentelemetry-collector-contrib/pull/30726
  - `otelcol.connector.servicegraph`: Fix 'failed to find dimensions for key' error from race condition in metrics cleanup.
    https://github.com/open-telemetry/opentelemetry-collector-contrib/issues/31701
  - `otelcol.connector.spanmetrics`: Add `metrics_expiration` option to enable expiration of metrics if spans are not received within a certain time frame.
    By default, the expiration is disabled (set to 0).
    https://github.com/open-telemetry/opentelemetry-collector-contrib/issues/30559
  - `otelcol.connector.spanmetrics`: Change default value of `metrics_flush_interval` from 15s to 60s.
    https://github.com/open-telemetry/opentelemetry-collector-contrib/issues/31776
  - `otelcol.connector.spanmetrics`: Discard counter span metric exemplars after each flush interval to avoid unbounded memory growth.
    This aligns exemplar discarding for counter span metrics with the existing logic for histogram span metrics.
    https://github.com/open-telemetry/opentelemetry-collector-contrib/issues/31683
  - `otelcol.exporter.loadbalancing`: Fix panic when a sub-exporter is shut down while still handling requests.
    https://github.com/open-telemetry/opentelemetry-collector-contrib/issues/31410
  - `otelcol.exporter.loadbalancing`: Fix memory leaks on shutdown.
    https://github.com/open-telemetry/opentelemetry-collector-contrib/pull/31050
  - `otelcol.exporter.loadbalancing`: Support the timeout period of k8s resolver list watch can be configured.
    https://github.com/open-telemetry/opentelemetry-collector-contrib/issues/31757
  - `otelcol.processor.transform`: Change metric unit for metrics extracted with `extract_count_metric()` to be the default unit (`1`).
    https://github.com/open-telemetry/opentelemetry-collector-contrib/issues/31575
  - `otelcol.receiver.opencensus`: Refactor the receiver to pass lifecycle tests and avoid leaking gRPC connections.
    https://github.com/open-telemetry/opentelemetry-collector-contrib/issues/31643
  - `otelcol.extension.jaeger_remote_sampling`: Fix leaking goroutine on shutdown.
    https://github.com/open-telemetry/opentelemetry-collector-contrib/issues/31157
  - `otelcol.receiver.kafka`: Fix panic on shutdown.
    https://github.com/open-telemetry/opentelemetry-collector-contrib/issues/31926
  - `otelcol.processor.resourcedetection`: Only attempt to detect Kubernetes node resource attributes when they're enabled.
    https://github.com/open-telemetry/opentelemetry-collector-contrib/issues/31941
  - `otelcol.processor.resourcedetection`: Fix memory leak on AKS.
    https://github.com/open-telemetry/opentelemetry-collector-contrib/pull/32574
  - `otelcol.processor.resourcedetection`: Update to ec2 scraper so that core attributes are not dropped if describeTags returns an error (likely due to permissions).
    https://github.com/open-telemetry/opentelemetry-collector-contrib/pull/30672

- Use Go 1.22.3 for builds. (@kminehart)

v1.0.0
------

### Features

- Support for programmable pipelines using a rich expression-based syntax.

- Over 130 components for processing, transforming, and exporting telemetry
  data.

- Native support for Kubernetes and Prometheus Operator without needing to
  deploy or learn a separate Kubernetes operator.

- Support for creating and sharing custom components.

- Support for forming a cluster of Alloy instances for automatic workload
  distribution.

- (_Public preview_) Support for receiving configuration from a server for
  centralized configuration management.

- A built-in UI for visualizing and debugging pipelines.

[contributors guide]: ./docs/developer/contributing.md#updating-the-changelog<|MERGE_RESOLUTION|>--- conflicted
+++ resolved
@@ -99,13 +99,9 @@
 - A new `snmp_context` configuration argument for `prometheus.exporter.snmp`
   which overrides the `context_name` parameter in the SNMP configuration file. (@ptodev)
 
-<<<<<<< HEAD
-- Add extra configuration options for `beyla.ebpf` to select Kubernetes objects to monitor. (@marctc) 
+- Add extra configuration options for `beyla.ebpf` to select Kubernetes objects to monitor. (@marctc)
 
 - A new parameter `aws_sdk_version_v2` is added for the cloudwatch exporters configuration. It enables the use of aws sdk v2 which has shown to have significant performance benefits. (@kgeckhart, @andriikushch)
-=======
-- Add extra configuration options for `beyla.ebpf` to select Kubernetes objects to monitor. (@marctc)
->>>>>>> 8b65688c
 
 ### Bugfixes
 
