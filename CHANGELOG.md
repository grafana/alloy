--- conflicted
+++ resolved
@@ -63,13 +63,11 @@
 
 - Added support for NS records to `discovery.dns`. (@djcode)
 
-<<<<<<< HEAD
 - In `loki.rules.kubernetes`, add support for running in a cluster of Alloy instances
   by electing a single instance as the leader for the `loki.rules.kubernetes` component
   to avoid conflicts when making calls to the Loki API. (@toontijtgat2)
-=======
+
 - Improved clustering use cases for tracking GCP delta metrics in the `prometheus.exporter.gcp` (@kgeckhart) 
->>>>>>> 05082440
 
 ### Bugfixes
 
