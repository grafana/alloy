--- conflicted
+++ resolved
@@ -26,10 +26,6 @@
 
 - Add json format support for log export via faro receiver (@ravishankar15)
 
-<<<<<<< HEAD
-- Improve preformance of discovery.relabel by using label builder (@simonswine)
-
-=======
 - (_Experimental_) Various changes to the experimental component `database_observability.mysql`:
   - Always log `instance` label key (@cristiangreco)
   - Improve parsing of truncated queries (@cristiangreco)
@@ -41,7 +37,8 @@
   - Add namespace to `connection_info` metric (@cristiangreco)
   - Added table columns parsing (@cristiagreco)
   - Add enable/disable collector configurability to `database_observability.mysql`. This removes the `query_samples_enabled` argument, now configurable via enable/disable collector. (@fridgepoet)
->>>>>>> 88774777
+
+- Improve preformance of discovery.relabel by using label builder (@simonswine)
 
 ### Bugfixes
 
