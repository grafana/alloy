--- conflicted
+++ resolved
@@ -2,30 +2,13 @@
 
 ## [1.12.1](https://github.com/grafana/alloy/compare/v1.12.0...v1.12.1) (2025-12-15)
 
+- Fixed an issue where `loki.process`, `loki.relabel`, and `loki.secretfilter` would block all downstream receivers if one receiver was slow or blocked. Each component now uses per-destination queues with configurable `max_forward_queue_size` and optional `block_on_full` mode. (@cnygaard)
 
 ### Bug Fixes 🐛
 
 * update to Beyla 2.7.10 ([#5019](https://github.com/grafana/alloy/issues/5019)) ([c149393](https://github.com/grafana/alloy/commit/c149393881e8c155681de9c03f8701b1fdbc6ea4))
 
-<<<<<<< HEAD
 ## [1.12.0](https://github.com/grafana/alloy/compare/v1.11.3...v1.12.0) (2025-12-01)
-=======
-- Added `send_traceparent` option for `tracing` config to enable traceparent header propagation. (@MyDigitalLife)
-
-### Bugfixes
-
-- Fixed an issue where `loki.process`, `loki.relabel`, and `loki.secretfilter` would block all downstream receivers if one receiver was slow or blocked. Each component now uses per-destination queues with configurable `max_forward_queue_size` and optional `block_on_full` mode. (@cnygaard)
-
-- (_Public Preview_) Additions to `database_observability.postgres` component:
-  - `schema_details`
-    - fixes collection of schema details for mixed case table names (@fridgepoet)
-
-- (_Public Preview_) Additions to `database_observability.mysql` component:
-  - replace the internal `server_id` label attribution in favor of a hash composed from `@@server_uuid` and `@@hostname`
-
-v1.12.0
------------------
->>>>>>> f3e67ef9
 
 ### Breaking changes
 
