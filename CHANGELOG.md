# Changelog

> _Contributors should read our [contributors guide][] for instructions on how
> to update the changelog._

This document contains a historical list of changes between releases. Only
changes that impact end-user behavior are listed; changes to documentation or
internal API changes are not present.

Main (unreleased)
-----------------

### Breaking changes

- Prometheus dependency had a major version upgrade from v2.55.1 to v3.4.2. (@thampiotr)

  - The `.` pattern in regular expressions in PromQL matches newline characters now. With this change a regular expressions like `.*` matches strings that include `\n`. This applies to matchers in queries and relabel configs in Prometheus and Loki components.

  - The `enable_http2` in `prometheus.remote_write` component's endpoints has been changed to `false` by default. Previously, in Prometheus v2 the remote write http client would default to use http2. In order to parallelize multiple remote write queues across multiple sockets its preferable to not default to http2. If you prefer to use http2 for remote write you must now set `enable_http2` to `true` in your `prometheus.remote_write` endpoints configuration section.

  - The experimental CLI flag `--feature.prometheus.metric-validation-scheme` has been deprecated and has no effect. You can configure the metric validation scheme individually for each `prometheus.scrape` component.

  - Log message format has changed for some of the `prometheus.*` components as part of the upgrade to Prometheus v3.

  - The values of the `le` label of classic histograms and the `quantile` label of summaries are now normalized upon ingestion. In previous Alloy versions, that used Prometheus v2, the value of these labels depended on the scrape protocol (protobuf vs text format) in some situations. This led to label values changing based on the scrape protocol. E.g. a metric exposed as `my_classic_hist{le="1"}` would be ingested as `my_classic_hist{le="1"}` via the text format, but as `my_classic_hist{le="1.0"}` via protobuf. This changed the identity of the metric and caused problems when querying the metric. In current Alloy release, which uses Prometheus v3, these label values will always be normalized to a float like representation. I.e. the above example will always result in `my_classic_hist{le="1.0"}` being ingested into Prometheus, no matter via which protocol. The effect of this change is that alerts, recording rules and dashboards that directly reference label values as whole numbers such as `le="1"` will stop working.

    The recommended way to deal with this change is to fix references to integer `le` and `quantile` label values, but otherwise do nothing and accept that some queries that span the transition time will produce inaccurate or unexpected results.

  See the upstream [Prometheus v3 migration guide](https://prometheus.io/docs/prometheus/3.4/migration/) for more details.

- Add `otel_attrs_to_hec_metadata` configuration block to `otelcol.exporter.splunkhec` to match `otelcol.receiver.splunkhec`. (@cgetzen)

### Features

- Add the `otelcol.receiver.fluentforward` receiver to receive logs via Fluent Forward Protocol. (@rucciva)

- Add `node_filter` configuration block to `loki.source.podlogs` component to enable node-based filtering for pod discovery. When enabled, only pods running on the specified node will be discovered and monitored, significantly reducing API server load and network traffic in DaemonSet deployments. (@QuentinBisson)

- (_Experimental_) Additions to experimental `database_observability.mysql` component:
  - `query_sample` collector now supports auto-enabling the necessary `setup_consumers` settings (@cristiangreco)
  - add `query_tables` collector for postgres (@matthewnolf)

### Enhancements

- `prometheus.scrape` now supports `convert_classic_histograms_to_nhcb`, `enable_compression`, `metric_name_validation_scheme`, `metric_name_escaping_scheme`, `native_histogram_bucket_limit`, and `native_histogram_min_bucket_factor` arguments. See reference documentation for more details. (@thampiotr)

- Add `max_send_message_size` configuration option to `loki.source.api` component to control the maximum size of requests to the push API. (@thampiotr)

- Add `protobuf_message` argument to `prometheus.remote_write` endpoint configuration to support both Prometheus Remote Write v1 and v2 protocols. The default remains `"prometheus.WriteRequest"` (v1) for backward compatibility. (@thampiotr)

- Update the `yet-another-cloudwatch-exporter` dependency to point to the prometheus-community repo as it has been donated. Adds a few new services to `prometheus.exporter.cloudwatch`. (@dehaansa, @BoweFlex, @andriikushch)

- `pyroscope.java` now supports configuring the `log_level` and `quiet` flags on async-profiler. (@deltamualpha)

- Add `application_host` and `network_inter_zone` features to `beyla.ebpf` component. (@marctc)

- Set the publisher name in the Windows installer to "Grafana Labs". (@martincostello)

- Switch to the community maintained fork of `go-jmespath` that has more features. (@dehaansa)

<<<<<<< HEAD
- Update the `prometheus.exporter.process` component to get the `remove_empty_groups` option. (@dehaansa)
=======
- Add a `stage.pattern` stage to `loki.process` that uses LogQL patterns to parse logs. (@dehaansa)
>>>>>>> 4c0e4cfd

### Bugfixes

- Update `webdevops/go-common` dependency to resolve concurrent map write panic. (@dehaansa)

- Fix issue with `loki.source.gcplog` when push messages sent by gcp pub/sub only includes `messageId`. (@kalleep)

- Fix ebpf profiler metrics `pyroscope_ebpf_active_targets`, `pyroscope_ebpf_profiling_sessions_total`, `pyroscope_ebpf_profiling_sessions_failing_total` not being updated. (luweglarz)

- Fix `prometheus.operator.podmonitors` so it now handle portNumber from PodMonitor CRD. (@kalleep)

v1.10.1
-----------------

### Bugfixes

- Fix issue with `faro.receiver` cors not allowing X-Scope-OrgID and traceparent headers. (@mar4uk)

- Fix issues with propagating cluster peers change notifications to components configured with remotecfg. (@dehaansa)

- Fix issues with statistics reporter not including components only configured with remotecfg. (@dehaansa)

- Fix issues with `prometheus.exporter.windows` not propagating `dns` collector config. (@dehaansa)

- Fixed a bug in `prometheus.write.queue` which caused retries even when `max_retry_attempts` was set to `0`. (@ptodev)

- Fixed a bug in `prometheus.write.queue` which caused labelling issues when providing more than one label in `external_labels`. (@dehaansa)

- Add `application_host` and `network_inter_zone` features to `beyla.ebpf` component. (@marctc)

- Fix issues in `loki.process` where `stage.multiline` did not pass through structured metadata. (@jan-mrm)

- Fix URLs in the Windows installer being wrapped in quotes. (@martincostello)

- Fixed an issue where certain `otelcol.*` components could prevent Alloy from shutting down when provided invalid configuration. (@thampiotr)

v1.10.0
-----------------

### Breaking changes

- Removing the `nanoserver-1809` container image for Windows 2019. (@ptodev)
  This is due to the deprecation of `windows-2019` GitHub Actions runners.
  The `windowsservercore-ltsc2022` Alloy image is still being published to DockerHub.

### Bugfixes

- Upgrade `otelcol` components from OpenTelemetry v0.126.0 to v0.128.0 (@korniltsev, @dehaansa)
  - [`otelcol.exporter.kafka`]: Allow kafka exporter to produce to topics based on metadata key values.
  - [`otelcol.receiver.kafka`]: Enforce a backoff mechanism on non-permanent errors, such as when the queue is full.
  - [`otelcol.receiver.kafka`]: Don't restart the Kafka consumer on failed errors when message marking is enabled for them.
  - [`otelcol.exporter.datadog`]: Fix automatic intial point dropping when converting cumulative monotonic sum metrics.
  - [`otelcol.exporter.datadog`]: config `tls::insecure_skip_verify` is now taken into account in metrics path.
  - [`otelcol.exporter.datadog`]: Correctly treat summary counts as cumulative monotonic sums instead of cumulative non-monotonic sums.
  - [`otelcol.connector.spanmetrics`]: Fix bug causing span metrics calls count to be always 0 when using delta temporality.
  - [`otelcol.exporter.splunkhec`]: Treat HTTP 403 Forbidden as a permanent error.

### Features

- (_Experimental_) Add an `array.group_by` stdlib function to group items in an array by a key. (@wildum)
- Add the `otelcol.exporter.faro` exporter to export traces and logs to Faro endpoint. (@mar4uk)
- Add the `otelcol.receiver.faro` receiver to receive traces and logs from the Grafana Faro Web SDK. (@mar4uk)

- Add entropy support for `loki.secretfilter` (@romain-gaillard)

### Enhancements

- Add `hash_string_id` argument to `foreach` block to hash the string representation of the pipeline id instead of using the string itself. (@wildum)

- Update `async-profiler` binaries for `pyroscope.java` to 4.0-87b7b42 (@github-hamza-bouqal)

- (_Experimental_) Additions to experimental `database_observability.mysql` component:
  - Add `explain_plan` collector to `database_observability.mysql` component. (@rgeyer)
  - `locks`: addition of data locks collector (@gaantunes @fridgepoet)
  - `query_sample` collector is now enabled by default (@matthewnolf)
  - `query_tables` collector now deals better with truncated statements (@cristiangreco)

- (_Experimental_) `prometheus.write.queue` add support for exemplars. (@dehaansa)

- (_Experimental_) `prometheus.write.queue` initialize queue metrics that are seconds values as time.Now, not 0. (@dehaansa)

- Update secret-filter gitleaks.toml from v8.19.0 to v8.26.0 (@andrejshapal)

- Wire in survey block for beyla.ebpf component. (@grcevski, @tpaschalis)

- Upgrade `otelcol` components from OpenTelemetry v0.126.0 to v0.128.0 (@korniltsev, @dehaansa)
  - [`otelcol.processor.resourcedetection`]: Add additional OS properties to resource detection: `os.build.id` and `os.name`.
  - [`otelcol.processor.resourcedetection`]: Add `host.interface` resource attribute to `system` detector.
  - [`otelcol.exporter.kafka`]: Fix Snappy compression codec support for the Kafka exporter.
  - [`otelcol.receiver.filelog`]: Introduce `utf8-raw` encoding to avoid replacing invalid bytes with \uFFFD when reading UTF-8 input.
  - [`otelcol.processor.k8sattributes`]: Support extracting labels and annotations from k8s Deployments.
  - [`otelcol.processor.k8sattributes`]: Add option to configure automatic service resource attributes.
  - [`otelcol.exporter.datadog`]: Adds `hostname_detection_timeout` configuration option for Datadog Exporter and sets default to 25 seconds.
  - [`otelcol.receiver.datadog`]: Address semantic conventions noncompliance and add support for http/db.
  - [`otelcol.exporter.awss3`]: Add the retry mode, max attempts and max backoff to the settings.

- Add `enable_tracing` attribute to `prometheus.exporter.snowflake` component to support debugging issues. (@dehaansa)

- Add support for `conditions` and statement-specific `error_mode` in `otelcol.processor.transform`. (@ptodev)

- Add `storage` and `start_from` args to cloudwatch logs receiver. (@boernd)

- Reduced allocation in Loki processing pipelines. (@thampiotr)

- Update the `prometheus.exporter.postgres` component with latest changes and bugfixes for Postgres17 (@cristiangreco)

- Add `tail_from_end` argument to `loki.source.podlogs` to optionally start reading from the end of a log stream for newly discovered pods. (@harshrai654)

### Bugfixes

- Fix path for correct injection of version into constants at build time. (@adlotsof)

- Propagate the `-feature.community-components.enabled` flag for remote
  configuration components. (@tpaschalis)

- Fix extension registration for `otelcol.receiver.splunkhec` auth extensions. (@dehaansa)

### Other changes

- Mark `pyroscope.receive_http` and `pyroscope.relabel` components as GA. (@marcsanmi)

- Upgrade `otelcol.exporter.windows` to v0.30.8 to get bugfixes and fix `update` collector support. (@dehaansa)

- Add `User-Agent` header to remotecfg requests. (@tpaschalis)

v1.9.2
-----------------

### Bugfixes

- Send profiles concurrently from `pyroscope.ebpf`. (@korniltsev)

- Fix the `validate` command not understanding the `livedebugging` block. (@dehaansa)

- Fix invalid class names in python profiles obtained with `pyroscope.ebpf`. (@korniltsev)

- Fixed a bug which prevented non-secret optional secrets to be passed in as `number` arguments. (@ptodev)

- For CRD-based components (`prometheus.operator.*`), retry initializing informers if the apiserver request fails. This rectifies issues where the apiserver is not reachable immediately after node restart. (@dehaansa)

### Other changes

-  Add no-op blocks and attributes to the `prometheus.exporter.windows` component (@ptodev).
   Version 1.9.0 of Alloy removed the `msmq` block, as well as the `enable_v2_collector`,
   `where_clause`, and `use_api` attributes in the `service` block.
   This made it difficult for users to upgrade, so those attributes have now been made a no-op instead of being removed.

v1.9.1
-----------------

### Features

- Update the `prometheus.exporter.windows` component to version v0.30.7. This adds new metrics to the `dns` collector. (@dehaansa)

### Bugfixes

- Update the `prometheus.exporter.windows` component to version v0.30.7. This fixes an error with the exchange collector and terminal_services collector (@dehaansa)

- Fix `loki.source.firehose` to propagate specific cloudwatch event timestamps when useIncomingTs is set to true. (@michaelPotter)

- Fix elevated CPU usage when using some `otelcol` components due to debug logging. (@thampiotr)

### Other changes

- Upgrade `otelcol` components from OpenTelemetry v0.125.0 to v0.126.0 (@dehaansa):
  - [`pkg/ottl`] Add support for `HasPrefix` and `HasSuffix` functions.
  - [`pkg/configtls`] Add trusted platform module (TPM) support to TLS authentication for all `otelcol` components supporting TLS.
  - [`otelcol.connector.spanmetrics`] Add `calls_dimension` and `histogram:dimension` blocks for configuring additional dimensions for `traces.span.metrics.calls` and `traces.span.metrics.duration` metrics.
  - [`otelcol.exporter.datadog`] Enable `instrumentation_scope_metadata_as_tags` by default.
  - [`otelcol.exporter.kafka`] support configuration of `compression` `level` in producer configuration.
  - [`otelcol.processor.tailsampling`] `invert sample` and `inverted not sample` decisions deprecated, use the `drop` policy instead to explicitly not sample traces.
  - [`otelcol.receiver.filelog`] support `compression` value of `auto` to automatically detect file compression type.

v1.9.0
-----------------

### Breaking changes

- The `prometheus.exporter.windows` component has been update to version v0.30.6. This update includes a significant rework of the exporter and includes some breaking changes. (@dehaansa)
  - The `msmq` and `service` collectors can no longer be configured with a WMI where clause. Any filtering previously done in a where clause will need to be done in a `prometheus.relabel` component.
  - The `service` collector no longer provides `enable_v2_collector` and `use_api` configuration options.
  - The `mscluster_*` and `netframework_*` collectors are now replaced with one `mscluster` and `netframework` collector that allows you to enable the separate metric groupings individually.
  - The `teradici_pcoip` and `vmware_blast` collectors have been removed from the exporter.

- The `prometheus.exporter.oracledb` component now embeds the [`oracledb_exporter from oracle`](https://github.com/oracle/oracle-db-appdev-monitoring) instead of the deprecated [`oracledb_exporter from iamseth`](https://github.com/iamseth/oracledb_exporter) for collecting metrics from an OracleDB server: (@wildum)
  - The arguments `username`, `password`, `default_metrics`, and `custom_metrics` are now supported.
  - The previously undocumented argument `custom_metrics` is now expecting a list of paths to custom metrics files.
  - The following metrics are no longer available by default: oracledb_sessions_activity, oracledb_tablespace_free_bytes

- (_Experimental_) The `enable_context_propagation` argument in `beyla.ebpf` has been replaced with the `context_propagation` argument.
  Set `enable_context_propagation` to `all` to get the same behaviour as `enable_context_propagation` being set to `true`.

### Features

- Bump snmp_exporter and embedded modules in `prometheus.exporter.snmp` to v0.29.0, add cisco_device module support (@v-zhuravlev)

- Add the `otelcol.storage.file` extension to support persistent sending queues and `otelcol.receiver.filelog` file state tracking between restarts. (@dehaansa)

- Add `otelcol.exporter.googlecloud` community component to export metrics, traces, and logs to Google Cloud. (@motoki317)

- Add support to configure basic authentication for alloy http server. (@kalleep)

- Add `validate` command to alloy that will perform limited validation of alloy configuration files. (@kalleep)

- Add support to validate foreach block when using `validate` command. (@kalleep)

- Add `otelcol.receiver.splunkhec` component to receive events in splunk hec format and forward them to other `otelcol.*` components. (@kalleep)

- Add support for Mimir federated rule groups in `mimir.rules.kubernetes` (@QuentinBisson)

### Enhancements

- `prometheus.exporter.windows` has been significantly refactored upstream and includes new collectors like `filetime`, `pagefile`, `performancecounter`, `udp`, and `update` as well as new configuration options for existing collectors. (@dehaansa)

- `prometheus.exporter.mongodb` now offers fine-grained control over collected metrics with new configuration options. (@TeTeHacko)

- Add binary version to constants exposed in configuration file syntatx. (@adlots)

- Update `loki.secretfilter` to include metrics about redactions (@kelnage)

- (_Experimental_) Various changes to the experimental component `database_observability.mysql`:
  - `schema_table`: add support for index expressions (@cristiangreco)
  - `query_sample`: enable opt-in support to extract unredacted sql query (sql_text) (@matthewnolf)
  - `query_tables`: improve queries parsing (@cristiangreco)
  - make tidbparser the default choice (@cristiangreco)
  - `query_sample`: better handling of timer overflows (@fridgepoet)
  - collect metrics on enabled `performance_schema.setup_consumers` (@fridgepoet)
  - `query_sample`: base log entries on calculated timestamp from rows, not now() (@fridgepoet)
  - `query_sample`: check digest is not null (@cristiangreco)
  - `query_sample`: add additional logs for wait events (@fridgepoet)
  - make tidb the default and only sql parser

- Mixin dashboards improvements: added minimum cluster size to Cluster Overview dashboard, fixed units in OpenTelemetry dashboard, fixed slow components evaluation time units in Controller dashboard and updated Prometheus dashboard to correctly aggregate across instances. (@thampiotr)

- Reduced the lag time during targets handover in a cluster in `prometheus.scrape` components by reducing thread contention. (@thampiotr)

- Pretty print diagnostic errors when using `alloy run` (@kalleep)

- Add `labels_from_groups` attribute to `stage.regex` in `loki.process` to automatically add named capture groups as labels. (@harshrai654)

- The `loki.rules.kubernetes` component now supports adding extra label matchers
  to all queries discovered via `PrometheusRule` CRDs. (@QuentinBisson)

-  Add optional `id` field to `foreach` block to generate more meaningful component paths in metrics by using a specific field from collection items. (@harshrai654)

- The `mimir.rules.kubernetes` component now supports adding extra label matchers
  to all queries discovered via `PrometheusRule` CRDs by extracting label values defined on the `PrometheusRule`. (@QuentinBisson)

- Fix validation logic in `beyla.ebpf` component to ensure that either metrics or traces are enabled. (@marctc)

- Improve `foreach` UI and add graph support for it. (@wildum)

- Update statsd_exporter to v0.28.0, most notable changes: (@kalleep)
  - [0.23.0] Support experimental native histograms.
  - [0.24.1] Support scaling parameter in mapping.
  - [0.26.0] Add option to honor original labels from event tags over labels specified in mapping configuration.
  - [0.27.1] Support dogstatsd extended aggregation
  - [0.27.2] Fix panic on certain invalid lines

- Upgrade `beyla.ebpf` to v2.2.4-alloy. The full list of changes can be found in the [Beyla release notes](https://github.com/grafana/beyla/releases/tag/v2.2.4-alloy). (@grcevski)

### Bugfixes

- Fix `otelcol.receiver.filelog` documentation's default value for `start_at`. (@petewall)

- Fix `pyroscope.scrape` scraping godeltaprof profiles. (@korniltsev)

- Fix [#3386](https://github.com/grafana/alloy/issues/3386) lower casing scheme in `prometheus.operator.scrapeconfigs`. (@alex-berger)

- Fix [#3437](https://github.com/grafana/alloy/issues/3437) Component Graph links now follow `--server.http.ui-path-prefix`. (@solidcellaMoon)

- Fix a bug in the `foreach` preventing the UI from showing the components in the template when the block was re-evaluated. (@wildum)

- Fix alloy health handler so header is written before response body. (@kalleep)

- Fix `prometheus.exporter.unix` to pass hwmon config correctly. (@kalleep)

- Fix [#3408](https://github.com/grafana/alloy/issues/3408) `loki.source.docker` can now collect logs from containers not in the running state. (@adamamsmith)

### Other changes

- Update the zap logging adapter used by `otelcol` components to log arrays and objects. (@dehaansa)

- Updated Windows install script to add DisplayVersion into registry on install (@enessene)

- Update Docker builds to install latest Linux security fixes on top of base image (@jharvey10)

- Reduce Docker image size slightly by consolidating some RUN layers (@AchimGrolimund)

- RPM artifacts in Alloy GitHub releases are no longer signed.
  The artifacts on the `https://rpm.grafana.com` repository used by the `yum` package manager will continue to be signed. (@ptodev)

- Upgrade `otelcol` components from OpenTelemetry v0.122.0 to v0.125.0 (@ptodev):
  - [`pkg/ottl`] Enhance the Decode OTTL function to support all flavors of Base64.
  - [`otelcol.processor.resourcedetection`] Adding the `os.version` resource attribute to system processor.
  - [`otelcol.auth.bearer`] Allow the header name to be customized.
  - [`otelcol.exporter.awss3`] Add a new `sending_queue` feature.
  - [`otelcol.exporter.awss3`] Add a new `timeout` argument.
  - [`otelcol.exporter.awss3`] Add a new `resource_attrs_to_s3` configuration block.
  - [`otelcol.exporter.awss3`] Fixes an issue where the AWS S3 Exporter was forcing an ACL to be set, leading to unexpected behavior in S3 bucket permissions.
  - [`otelcol.connector.spanmetrics`] A new `include_instrumentation_scope` configuration argument.
  - [`otelcol.connector.spanmetrics`] Initialise new `calls_total` metrics at 0.
  - [`otelcol.connector.spanmetrics`] A new `aggregation_cardinality_limit` configuration argument
    to limit the number of unique combinations of dimensions that will be tracked for metrics aggregation.
  - [`otelcol.connector.spanmetrics`] Deprecate the unused argument `dimensions_cache_size`.
  - [`otelcol.connector.spanmetrics`] Moving the start timestamp (and last seen timestamp) from the resourceMetrics level to the individual metrics level.
    This will ensure that each metric has its own accurate start and last seen timestamps, regardless of its relationship to other spans.
  - [`otelcol.processor.k8sattributes`] Add option to configure automatic resource attributes - with annotation prefix.
    Implements [Specify resource attributes using Kubernetes annotations](https://github.com/open-telemetry/semantic-conventions/blob/main/docs/non-normative/k8s-attributes.md#specify-resource-attributes-using-kubernetes-annotations).
  - [`otelcol.connector.servicegraph`] Change `database_name_attribute` to accept a list of values.
  - [`otelcol.exporter.kafka`, `otelcol.receiver.kafka`] Deprecating the `auth` > `plain_text` block. Use `auth` > `sasl` with `mechanism` set to `PLAIN` instead.
  - [`otelcol.exporter.kafka`, `otelcol.receiver.kafka`] Deprecating the `topic` argument. Use `logs` > `topic`, `metrics` > `topic`, or `traces` > `topic` instead.
  - [`otelcol.exporter.kafka`, `otelcol.receiver.kafka`] Deprecate the `auth` > `tls` block. Use the top-level `tls` block instead.
  - [`otelcol.receiver.kafka`] Add max_fetch_wait config setting.
    This setting allows you to specify the maximum time that the broker will wait for min_fetch_size bytes of data
    to be available before sending a response to the client.
  - [ `otelcol.receiver.kafka`] Add support for configuring Kafka consumer rebalance strategy and group instance ID.

v1.8.3
-----------------

### Bugfixes

- Fix `mimir.rules.kubernetes` panic on non-leader debug info retrieval (@TheoBrigitte)

- Fix detection of the "streams limit exceeded" error in the Loki client so that metrics are correctly labeled as `ReasonStreamLimited`. (@maratkhv)

- Fix `loki.source.file` race condition that often lead to panic when using `decompression`. (@kalleep)

- Fix deadlock in `loki.source.file` that can happen when targets are removed. (@kalleep)

- Fix `loki.process` to emit valid logfmt. (@kalleep)

v1.8.2
-----------------

### Bugfixes

- Fix `otelcol.exporter.prometheus` dropping valid exemplars. (@github-vincent-miszczak)

- Fix `loki.source.podlogs` not adding labels `__meta_kubernetes_namespace` and `__meta_kubernetes_pod_label_*`. (@kalleep)

v1.8.1
-----------------

### Bugfixes

- `rfc3164_default_to_current_year` argument was not fully added to `loki.source.syslog` (@dehaansa)

- Fix issue with `remoteCfg` service stopping immediately and logging noop error if not configured (@dehaansa)

- Fix potential race condition in `remoteCfg` service metrics registration (@kalleep)

- Fix panic in `prometheus.exporter.postgres` when using minimal url as data source name. (@kalleep)

v1.8.0
-----------------

### Breaking changes

- Removed `open_port` and `executable_name` from top level configuration of Beyla component. Removed `enabled` argument from `network` block. (@marctc)

- Breaking changes from the OpenTelemetry Collector v0.122 update: (@wildum)
  - `otelcol.exporter.splunkhec`: `min_size_items` and `max_size_items` were replaced by `min_size`, `max_size` and `sizer` in the `batcher` block to allow
  users to configure the size of the batch in a more flexible way.
  - The telemetry level of Otel components is no longer configurable. The `level` argument in the `debug_metrics` block is kept to avoid breaking changes but it is not used anymore.
  - `otelcol.processor.tailsampling` changed the unit of the decision timer metric from microseconds to milliseconds. (change unit of otelcol_processor_tail_sampling_sampling_decision_timer_latency)
  - `otelcol.processor.deltatocumulative`: rename `otelcol_deltatocumulative_datapoints_processed` to `otelcol_deltatocumulative_datapoints` and remove the metrics `otelcol_deltatocumulative_streams_evicted`, `otelcol_deltatocumulative_datapoints_dropped` and `otelcol_deltatocumulative_gaps_length`.
  - The `regex` attribute was removed from `otelcol.processor.k8sattributes`. The extract-patterns function from `otelcol.processor.transform` can be used instead.
  - The default value of `metrics_flush_interval` in `otelcol.connector.servicegraph` was changed from `0s` to `60s`.
  - `s3_partition` in `otelcol.exporter.awss3` was replaced by `s3_partition_format`.

- (_Experimental_) `prometheus.write.queue` metric names changed to align better with prometheus standards. (@mattdurham)

### Features

- Add `otelcol.receiver.awscloudwatch` component to receive logs from AWS CloudWatch and forward them to other `otelcol.*` components. (@wildum)
- Add `loki.enrich` component to enrich logs using labels from `discovery.*` components. (@v-zhuravlev)
- Add string concatenation for secrets type (@ravishankar15)
- Add support for environment variables to OpenTelemetry Collector config. (@jharvey10)
- Replace graph in Alloy UI with a new version that supports modules and data flow visualization. (@wildum)
- Added `--cluster.wait-for-size` and `--cluster.wait-timeout` flags which allow to specify the minimum cluster size
  required before components that use clustering begin processing traffic to ensure adequate cluster capacity is
  available. (@thampiotr)
- Add `trace_printer` to `beyla.ebpf` component to print trace information in a specific format. (@marctc)
- Add support for live debugging and graph in the UI for components imported via remotecfg. (@wildum)

### Enhancements

- Add the ability to set user for Windows Service with silent install (@dehaansa)

- Add livedebugging support for structured_metadata in `loki.process` (@dehaansa)

- (_Public Preview_) Add a `--windows.priority` flag to the run command, allowing users to set windows process priority for Alloy. (@dehaansa)

- (_Experimental_) Adding a new `prometheus.operator.scrapeconfigs` which discovers and scrapes [ScrapeConfig](https://prometheus-operator.dev/docs/developer/scrapeconfig/) Kubernetes resources. (@alex-berger)

- Add `rfc3164_default_to_current_year` argument to `loki.source.syslog` (@dehaansa)

- Add `connection_name` support for `prometheus.exporter.mssql` (@bck01215)

- Add livedebugging support for `prometheus.scrape` (@ravishankar15, @wildum)

- Have `loki.echo` log the `entry_timestamp` and `structured_metadata` for any loki entries received (@dehaansa)

- Bump snmp_exporter and embedded modules in `prometheus.exporter.snmp` to v0.28.0 (@v-zhuravlev)

- Update mysqld_exporter to v0.17.2, most notable changes: (@cristiangreco)
  - [0.17.1] Add perf_schema quantile columns to collector
  - [0.17.1] Fix database quoting problem in collector 'info_schema.tables'
  - [0.17.1] Use SUM_LOCK_TIME and SUM_CPU_TIME with mysql >= 8.0.28
  - [0.17.1] Fix query on perf_schema.events_statements_summary_by_digest
  - [0.17.2] Fix query on events_statements_summary_by_digest for mariadb

- Added additional backwards compatibility metrics to `prometheus.write.queue`. (@mattdurham)

- Add new stdlib functions encoding.to_json (@ravishankar15)

- Added OpenTelemetry logs and metrics support to Alloy mixin's dashboards and alerts. (@thampiotr)

- Add support for proxy and headers in `prometheus.write.queue`. (@mattdurham)

- Added support for switching namespace between authentication and kv retrieval to support Vault Enterprise (@notedop)

- (_Experimental_) Various changes to the experimental component `database_observability.mysql`:
  - `query_sample`: better handling of truncated queries (@cristiangreco)
  - `query_sample`: add option to use TiDB sql parser (@cristiangreco)
  - `query_tables`: rename collector from `query_sample` to better reflect responsibility (@matthewnolf)
  - `query_sample`: add new collector that replaces previous implementation to collect more detailed sample information (@matthewnolf)
  - `query_sample`: refactor parsing of truncated queries (@cristiangreco)

- Add labels validation in `pyroscope.write` to prevent duplicate labels and invalid label names/values. (@marcsanmi)

- Reduced lock contention in `prometheus.scrape` component (@thampiotr)

- Support converting otel config which uses a common receiver across pipelines with different names. (@wildum)

- Reduce CPU usage of the `loki.source.podlogs` component when pods logs target lots of pods (@QuentinBisson)

- Add error body propagation in `pyroscope.write`, for `/ingest` calls. (@simonswine)

- Add `tenant` label to remaining `loki_write_.+` metrics (@towolf)

- Removed syntax highlighting from the component details UI view to improve
  rendering performance. (@tpaschalis)

- A new `grafana/alloy:vX.Y.Z-windowsservercore-ltsc2022` Docker image is now published on DockerHub. (@ptodev)

### Bugfixes

- Fix deadlocks in `loki.source.file` when tailing fails (@mblaschke)
- Add missing RBAC permission for ScrapeConfig (@alex-berger)

- Fixed an issue in the `mimir.rules.kubernetes` component that would keep the component as unhealthy even when it managed to start after temporary errors (@nicolasvan)

- Allow kafka exporter to attempt to connect even if TLS enabled but cert & key are not specified (@dehaansa)

- Fixed bug where all resources were not being collected from `prometheus.exporter.azure` when using `regions` (@kgeckhart)

- Fix panic in `loki.source.file` when the tailer had no time to run before the runner was stopped (@wildum)

### Other changes

- Upgrading to Prometheus v2.55.1. (@ptodev)
  - Added a new `http_headers` argument to many `discovery` and `prometheus` components.
  - Added a new `scrape_failure_log_file` argument to `prometheus.scrape`.

- Non-breaking changes from the OpenTelemetry Collector v0.122 update: (@wildum)
  - `otelcol.processor.transform` has a new `statements` block for transformations which don't require a context to be specified explicitly.
  - `otelcol.receiver.syslog` has a new `on_error` argument to specify the action to take when an error occurs while receiving logs.
  - `otelcol.processor.resourcedetection` now supports `dynatrace` as a resource detector.
  - `otelcol.receiver.kafka` has a new `error_backoff` block to configure how failed requests are retried.
  - `otelcol.receiver.vcenter` has three new metrics `vcenter.vm.cpu.time`, `vcenter.vm.network.broadcast.packet.rate` and `vcenter.vm.network.multicast.packet.rate`.
  - `otelcol.exporter.awss3` has two new arguments `acl` and `storage_class`.
  - `otelcol.auth.headers` headers can now be populated using Authentication metadata using from_attribute

- Change the stability of the `beyla.ebpf` component from "public preview" to "generally available". (@marctc)

- The ingest API of `pyroscope.receive_http` no longer forwards all received headers, instead only passes through the `Content-Type` header. (@simonswine)

v1.7.5
-----------------

### Enhancements

- Set zstd as default compression for `prometheus.write.queue`. (@mattdurham)

v1.7.4
-----------------

### Bugfixes

- Revert the changes to `loki.source.file` from release v1.7.0. These changes introduced a potential deadlock. (@dehaansa)

v1.7.3
-----------------

### Breaking changes

- Fixed the parsing of selections, application and network filter blocks for Beyla. (@raffaelroquetto)

### Enhancements

- Add the `stat_checkpointer` collector in `prometheus.exporter.postgres` (@dehaansa)

### Bugfixes

- Update the `prometheus.exporter.postgres` component to correctly support Postgres17 when `stat_bgwriter` collector is enabled (@dehaansa)

- Fix `remoteCfg` logging and metrics reporting of `errNotModified` as a failure (@zackman0010)


v1.7.2
-----------------

### Bugfixes

- Fixed an issue where the `otelcol.exporter.awss3` could not be started with the `sumo_ic` marshaler. (@wildum)

- Update `jfr-parser` dependency to v0.9.3 to fix jfr parsing issues in `pyroscope.java`. (@korniltsev)

- Fixed an issue where passing targets from some standard library functions was failing with `target::ConvertFrom` error. (@thampiotr)

- Fixed an issue where indexing targets as maps (e.g. `target["foo"]`) or objects (e.g. `target.foo`) or using them with
  certain standard library functions was resulting in `expected object or array, got capsule` error under some
  circumstances. This could also lead to `foreach evaluation failed` errors when using the `foreach` configuration
  block. (@thampiotr)

- Update `prometheus.write.queue` to reduce memory fragmentation and increase sent throughput. (@mattdurham)

- Fixed an issue where the `otelcol.exporter.kafka` component would not start if the `encoding` was specific to a signal type. (@wildum)

v1.7.1
-----------------

### Bugfixes

- Fixed an issue where some exporters such as `prometheus.exporter.snmp` couldn't accept targets from other components
  with an error `conversion to '*map[string]string' is not supported"`. (@thampiotr)

- Enable batching of calls to the appender in `prometheus.write.queue` to reduce lock contention when scraping, which
  will lead to reduced scrape duration. (@mattdurham)

v1.7.0
-----------------

### Breaking changes

- (_Experimental_) In `prometheus.write.queue` changed `parallelism` from attribute to a block to allow for dynamic scaling. (@mattdurham)

- Remove `tls_basic_auth_config_path` attribute from `prometheus.exporter.mongodb` configuration as it does not configure TLS client
  behavior as previously documented.

- Remove `encoding` and `encoding_file_ext` from `otelcol.exporter.awss3` component as it was not wired in to the otel component and
  Alloy does not currently integrate the upstream encoding extensions that this would utilize.

### Features

- Add a `otelcol.receiver.tcplog` component to receive OpenTelemetry logs over a TCP connection. (@nosammai)

- (_Public preview_) Add `otelcol.receiver.filelog` component to read otel log entries from files (@dehaansa)

- (_Public preview_) Add a `otelcol.processor.cumulativetodelta` component to convert metrics from
  cumulative temporality to delta. (@madaraszg-tulip)

- (_Experimental_) Add a `stage.windowsevent` block in the `loki.process` component. This aims to replace the existing `stage.eventlogmessage`. (@wildum)

- Add `pyroscope.relabel` component to modify or filter profiles using Prometheus relabeling rules. (@marcsanmi)

- (_Experimental_) A new `foreach` block which starts an Alloy pipeline for each item inside a list. (@wildum, @thampiotr, @ptodev)

### Enhancements

- Upgrade to OpenTelemetry Collector v0.119.0 (@dehaansa):
  - `otelcol.processor.resourcedetection`: additional configuration for the `ec2` detector to configure retry behavior
  - `otelcol.processor.resourcedetection`: additional configuration for the `gcp` detector to collect Managed Instance Group attributes
  - `otelcol.processor.resourcedetection`: additional configuration for the `eks` detector to collect cloud account attributes
  - `otelcol.processor.resourcedetection`: add `kubeadm` detector to collect local cluster attributes
  - `otelcol.processor.cumulativetodelta`: add `metric_types` filtering options
  - `otelcol.exporter.awss3`: support configuring sending_queue behavior
  - `otelcol.exporter.otlphttp`: support configuring `compression_params`, which currently only includes `level`
  - `configtls`: opentelemetry components with tls config now support specifying TLS curve preferences
  - `sending_queue`: opentelemetry exporters with a `sending_queue` can now configure the queue to be `blocking`

- Add `go_table_fallback` arg to `pyroscope.ebpf` (@korniltsev)

- Memory optimizations in `pyroscope.scrape` (@korniltsev)

- Do not drop `__meta` labels in `pyroscope.scrape`. (@korniltsev)

- Add the possibility to export span events as logs in `otelcol.connector.spanlogs`. (@steve-hb)

- Add json format support for log export via faro receiver (@ravishankar15)

- (_Experimental_) Various changes to the experimental component `database_observability.mysql`:
  - `connection_info`: add namespace to the metric (@cristiangreco)
  - `query_sample`: better support for table name parsing (@cristiangreco)
  - `query_sample`: capture schema name for query samples (@cristiangreco)
  - `query_sample`: fix error handling during result set iteration (@cristiangreco)
  - `query_sample`: improve parsing of truncated queries (@cristiangreco)
  - `query_sample`: split out sql parsing logic to a separate file (@cristiangreco)
  - `schema_table`: add table columns parsing (@cristiagreco)
  - `schema_table`: correctly quote schema and table name in SHOW CREATE (@cristiangreco)
  - `schema_table`: fix handling of view table types when detecting schema (@matthewnolf)
  - `schema_table`: refactor cache config in schema_table collector (@cristiangreco)
  - Component: add enable/disable collector configurability to `database_observability.mysql`. This removes the `query_samples_enabled` argument, now configurable via enable/disable collector. (@fridgepoet)
  - Component: always log `instance` label key (@cristiangreco)
  - Component: better error handling for collectors (@cristiangreco)
  - Component: use labels for some indexed logs elements (@cristiangreco)

- Reduce CPU usage of `loki.source.windowsevent` by up to 85% by updating the bookmark file every 10 seconds instead of after every event and by
  optimizing the retrieval of the process name. (@wildum)

- Ensure consistent service_name label handling in `pyroscope.receive_http` to match Pyroscope's behavior. (@marcsanmi)

- Improved memory and CPU performance of Prometheus pipelines by changing the underlying implementation of targets (@thampiotr)

- Add `config_merge_strategy` in `prometheus.exporter.snmp` to optionally merge custom snmp config with embedded config instead of replacing. Useful for providing SNMP auths. (@v-zhuravlev)

- Upgrade `beyla.ebpf` to v2.0.4. The full list of changes can be found in the [Beyla release notes](https://github.com/grafana/beyla/releases/tag/v2.0.0). (@marctc)

### Bugfixes

- Fix log rotation for Windows in `loki.source.file` by refactoring the component to use the runner pkg. This should also reduce CPU consumption when tailing a lot of files in a dynamic environment. (@wildum)

- Add livedebugging support for `prometheus.remote_write` (@ravishankar15)

- Add livedebugging support for `otelcol.connector.*` components (@wildum)

- Bump snmp_exporter and embedded modules to 0.27.0. Add support for multi-module handling by comma separation and expose argument to increase SNMP polling concurrency for `prometheus.exporter.snmp`. (@v-zhuravlev)

- Add support for pushv1.PusherService Connect API in `pyroscope.receive_http`. (@simonswine)

- Fixed an issue where `loki.process` would sometimes output live debugging entries out-of-order (@thampiotr)

- Fixed a bug where components could be evaluated concurrently without the full context during a config reload (@wildum)

- Fixed locks that wouldn't be released in the remotecfg service if some errors occurred during the configuration reload (@spartan0x117)

- Fix issue with `prometheus.write.queue` that lead to excessive connections. (@mattdurham)

- Fixed a bug where `loki.source.awsfirehose` and `loki.source.gcplog` could
  not be used from within a module. (@tpaschalis)

- Fix an issue where Prometheus metric name validation scheme was set by default to UTF-8. It is now set back to the
  previous "legacy" scheme. An experimental flag `--feature.prometheus.metric-validation-scheme` can be used to switch
  it to `utf-8` to experiment with UTF-8 support. (@thampiotr)

### Other changes

- Upgrading to Prometheus v2.54.1. (@ptodev)
  - `discovery.docker` has a new `match_first_network` attribute for matching the first network
    if the container has multiple networks defined, thus avoiding collecting duplicate targets.
  - `discovery.ec2`, `discovery.kubernetes`, `discovery.openstack`, and `discovery.ovhcloud`
    add extra `__meta_` labels.
  - `prometheus.remote_write` supports Azure OAuth and Azure SDK authentication.
  - `discovery.linode` has a new `region` attribute, as well as extra `__meta_` labels.
  - A new `scrape_native_histograms` argument for `prometheus.scrape`.
    This is enabled by default and can be used to explicitly disable native histogram support.
    In previous versions of Alloy, native histogram support has also been enabled by default
    as long as `scrape_protocols` starts with `PrometheusProto`.

  - Change the stability of the `remotecfg` feature from "public preview" to "generally available". (@erikbaranowski)

v1.6.1
-----------------

## Bugs

- Resolve issue with Beyla starting. (@rafaelroquetto)

v1.6.0
-----------------

### Breaking changes

- Upgrade to OpenTelemetry Collector v0.116.0:
  - `otelcol.processor.tailsampling`: Change decision precedence when using `and_sub_policy` and `invert_match`.
    For more information, see the [release notes for Alloy 1.6][release-notes-alloy-1_6].

    [#33671]: https://github.com/open-telemetry/opentelemetry-collector-contrib/pull/33671
    [release-notes-alloy-1_6]: https://grafana.com/docs/alloy/latest/release-notes/#v16

### Features

- Add support for TLS to `prometheus.write.queue`. (@mattdurham)

- Add `otelcol.receiver.syslog` component to receive otel logs in syslog format (@dehaansa)

- Add support for metrics in `otelcol.exporter.loadbalancing` (@madaraszg-tulip)

- Add `add_cloudwatch_timestamp` to `prometheus.exporter.cloudwatch` metrics. (@captncraig)

- Add support to `prometheus.operator.servicemonitors` to allow `endpointslice` role. (@yoyosir)

- Add `otelcol.exporter.splunkhec` allowing to export otel data to Splunk HEC (@adlotsof)

- Add `otelcol.receiver.solace` component to receive traces from a Solace broker. (@wildum)

- Add `otelcol.exporter.syslog` component to export logs in syslog format (@dehaansa)

- (_Experimental_) Add a `database_observability.mysql` component to collect mysql performance data. (@cristiangreco & @matthewnolf)

- Add `otelcol.receiver.influxdb` to convert influx metric into OTEL. (@EHSchmitt4395)

- Add a new `/-/healthy` endpoint which returns HTTP 500 if one or more components are unhealthy. (@ptodev)

### Enhancements

- Improved performance by reducing allocation in Prometheus write pipelines by ~30% (@thampiotr)

- Update `prometheus.write.queue` to support v2 for cpu performance. (@mattdurham)

- (_Experimental_) Add health reporting to `database_observability.mysql` component (@cristiangreco)

- Add second metrics sample to the support bundle to provide delta information (@dehaansa)

- Add all raw configuration files & a copy of the latest remote config to the support bundle (@dehaansa)

- Add relevant golang environment variables to the support bundle (@dehaansa)

- Add support for server authentication to otelcol components. (@aidaleuc)

- Update mysqld_exporter from v0.15.0 to v0.16.0 (including 2ef168bf6), most notable changes: (@cristiangreco)
  - Support MySQL 8.4 replicas syntax
  - Fetch lock time and cpu time from performance schema
  - Fix fetching tmpTables vs tmpDiskTables from performance_schema
  - Skip SPACE_TYPE column for MariaDB >=10.5
  - Fixed parsing of timestamps with non-zero padded days
  - Fix auto_increment metric collection errors caused by using collation in INFORMATION_SCHEMA searches
  - Change processlist query to support ONLY_FULL_GROUP_BY sql_mode
  - Add perf_schema quantile columns to collector

- Live Debugging button should appear in UI only for supported components (@ravishankar15)
- Add three new stdlib functions to_base64, from_URLbase64 and to_URLbase64 (@ravishankar15)
- Add `ignore_older_than` option for local.file_match (@ravishankar15)
- Add livedebugging support for discovery components (@ravishankar15)
- Add livedebugging support for `discover.relabel` (@ravishankar15)
- Performance optimization for live debugging feature (@ravishankar15)

- Upgrade `github.com/goccy/go-json` to v0.10.4, which reduces the memory consumption of an Alloy instance by 20MB.
  If Alloy is running certain otelcol components, this reduction will not apply. (@ptodev)
- improve performance in regexp component: call fmt only if debug is enabled (@r0ka)

- Update `prometheus.write.queue` library for performance increases in cpu. (@mattdurham)

- Update `loki.secretfilter` to be compatible with the new `[[rules.allowlists]]` gitleaks allowlist format (@romain-gaillard)

- Update `async-profiler` binaries for `pyroscope.java` to 3.0-fa937db (@aleks-p)

- Reduced memory allocation in discovery components by up to 30% (@thampiotr)

### Bugfixes

- Fix issue where `alloy_prometheus_relabel_metrics_processed` was not being incremented. (@mattdurham)

- Fixed issue with automemlimit logging bad messages and trying to access cgroup on non-linux builds (@dehaansa)

- Fixed issue with reloading configuration and prometheus metrics duplication in `prometheus.write.queue`. (@mattdurham)

- Updated `prometheus.write.queue` to fix issue with TTL comparing different scales of time. (@mattdurham)

- Fixed an issue in the `prometheus.operator.servicemonitors`, `prometheus.operator.podmonitors` and `prometheus.operator.probes` to support capitalized actions. (@QuentinBisson)

- Fixed an issue where the `otelcol.processor.interval` could not be used because the debug metrics were not set to default. (@wildum)

- Fixed an issue where `loki.secretfilter` would crash if the secret was shorter than the `partial_mask` value. (@romain-gaillard)

- Change the log level in the `eventlogmessage` stage of the `loki.process` component from `warn` to `debug`. (@wildum)

- Fix a bug in `loki.source.kafka` where the `topics` argument incorrectly used regex matching instead of exact matches. (@wildum)

### Other changes

- Change the stability of the `livedebugging` feature from "experimental" to "generally available". (@wildum)

- Use Go 1.23.3 for builds. (@mattdurham)

- Upgrade Beyla to v1.9.6. (@wildum)

- Upgrade to OpenTelemetry Collector v0.116.0:
  - `otelcol.receiver.datadog`: Return a json reponse instead of "OK" when a trace is received with a newer protocol version.
    https://github.com/open-telemetry/opentelemetry-collector-contrib/pull/35705
  - `otelcol.receiver.datadog`: Changes response message for `/api/v1/check_run` 202 response to be JSON and on par with Datadog API spec
    https://github.com/open-telemetry/opentelemetry-collector-contrib/pull/36029
  - `otelcol.receiver.solace`: The Solace receiver may unexpectedly terminate on reporting traces when used with a memory limiter processor and under high load.
    https://github.com/open-telemetry/opentelemetry-collector-contrib/pull/35958
  - `otelcol.receiver.solace`: Support converting the new `Move to Dead Message Queue` and new `Delete` spans generated by Solace Event Broker to OTLP.
    https://github.com/open-telemetry/opentelemetry-collector-contrib/pull/36071
  - `otelcol.exporter.datadog`: Stop prefixing `http_server_duration`, `http_server_request_size` and `http_server_response_size` with `otelcol`.
    https://github.com/open-telemetry/opentelemetry-collector-contrib/pull/36265
    These metrics can be from SDKs rather than collector. Stop prefixing them to be consistent with
    https://opentelemetry.io/docs/collector/internal-telemetry/#lists-of-internal-metrics
  - `otelcol.receiver.datadog`: Add json handling for the `api/v2/series` endpoint in the datadogreceiver.
    https://github.com/open-telemetry/opentelemetry-collector-contrib/pull/36218
  - `otelcol.processor.span`: Add a new `keep_original_name` configuration argument
    to keep the original span name when extracting attributes from the span name.
    https://github.com/open-telemetry/opentelemetry-collector-contrib/pull/36397
  - `pkg/ottl`: Respect the `depth` option when flattening slices using `flatten`.
    The `depth` option is also now required to be at least `1`.
    https://github.com/open-telemetry/opentelemetry-collector-contrib/pull/36198
  - `otelcol.exporter.loadbalancing`: Shutdown exporters during collector shutdown. This fixes a memory leak.
    https://github.com/open-telemetry/opentelemetry-collector-contrib/pull/36024
  - `otelcol.processor.k8sattributes`: New `wait_for_metadata` and `wait_for_metadata_timeout` configuration arguments,
    which block the processor startup until metadata is received from Kubernetes.
    https://github.com/open-telemetry/opentelemetry-collector-contrib/issues/32556
  - `otelcol.processor.k8sattributes`: Enable the `k8sattr.fieldExtractConfigRegex.disallow` for all Alloy instances,
    to retain the behavior of `regex` argument in the `annotation` and `label` blocks.
    When the feature gate is "deprecated" in the upstream Collector, Alloy users will need to use the transform processor instead.
    https://github.com/open-telemetry/opentelemetry-collector-contrib/issues/25128
  - `otelcol.receiver.vcenter`: The existing code did not honor TLS settings beyond 'insecure'.
    All TLS client config should now be honored.
    https://github.com/open-telemetry/opentelemetry-collector-contrib/pull/36482
  - `otelcol.receiver.opencensus`: Do not report error message when OpenCensus receiver is shutdown cleanly.
    https://github.com/open-telemetry/opentelemetry-collector-contrib/pull/36622
  - `otelcol.processor.k8sattributes`: Fixed parsing of k8s image names to support images with tags and digests.
    https://github.com/open-telemetry/opentelemetry-collector-contrib/pull/36145
  - `otelcol.exporter.loadbalancing`: Adding sending_queue, retry_on_failure and timeout settings to loadbalancing exporter configuration.
    https://github.com/open-telemetry/opentelemetry-collector-contrib/issues/35378
  - `otelcol.exporter.loadbalancing`: The k8sresolver was triggering exporter churn in the way the change event was handled.
    https://github.com/open-telemetry/opentelemetry-collector-contrib/issues/35658
  - `otelcol.processor.k8sattributes`: Override extracted k8s attributes if original value has been empty.
    https://github.com/open-telemetry/opentelemetry-collector-contrib/pull/36466
  - `otelcol.exporter.awss3`: Upgrading to adopt aws sdk v2.
    https://github.com/open-telemetry/opentelemetry-collector-contrib/pull/36698
  - `pkg/ottl`: GetXML Converter now supports selecting text, CDATA, and attribute (value) content.
  - `otelcol.exporter.loadbalancing`: Adds a an optional `return_hostnames` configuration argument to the k8s resolver.
     https://github.com/open-telemetry/opentelemetry-collector-contrib/pull/35411
  - `otelcol.exporter.kafka`, `otelcol.receiver.kafka`: Add a new `AWS_MSK_IAM_OAUTHBEARER` mechanism.
    This mechanism use the AWS MSK IAM SASL Signer for Go https://github.com/aws/aws-msk-iam-sasl-signer-go.
    https://github.com/open-telemetry/opentelemetry-collector-contrib/pull/32500

  - Use Go 1.23.5 for builds. (@wildum)

v1.5.1
-----------------

### Enhancements

- Logs from underlying clustering library `memberlist` are now surfaced with correct level (@thampiotr)

- Allow setting `informer_sync_timeout` in prometheus.operator.* components. (@captncraig)

- For sharding targets during clustering, `loki.source.podlogs` now only takes into account some labels. (@ptodev)

- Improve instrumentation of `pyroscope.relabel` component. (@marcsanmi)

### Bugfixes

- Fixed an issue in the `pyroscope.write` component to prevent TLS connection churn to Pyroscope when the `pyroscope.receive_http` clients don't request keepalive (@madaraszg-tulip)

- Fixed an issue in the `pyroscope.write` component with multiple endpoints not working correctly for forwarding profiles from `pyroscope.receive_http` (@madaraszg-tulip)

- Fixed a few race conditions that could lead to a deadlock when using `import` statements, which could lead to a memory leak on `/metrics` endpoint of an Alloy instance. (@thampiotr)

- Fix a race condition where the ui service was dependent on starting after the remotecfg service, which is not guaranteed. (@dehaansa & @erikbaranowski)

- Fixed an issue in the `otelcol.exporter.prometheus` component that would set series value incorrectly for stale metrics (@YusifAghalar)

- `loki.source.podlogs`: Fixed a bug which prevented clustering from working and caused duplicate logs to be sent.
  The bug only happened when no `selector` or `namespace_selector` blocks were specified in the Alloy configuration. (@ptodev)

- Fixed an issue in the `pyroscope.write` component to allow slashes in application names in the same way it is done in the Pyroscope push API (@marcsanmi)

- Fixed a crash when updating the configuration of `remote.http`. (@kinolaev)

- Fixed an issue in the `otelcol.processor.attribute` component where the actions `delete` and `hash` could not be used with the `pattern` argument. (@wildum)

- Fixed an issue in the `prometheus.exporter.postgres` component that would leak goroutines when the target was not reachable (@dehaansa)

v1.5.0
-----------------

### Breaking changes

- `import.git`: The default value for `revision` has changed from `HEAD` to `main`. (@ptodev)
  It is no longer allowed to set `revision` to `"HEAD"`, `"FETCH_HEAD"`, `"ORIG_HEAD"`, `"MERGE_HEAD"`, or `"CHERRY_PICK_HEAD"`.

- The Otel update to v0.112.0 has a few breaking changes:
  - [`otelcol.processor.deltatocumulative`] Change `max_streams` default value to `9223372036854775807` (max int).
    https://github.com/open-telemetry/opentelemetry-collector-contrib/pull/35048
  - [`otelcol.connector.spanmetrics`] Change `namespace` default value to `traces.span.metrics`.
    https://github.com/open-telemetry/opentelemetry-collector-contrib/pull/34485
  - [`otelcol.exporter.logging`] Removed in favor of the `otelcol.exporter.debug`.
    https://github.com/open-telemetry/opentelemetry-collector/issues/11337

### Features

- Add support bundle generation via the API endpoint /-/support (@dehaansa)

- Add the function `path_join` to the stdlib. (@wildum)

- Add `pyroscope.receive_http` component to receive and forward Pyroscope profiles (@marcsanmi)

- Add support to `loki.source.syslog` for the RFC3164 format ("BSD syslog"). (@sushain97)

- Add support to `loki.source.api` to be able to extract the tenant from the HTTP `X-Scope-OrgID` header (@QuentinBisson)

- (_Experimental_) Add a `loki.secretfilter` component to redact secrets from collected logs.

- (_Experimental_) Add a `prometheus.write.queue` component to add an alternative to `prometheus.remote_write`
  which allowing the writing of metrics  to a prometheus endpoint. (@mattdurham)

- (_Experimental_) Add the `array.combine_maps` function to the stdlib. (@ptodev, @wildum)

### Enhancements

- The `mimir.rules.kubernetes` component now supports adding extra label matchers
  to all queries discovered via `PrometheusRule` CRDs. (@thampiotr)

- The `cluster.use-discovery-v1` flag is now deprecated since there were no issues found with the v2 cluster discovery mechanism. (@thampiotr)

- SNMP exporter now supports labels in both `target` and `targets` parameters. (@mattdurham)

- Add support for relative paths to `import.file`. This new functionality allows users to use `import.file` blocks in modules
  imported via `import.git` and other `import.file`. (@wildum)

- `prometheus.exporter.cloudwatch`: The `discovery` block now has a `recently_active_only` configuration attribute
  to return only metrics which have been active in the last 3 hours.

- Add Prometheus bearer authentication to a `prometheus.write.queue` component (@freak12techno)

- Support logs that have a `timestamp` field instead of a `time` field for the `loki.source.azure_event_hubs` component. (@andriikushch)

- Add `proxy_url` to `otelcol.exporter.otlphttp`. (@wildum)

- Allow setting `informer_sync_timeout` in prometheus.operator.* components. (@captncraig)

### Bugfixes

- Fixed a bug in `import.git` which caused a `"non-fast-forward update"` error message. (@ptodev)

- Do not log error on clean shutdown of `loki.source.journal`. (@thampiotr)

- `prometheus.operator.*` components: Fixed a bug which would sometimes cause a
  "failed to create service discovery refresh metrics" error after a config reload. (@ptodev)

### Other changes

- Small fix in UI stylesheet to fit more content into visible table area. (@defanator)

- Changed OTEL alerts in Alloy mixin to use success rate for tracing. (@thampiotr)

- Support TLS client settings for clustering (@tiagorossig)

- Add support for `not_modified` response in `remotecfg`. (@spartan0x117)

- Fix dead link for RelabelConfig in the PodLog documentation page (@TheoBrigitte)

- Most notable changes coming with the OTel update from v0.108.0 vo v0.112.0 besides the breaking changes: (@wildum)
  - [`http config`] Add support for lz4 compression.
    https://github.com/open-telemetry/opentelemetry-collector/issues/9128
  - [`otelcol.processor.interval`] Add support for gauges and summaries.
    https://github.com/open-telemetry/opentelemetry-collector-contrib/issues/34803
  - [`otelcol.receiver.kafka`] Add possibility to tune the fetch sizes.
    https://github.com/open-telemetry/opentelemetry-collector-contrib/pull/34431
  - [`otelcol.processor.tailsampling`] Add `invert_match` to boolean attribute.
    https://github.com/open-telemetry/opentelemetry-collector-contrib/pull/34730
  - [`otelcol.receiver.kafka`] Add support to decode to `otlp_json`.
    https://github.com/open-telemetry/opentelemetry-collector-contrib/issues/33627
  - [`otelcol.processor.transform`] Add functions `convert_exponential_histogram_to_histogram` and `aggregate_on_attribute_value`.
    https://github.com/open-telemetry/opentelemetry-collector-contrib/pull/33824
    https://github.com/open-telemetry/opentelemetry-collector-contrib/pull/33423

v1.4.3
-----------------

### Bugfixes

- Fix an issue where some `faro.receiver` would drop multiple fields defined in `payload.meta.browser`, as fields were defined in the struct.

- `pyroscope.scrape` no longer tries to scrape endpoints which are not active targets anymore. (@wildum @mattdurham @dehaansa @ptodev)

- Fixed a bug with `loki.source.podlogs` not starting in large clusters due to short informer sync timeout. (@elburnetto-intapp)

- `prometheus.exporter.windows`: Fixed bug with `exclude` regular expression config arguments which caused missing metrics. (@ptodev)

v1.4.2
-----------------

### Bugfixes

- Update windows_exporter from v0.27.2 vo v0.27.3: (@jkroepke)
  - Fixes a bug where scraping Windows service crashes alloy

- Update yet-another-cloudwatch-exporter from v0.60.0 vo v0.61.0: (@morremeyer)
  - Fixes a bug where cloudwatch S3 metrics are reported as `0`

- Issue 1687 - otelcol.exporter.awss3 fails to configure (@cydergoth)
  - Fix parsing of the Level configuration attribute in debug_metrics config block
  - Ensure "optional" debug_metrics config block really is optional

- Fixed an issue with `loki.process` where `stage.luhn` and `stage.timestamp` would not apply
  default configuration settings correctly (@thampiotr)

- Fixed an issue with `loki.process` where configuration could be reloaded even if there
  were no changes. (@ptodev, @thampiotr)

- Fix issue where `loki.source.kubernetes` took into account all labels, instead of specific logs labels. Resulting in duplication. (@mattdurham)

v1.4.1
-----------------

### Bugfixes

- Windows installer: Don't quote Alloy's binary path in the Windows Registry. (@jkroepke)

v1.4.0
-----------------

### Security fixes

- Add quotes to windows service path to prevent path interception attack. [CVE-2024-8975](https://grafana.com/security/security-advisories/cve-2024-8975/) (@mattdurham)

### Breaking changes

- Some debug metrics for `otelcol` components have changed. (@thampiotr)
  For example, `otelcol.exporter.otlp`'s `exporter_sent_spans_ratio_total` metric is now `otelcol_exporter_sent_spans_total`.

- [otelcol.processor.transform] The functions `convert_sum_to_gauge` and `convert_gauge_to_sum` must now be used in the `metric` `context` rather than in the `datapoint` context.
  https://github.com/open-telemetry/opentelemetry-collector-contrib/issues/34567 (@wildum)

- Upgrade Beyla from 1.7.0 to 1.8.2. A complete list of changes can be found on the Beyla releases page: https://github.com/grafana/beyla/releases. (@wildum)
  It contains a few breaking changes for the component `beyla.ebpf`:
  - renamed metric `process.cpu.state` to `cpu.mode`
  - renamed metric `beyla_build_info` to `beyla_internal_build_info`

### Features

- Added Datadog Exporter community component, enabling exporting of otel-formatted Metrics and traces to Datadog. (@polyrain)
- (_Experimental_) Add an `otelcol.processor.interval` component to aggregate metrics and periodically
  forward the latest values to the next component in the pipeline.


### Enhancements

- Clustering peer resolution through `--cluster.join-addresses` flag has been
  improved with more consistent behaviour, better error handling and added
  support for A/AAAA DNS records. If necessary, users can temporarily opt out of
  this new behaviour with the `--cluster.use-discovery-v1`, but this can only be
  used as a temporary measure, since this flag will be disabled in future
  releases. (@thampiotr)

- Added a new panel to Cluster Overview dashboard to show the number of peers
  seen by each instance in the cluster. This can help diagnose cluster split
  brain issues. (@thampiotr)

- Updated Snowflake exporter with performance improvements for larger environments.
  Also added a new panel to track deleted tables to the Snowflake mixin. (@Caleb-Hurshman)
- Add a `otelcol.processor.groupbyattrs` component to reassociate collected metrics that match specified attributes
    from opentelemetry. (@kehindesalaam)

- Update windows_exporter to v0.27.2. (@jkroepke)
  The `smb.enabled_list` and `smb_client.enabled_list` doesn't have any effect anymore. All sub-collectors are enabled by default.

- Live debugging of `loki.process` will now also print the timestamp of incoming and outgoing log lines.
  This is helpful for debugging `stage.timestamp`. (@ptodev)

- Add extra validation in `beyla.ebpf` to avoid panics when network feature is enabled. (@marctc)

- A new parameter `aws_sdk_version_v2` is added for the cloudwatch exporters configuration. It enables the use of aws sdk v2 which has shown to have significant performance benefits. (@kgeckhart, @andriikushch)

- `prometheus.exporter.cloudwatch` can now collect metrics from custom namespaces via the `custom_namespace` block. (@ptodev)

- Add the label `alloy_cluster` in the metric `alloy_config_hash` when the flag `cluster.name` is set to help differentiate between
  configs from the same alloy cluster or different alloy clusters. (@wildum)

- Add support for discovering the cgroup path(s) of a process in `process.discovery`. (@mahendrapaipuri)

### Bugfixes

- Fix a bug where the scrape timeout for a Probe resource was not applied, overwriting the scrape interval instead. (@morremeyer, @stefanandres)

- Fix a bug where custom components don't always get updated when the config is modified in an imported directory. (@ante012)

- Fixed an issue which caused loss of context data in Faro exception. (@codecapitano)

- Fixed an issue where providing multiple hostnames or IP addresses
  via `--cluster.join-addresses` would only use the first provided value.
  (@thampiotr)

- Fixed an issue where providing `<hostname>:<port>`
  in `--cluster.join-addresses` would only resolve with DNS to a single address,
  instead of using all the available records. (@thampiotr)

- Fixed an issue where clustering peers resolution via hostname in `--cluster.join-addresses`
  resolves to duplicated IP addresses when using SRV records. (@thampiotr)

- Fixed an issue where the `connection_string` for the `loki.source.azure_event_hubs` component
  was displayed in the UI in plaintext. (@MorrisWitthein)

- Fix a bug in `discovery.*` components where old `targets` would continue to be
  exported to downstream components. This would only happen if the config
  for `discovery.*`  is reloaded in such a way that no new targets were
  discovered. (@ptodev, @thampiotr)

- Fixed bug in `loki.process` with `sampling` stage where all components use same `drop_counter_reason`. (@captncraig)

- Fixed an issue (see https://github.com/grafana/alloy/issues/1599) where specifying both path and key in the remote.vault `path`
  configuration could result in incorrect URLs. The `path` and `key` arguments have been separated to allow for clear and accurate
  specification of Vault secrets. (@PatMis16)

### Other

- Renamed standard library functions. Old names are still valid but are marked deprecated. (@wildum)

- Aliases for the namespaces are deprecated in the Cloudwatch exporter. For example: "s3" is not allowed, "AWS/S3" should be used. Usage of the aliases will generate warnings in the logs. Support for the aliases will be dropped in the upcoming releases. (@kgeckhart, @andriikushch)

- Update OTel from v0.105.0 vo v0.108.0: (@wildum)
  - [`otelcol.receiver.vcenter`] New VSAN metrics.
    https://github.com/open-telemetry/opentelemetry-collector-contrib/issues/33556
  - [`otelcol.receiver.kafka`] Add `session_timeout` and `heartbeat_interval` attributes.
    https://github.com/open-telemetry/opentelemetry-collector-contrib/pull/33082
  - [`otelcol.processor.transform`] Add `aggregate_on_attributes` function for metrics.
    https://github.com/open-telemetry/opentelemetry-collector-contrib/pull/33334
  - [`otelcol.receiver.vcenter`] Enable metrics by default
    https://github.com/open-telemetry/opentelemetry-collector-contrib/issues/33607

- Updated the docker base image to Ubuntu 24.04 (Noble Numbat). (@mattiasa )

v1.3.4
-----------------

### Bugfixes

- Windows installer: Don't quote Alloy's binary path in the Windows Registry. (@jkroepke)

v1.3.2
-----------------

### Security fixes

- Add quotes to windows service path to prevent path interception attack. [CVE-2024-8975](https://grafana.com/security/security-advisories/cve-2024-8975/) (@mattdurham)

v1.3.1
-----------------

### Bugfixes

- Changed the cluster startup behaviour, reverting to the previous logic where
  a failure to resolve cluster join peers results in the node creating its own cluster. This is
  to facilitate the process of bootstrapping a new cluster following user feedback (@thampiotr)

- Fix a memory leak which would occur any time `loki.process` had its configuration reloaded. (@ptodev)

v1.3.0
-----------------

### Breaking changes

- [`otelcol.exporter.otlp`,`otelcol.exporter.loadbalancing`]: Change the default gRPC load balancing strategy.
  The default value for the `balancer_name` attribute has changed to `round_robin`
  https://github.com/open-telemetry/opentelemetry-collector/pull/10319

### Breaking changes to non-GA functionality

- Update Public preview `remotecfg` argument from `metadata` to `attributes`. (@erikbaranowski)

- The default value of the argument `unmatched` in the block `routes` of the component `beyla.ebpf` was changed from `unset` to `heuristic` (@marctc)

### Features

- Added community components support, enabling community members to implement and maintain components. (@wildum)

- A new `otelcol.exporter.debug` component for printing OTel telemetry from
  other `otelcol` components to the console. (@BarunKGP)

### Enhancements
- Added custom metrics capability to oracle exporter. (@EHSchmitt4395)

- Added a success rate panel on the Prometheus Components dashboard. (@thampiotr)

- Add namespace field to Faro payload (@cedricziel)

- Add the `targets` argument to the `prometheus.exporter.blackbox` component to support passing blackbox targets at runtime. (@wildum)

- Add concurrent metric collection to `prometheus.exporter.snowflake` to speed up collection times (@Caleb-Hurshman)

- Added live debugging support to `otelcol.processor.*` components. (@wildum)

- Add automatic system attributes for `version` and `os` to `remotecfg`. (@erikbaranowski)

- Added live debugging support to `otelcol.receiver.*` components. (@wildum)

- Added live debugging support to `loki.process`. (@wildum)

- Added live debugging support to `loki.relabel`. (@wildum)

- Added a `namespace` label to probes scraped by the `prometheus.operator.probes` component to align with the upstream Prometheus Operator setup. (@toontijtgat2)

- (_Public preview_) Added rate limiting of cluster state changes to reduce the
  number of unnecessary, intermediate state updates. (@thampiotr)

- Allow setting the CPU profiling event for Java Async Profiler in `pyroscope.java` component (@slbucur)

- Update windows_exporter to v0.26.2. (@jkroepke)

- `mimir.rules.kubernetes` is now able to add extra labels to the Prometheus rules. (@psychomantys)

- `prometheus.exporter.unix` component now exposes hwmon collector config. (@dtrejod)

- Upgrade from OpenTelemetry v0.102.1 to v0.105.0.
  - [`otelcol.receiver.*`] A new `compression_algorithms` attribute to configure which
    compression algorithms are allowed by the HTTP server.
    https://github.com/open-telemetry/opentelemetry-collector/pull/10295
  - [`otelcol.exporter.*`] Fix potential deadlock in the batch sender.
    https://github.com/open-telemetry/opentelemetry-collector/pull/10315
  - [`otelcol.exporter.*`] Fix a bug when the retry and timeout logic was not applied with enabled batching.
    https://github.com/open-telemetry/opentelemetry-collector/issues/10166
  - [`otelcol.exporter.*`] Fix a bug where an unstarted batch_sender exporter hangs on shutdown.
    https://github.com/open-telemetry/opentelemetry-collector/issues/10306
  - [`otelcol.exporter.*`] Fix small batch due to unfavorable goroutine scheduling in batch sender.
    https://github.com/open-telemetry/opentelemetry-collector/issues/9952
  - [`otelcol.exporter.otlphttp`] A new `cookies` block to store cookies from server responses and reuse them in subsequent requests.
    https://github.com/open-telemetry/opentelemetry-collector/issues/10175
  - [`otelcol.exporter.otlp`] Fixed a bug where the receiver's http response was not properly translating grpc error codes to http status codes.
    https://github.com/open-telemetry/opentelemetry-collector/pull/10574
  - [`otelcol.processor.tail_sampling`] Simple LRU Decision Cache for "keep" decisions.
    https://github.com/open-telemetry/opentelemetry-collector-contrib/pull/33533
  - [`otelcol.processor.tail_sampling`] Fix precedence of inverted match in and policy.
    Previously if the decision from a policy evaluation was `NotSampled` or `InvertNotSampled`
    it would return a `NotSampled` decision regardless, effectively downgrading the result.
    This was breaking the documented behaviour that inverted decisions should take precedence over all others.
    https://github.com/open-telemetry/opentelemetry-collector-contrib/pull/33671
  - [`otelcol.exporter.kafka`,`otelcol.receiver.kafka`] Add config attribute to disable Kerberos PA-FX-FAST negotiation.
    https://github.com/open-telemetry/opentelemetry-collector-contrib/issues/26345
  - [`OTTL`]: Added `keep_matching_keys` function to allow dropping all keys from a map that don't match the pattern.
    https://github.com/open-telemetry/opentelemetry-collector-contrib/issues/32989
  - [`OTTL`]: Add debug logs to help troubleshoot OTTL statements/conditions
    https://github.com/open-telemetry/opentelemetry-collector-contrib/pull/33274
  - [`OTTL`]: Introducing `append` function for appending items into an existing array.
    https://github.com/open-telemetry/opentelemetry-collector-contrib/issues/32141
  - [`OTTL`]: Introducing `Uri` converter parsing URI string into SemConv
    https://github.com/open-telemetry/opentelemetry-collector-contrib/issues/32433
  - [`OTTL`]: Added a Hex() converter function
    https://github.com/open-telemetry/opentelemetry-collector-contrib/pull/33450
  - [`OTTL`]: Added a IsRootSpan() converter function.
    https://github.com/open-telemetry/opentelemetry-collector-contrib/pull/33729
  - [`otelcol.processor.probabilistic_sampler`]: Add Proportional and Equalizing sampling modes.
    https://github.com/open-telemetry/opentelemetry-collector-contrib/issues/31918
  - [`otelcol.processor.deltatocumulative`]: Bugfix to properly drop samples when at limit.
    https://github.com/open-telemetry/opentelemetry-collector-contrib/issues/33285
  - [`otelcol.receiver.vcenter`] Fixes errors in some of the client calls for environments containing multiple datacenters.
    https://github.com/open-telemetry/opentelemetry-collector-contrib/pull/33735
  - [`otelcol.processor.resourcedetection`] Fetch CPU info only if related attributes are enabled.
    https://github.com/open-telemetry/opentelemetry-collector-contrib/pull/33774
  - [`otelcol.receiver.vcenter`] Adding metrics for CPU readiness, CPU capacity, and network drop rate.
    https://github.com/open-telemetry/opentelemetry-collector-contrib/issues/33607
  - [`otelcol.receiver.vcenter`] Drop support for vCenter 6.7.
    https://github.com/open-telemetry/opentelemetry-collector-contrib/issues/33607
  - [`otelcol.processor.attributes`] Add an option to extract value from a client address
    by specifying `client.address` value in the `from_context` field.
    https://github.com/open-telemetry/opentelemetry-collector-contrib/pull/34048
  - `otelcol.connector.spanmetrics`: Produce delta temporality span metrics with StartTimeUnixNano and TimeUnixNano values representing an uninterrupted series.
    https://github.com/open-telemetry/opentelemetry-collector-contrib/pull/31780

- Upgrade Beyla component v1.6.3 to v1.7.0
  - Reporting application process metrics
  - New supported protocols: SQL, Redis, Kafka
  - Several bugfixes
  - Full list of changes: https://github.com/grafana/beyla/releases/tag/v1.7.0

- Enable instances connected to remotecfg-compatible servers to Register
  themselves to the remote service. (@tpaschalis)

- Allow in-memory listener to work for remotecfg-supplied components. (@tpaschalis)

### Bugfixes

- Fixed a clustering mode issue where a fatal startup failure of the clustering service
  would exit the service silently, without also exiting the Alloy process. (@thampiotr)

- Fix a bug which prevented config reloads to work if a Loki `metrics` stage is in the pipeline.
  Previously, the reload would fail for `loki.process` without an error in the logs and the metrics
  from the `metrics` stage would get stuck at the same values. (@ptodev)


v1.2.1
-----------------

### Bugfixes

- Fixed an issue with `loki.source.kubernetes_events` not starting in large clusters due to short informer sync timeout. (@nrwiersma)

- Updated [ckit](https://github.com/grafana/ckit) to fix an issue with armv7 panic on startup when forming a cluster. (@imavroukakis)

- Fixed a clustering mode issue where a failure to perform static peers
  discovery did not result in a fatal failure at startup and could lead to
  potential split-brain issues. (@thampiotr)

### Other

- Use Go 1.22.5 for builds. (@mattdurham)

v1.2.0
-----------------

### Security fixes
- Fixes the following vulnerabilities (@ptodev):
  - [CVE-2024-35255](https://cve.mitre.org/cgi-bin/cvename.cgi?name=CVE-2024-35255)
  - [CVE-2024-36129](https://avd.aquasec.com/nvd/2024/cve-2024-36129/)

### Breaking changes

- Updated OpenTelemetry to v0.102.1. (@mattdurham)
  - Components `otelcol.receiver.otlp`,`otelcol.receiver.zipkin`,`otelcol.extension.jaeger_remote_sampling`, and `otelcol.receiver.jaeger` setting `max_request_body_size`
    default changed from unlimited size to `20MiB`. This is due to [CVE-2024-36129](https://github.com/open-telemetry/opentelemetry-collector/security/advisories/GHSA-c74f-6mfw-mm4v).

### Breaking changes to non-GA functionality

- Update Public preview `remotecfg` to use `alloy-remote-config` instead of `agent-remote-config`. The
  API has been updated to use the term `collector` over `agent`. (@erikbaranowski)

- Component `otelcol.receiver.vcenter` removed `vcenter.host.network.packet.errors`, `vcenter.host.network.packet.count`, and
  `vcenter.vm.network.packet.count`.
  - `vcenter.host.network.packet.errors` replaced by `vcenter.host.network.packet.error.rate`.
  - `vcenter.host.network.packet.count` replaced by `vcenter.host.network.packet.rate`.
  - `vcenter.vm.network.packet.count` replaced by `vcenter.vm.network.packet.rate`.

### Features

- Add an `otelcol.exporter.kafka` component to send OTLP metrics, logs, and traces to Kafka.

- Added `live debugging` to the UI. Live debugging streams data as they flow through components for debugging telemetry data.
  Individual components must be updated to support live debugging. (@wildum)

- Added live debugging support for `prometheus.relabel`. (@wildum)

- (_Experimental_) Add a `otelcol.processor.deltatocumulative` component to convert metrics from
  delta temporality to cumulative by accumulating samples in memory. (@rfratto)

- (_Experimental_) Add an `otelcol.receiver.datadog` component to receive
  metrics and traces from Datadog. (@carrieedwards, @jesusvazquez, @alexgreenbank, @fedetorres93)

- Add a `prometheus.exporter.catchpoint` component to collect metrics from Catchpoint. (@bominrahmani)

- Add the `-t/--test` flag to `alloy fmt` to check if a alloy config file is formatted correctly. (@kavfixnel)

### Enhancements

- (_Public preview_) Add native histogram support to `otelcol.receiver.prometheus`. (@wildum)
- (_Public preview_) Add metrics to report status of `remotecfg` service. (@captncraig)

- Added `scrape_protocols` option to `prometheus.scrape`, which allows to
  control the preferred order of scrape protocols. (@thampiotr)

- Add support for configuring CPU profile's duration scraped by `pyroscope.scrape`. (@hainenber)

- `prometheus.exporter.snowflake`: Add support for RSA key-pair authentication. (@Caleb-Hurshman)

- Improved filesystem error handling when working with `loki.source.file` and `local.file_match`,
  which removes some false-positive error log messages on Windows (@thampiotr)

- Updates `processor/probabilistic_sampler` to use new `FailedClosed` field from OTEL release v0.101.0. (@StefanKurek)

- Updates `receiver/vcenter` to use new features and bugfixes introduced in OTEL releases v0.100.0 and v0.101.0.
  Refer to the [v0.100.0](https://github.com/open-telemetry/opentelemetry-collector-contrib/releases/tag/v0.100.0)
  and [v0.101.0](https://github.com/open-telemetry/opentelemetry-collector-contrib/releases/tag/v0.101.0) release
  notes for more detailed information.
  Changes that directly affected the configuration are as follows: (@StefanKurek)
  - The resource attribute `vcenter.datacenter.name` has been added and enabled by default for all resource types.
  - The resource attribute `vcenter.virtual_app.inventory_path` has been added and enabled by default to
    differentiate between resource pools and virtual apps.
  - The resource attribute `vcenter.virtual_app.name` has been added and enabled by default to differentiate
    between resource pools and virtual apps.
  - The resource attribute `vcenter.vm_template.id` has been added and enabled by default to differentiate between
    virtual machines and virtual machine templates.
  - The resource attribute `vcenter.vm_template.name` has been added and enabled by default to differentiate between
    virtual machines and virtual machine templates.
  - The metric `vcenter.cluster.memory.used` has been removed.
  - The metric `vcenter.vm.network.packet.drop.rate` has been added and enabled by default.
  - The metric `vcenter.cluster.vm_template.count` has been added and enabled by default.

- Add `yaml_decode` to standard library. (@mattdurham, @djcode)

- Allow override debug metrics level for `otelcol.*` components. (@hainenber)

- Add an initial lower limit of 10 seconds for the the `poll_frequency`
  argument in the `remotecfg` block. (@tpaschalis)

- Add a constant jitter to `remotecfg` service's polling. (@tpaschalis)

- Added support for NS records to `discovery.dns`. (@djcode)

- Improved clustering use cases for tracking GCP delta metrics in the `prometheus.exporter.gcp` (@kgeckhart)

- Add the `targets` argument to the `prometheus.exporter.snmp` component to support passing SNMP targets at runtime. (@wildum)

- Prefix Faro measurement values with `value_` to align with the latest Faro cloud receiver updates. (@codecapitano)

- Add `base64_decode` to standard library. (@hainenber)

- Updated OpenTelemetry Contrib to [v0.102.0](https://github.com/open-telemetry/opentelemetry-collector-contrib/releases/tag/v0.102.0). (@mattdurham)
  - `otelcol.processor.resourcedetection`: Added a `tags` config argument to the `azure` detection mechanism.
  It exposes regex-matched Azure resource tags as OpenTelemetry resource attributes.

- A new `snmp_context` configuration argument for `prometheus.exporter.snmp`
  which overrides the `context_name` parameter in the SNMP configuration file. (@ptodev)

- Add extra configuration options for `beyla.ebpf` to select Kubernetes objects to monitor. (@marctc)

### Bugfixes

- Fixed an issue with `prometheus.scrape` in which targets that move from one
  cluster instance to another could have a staleness marker inserted and result
  in a gap in metrics (@thampiotr)

- Fix panic when `import.git` is given a revision that does not exist on the remote repo. (@hainenber)

- Fixed an issue with `loki.source.docker` where collecting logs from targets configured with multiple networks would result in errors. (@wildum)

- Fixed an issue where converting OpenTelemetry Collector configs with unused telemetry types resulted in those types being explicitly configured with an empty array in `output` blocks, rather than them being omitted entirely. (@rfratto)

### Other changes

- `pyroscope.ebpf`, `pyroscope.java`, `pyroscope.scrape`, `pyroscope.write` and `discovery.process` components are now GA. (@korniltsev)

- `prometheus.exporter.snmp`: Updating SNMP exporter from v0.24.1 to v0.26.0. (@ptodev, @erikbaranowski)

- `prometheus.scrape` component's `enable_protobuf_negotiation` argument is now
  deprecated and will be removed in a future major release.
  Use `scrape_protocols` instead and refer to `prometheus.scrape` reference
  documentation for further details. (@thampiotr)

- Updated Prometheus dependency to [v2.51.2](https://github.com/prometheus/prometheus/releases/tag/v2.51.2) (@thampiotr)

- Upgrade Beyla from v1.5.1 to v1.6.3. (@marctc)

v1.1.1
------

### Bugfixes

- Fix panic when component ID contains `/` in `otelcomponent.MustNewType(ID)`.(@qclaogui)

- Exit Alloy immediately if the port it runs on is not available.
  This port can be configured with `--server.http.listen-addr` or using
  the default listen address`127.0.0.1:12345`. (@mattdurham)

- Fix a panic in `loki.source.docker` when trying to stop a target that was never started. (@wildum)

- Fix error on boot when using IPv6 advertise addresses without explicitly
  specifying a port. (@matthewpi)

- Fix an issue where having long component labels (>63 chars) on otelcol.auth
  components lead to a panic. (@tpaschalis)

- Update `prometheus.exporter.snowflake` with the [latest](https://github.com/grafana/snowflake-prometheus-exporter) version of the exporter as of May 28, 2024 (@StefanKurek)
  - Fixes issue where returned `NULL` values from database could cause unexpected errors.

- Bubble up SSH key conversion error to facilitate failed `import.git`. (@hainenber)

v1.1.0
------

### Features

- (_Public preview_) Add support for setting GOMEMLIMIT based on cgroup setting. (@mattdurham)
- (_Experimental_) A new `otelcol.exporter.awss3` component for sending telemetry data to a S3 bucket. (@Imshelledin21)

- (_Public preview_) Introduce BoringCrypto Docker images.
  The BoringCrypto image is tagged with the `-boringcrypto` suffix and
  is only available on AMD64 and ARM64 Linux containers.
  (@rfratto, @mattdurham)

- (_Public preview_) Introduce `boringcrypto` release assets. BoringCrypto
  builds are publshed for Linux on AMD64 and ARM64 platforms. (@rfratto,
  @mattdurham)

- `otelcol.exporter.loadbalancing`: Add a new `aws_cloud_map` resolver. (@ptodev)

- Introduce a `otelcol.receiver.file_stats` component from the upstream
  OpenTelemetry `filestatsreceiver` component. (@rfratto)

### Enhancements

- Update `prometheus.exporter.kafka` with the following functionalities (@wildum):

  * GSSAPI config
  * enable/disable PA_FX_FAST
  * set a TLS server name
  * show the offset/lag for all consumer group or only the connected ones
  * set the minimum number of topics to monitor
  * enable/disable auto-creation of requested topics if they don't already exist
  * regex to exclude topics / groups
  * added metric kafka_broker_info

- In `prometheus.exporter.kafka`, the interpolation table used to compute estimated lag metrics is now pruned
  on `metadata_refresh_interval` instead of `prune_interval_seconds`. (@wildum)

- Don't restart tailers in `loki.source.kubernetes` component by above-average
  time deltas if K8s version is >= 1.29.1 (@hainenber)

- In `mimir.rules.kubernetes`, add support for running in a cluster of Alloy instances
  by electing a single instance as the leader for the `mimir.rules.kubernetes` component
  to avoid conflicts when making calls to the Mimir API. (@56quarters)

- Add the possibility of setting custom labels for the AWS Firehose logs via `X-Amz-Firehose-Common-Attributes` header. (@andriikushch)

### Bugfixes

- Fixed issue with defaults for Beyla component not being applied correctly. (marctc)

- Fix an issue on Windows where uninstalling Alloy did not remove it from the
  Add/Remove programs list. (@rfratto)

- Fixed issue where text labels displayed outside of component node's boundary. (@hainenber)

- Fix a bug where a topic was claimed by the wrong consumer type in `otelcol.receiver.kafka`. (@wildum)

- Fix an issue where nested import.git config blocks could conflict if they had the same labels. (@wildum)

- In `mimir.rules.kubernetes`, fix an issue where unrecoverable errors from the Mimir API were retried. (@56quarters)

- Fix an issue where `faro.receiver`'s `extra_log_labels` with empty value
  don't map existing value in log line. (@hainenber)

- Fix an issue where `prometheus.remote_write` only queued data for sending
  every 15 seconds instead of as soon as data was written to the WAL.
  (@rfratto)

- Imported code using `slog` logging will now not panic and replay correctly when logged before the logging
  config block is initialized. (@mattdurham)

- Fix a bug where custom components would not shadow the stdlib. If you have a module whose name conflicts with an stdlib function
  and if you use this exact function in your config, then you will need to rename your module. (@wildum)

- Fix an issue where `loki.source.docker` stops collecting logs after a container restart. (@wildum)

- Upgrading `pyroscope/ebpf` from 0.4.6 to 0.4.7 (@korniltsev):
  * detect libc version properly when libc file name is libc-2.31.so and not libc.so.6
  * treat elf files with short build id (8 bytes) properly

### Other changes

- Update `alloy-mixin` to use more specific alert group names (for example,
  `alloy_clustering` instead of `clustering`) to avoid collision with installs
  of `agent-flow-mixin`. (@rfratto)
- Upgrade Beyla from v1.4.1 to v1.5.1. (@marctc)

- Add a description to Alloy DEB and RPM packages. (@rfratto)

- Allow `pyroscope.scrape` to scrape `alloy.internal:12345`. (@hainenber)

- The latest Windows Docker image is now pushed as `nanoserver-1809` instead of
  `latest-nanoserver-1809`. The old tag will no longer be updated, and will be
  removed in a future release. (@rfratto)

- The log level of `finished node evaluation` log lines has been decreased to
  'debug'. (@tpaschalis)

- Update post-installation scripts for DEB/RPM packages to ensure
  `/var/lib/alloy` exists before configuring its permissions and ownership.
  (@rfratto)

- Remove setcap for `cap_net_bind_service` to allow alloy to run in restricted environments.
  Modern container runtimes allow binding to unprivileged ports as non-root. (@BlackDex)

- Upgrading from OpenTelemetry v0.96.0 to v0.99.0.

  - `otelcol.processor.batch`: Prevent starting unnecessary goroutines.
    https://github.com/open-telemetry/opentelemetry-collector/issues/9739
  - `otelcol.exporter.otlp`: Checks for port in the config validation for the otlpexporter.
    https://github.com/open-telemetry/opentelemetry-collector/issues/9505
  - `otelcol.receiver.otlp`: Fix bug where the otlp receiver did not properly respond
    with a retryable error code when possible for http.
    https://github.com/open-telemetry/opentelemetry-collector/pull/9357
  - `otelcol.receiver.vcenter`: Fixed the resource attribute model to more accurately support multi-cluster deployments.
    https://github.com/open-telemetry/opentelemetry-collector-contrib/issues/30879
    For more information on impacts please refer to:
    https://github.com/open-telemetry/opentelemetry-collector-contrib/pull/31113
    The main impact is that `vcenter.resource_pool.name`, `vcenter.resource_pool.inventory_path`,
    and `vcenter.cluster.name` are reported with more accuracy on VM metrics.
  - `otelcol.receiver.vcenter`: Remove the `vcenter.cluster.name` resource attribute from Host resources if the Host is standalone (no cluster).
    https://github.com/open-telemetry/opentelemetry-collector-contrib/issues/32548
  - `otelcol.receiver.vcenter`: Changes process for collecting VMs & VM perf metrics to be more efficient (one call now for all VMs).
    https://github.com/open-telemetry/opentelemetry-collector-contrib/issues/31837
  - `otelcol.connector.servicegraph`: Added a new `database_name_attribute` config argument to allow users to
    specify a custom attribute name for identifying the database name in span attributes.
    https://github.com/open-telemetry/opentelemetry-collector-contrib/pull/30726
  - `otelcol.connector.servicegraph`: Fix 'failed to find dimensions for key' error from race condition in metrics cleanup.
    https://github.com/open-telemetry/opentelemetry-collector-contrib/issues/31701
  - `otelcol.connector.spanmetrics`: Add `metrics_expiration` option to enable expiration of metrics if spans are not received within a certain time frame.
    By default, the expiration is disabled (set to 0).
    https://github.com/open-telemetry/opentelemetry-collector-contrib/issues/30559
  - `otelcol.connector.spanmetrics`: Change default value of `metrics_flush_interval` from 15s to 60s.
    https://github.com/open-telemetry/opentelemetry-collector-contrib/issues/31776
  - `otelcol.connector.spanmetrics`: Discard counter span metric exemplars after each flush interval to avoid unbounded memory growth.
    This aligns exemplar discarding for counter span metrics with the existing logic for histogram span metrics.
    https://github.com/open-telemetry/opentelemetry-collector-contrib/issues/31683
  - `otelcol.exporter.loadbalancing`: Fix panic when a sub-exporter is shut down while still handling requests.
    https://github.com/open-telemetry/opentelemetry-collector-contrib/issues/31410
  - `otelcol.exporter.loadbalancing`: Fix memory leaks on shutdown.
    https://github.com/open-telemetry/opentelemetry-collector-contrib/pull/31050
  - `otelcol.exporter.loadbalancing`: Support the timeout period of k8s resolver list watch can be configured.
    https://github.com/open-telemetry/opentelemetry-collector-contrib/issues/31757
  - `otelcol.processor.transform`: Change metric unit for metrics extracted with `extract_count_metric()` to be the default unit (`1`).
    https://github.com/open-telemetry/opentelemetry-collector-contrib/issues/31575
  - `otelcol.receiver.opencensus`: Refactor the receiver to pass lifecycle tests and avoid leaking gRPC connections.
    https://github.com/open-telemetry/opentelemetry-collector-contrib/issues/31643
  - `otelcol.extension.jaeger_remote_sampling`: Fix leaking goroutine on shutdown.
    https://github.com/open-telemetry/opentelemetry-collector-contrib/issues/31157
  - `otelcol.receiver.kafka`: Fix panic on shutdown.
    https://github.com/open-telemetry/opentelemetry-collector-contrib/issues/31926
  - `otelcol.processor.resourcedetection`: Only attempt to detect Kubernetes node resource attributes when they're enabled.
    https://github.com/open-telemetry/opentelemetry-collector-contrib/issues/31941
  - `otelcol.processor.resourcedetection`: Fix memory leak on AKS.
    https://github.com/open-telemetry/opentelemetry-collector-contrib/pull/32574
  - `otelcol.processor.resourcedetection`: Update to ec2 scraper so that core attributes are not dropped if describeTags returns an error (likely due to permissions).
    https://github.com/open-telemetry/opentelemetry-collector-contrib/pull/30672

- Use Go 1.22.3 for builds. (@kminehart)

v1.0.0
------

### Features

- Support for programmable pipelines using a rich expression-based syntax.

- Over 130 components for processing, transforming, and exporting telemetry
  data.

- Native support for Kubernetes and Prometheus Operator without needing to
  deploy or learn a separate Kubernetes operator.

- Support for creating and sharing custom components.

- Support for forming a cluster of Alloy instances for automatic workload
  distribution.

- (_Public preview_) Support for receiving configuration from a server for
  centralized configuration management.

- A built-in UI for visualizing and debugging pipelines.

[contributors guide]: ./docs/developer/contributing.md#updating-the-changelog<|MERGE_RESOLUTION|>--- conflicted
+++ resolved
@@ -58,11 +58,9 @@
 
 - Switch to the community maintained fork of `go-jmespath` that has more features. (@dehaansa)
 
-<<<<<<< HEAD
+- Add a `stage.pattern` stage to `loki.process` that uses LogQL patterns to parse logs. (@dehaansa)
+
 - Update the `prometheus.exporter.process` component to get the `remove_empty_groups` option. (@dehaansa)
-=======
-- Add a `stage.pattern` stage to `loki.process` that uses LogQL patterns to parse logs. (@dehaansa)
->>>>>>> 4c0e4cfd
 
 ### Bugfixes
 
