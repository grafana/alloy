# Changelog

> _Contributors should read our [contributors guide][] for instructions on how
> to update the changelog._

This document contains a historical list of changes between releases. Only
changes that impact end-user behavior are listed; changes to documentation or
internal API changes are not present.

Main (unreleased)
-----------------

### Breaking changes

- `otelcol.receiver.otlp`, `otelcol.receiver.jaeger`, `otelcol.extension.jaeger_remote_sampling`, `otelcol.receiver.zipkin` 
  will now configure `endpoint` using `localhost` by default instead of `0.0.0.0`. 
  This may break the receiver in containerized environments like Kubernetes. 
  If you depend on `0.0.0.0`, configure the `endpoint` attribute to explicitly use `0.0.0.0`.
- [`otelcol.exporter.otlp`,`otelcol.exporter.loadbalancing`]: Change the default gRPC load balancing strategy.
  The default value for the `balancer_name` attribute has changed to `round_robin`
  https://github.com/open-telemetry/opentelemetry-collector/pull/10319

### Breaking changes to non-GA functionality

- Update Public preview `remotecfg` argument from `metadata` to `attributes`. (@erikbaranowski)

- The default value of the argument `unmatched` in the block `routes` of the component `beyla.ebpf` was changed from `unset` to `heuristic` (@marctc) 

### Features

- Added community components support, enabling community members to implement and maintain components. (@wildum)

- A new `otelcol.exporter.debug` component for printing OTel telemetry from 
  other `otelcol` components to the console. (@BarunKGP)

### Enhancements

- Added a success rate panel on the Prometheus Components dashboard. (@thampiotr)

- Add namespace field to Faro payload (@cedricziel)

- Add the `targets` argument to the `prometheus.exporter.blackbox` component to support passing blackbox targets at runtime. (@wildum)

- Add concurrent metric collection to `prometheus.exporter.snowflake` to speed up collection times (@Caleb-Hurshman)

- Added live debugging support to `otelcol.processor.*` components. (@wildum)

- Add automatic system attributes for `version` and `os` to `remotecfg`. (@erikbaranowski)

- Added live debugging support to `otelcol.receiver.*` components. (@wildum)

- Added live debugging support to `loki.process`. (@wildum)

- Added live debugging support to `loki.relabel`. (@wildum)

- Added a `namespace` label to probes scraped by the `prometheus.operator.probes` component to align with the upstream Prometheus Operator setup. (@toontijtgat2)

- (_Public preview_) Added rate limiting of cluster state changes to reduce the
  number of unnecessary, intermediate state updates. (@thampiotr)

<<<<<<< HEAD
- Add a `otelcol.processor.groupbyattrs` component to reassociate collected metrics that match specified attributes
  from opentelemetry. (@kehindesalaam)
=======
- Allow setting the CPU profiling event for Java Async Profiler in `pyroscope.java` component (@slbucur)

- `mimir.rules.kubernetes` is now able to add extra labels to the Prometheus rules. (@psychomantys)

- Upgrade from OpenTelemetry v0.102.1 to v0.105.0.
  - [`otelcol.receiver.*`] A new `compression_algorithms` attribute to configure which 
    compression algorithms are allowed by the HTTP server.
    https://github.com/open-telemetry/opentelemetry-collector/pull/10295
  - [`otelcol.exporter.*`] Fix potential deadlock in the batch sender.
    https://github.com/open-telemetry/opentelemetry-collector/pull/10315
  - [`otelcol.exporter.*`] Fix a bug when the retry and timeout logic was not applied with enabled batching.
    https://github.com/open-telemetry/opentelemetry-collector/issues/10166
  - [`otelcol.exporter.*`] Fix a bug where an unstarted batch_sender exporter hangs on shutdown.
    https://github.com/open-telemetry/opentelemetry-collector/issues/10306
  - [`otelcol.exporter.*`] Fix small batch due to unfavorable goroutine scheduling in batch sender.
    https://github.com/open-telemetry/opentelemetry-collector/issues/9952
  - [`otelcol.exporter.otlphttp`] A new `cookies` block to store cookies from server responses and reuse them in subsequent requests.
    https://github.com/open-telemetry/opentelemetry-collector/issues/10175
  - [`otelcol.exporter.otlp`] Fixed a bug where the receiver's http response was not properly translating grpc error codes to http status codes.
    https://github.com/open-telemetry/opentelemetry-collector/pull/10574
  - [`otelcol.processor.tail_sampling`] Simple LRU Decision Cache for "keep" decisions.
    https://github.com/open-telemetry/opentelemetry-collector-contrib/pull/33533
  - [`otelcol.processor.tail_sampling`] Fix precedence of inverted match in and policy.
    Previously if the decision from a policy evaluation was `NotSampled` or `InvertNotSampled` 
    it would return a `NotSampled` decision regardless, effectively downgrading the result.
    This was breaking the documented behaviour that inverted decisions should take precedence over all others.
    https://github.com/open-telemetry/opentelemetry-collector-contrib/pull/33671
  - [`otelcol.exporter.kafka`,`otelcol.receiver.kafka`] Add config attribute to disable Kerberos PA-FX-FAST negotiation.
    https://github.com/open-telemetry/opentelemetry-collector-contrib/issues/26345
  - [`OTTL`]: Added `keep_matching_keys` function to allow dropping all keys from a map that don't match the pattern.
    https://github.com/open-telemetry/opentelemetry-collector-contrib/issues/32989
  - [`OTTL`]: Add debug logs to help troubleshoot OTTL statements/conditions
    https://github.com/open-telemetry/opentelemetry-collector-contrib/pull/33274
  - [`OTTL`]: Introducing `append` function for appending items into an existing array.
    https://github.com/open-telemetry/opentelemetry-collector-contrib/issues/32141
  - [`OTTL`]: Introducing `Uri` converter parsing URI string into SemConv
    https://github.com/open-telemetry/opentelemetry-collector-contrib/issues/32433
  - [`OTTL`]: Added a Hex() converter function
    https://github.com/open-telemetry/opentelemetry-collector-contrib/pull/33450
  - [`OTTL`]: Added a IsRootSpan() converter function.
    https://github.com/open-telemetry/opentelemetry-collector-contrib/pull/33729
  - [`otelcol.processor.probabilistic_sampler`]: Add Proportional and Equalizing sampling modes.
    https://github.com/open-telemetry/opentelemetry-collector-contrib/issues/31918
  - [`otelcol.processor.deltatocumulative`]: Bugfix to properly drop samples when at limit.
    https://github.com/open-telemetry/opentelemetry-collector-contrib/issues/33285
  - [`otelcol.receiver.vcenter`] Fixes errors in some of the client calls for environments containing multiple datacenters.
    https://github.com/open-telemetry/opentelemetry-collector-contrib/pull/33735
  - [`otelcol.processor.resourcedetection`] Fetch CPU info only if related attributes are enabled.
    https://github.com/open-telemetry/opentelemetry-collector-contrib/pull/33774
  - [`otelcol.receiver.vcenter`] Adding metrics for CPU readiness, CPU capacity, and network drop rate.
    https://github.com/open-telemetry/opentelemetry-collector-contrib/issues/33607
  - [`otelcol.receiver.vcenter`] Drop support for vCenter 6.7.
    https://github.com/open-telemetry/opentelemetry-collector-contrib/issues/33607
  - [`otelcol.processor.attributes`] Add an option to extract value from a client address 
    by specifying `client.address` value in the `from_context` field.
    https://github.com/open-telemetry/opentelemetry-collector-contrib/pull/34048
  - `otelcol.connector.spanmetrics`: Produce delta temporality span metrics with StartTimeUnixNano and TimeUnixNano values representing an uninterrupted series.
    https://github.com/open-telemetry/opentelemetry-collector-contrib/pull/31780

- Upgrade Beyla component v1.6.3 to v1.7.0
  - Reporting application process metrics
  - New supported protocols: SQL, Redis, Kafka
  - Several bugfixes
  - Full list of changes: https://github.com/grafana/beyla/releases/tag/v1.7.0
>>>>>>> a014bda1

### Bugfixes

- Fixed a clustering mode issue where a fatal startup failure of the clustering service
  would exit the service silently, without also exiting the Alloy process. (@thampiotr)

- Fix a bug which prevented config reloads to work if a Loki `metrics` stage is in the pipeline. 
  Previously, the reload would fail for `loki.process` without an error in the logs and the metrics
  from the `metrics` stage would get stuck at the same values. (@ptodev)

v1.2.1
-----------------

### Bugfixes

- Fixed an issue with `loki.source.kubernetes_events` not starting in large clusters due to short informer sync timeout. (@nrwiersma)

- Updated [ckit](https://github.com/grafana/ckit) to fix an issue with armv7 panic on startup when forming a cluster. (@imavroukakis)

- Fixed a clustering mode issue where a failure to perform static peers
  discovery did not result in a fatal failure at startup and could lead to
  potential split-brain issues. (@thampiotr)

### Other

- Use Go 1.22.5 for builds. (@mattdurham)

v1.2.0
-----------------

### Security fixes
- Fixes the following vulnerabilities (@ptodev):
  - [CVE-2024-35255](https://cve.mitre.org/cgi-bin/cvename.cgi?name=CVE-2024-35255)
  - [CVE-2024-36129](https://avd.aquasec.com/nvd/2024/cve-2024-36129/)

### Breaking changes

- Updated OpenTelemetry to v0.102.1. (@mattdurham)
  - Components `otelcol.receiver.otlp`,`otelcol.receiver.zipkin`,`otelcol.extension.jaeger_remote_sampling`, and `otelcol.receiver.jaeger` setting `max_request_body_size`
    default changed from unlimited size to `20MiB`. This is due to [CVE-2024-36129](https://github.com/open-telemetry/opentelemetry-collector/security/advisories/GHSA-c74f-6mfw-mm4v).

### Breaking changes to non-GA functionality

- Update Public preview `remotecfg` to use `alloy-remote-config` instead of `agent-remote-config`. The
  API has been updated to use the term `collector` over `agent`. (@erikbaranowski)

- Component `otelcol.receiver.vcenter` removed `vcenter.host.network.packet.errors`, `vcenter.host.network.packet.count`, and
  `vcenter.vm.network.packet.count`.
  - `vcenter.host.network.packet.errors` replaced by `vcenter.host.network.packet.error.rate`.
  - `vcenter.host.network.packet.count` replaced by `vcenter.host.network.packet.rate`.
  - `vcenter.vm.network.packet.count` replaced by `vcenter.vm.network.packet.rate`.

### Features

- Add an `otelcol.exporter.kafka` component to send OTLP metrics, logs, and traces to Kafka.

- Added `live debugging` to the UI. Live debugging streams data as they flow through components for debugging telemetry data.
  Individual components must be updated to support live debugging. (@wildum)

- Added live debugging support for `prometheus.relabel`. (@wildum)

- (_Experimental_) Add a `otelcol.processor.deltatocumulative` component to convert metrics from
  delta temporality to cumulative by accumulating samples in memory. (@rfratto)

- (_Experimental_) Add an `otelcol.receiver.datadog` component to receive
  metrics and traces from Datadog. (@carrieedwards, @jesusvazquez, @alexgreenbank, @fedetorres93)

- Add a `prometheus.exporter.catchpoint` component to collect metrics from Catchpoint. (@bominrahmani)

### Enhancements

- (_Public preview_) Add native histogram support to `otelcol.receiver.prometheus`. (@wildum)
- (_Public preview_) Add metrics to report status of `remotecfg` service. (@captncraig)

- Added `scrape_protocols` option to `prometheus.scrape`, which allows to
  control the preferred order of scrape protocols. (@thampiotr)

- Add support for configuring CPU profile's duration scraped by `pyroscope.scrape`. (@hainenber)

- `prometheus.exporter.snowflake`: Add support for RSA key-pair authentication. (@Caleb-Hurshman)

- Improved filesystem error handling when working with `loki.source.file` and `local.file_match`,
  which removes some false-positive error log messages on Windows (@thampiotr)

- Updates `processor/probabilistic_sampler` to use new `FailedClosed` field from OTEL release v0.101.0. (@StefanKurek)

- Updates `receiver/vcenter` to use new features and bugfixes introduced in OTEL releases v0.100.0 and v0.101.0.
  Refer to the [v0.100.0](https://github.com/open-telemetry/opentelemetry-collector-contrib/releases/tag/v0.100.0)
  and [v0.101.0](https://github.com/open-telemetry/opentelemetry-collector-contrib/releases/tag/v0.101.0) release
  notes for more detailed information.
  Changes that directly affected the configuration are as follows: (@StefanKurek)
  - The resource attribute `vcenter.datacenter.name` has been added and enabled by default for all resource types.
  - The resource attribute `vcenter.virtual_app.inventory_path` has been added and enabled by default to
    differentiate between resource pools and virtual apps.
  - The resource attribute `vcenter.virtual_app.name` has been added and enabled by default to differentiate
    between resource pools and virtual apps.
  - The resource attribute `vcenter.vm_template.id` has been added and enabled by default to differentiate between
    virtual machines and virtual machine templates.
  - The resource attribute `vcenter.vm_template.name` has been added and enabled by default to differentiate between
    virtual machines and virtual machine templates.
  - The metric `vcenter.cluster.memory.used` has been removed.
  - The metric `vcenter.vm.network.packet.drop.rate` has been added and enabled by default.
  - The metric `vcenter.cluster.vm_template.count` has been added and enabled by default.

- Add `yaml_decode` to standard library. (@mattdurham, @djcode)

- Allow override debug metrics level for `otelcol.*` components. (@hainenber)

- Add an initial lower limit of 10 seconds for the the `poll_frequency`
  argument in the `remotecfg` block. (@tpaschalis)

- Add a constant jitter to `remotecfg` service's polling. (@tpaschalis)

- Added support for NS records to `discovery.dns`. (@djcode)

- Improved clustering use cases for tracking GCP delta metrics in the `prometheus.exporter.gcp` (@kgeckhart)

- Add the `targets` argument to the `prometheus.exporter.snmp` component to support passing SNMP targets at runtime. (@wildum)

- Prefix Faro measurement values with `value_` to align with the latest Faro cloud receiver updates. (@codecapitano)

- Add `base64_decode` to standard library. (@hainenber)

- Updated OpenTelemetry Contrib to [v0.102.0](https://github.com/open-telemetry/opentelemetry-collector-contrib/releases/tag/v0.102.0). (@mattdurham)
  - `otelcol.processor.resourcedetection`: Added a `tags` config argument to the `azure` detection mechanism.
  It exposes regex-matched Azure resource tags as OpenTelemetry resource attributes.

- A new `snmp_context` configuration argument for `prometheus.exporter.snmp`
  which overrides the `context_name` parameter in the SNMP configuration file. (@ptodev)

- Add extra configuration options for `beyla.ebpf` to select Kubernetes objects to monitor. (@marctc)

### Bugfixes

- Fixed an issue with `prometheus.scrape` in which targets that move from one
  cluster instance to another could have a staleness marker inserted and result
  in a gap in metrics (@thampiotr)

- Fix panic when `import.git` is given a revision that does not exist on the remote repo. (@hainenber)

- Fixed an issue with `loki.source.docker` where collecting logs from targets configured with multiple networks would result in errors. (@wildum)

- Fixed an issue where converting OpenTelemetry Collector configs with unused telemetry types resulted in those types being explicitly configured with an empty array in `output` blocks, rather than them being omitted entirely. (@rfratto)

### Other changes

- `pyroscope.ebpf`, `pyroscope.java`, `pyroscope.scrape`, `pyroscope.write` and `discovery.process` components are now GA. (@korniltsev)

- `prometheus.exporter.snmp`: Updating SNMP exporter from v0.24.1 to v0.26.0. (@ptodev, @erikbaranowski)

- `prometheus.scrape` component's `enable_protobuf_negotiation` argument is now
  deprecated and will be removed in a future major release.
  Use `scrape_protocols` instead and refer to `prometheus.scrape` reference
  documentation for further details. (@thampiotr)

- Updated Prometheus dependency to [v2.51.2](https://github.com/prometheus/prometheus/releases/tag/v2.51.2) (@thampiotr)

- Upgrade Beyla from v1.5.1 to v1.6.3. (@marctc)

v1.1.1
------

### Bugfixes

- Fix panic when component ID contains `/` in `otelcomponent.MustNewType(ID)`.(@qclaogui)

- Exit Alloy immediately if the port it runs on is not available.
  This port can be configured with `--server.http.listen-addr` or using
  the default listen address`127.0.0.1:12345`. (@mattdurham)

- Fix a panic in `loki.source.docker` when trying to stop a target that was never started. (@wildum)

- Fix error on boot when using IPv6 advertise addresses without explicitly
  specifying a port. (@matthewpi)

- Fix an issue where having long component labels (>63 chars) on otelcol.auth
  components lead to a panic. (@tpaschalis)

- Update `prometheus.exporter.snowflake` with the [latest](https://github.com/grafana/snowflake-prometheus-exporter) version of the exporter as of May 28, 2024 (@StefanKurek)
  - Fixes issue where returned `NULL` values from database could cause unexpected errors.

- Bubble up SSH key conversion error to facilitate failed `import.git`. (@hainenber)

v1.1.0
------

### Features

- (_Public preview_) Add support for setting GOMEMLIMIT based on cgroup setting. (@mattdurham)
- (_Experimental_) A new `otelcol.exporter.awss3` component for sending telemetry data to a S3 bucket. (@Imshelledin21)

- (_Public preview_) Introduce BoringCrypto Docker images.
  The BoringCrypto image is tagged with the `-boringcrypto` suffix and
  is only available on AMD64 and ARM64 Linux containers.
  (@rfratto, @mattdurham)

- (_Public preview_) Introduce `boringcrypto` release assets. BoringCrypto
  builds are publshed for Linux on AMD64 and ARM64 platforms. (@rfratto,
  @mattdurham)

- `otelcol.exporter.loadbalancing`: Add a new `aws_cloud_map` resolver. (@ptodev)

- Introduce a `otelcol.receiver.file_stats` component from the upstream
  OpenTelemetry `filestatsreceiver` component. (@rfratto)

### Enhancements

- Update `prometheus.exporter.kafka` with the following functionalities (@wildum):

  * GSSAPI config
  * enable/disable PA_FX_FAST
  * set a TLS server name
  * show the offset/lag for all consumer group or only the connected ones
  * set the minimum number of topics to monitor
  * enable/disable auto-creation of requested topics if they don't already exist
  * regex to exclude topics / groups
  * added metric kafka_broker_info

- In `prometheus.exporter.kafka`, the interpolation table used to compute estimated lag metrics is now pruned
  on `metadata_refresh_interval` instead of `prune_interval_seconds`. (@wildum)

- Don't restart tailers in `loki.source.kubernetes` component by above-average
  time deltas if K8s version is >= 1.29.1 (@hainenber)

- In `mimir.rules.kubernetes`, add support for running in a cluster of Alloy instances
  by electing a single instance as the leader for the `mimir.rules.kubernetes` component
  to avoid conflicts when making calls to the Mimir API. (@56quarters)

- Add the possibility of setting custom labels for the AWS Firehose logs via `X-Amz-Firehose-Common-Attributes` header. (@andriikushch)

### Bugfixes

- Fixed issue with defaults for Beyla component not being applied correctly. (marctc)

- Fix an issue on Windows where uninstalling Alloy did not remove it from the
  Add/Remove programs list. (@rfratto)

- Fixed issue where text labels displayed outside of component node's boundary. (@hainenber)

- Fix a bug where a topic was claimed by the wrong consumer type in `otelcol.receiver.kafka`. (@wildum)

- Fix an issue where nested import.git config blocks could conflict if they had the same labels. (@wildum)

- In `mimir.rules.kubernetes`, fix an issue where unrecoverable errors from the Mimir API were retried. (@56quarters)

- Fix an issue where `faro.receiver`'s `extra_log_labels` with empty value
  don't map existing value in log line. (@hainenber)

- Fix an issue where `prometheus.remote_write` only queued data for sending
  every 15 seconds instead of as soon as data was written to the WAL.
  (@rfratto)

- Imported code using `slog` logging will now not panic and replay correctly when logged before the logging
  config block is initialized. (@mattdurham)

- Fix a bug where custom components would not shadow the stdlib. If you have a module whose name conflicts with an stdlib function
  and if you use this exact function in your config, then you will need to rename your module. (@wildum)

- Fix an issue where `loki.source.docker` stops collecting logs after a container restart. (@wildum)

- Upgrading `pyroscope/ebpf` from 0.4.6 to 0.4.7 (@korniltsev):
  * detect libc version properly when libc file name is libc-2.31.so and not libc.so.6
  * treat elf files with short build id (8 bytes) properly

### Other changes

- Update `alloy-mixin` to use more specific alert group names (for example,
  `alloy_clustering` instead of `clustering`) to avoid collision with installs
  of `agent-flow-mixin`. (@rfratto)
- Upgrade Beyla from v1.4.1 to v1.5.1. (@marctc)

- Add a description to Alloy DEB and RPM packages. (@rfratto)

- Allow `pyroscope.scrape` to scrape `alloy.internal:12345`. (@hainenber)

- The latest Windows Docker image is now pushed as `nanoserver-1809` instead of
  `latest-nanoserver-1809`. The old tag will no longer be updated, and will be
  removed in a future release. (@rfratto)

- The log level of `finished node evaluation` log lines has been decreased to
  'debug'. (@tpaschalis)

- Update post-installation scripts for DEB/RPM packages to ensure
  `/var/lib/alloy` exists before configuring its permissions and ownership.
  (@rfratto)

- Remove setcap for `cap_net_bind_service` to allow alloy to run in restricted environments.
  Modern container runtimes allow binding to unprivileged ports as non-root. (@BlackDex)

- Upgrading from OpenTelemetry v0.96.0 to v0.99.0.

  - `otelcol.processor.batch`: Prevent starting unnecessary goroutines.
    https://github.com/open-telemetry/opentelemetry-collector/issues/9739
  - `otelcol.exporter.otlp`: Checks for port in the config validation for the otlpexporter.
    https://github.com/open-telemetry/opentelemetry-collector/issues/9505
  - `otelcol.receiver.otlp`: Fix bug where the otlp receiver did not properly respond
    with a retryable error code when possible for http.
    https://github.com/open-telemetry/opentelemetry-collector/pull/9357
  - `otelcol.receiver.vcenter`: Fixed the resource attribute model to more accurately support multi-cluster deployments.
    https://github.com/open-telemetry/opentelemetry-collector-contrib/issues/30879
    For more information on impacts please refer to:
    https://github.com/open-telemetry/opentelemetry-collector-contrib/pull/31113
    The main impact is that `vcenter.resource_pool.name`, `vcenter.resource_pool.inventory_path`,
    and `vcenter.cluster.name` are reported with more accuracy on VM metrics.
  - `otelcol.receiver.vcenter`: Remove the `vcenter.cluster.name` resource attribute from Host resources if the Host is standalone (no cluster).
    https://github.com/open-telemetry/opentelemetry-collector-contrib/issues/32548
  - `otelcol.receiver.vcenter`: Changes process for collecting VMs & VM perf metrics to be more efficient (one call now for all VMs).
    https://github.com/open-telemetry/opentelemetry-collector-contrib/issues/31837
  - `otelcol.connector.servicegraph`: Added a new `database_name_attribute` config argument to allow users to
    specify a custom attribute name for identifying the database name in span attributes.
    https://github.com/open-telemetry/opentelemetry-collector-contrib/pull/30726
  - `otelcol.connector.servicegraph`: Fix 'failed to find dimensions for key' error from race condition in metrics cleanup.
    https://github.com/open-telemetry/opentelemetry-collector-contrib/issues/31701
  - `otelcol.connector.spanmetrics`: Add `metrics_expiration` option to enable expiration of metrics if spans are not received within a certain time frame.
    By default, the expiration is disabled (set to 0).
    https://github.com/open-telemetry/opentelemetry-collector-contrib/issues/30559
  - `otelcol.connector.spanmetrics`: Change default value of `metrics_flush_interval` from 15s to 60s.
    https://github.com/open-telemetry/opentelemetry-collector-contrib/issues/31776
  - `otelcol.connector.spanmetrics`: Discard counter span metric exemplars after each flush interval to avoid unbounded memory growth.
    This aligns exemplar discarding for counter span metrics with the existing logic for histogram span metrics.
    https://github.com/open-telemetry/opentelemetry-collector-contrib/issues/31683
  - `otelcol.exporter.loadbalancing`: Fix panic when a sub-exporter is shut down while still handling requests.
    https://github.com/open-telemetry/opentelemetry-collector-contrib/issues/31410
  - `otelcol.exporter.loadbalancing`: Fix memory leaks on shutdown.
    https://github.com/open-telemetry/opentelemetry-collector-contrib/pull/31050
  - `otelcol.exporter.loadbalancing`: Support the timeout period of k8s resolver list watch can be configured.
    https://github.com/open-telemetry/opentelemetry-collector-contrib/issues/31757
  - `otelcol.processor.transform`: Change metric unit for metrics extracted with `extract_count_metric()` to be the default unit (`1`).
    https://github.com/open-telemetry/opentelemetry-collector-contrib/issues/31575
  - `otelcol.receiver.opencensus`: Refactor the receiver to pass lifecycle tests and avoid leaking gRPC connections.
    https://github.com/open-telemetry/opentelemetry-collector-contrib/issues/31643
  - `otelcol.extension.jaeger_remote_sampling`: Fix leaking goroutine on shutdown.
    https://github.com/open-telemetry/opentelemetry-collector-contrib/issues/31157
  - `otelcol.receiver.kafka`: Fix panic on shutdown.
    https://github.com/open-telemetry/opentelemetry-collector-contrib/issues/31926
  - `otelcol.processor.resourcedetection`: Only attempt to detect Kubernetes node resource attributes when they're enabled.
    https://github.com/open-telemetry/opentelemetry-collector-contrib/issues/31941
  - `otelcol.processor.resourcedetection`: Fix memory leak on AKS.
    https://github.com/open-telemetry/opentelemetry-collector-contrib/pull/32574
  - `otelcol.processor.resourcedetection`: Update to ec2 scraper so that core attributes are not dropped if describeTags returns an error (likely due to permissions).
    https://github.com/open-telemetry/opentelemetry-collector-contrib/pull/30672

- Use Go 1.22.3 for builds. (@kminehart)

v1.0.0
------

### Features

- Support for programmable pipelines using a rich expression-based syntax.

- Over 130 components for processing, transforming, and exporting telemetry
  data.

- Native support for Kubernetes and Prometheus Operator without needing to
  deploy or learn a separate Kubernetes operator.

- Support for creating and sharing custom components.

- Support for forming a cluster of Alloy instances for automatic workload
  distribution.

- (_Public preview_) Support for receiving configuration from a server for
  centralized configuration management.

- A built-in UI for visualizing and debugging pipelines.

[contributors guide]: ./docs/developer/contributing.md#updating-the-changelog<|MERGE_RESOLUTION|>--- conflicted
+++ resolved
@@ -58,10 +58,6 @@
 - (_Public preview_) Added rate limiting of cluster state changes to reduce the
   number of unnecessary, intermediate state updates. (@thampiotr)
 
-<<<<<<< HEAD
-- Add a `otelcol.processor.groupbyattrs` component to reassociate collected metrics that match specified attributes
-  from opentelemetry. (@kehindesalaam)
-=======
 - Allow setting the CPU profiling event for Java Async Profiler in `pyroscope.java` component (@slbucur)
 
 - `mimir.rules.kubernetes` is now able to add extra labels to the Prometheus rules. (@psychomantys)
@@ -121,12 +117,14 @@
   - `otelcol.connector.spanmetrics`: Produce delta temporality span metrics with StartTimeUnixNano and TimeUnixNano values representing an uninterrupted series.
     https://github.com/open-telemetry/opentelemetry-collector-contrib/pull/31780
 
+- Add a `otelcol.processor.groupbyattrs` component to reassociate collected metrics that match specified attributes
+  from opentelemetry. (@kehindesalaam)
+
 - Upgrade Beyla component v1.6.3 to v1.7.0
   - Reporting application process metrics
   - New supported protocols: SQL, Redis, Kafka
   - Several bugfixes
   - Full list of changes: https://github.com/grafana/beyla/releases/tag/v1.7.0
->>>>>>> a014bda1
 
 ### Bugfixes
 
