--- conflicted
+++ resolved
@@ -63,13 +63,11 @@
 
 - Fixed a bug in `prometheus.write.queue` which caused retries even when `max_retry_attempts` was set to `0`. (@ptodev)
 
-<<<<<<< HEAD
 - Update `webdevops/go-common` dependency to resolve concurrent map write panic. (@dehaansa)
-=======
+
 - Fix issue with `faro.receiver` cors not allowing X-Scope-OrgID and traceparent headers. (@mar4uk)
 
 - Fixed an issue where certain `otelcol.*` components could prevent Alloy from shutting down when provided invalid configuration. (@thampiotr)
->>>>>>> 5bbae9af
 
 v1.10.0
 -----------------
