--- conflicted
+++ resolved
@@ -51,15 +51,13 @@
 
 - `pyroscope.java` now supports configuring the `log_level` and `quiet` flags on async-profiler. (@deltamualpha)
 
-<<<<<<< HEAD
+- Add `application_host` and `network_inter_zone` features to `beyla.ebpf` component. (@marctc)
+
+- Set the publisher name in the Windows installer to "Grafana Labs". (@martincostello)
+
+- Switch to the community maintained fork of `go-jmespath` that has more features. (@dehaansa)
+
 - Update the `prometheus.exporter.process` component to get the `remove_empty_groups` option. (@dehaansa)
-=======
-- Add `application_host` and `network_inter_zone` features to `beyla.ebpf` component. (@marctc)
-
-- Set the publisher name in the Windows installer to "Grafana Labs". (@martincostello)
-
-- Switch to the community maintained fork of `go-jmespath` that has more features. (@dehaansa)
->>>>>>> 6d2862cf
 
 ### Bugfixes
 
