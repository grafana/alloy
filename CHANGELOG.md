# Changelog

> _Contributors should read our [contributors guide][] for instructions on how
> to update the changelog._

This document contains a historical list of changes between releases. Only
changes that impact end-user behavior are listed; changes to documentation or
internal API changes are not present.

Main (unreleased)
-----------------

### Breaking changes

- Prometheus dependency had a major version upgrade from v2.55.1 to v3.4.2. (@thampiotr)

  - The `.` pattern in regular expressions in PromQL matches newline characters now. With this change a regular expressions like `.*` matches strings that include `\n`. This applies to matchers in queries and relabel configs in Prometheus and Loki components.

  - The `enable_http2` in `prometheus.remote_write` component's endpoints has been changed to `false` by default. Previously, in Prometheus v2 the remote write http client would default to use http2. In order to parallelize multiple remote write queues across multiple sockets its preferable to not default to http2. If you prefer to use http2 for remote write you must now set `enable_http2` to `true` in your `prometheus.remote_write` endpoints configuration section.

  - Prometheus components such as `prometheus.scrape` and `prometheus.operator.*` now support UTF-8 in metric and label names by default. This means metric and label names can change after upgrading according to what is exposed by endpoints. Furthermore, metric and label names that would have previously been flagged as invalid no longer will be. Users wishing to preserve the original validation behavior can update their `prometheus.scrape` configuration to specify the legacy validation scheme: `metric_name_validation_scheme = "legacy"` and optionally setting the `metric_name_escaping_scheme` to a desired value. See `prometheus.scrape` reference documentation.

  - The experimental CLI flag `--feature.prometheus.metric-validation-scheme` has been deprecated and has no effect. You can configure the metric validation scheme individually for each `prometheus.scrape` component.

  - Log message format has changed for some of the `prometheus.*` components as part of the upgrade to Prometheus v3.

  - The values of the `le` label of classic histograms and the `quantile` label of summaries are now normalized upon ingestion. In previous Alloy versions, that used Prometheus v2, the value of these labels depended on the scrape protocol (protobuf vs text format) in some situations. This led to label values changing based on the scrape protocol. E.g. a metric exposed as `my_classic_hist{le="1"}` would be ingested as `my_classic_hist{le="1"}` via the text format, but as `my_classic_hist{le="1.0"}` via protobuf. This changed the identity of the metric and caused problems when querying the metric. In current Alloy release, which uses Prometheus v3, these label values will always be normalized to a float like representation. I.e. the above example will always result in `my_classic_hist{le="1.0"}` being ingested into Prometheus, no matter via which protocol. The effect of this change is that alerts, recording rules and dashboards that directly reference label values as whole numbers such as `le="1"` will stop working.

    The recommended way to deal with this change is to fix references to integer `le` and `quantile` label values, but otherwise do nothing and accept that some queries that span the transition time will produce inaccurate or unexpected results.

  See the upstream [Prometheus v3 migration guide](https://prometheus.io/docs/prometheus/3.4/migration/) for more details.

### Features

- Add the `otelcol.receiver.fluentforward` receiver to receive logs via Fluent Forward Protocol. (@rucciva)

### Enhancements

- `prometheus.scrape` now supports `convert_classic_histograms_to_nhcb`, `enable_compression`, `native_histogram_bucket_limit`, and `native_histogram_min_bucket_factor` arguments. (@thampiotr)

- Add `max_send_message_size` configuration option to `loki.source.api` component to control the maximum size of requests to the push API. (@thampiotr)

- Add `protobuf_message` argument to `prometheus.remote_write` endpoint configuration to support both Prometheus Remote Write v1 and v2 protocols. The default remains `"prometheus.WriteRequest"` (v1) for backward compatibility. (@thampiotr)

<<<<<<< HEAD
- Update the `yet-another-cloudwatch-exporter` dependency to point to the prometheus-community repo as it has been donated. Adds a few new services to `prometheus.exporter.cloudwatch`. (@dehaansa, @BoweFlex, @andriikushch)

v1.10.0-rc.0
=======
v1.10.0
>>>>>>> 5492b45b
-----------------

### Breaking changes

- Removing the `nanoserver-1809` container image for Windows 2019. (@ptodev)
  This is due to the deprecation of `windows-2019` GitHub Actions runners.
  The `windowsservercore-ltsc2022` Alloy image is still being published to DockerHub.

### Bugfixes

- Upgrade `otelcol` components from OpenTelemetry v0.126.0 to v0.128.0 (@korniltsev, @dehaansa)
  - [`otelcol.exporter.kafka`]: Allow kafka exporter to produce to topics based on metadata key values.
  - [`otelcol.receiver.kafka`]: Enforce a backoff mechanism on non-permanent errors, such as when the queue is full.
  - [`otelcol.receiver.kafka`]: Don't restart the Kafka consumer on failed errors when message marking is enabled for them.
  - [`otelcol.exporter.datadog`]: Fix automatic intial point dropping when converting cumulative monotonic sum metrics.
  - [`otelcol.exporter.datadog`]: config `tls::insecure_skip_verify` is now taken into account in metrics path.
  - [`otelcol.exporter.datadog`]: Correctly treat summary counts as cumulative monotonic sums instead of cumulative non-monotonic sums.
  - [`otelcol.connector.spanmetrics`]: Fix bug causing span metrics calls count to be always 0 when using delta temporality.
  - [`otelcol.exporter.splunkhec`]: Treat HTTP 403 Forbidden as a permanent error.

### Features

- (_Experimental_) Add an `array.group_by` stdlib function to group items in an array by a key. (@wildum)
- Add the `otelcol.exporter.faro` exporter to export traces and logs to Faro endpoint. (@mar4uk)
- Add the `otelcol.receiver.faro` receiver to receive traces and logs from the Grafana Faro Web SDK. (@mar4uk)

- Add entropy support for `loki.secretfilter` (@romain-gaillard)

### Enhancements

- Add `hash_string_id` argument to `foreach` block to hash the string representation of the pipeline id instead of using the string itself. (@wildum)

- Update `async-profiler` binaries for `pyroscope.java` to 4.0-87b7b42 (@github-hamza-bouqal)

- (_Experimental_) Additions to experimental `database_observability.mysql` component:
  - Add `explain_plan` collector to `database_observability.mysql` component. (@rgeyer)
  - `locks`: addition of data locks collector (@gaantunes @fridgepoet)
  - `query_sample` collector is now enabled by default (@matthewnolf)
  - `query_tables` collector now deals better with truncated statements (@cristiangreco)

- (_Experimental_) `prometheus.write.queue` add support for exemplars. (@dehaansa)

- (_Experimental_) `prometheus.write.queue` initialize queue metrics that are seconds values as time.Now, not 0. (@dehaansa)

- Update secret-filter gitleaks.toml from v8.19.0 to v8.26.0 (@andrejshapal)

- Wire in survey block for beyla.ebpf component. (@grcevski, @tpaschalis)

- Upgrade `otelcol` components from OpenTelemetry v0.126.0 to v0.128.0 (@korniltsev, @dehaansa)
  - [`otelcol.processor.resourcedetection`]: Add additional OS properties to resource detection: `os.build.id` and `os.name`.
  - [`otelcol.processor.resourcedetection`]: Add `host.interface` resource attribute to `system` detector.
  - [`otelcol.exporter.kafka`]: Fix Snappy compression codec support for the Kafka exporter.
  - [`otelcol.receiver.filelog`]: Introduce `utf8-raw` encoding to avoid replacing invalid bytes with \uFFFD when reading UTF-8 input.
  - [`otelcol.processor.k8sattributes`]: Support extracting labels and annotations from k8s Deployments.
  - [`otelcol.processor.k8sattributes`]: Add option to configure automatic service resource attributes.
  - [`otelcol.exporter.datadog`]: Adds `hostname_detection_timeout` configuration option for Datadog Exporter and sets default to 25 seconds.
  - [`otelcol.receiver.datadog`]: Address semantic conventions noncompliance and add support for http/db.
  - [`otelcol.exporter.awss3`]: Add the retry mode, max attempts and max backoff to the settings.

- Add `enable_tracing` attribute to `prometheus.exporter.snowflake` component to support debugging issues. (@dehaansa)

- Add support for `conditions` and statement-specific `error_mode` in `otelcol.processor.transform`. (@ptodev)

- Add `storage` and `start_from` args to cloudwatch logs receiver. (@boernd)

- Reduced allocation in Loki processing pipelines. (@thampiotr)

- Update the `prometheus.exporter.postgres` component with latest changes and bugfixes for Postgres17 (@cristiangreco)

### Bugfixes

- Fix path for correct injection of version into constants at build time. (@adlotsof)

- Propagate the `-feature.community-components.enabled` flag for remote
  configuration components. (@tpaschalis)

- Fix extension registration for `otelcol.receiver.splunkhec` auth extensions. (@dehaansa)

### Other changes

- Mark `pyroscope.receive_http` and `pyroscope.relabel` components as GA. (@marcsanmi)

- Upgrade `otelcol.exporter.windows` to v0.30.8 to get bugfixes and fix `update` collector support. (@dehaansa)

- Add `User-Agent` header to remotecfg requests. (@tpaschalis)

v1.9.2
-----------------

### Bugfixes

- Send profiles concurrently from `pyroscope.ebpf`. (@korniltsev)

- Fix the `validate` command not understanding the `livedebugging` block. (@dehaansa)

- Fix invalid class names in python profiles obtained with `pyroscope.ebpf`. (@korniltsev)

- Fixed a bug which prevented non-secret optional secrets to be passed in as `number` arguments. (@ptodev)

- For CRD-based components (`prometheus.operator.*`), retry initializing informers if the apiserver request fails. This rectifies issues where the apiserver is not reachable immediately after node restart. (@dehaansa)

### Other changes

-  Add no-op blocks and attributes to the `prometheus.exporter.windows` component (@ptodev).
   Version 1.9.0 of Alloy removed the `msmq` block, as well as the `enable_v2_collector`,
   `where_clause`, and `use_api` attributes in the `service` block.
   This made it difficult for users to upgrade, so those attributes have now been made a no-op instead of being removed.

v1.9.1
-----------------

### Features

- Update the `prometheus.exporter.windows` component to version v0.30.7. This adds new metrics to the `dns` collector. (@dehaansa)

### Bugfixes

- Update the `prometheus.exporter.windows` component to version v0.30.7. This fixes an error with the exchange collector and terminal_services collector (@dehaansa)

- Fix `loki.source.firehose` to propagate specific cloudwatch event timestamps when useIncomingTs is set to true. (@michaelPotter)

- Fix elevated CPU usage when using some `otelcol` components due to debug logging. (@thampiotr)

### Other changes

- Upgrade `otelcol` components from OpenTelemetry v0.125.0 to v0.126.0 (@dehaansa):
  - [`pkg/ottl`] Add support for `HasPrefix` and `HasSuffix` functions.
  - [`pkg/configtls`] Add trusted platform module (TPM) support to TLS authentication for all `otelcol` components supporting TLS.
  - [`otelcol.connector.spanmetrics`] Add `calls_dimension` and `histogram:dimension` blocks for configuring additional dimensions for `traces.span.metrics.calls` and `traces.span.metrics.duration` metrics.
  - [`otelcol.exporter.datadog`] Enable `instrumentation_scope_metadata_as_tags` by default.
  - [`otelcol.exporter.kafka`] support configuration of `compression` `level` in producer configuration.
  - [`otelcol.processor.tailsampling`] `invert sample` and `inverted not sample` decisions deprecated, use the `drop` policy instead to explicitly not sample traces.
  - [`otelcol.receiver.filelog`] support `compression` value of `auto` to automatically detect file compression type.

v1.9.0
-----------------

### Breaking changes

- The `prometheus.exporter.windows` component has been update to version v0.30.6. This update includes a significant rework of the exporter and includes some breaking changes. (@dehaansa)
  - The `msmq` and `service` collectors can no longer be configured with a WMI where clause. Any filtering previously done in a where clause will need to be done in a `prometheus.relabel` component.
  - The `service` collector no longer provides `enable_v2_collector` and `use_api` configuration options.
  - The `mscluster_*` and `netframework_*` collectors are now replaced with one `mscluster` and `netframework` collector that allows you to enable the separate metric groupings individually.
  - The `teradici_pcoip` and `vmware_blast` collectors have been removed from the exporter.

- The `prometheus.exporter.oracledb` component now embeds the [`oracledb_exporter from oracle`](https://github.com/oracle/oracle-db-appdev-monitoring) instead of the deprecated [`oracledb_exporter from iamseth`](https://github.com/iamseth/oracledb_exporter) for collecting metrics from an OracleDB server: (@wildum)
  - The arguments `username`, `password`, `default_metrics`, and `custom_metrics` are now supported.
  - The previously undocumented argument `custom_metrics` is now expecting a list of paths to custom metrics files.
  - The following metrics are no longer available by default: oracledb_sessions_activity, oracledb_tablespace_free_bytes

- (_Experimental_) The `enable_context_propagation` argument in `beyla.ebpf` has been replaced with the `context_propagation` argument.
  Set `enable_context_propagation` to `all` to get the same behaviour as `enable_context_propagation` being set to `true`.

### Features

- Bump snmp_exporter and embedded modules in `prometheus.exporter.snmp` to v0.29.0, add cisco_device module support (@v-zhuravlev)

- Add the `otelcol.storage.file` extension to support persistent sending queues and `otelcol.receiver.filelog` file state tracking between restarts. (@dehaansa)

- Add `otelcol.exporter.googlecloud` community component to export metrics, traces, and logs to Google Cloud. (@motoki317)

- Add support to configure basic authentication for alloy http server. (@kalleep)

- Add `validate` command to alloy that will perform limited validation of alloy configuration files. (@kalleep)

- Add support to validate foreach block when using `validate` command. (@kalleep)

- Add `otelcol.receiver.splunkhec` component to receive events in splunk hec format and forward them to other `otelcol.*` components. (@kalleep)

- Add support for Mimir federated rule groups in `mimir.rules.kubernetes` (@QuentinBisson)

### Enhancements

- `prometheus.exporter.windows` has been significantly refactored upstream and includes new collectors like `filetime`, `pagefile`, `performancecounter`, `udp`, and `update` as well as new configuration options for existing collectors. (@dehaansa)

- `prometheus.exporter.mongodb` now offers fine-grained control over collected metrics with new configuration options. (@TeTeHacko)

- Add binary version to constants exposed in configuration file syntatx. (@adlots)

- Update `loki.secretfilter` to include metrics about redactions (@kelnage)

- (_Experimental_) Various changes to the experimental component `database_observability.mysql`:
  - `schema_table`: add support for index expressions (@cristiangreco)
  - `query_sample`: enable opt-in support to extract unredacted sql query (sql_text) (@matthewnolf)
  - `query_tables`: improve queries parsing (@cristiangreco)
  - make tidbparser the default choice (@cristiangreco)
  - `query_sample`: better handling of timer overflows (@fridgepoet)
  - collect metrics on enabled `performance_schema.setup_consumers` (@fridgepoet)
  - `query_sample`: base log entries on calculated timestamp from rows, not now() (@fridgepoet)
  - `query_sample`: check digest is not null (@cristiangreco)
  - `query_sample`: add additional logs for wait events (@fridgepoet)
  - make tidb the default and only sql parser

- Mixin dashboards improvements: added minimum cluster size to Cluster Overview dashboard, fixed units in OpenTelemetry dashboard, fixed slow components evaluation time units in Controller dashboard and updated Prometheus dashboard to correctly aggregate across instances. (@thampiotr)

- Reduced the lag time during targets handover in a cluster in `prometheus.scrape` components by reducing thread contention. (@thampiotr)

- Pretty print diagnostic errors when using `alloy run` (@kalleep)

- Add `labels_from_groups` attribute to `stage.regex` in `loki.process` to automatically add named capture groups as labels. (@harshrai654)

- The `loki.rules.kubernetes` component now supports adding extra label matchers
  to all queries discovered via `PrometheusRule` CRDs. (@QuentinBisson)

-  Add optional `id` field to `foreach` block to generate more meaningful component paths in metrics by using a specific field from collection items. (@harshrai654)

- The `mimir.rules.kubernetes` component now supports adding extra label matchers
  to all queries discovered via `PrometheusRule` CRDs by extracting label values defined on the `PrometheusRule`. (@QuentinBisson)

- Fix validation logic in `beyla.ebpf` component to ensure that either metrics or traces are enabled. (@marctc)

- Improve `foreach` UI and add graph support for it. (@wildum)

- Update statsd_exporter to v0.28.0, most notable changes: (@kalleep)
  - [0.23.0] Support experimental native histograms.
  - [0.24.1] Support scaling parameter in mapping.
  - [0.26.0] Add option to honor original labels from event tags over labels specified in mapping configuration.
  - [0.27.1] Support dogstatsd extended aggregation
  - [0.27.2] Fix panic on certain invalid lines

- Upgrade `beyla.ebpf` to v2.2.4-alloy. The full list of changes can be found in the [Beyla release notes](https://github.com/grafana/beyla/releases/tag/v2.2.4-alloy). (@grcevski)

### Bugfixes

- Fix `otelcol.receiver.filelog` documentation's default value for `start_at`. (@petewall)

- Fix `pyroscope.scrape` scraping godeltaprof profiles. (@korniltsev)

- Fix [#3386](https://github.com/grafana/alloy/issues/3386) lower casing scheme in `prometheus.operator.scrapeconfigs`. (@alex-berger)

- Fix [#3437](https://github.com/grafana/alloy/issues/3437) Component Graph links now follow `--server.http.ui-path-prefix`. (@solidcellaMoon)

- Fix a bug in the `foreach` preventing the UI from showing the components in the template when the block was re-evaluated. (@wildum)

- Fix alloy health handler so header is written before response body. (@kalleep)

- Fix `prometheus.exporter.unix` to pass hwmon config correctly. (@kalleep)

- Fix [#3408](https://github.com/grafana/alloy/issues/3408) `loki.source.docker` can now collect logs from containers not in the running state. (@adamamsmith)

### Other changes

- Update the zap logging adapter used by `otelcol` components to log arrays and objects. (@dehaansa)

- Updated Windows install script to add DisplayVersion into registry on install (@enessene)

- Update Docker builds to install latest Linux security fixes on top of base image (@jharvey10)

- Reduce Docker image size slightly by consolidating some RUN layers (@AchimGrolimund)

- RPM artifacts in Alloy GitHub releases are no longer signed.
  The artifacts on the `https://rpm.grafana.com` repository used by the `yum` package manager will continue to be signed. (@ptodev)

- Upgrade `otelcol` components from OpenTelemetry v0.122.0 to v0.125.0 (@ptodev):
  - [`pkg/ottl`] Enhance the Decode OTTL function to support all flavors of Base64.
  - [`otelcol.processor.resourcedetection`] Adding the `os.version` resource attribute to system processor.
  - [`otelcol.auth.bearer`] Allow the header name to be customized.
  - [`otelcol.exporter.awss3`] Add a new `sending_queue` feature.
  - [`otelcol.exporter.awss3`] Add a new `timeout` argument.
  - [`otelcol.exporter.awss3`] Add a new `resource_attrs_to_s3` configuration block.
  - [`otelcol.exporter.awss3`] Fixes an issue where the AWS S3 Exporter was forcing an ACL to be set, leading to unexpected behavior in S3 bucket permissions.
  - [`otelcol.connector.spanmetrics`] A new `include_instrumentation_scope` configuration argument.
  - [`otelcol.connector.spanmetrics`] Initialise new `calls_total` metrics at 0.
  - [`otelcol.connector.spanmetrics`] A new `aggregation_cardinality_limit` configuration argument
    to limit the number of unique combinations of dimensions that will be tracked for metrics aggregation.
  - [`otelcol.connector.spanmetrics`] Deprecate the unused argument `dimensions_cache_size`.
  - [`otelcol.connector.spanmetrics`] Moving the start timestamp (and last seen timestamp) from the resourceMetrics level to the individual metrics level.
    This will ensure that each metric has its own accurate start and last seen timestamps, regardless of its relationship to other spans.
  - [`otelcol.processor.k8sattributes`] Add option to configure automatic resource attributes - with annotation prefix.
    Implements [Specify resource attributes using Kubernetes annotations](https://github.com/open-telemetry/semantic-conventions/blob/main/docs/non-normative/k8s-attributes.md#specify-resource-attributes-using-kubernetes-annotations).
  - [`otelcol.connector.servicegraph`] Change `database_name_attribute` to accept a list of values.
  - [`otelcol.exporter.kafka`, `otelcol.receiver.kafka`] Deprecating the `auth` > `plain_text` block. Use `auth` > `sasl` with `mechanism` set to `PLAIN` instead.
  - [`otelcol.exporter.kafka`, `otelcol.receiver.kafka`] Deprecating the `topic` argument. Use `logs` > `topic`, `metrics` > `topic`, or `traces` > `topic` instead.
  - [`otelcol.exporter.kafka`, `otelcol.receiver.kafka`] Deprecate the `auth` > `tls` block. Use the top-level `tls` block instead.
  - [`otelcol.receiver.kafka`] Add max_fetch_wait config setting.
    This setting allows you to specify the maximum time that the broker will wait for min_fetch_size bytes of data
    to be available before sending a response to the client.
  - [ `otelcol.receiver.kafka`] Add support for configuring Kafka consumer rebalance strategy and group instance ID.

v1.8.3
-----------------

### Bugfixes

- Fix `mimir.rules.kubernetes` panic on non-leader debug info retrieval (@TheoBrigitte)

- Fix detection of the “streams limit exceeded” error in the Loki client so that metrics are correctly labeled as `ReasonStreamLimited`. (@maratkhv)

- Fix `loki.source.file` race condition that often lead to panic when using `decompression`. (@kalleep)

- Fix deadlock in `loki.source.file` that can happen when targets are removed. (@kalleep)

- Fix `loki.process` to emit valid logfmt. (@kalleep)

v1.8.2
-----------------

### Bugfixes

- Fix `otelcol.exporter.prometheus` dropping valid exemplars. (@github-vincent-miszczak)

- Fix `loki.source.podlogs` not adding labels `__meta_kubernetes_namespace` and `__meta_kubernetes_pod_label_*`. (@kalleep)

v1.8.1
-----------------

### Bugfixes

- `rfc3164_default_to_current_year` argument was not fully added to `loki.source.syslog` (@dehaansa)

- Fix issue with `remoteCfg` service stopping immediately and logging noop error if not configured (@dehaansa)

- Fix potential race condition in `remoteCfg` service metrics registration (@kalleep)

- Fix panic in `prometheus.exporter.postgres` when using minimal url as data source name. (@kalleep)

v1.8.0
-----------------

### Breaking changes

- Removed `open_port` and `executable_name` from top level configuration of Beyla component. Removed `enabled` argument from `network` block. (@marctc)

- Breaking changes from the OpenTelemetry Collector v0.122 update: (@wildum)
  - `otelcol.exporter.splunkhec`: `min_size_items` and `max_size_items` were replaced by `min_size`, `max_size` and `sizer` in the `batcher` block to allow
  users to configure the size of the batch in a more flexible way.
  - The telemetry level of Otel components is no longer configurable. The `level` argument in the `debug_metrics` block is kept to avoid breaking changes but it is not used anymore.
  - `otelcol.processor.tailsampling` changed the unit of the decision timer metric from microseconds to milliseconds. (change unit of otelcol_processor_tail_sampling_sampling_decision_timer_latency)
  - `otelcol.processor.deltatocumulative`: rename `otelcol_deltatocumulative_datapoints_processed` to `otelcol_deltatocumulative_datapoints` and remove the metrics `otelcol_deltatocumulative_streams_evicted`, `otelcol_deltatocumulative_datapoints_dropped` and `otelcol_deltatocumulative_gaps_length`.
  - The `regex` attribute was removed from `otelcol.processor.k8sattributes`. The extract-patterns function from `otelcol.processor.transform` can be used instead.
  - The default value of `metrics_flush_interval` in `otelcol.connector.servicegraph` was changed from `0s` to `60s`.
  - `s3_partition` in `otelcol.exporter.awss3` was replaced by `s3_partition_format`.

- (_Experimental_) `prometheus.write.queue` metric names changed to align better with prometheus standards. (@mattdurham)

### Features

- Add `otelcol.receiver.awscloudwatch` component to receive logs from AWS CloudWatch and forward them to other `otelcol.*` components. (@wildum)
- Add `loki.enrich` component to enrich logs using labels from `discovery.*` components. (@v-zhuravlev)
- Add string concatenation for secrets type (@ravishankar15)
- Add support for environment variables to OpenTelemetry Collector config. (@jharvey10)
- Replace graph in Alloy UI with a new version that supports modules and data flow visualization. (@wildum)
- Added `--cluster.wait-for-size` and `--cluster.wait-timeout` flags which allow to specify the minimum cluster size
  required before components that use clustering begin processing traffic to ensure adequate cluster capacity is
  available. (@thampiotr)
- Add `trace_printer` to `beyla.ebpf` component to print trace information in a specific format. (@marctc)
- Add support for live debugging and graph in the UI for components imported via remotecfg. (@wildum)

### Enhancements

- Add the ability to set user for Windows Service with silent install (@dehaansa)

- Add livedebugging support for structured_metadata in `loki.process` (@dehaansa)

- (_Public Preview_) Add a `--windows.priority` flag to the run command, allowing users to set windows process priority for Alloy. (@dehaansa)

- (_Experimental_) Adding a new `prometheus.operator.scrapeconfigs` which discovers and scrapes [ScrapeConfig](https://prometheus-operator.dev/docs/developer/scrapeconfig/) Kubernetes resources. (@alex-berger)

- Add `rfc3164_default_to_current_year` argument to `loki.source.syslog` (@dehaansa)

- Add `connection_name` support for `prometheus.exporter.mssql` (@bck01215)

- Add livedebugging support for `prometheus.scrape` (@ravishankar15, @wildum)

- Have `loki.echo` log the `entry_timestamp` and `structured_metadata` for any loki entries received (@dehaansa)

- Bump snmp_exporter and embedded modules in `prometheus.exporter.snmp` to v0.28.0 (@v-zhuravlev)

- Update mysqld_exporter to v0.17.2, most notable changes: (@cristiangreco)
  - [0.17.1] Add perf_schema quantile columns to collector
  - [0.17.1] Fix database quoting problem in collector 'info_schema.tables'
  - [0.17.1] Use SUM_LOCK_TIME and SUM_CPU_TIME with mysql >= 8.0.28
  - [0.17.1] Fix query on perf_schema.events_statements_summary_by_digest
  - [0.17.2] Fix query on events_statements_summary_by_digest for mariadb

- Added additional backwards compatibility metrics to `prometheus.write.queue`. (@mattdurham)

- Add new stdlib functions encoding.to_json (@ravishankar15)

- Added OpenTelemetry logs and metrics support to Alloy mixin's dashboards and alerts. (@thampiotr)

- Add support for proxy and headers in `prometheus.write.queue`. (@mattdurham)

- Added support for switching namespace between authentication and kv retrieval to support Vault Enterprise (@notedop)

- (_Experimental_) Various changes to the experimental component `database_observability.mysql`:
  - `query_sample`: better handling of truncated queries (@cristiangreco)
  - `query_sample`: add option to use TiDB sql parser (@cristiangreco)
  - `query_tables`: rename collector from `query_sample` to better reflect responsibility (@matthewnolf)
  - `query_sample`: add new collector that replaces previous implementation to collect more detailed sample information (@matthewnolf)
  - `query_sample`: refactor parsing of truncated queries (@cristiangreco)

- Add labels validation in `pyroscope.write` to prevent duplicate labels and invalid label names/values. (@marcsanmi)

- Reduced lock contention in `prometheus.scrape` component (@thampiotr)

- Support converting otel config which uses a common receiver across pipelines with different names. (@wildum)

- Reduce CPU usage of the `loki.source.podlogs` component when pods logs target lots of pods (@QuentinBisson)

- Add error body propagation in `pyroscope.write`, for `/ingest` calls. (@simonswine)

- Add `tenant` label to remaining `loki_write_.+` metrics (@towolf)

- Removed syntax highlighting from the component details UI view to improve
  rendering performance. (@tpaschalis)

- A new `grafana/alloy:vX.Y.Z-windowsservercore-ltsc2022` Docker image is now published on DockerHub. (@ptodev)

### Bugfixes

- Fix deadlocks in `loki.source.file` when tailing fails (@mblaschke)
- Add missing RBAC permission for ScrapeConfig (@alex-berger)

- Fixed an issue in the `mimir.rules.kubernetes` component that would keep the component as unhealthy even when it managed to start after temporary errors (@nicolasvan)

- Allow kafka exporter to attempt to connect even if TLS enabled but cert & key are not specified (@dehaansa)

- Fixed bug where all resources were not being collected from `prometheus.exporter.azure` when using `regions` (@kgeckhart)

- Fix panic in `loki.source.file` when the tailer had no time to run before the runner was stopped (@wildum)

### Other changes

- Upgrading to Prometheus v2.55.1. (@ptodev)
  - Added a new `http_headers` argument to many `discovery` and `prometheus` components.
  - Added a new `scrape_failure_log_file` argument to `prometheus.scrape`.

- Non-breaking changes from the OpenTelemetry Collector v0.122 update: (@wildum)
  - `otelcol.processor.transform` has a new `statements` block for transformations which don't require a context to be specified explicitly.
  - `otelcol.receiver.syslog` has a new `on_error` argument to specify the action to take when an error occurs while receiving logs.
  - `otelcol.processor.resourcedetection` now supports `dynatrace` as a resource detector.
  - `otelcol.receiver.kafka` has a new `error_backoff` block to configure how failed requests are retried.
  - `otelcol.receiver.vcenter` has three new metrics `vcenter.vm.cpu.time`, `vcenter.vm.network.broadcast.packet.rate` and `vcenter.vm.network.multicast.packet.rate`.
  - `otelcol.exporter.awss3` has two new arguments `acl` and `storage_class`.
  - `otelcol.auth.headers` headers can now be populated using Authentication metadata using from_attribute

- Change the stability of the `beyla.ebpf` component from "public preview" to "generally available". (@marctc)

- The ingest API of `pyroscope.receive_http` no longer forwards all received headers, instead only passes through the `Content-Type` header. (@simonswine)

v1.7.5
-----------------

### Enhancements

- Set zstd as default compression for `prometheus.write.queue`. (@mattdurham)

v1.7.4
-----------------

### Bugfixes

- Revert the changes to `loki.source.file` from release v1.7.0. These changes introduced a potential deadlock. (@dehaansa)

v1.7.3
-----------------

### Breaking changes

- Fixed the parsing of selections, application and network filter blocks for Beyla. (@raffaelroquetto)

### Enhancements

- Add the `stat_checkpointer` collector in `prometheus.exporter.postgres` (@dehaansa)

### Bugfixes

- Update the `prometheus.exporter.postgres` component to correctly support Postgres17 when `stat_bgwriter` collector is enabled (@dehaansa)

- Fix `remoteCfg` logging and metrics reporting of `errNotModified` as a failure (@zackman0010)


v1.7.2
-----------------

### Bugfixes

- Fixed an issue where the `otelcol.exporter.awss3` could not be started with the `sumo_ic` marshaler. (@wildum)

- Update `jfr-parser` dependency to v0.9.3 to fix jfr parsing issues in `pyroscope.java`. (@korniltsev)

- Fixed an issue where passing targets from some standard library functions was failing with `target::ConvertFrom` error. (@thampiotr)

- Fixed an issue where indexing targets as maps (e.g. `target["foo"]`) or objects (e.g. `target.foo`) or using them with
  certain standard library functions was resulting in `expected object or array, got capsule` error under some
  circumstances. This could also lead to `foreach evaluation failed` errors when using the `foreach` configuration
  block. (@thampiotr)

- Update `prometheus.write.queue` to reduce memory fragmentation and increase sent throughput. (@mattdurham)

- Fixed an issue where the `otelcol.exporter.kafka` component would not start if the `encoding` was specific to a signal type. (@wildum)

v1.7.1
-----------------

### Bugfixes

- Fixed an issue where some exporters such as `prometheus.exporter.snmp` couldn't accept targets from other components
  with an error `conversion to '*map[string]string' is not supported"`. (@thampiotr)

- Enable batching of calls to the appender in `prometheus.write.queue` to reduce lock contention when scraping, which
  will lead to reduced scrape duration. (@mattdurham)

v1.7.0
-----------------

### Breaking changes

- (_Experimental_) In `prometheus.write.queue` changed `parallelism` from attribute to a block to allow for dynamic scaling. (@mattdurham)

- Remove `tls_basic_auth_config_path` attribute from `prometheus.exporter.mongodb` configuration as it does not configure TLS client
  behavior as previously documented.

- Remove `encoding` and `encoding_file_ext` from `otelcol.exporter.awss3` component as it was not wired in to the otel component and
  Alloy does not currently integrate the upstream encoding extensions that this would utilize.

### Features

- Add a `otelcol.receiver.tcplog` component to receive OpenTelemetry logs over a TCP connection. (@nosammai)

- (_Public preview_) Add `otelcol.receiver.filelog` component to read otel log entries from files (@dehaansa)

- (_Public preview_) Add a `otelcol.processor.cumulativetodelta` component to convert metrics from
  cumulative temporality to delta. (@madaraszg-tulip)

- (_Experimental_) Add a `stage.windowsevent` block in the `loki.process` component. This aims to replace the existing `stage.eventlogmessage`. (@wildum)

- Add `pyroscope.relabel` component to modify or filter profiles using Prometheus relabeling rules. (@marcsanmi)

- (_Experimental_) A new `foreach` block which starts an Alloy pipeline for each item inside a list. (@wildum, @thampiotr, @ptodev)

### Enhancements

- Upgrade to OpenTelemetry Collector v0.119.0 (@dehaansa):
  - `otelcol.processor.resourcedetection`: additional configuration for the `ec2` detector to configure retry behavior
  - `otelcol.processor.resourcedetection`: additional configuration for the `gcp` detector to collect Managed Instance Group attributes
  - `otelcol.processor.resourcedetection`: additional configuration for the `eks` detector to collect cloud account attributes
  - `otelcol.processor.resourcedetection`: add `kubeadm` detector to collect local cluster attributes
  - `otelcol.processor.cumulativetodelta`: add `metric_types` filtering options
  - `otelcol.exporter.awss3`: support configuring sending_queue behavior
  - `otelcol.exporter.otlphttp`: support configuring `compression_params`, which currently only includes `level`
  - `configtls`: opentelemetry components with tls config now support specifying TLS curve preferences
  - `sending_queue`: opentelemetry exporters with a `sending_queue` can now configure the queue to be `blocking`

- Add `go_table_fallback` arg to `pyroscope.ebpf` (@korniltsev)

- Memory optimizations in `pyroscope.scrape` (@korniltsev)

- Do not drop `__meta` labels in `pyroscope.scrape`. (@korniltsev)

- Add the possibility to export span events as logs in `otelcol.connector.spanlogs`. (@steve-hb)

- Add json format support for log export via faro receiver (@ravishankar15)

- (_Experimental_) Various changes to the experimental component `database_observability.mysql`:
  - `connection_info`: add namespace to the metric (@cristiangreco)
  - `query_sample`: better support for table name parsing (@cristiangreco)
  - `query_sample`: capture schema name for query samples (@cristiangreco)
  - `query_sample`: fix error handling during result set iteration (@cristiangreco)
  - `query_sample`: improve parsing of truncated queries (@cristiangreco)
  - `query_sample`: split out sql parsing logic to a separate file (@cristiangreco)
  - `schema_table`: add table columns parsing (@cristiagreco)
  - `schema_table`: correctly quote schema and table name in SHOW CREATE (@cristiangreco)
  - `schema_table`: fix handling of view table types when detecting schema (@matthewnolf)
  - `schema_table`: refactor cache config in schema_table collector (@cristiangreco)
  - Component: add enable/disable collector configurability to `database_observability.mysql`. This removes the `query_samples_enabled` argument, now configurable via enable/disable collector. (@fridgepoet)
  - Component: always log `instance` label key (@cristiangreco)
  - Component: better error handling for collectors (@cristiangreco)
  - Component: use labels for some indexed logs elements (@cristiangreco)

- Reduce CPU usage of `loki.source.windowsevent` by up to 85% by updating the bookmark file every 10 seconds instead of after every event and by
  optimizing the retrieval of the process name. (@wildum)

- Ensure consistent service_name label handling in `pyroscope.receive_http` to match Pyroscope's behavior. (@marcsanmi)

- Improved memory and CPU performance of Prometheus pipelines by changing the underlying implementation of targets (@thampiotr)

- Add `config_merge_strategy` in `prometheus.exporter.snmp` to optionally merge custom snmp config with embedded config instead of replacing. Useful for providing SNMP auths. (@v-zhuravlev)

- Upgrade `beyla.ebpf` to v2.0.4. The full list of changes can be found in the [Beyla release notes](https://github.com/grafana/beyla/releases/tag/v2.0.0). (@marctc)

### Bugfixes

- Fix log rotation for Windows in `loki.source.file` by refactoring the component to use the runner pkg. This should also reduce CPU consumption when tailing a lot of files in a dynamic environment. (@wildum)

- Add livedebugging support for `prometheus.remote_write` (@ravishankar15)

- Add livedebugging support for `otelcol.connector.*` components (@wildum)

- Bump snmp_exporter and embedded modules to 0.27.0. Add support for multi-module handling by comma separation and expose argument to increase SNMP polling concurrency for `prometheus.exporter.snmp`. (@v-zhuravlev)

- Add support for pushv1.PusherService Connect API in `pyroscope.receive_http`. (@simonswine)

- Fixed an issue where `loki.process` would sometimes output live debugging entries out-of-order (@thampiotr)

- Fixed a bug where components could be evaluated concurrently without the full context during a config reload (@wildum)

- Fixed locks that wouldn't be released in the remotecfg service if some errors occurred during the configuration reload (@spartan0x117)

- Fix issue with `prometheus.write.queue` that lead to excessive connections. (@mattdurham)

- Fixed a bug where `loki.source.awsfirehose` and `loki.source.gcplog` could
  not be used from within a module. (@tpaschalis)

- Fix an issue where Prometheus metric name validation scheme was set by default to UTF-8. It is now set back to the
  previous "legacy" scheme. An experimental flag `--feature.prometheus.metric-validation-scheme` can be used to switch
  it to `utf-8` to experiment with UTF-8 support. (@thampiotr)

### Other changes

- Upgrading to Prometheus v2.54.1. (@ptodev)
  - `discovery.docker` has a new `match_first_network` attribute for matching the first network
    if the container has multiple networks defined, thus avoiding collecting duplicate targets.
  - `discovery.ec2`, `discovery.kubernetes`, `discovery.openstack`, and `discovery.ovhcloud`
    add extra `__meta_` labels.
  - `prometheus.remote_write` supports Azure OAuth and Azure SDK authentication.
  - `discovery.linode` has a new `region` attribute, as well as extra `__meta_` labels.
  - A new `scrape_native_histograms` argument for `prometheus.scrape`.
    This is enabled by default and can be used to explicitly disable native histogram support.
    In previous versions of Alloy, native histogram support has also been enabled by default
    as long as `scrape_protocols` starts with `PrometheusProto`.

  - Change the stability of the `remotecfg` feature from "public preview" to "generally available". (@erikbaranowski)

v1.6.1
-----------------

## Bugs

- Resolve issue with Beyla starting. (@rafaelroquetto)

v1.6.0
-----------------

### Breaking changes

- Upgrade to OpenTelemetry Collector v0.116.0:
  - `otelcol.processor.tailsampling`: Change decision precedence when using `and_sub_policy` and `invert_match`.
    For more information, see the [release notes for Alloy 1.6][release-notes-alloy-1_6].

    [#33671]: https://github.com/open-telemetry/opentelemetry-collector-contrib/pull/33671
    [release-notes-alloy-1_6]: https://grafana.com/docs/alloy/latest/release-notes/#v16

### Features

- Add support for TLS to `prometheus.write.queue`. (@mattdurham)

- Add `otelcol.receiver.syslog` component to receive otel logs in syslog format (@dehaansa)

- Add support for metrics in `otelcol.exporter.loadbalancing` (@madaraszg-tulip)

- Add `add_cloudwatch_timestamp` to `prometheus.exporter.cloudwatch` metrics. (@captncraig)

- Add support to `prometheus.operator.servicemonitors` to allow `endpointslice` role. (@yoyosir)

- Add `otelcol.exporter.splunkhec` allowing to export otel data to Splunk HEC (@adlotsof)

- Add `otelcol.receiver.solace` component to receive traces from a Solace broker. (@wildum)

- Add `otelcol.exporter.syslog` component to export logs in syslog format (@dehaansa)

- (_Experimental_) Add a `database_observability.mysql` component to collect mysql performance data. (@cristiangreco & @matthewnolf)

- Add `otelcol.receiver.influxdb` to convert influx metric into OTEL. (@EHSchmitt4395)

- Add a new `/-/healthy` endpoint which returns HTTP 500 if one or more components are unhealthy. (@ptodev)

### Enhancements

- Improved performance by reducing allocation in Prometheus write pipelines by ~30% (@thampiotr)

- Update `prometheus.write.queue` to support v2 for cpu performance. (@mattdurham)

- (_Experimental_) Add health reporting to `database_observability.mysql` component (@cristiangreco)

- Add second metrics sample to the support bundle to provide delta information (@dehaansa)

- Add all raw configuration files & a copy of the latest remote config to the support bundle (@dehaansa)

- Add relevant golang environment variables to the support bundle (@dehaansa)

- Add support for server authentication to otelcol components. (@aidaleuc)

- Update mysqld_exporter from v0.15.0 to v0.16.0 (including 2ef168bf6), most notable changes: (@cristiangreco)
  - Support MySQL 8.4 replicas syntax
  - Fetch lock time and cpu time from performance schema
  - Fix fetching tmpTables vs tmpDiskTables from performance_schema
  - Skip SPACE_TYPE column for MariaDB >=10.5
  - Fixed parsing of timestamps with non-zero padded days
  - Fix auto_increment metric collection errors caused by using collation in INFORMATION_SCHEMA searches
  - Change processlist query to support ONLY_FULL_GROUP_BY sql_mode
  - Add perf_schema quantile columns to collector

- Live Debugging button should appear in UI only for supported components (@ravishankar15)
- Add three new stdlib functions to_base64, from_URLbase64 and to_URLbase64 (@ravishankar15)
- Add `ignore_older_than` option for local.file_match (@ravishankar15)
- Add livedebugging support for discovery components (@ravishankar15)
- Add livedebugging support for `discover.relabel` (@ravishankar15)
- Performance optimization for live debugging feature (@ravishankar15)

- Upgrade `github.com/goccy/go-json` to v0.10.4, which reduces the memory consumption of an Alloy instance by 20MB.
  If Alloy is running certain otelcol components, this reduction will not apply. (@ptodev)
- improve performance in regexp component: call fmt only if debug is enabled (@r0ka)

- Update `prometheus.write.queue` library for performance increases in cpu. (@mattdurham)

- Update `loki.secretfilter` to be compatible with the new `[[rules.allowlists]]` gitleaks allowlist format (@romain-gaillard)

- Update `async-profiler` binaries for `pyroscope.java` to 3.0-fa937db (@aleks-p)

- Reduced memory allocation in discovery components by up to 30% (@thampiotr)

### Bugfixes

- Fix issue where `alloy_prometheus_relabel_metrics_processed` was not being incremented. (@mattdurham)

- Fixed issue with automemlimit logging bad messages and trying to access cgroup on non-linux builds (@dehaansa)

- Fixed issue with reloading configuration and prometheus metrics duplication in `prometheus.write.queue`. (@mattdurham)

- Updated `prometheus.write.queue` to fix issue with TTL comparing different scales of time. (@mattdurham)

- Fixed an issue in the `prometheus.operator.servicemonitors`, `prometheus.operator.podmonitors` and `prometheus.operator.probes` to support capitalized actions. (@QuentinBisson)

- Fixed an issue where the `otelcol.processor.interval` could not be used because the debug metrics were not set to default. (@wildum)

- Fixed an issue where `loki.secretfilter` would crash if the secret was shorter than the `partial_mask` value. (@romain-gaillard)

- Change the log level in the `eventlogmessage` stage of the `loki.process` component from `warn` to `debug`. (@wildum)

- Fix a bug in `loki.source.kafka` where the `topics` argument incorrectly used regex matching instead of exact matches. (@wildum)

### Other changes

- Change the stability of the `livedebugging` feature from "experimental" to "generally available". (@wildum)

- Use Go 1.23.3 for builds. (@mattdurham)

- Upgrade Beyla to v1.9.6. (@wildum)

- Upgrade to OpenTelemetry Collector v0.116.0:
  - `otelcol.receiver.datadog`: Return a json reponse instead of "OK" when a trace is received with a newer protocol version.
    https://github.com/open-telemetry/opentelemetry-collector-contrib/pull/35705
  - `otelcol.receiver.datadog`: Changes response message for `/api/v1/check_run` 202 response to be JSON and on par with Datadog API spec
    https://github.com/open-telemetry/opentelemetry-collector-contrib/pull/36029
  - `otelcol.receiver.solace`: The Solace receiver may unexpectedly terminate on reporting traces when used with a memory limiter processor and under high load.
    https://github.com/open-telemetry/opentelemetry-collector-contrib/pull/35958
  - `otelcol.receiver.solace`: Support converting the new `Move to Dead Message Queue` and new `Delete` spans generated by Solace Event Broker to OTLP.
    https://github.com/open-telemetry/opentelemetry-collector-contrib/pull/36071
  - `otelcol.exporter.datadog`: Stop prefixing `http_server_duration`, `http_server_request_size` and `http_server_response_size` with `otelcol`.
    https://github.com/open-telemetry/opentelemetry-collector-contrib/pull/36265
    These metrics can be from SDKs rather than collector. Stop prefixing them to be consistent with
    https://opentelemetry.io/docs/collector/internal-telemetry/#lists-of-internal-metrics
  - `otelcol.receiver.datadog`: Add json handling for the `api/v2/series` endpoint in the datadogreceiver.
    https://github.com/open-telemetry/opentelemetry-collector-contrib/pull/36218
  - `otelcol.processor.span`: Add a new `keep_original_name` configuration argument
    to keep the original span name when extracting attributes from the span name.
    https://github.com/open-telemetry/opentelemetry-collector-contrib/pull/36397
  - `pkg/ottl`: Respect the `depth` option when flattening slices using `flatten`.
    The `depth` option is also now required to be at least `1`.
    https://github.com/open-telemetry/opentelemetry-collector-contrib/pull/36198
  - `otelcol.exporter.loadbalancing`: Shutdown exporters during collector shutdown. This fixes a memory leak.
    https://github.com/open-telemetry/opentelemetry-collector-contrib/pull/36024
  - `otelcol.processor.k8sattributes`: New `wait_for_metadata` and `wait_for_metadata_timeout` configuration arguments,
    which block the processor startup until metadata is received from Kubernetes.
    https://github.com/open-telemetry/opentelemetry-collector-contrib/issues/32556
  - `otelcol.processor.k8sattributes`: Enable the `k8sattr.fieldExtractConfigRegex.disallow` for all Alloy instances,
    to retain the behavior of `regex` argument in the `annotation` and `label` blocks.
    When the feature gate is "deprecated" in the upstream Collector, Alloy users will need to use the transform processor instead.
    https://github.com/open-telemetry/opentelemetry-collector-contrib/issues/25128
  - `otelcol.receiver.vcenter`: The existing code did not honor TLS settings beyond 'insecure'.
    All TLS client config should now be honored.
    https://github.com/open-telemetry/opentelemetry-collector-contrib/pull/36482
  - `otelcol.receiver.opencensus`: Do not report error message when OpenCensus receiver is shutdown cleanly.
    https://github.com/open-telemetry/opentelemetry-collector-contrib/pull/36622
  - `otelcol.processor.k8sattributes`: Fixed parsing of k8s image names to support images with tags and digests.
    https://github.com/open-telemetry/opentelemetry-collector-contrib/pull/36145
  - `otelcol.exporter.loadbalancing`: Adding sending_queue, retry_on_failure and timeout settings to loadbalancing exporter configuration.
    https://github.com/open-telemetry/opentelemetry-collector-contrib/issues/35378
  - `otelcol.exporter.loadbalancing`: The k8sresolver was triggering exporter churn in the way the change event was handled.
    https://github.com/open-telemetry/opentelemetry-collector-contrib/issues/35658
  - `otelcol.processor.k8sattributes`: Override extracted k8s attributes if original value has been empty.
    https://github.com/open-telemetry/opentelemetry-collector-contrib/pull/36466
  - `otelcol.exporter.awss3`: Upgrading to adopt aws sdk v2.
    https://github.com/open-telemetry/opentelemetry-collector-contrib/pull/36698
  - `pkg/ottl`: GetXML Converter now supports selecting text, CDATA, and attribute (value) content.
  - `otelcol.exporter.loadbalancing`: Adds a an optional `return_hostnames` configuration argument to the k8s resolver.
     https://github.com/open-telemetry/opentelemetry-collector-contrib/pull/35411
  - `otelcol.exporter.kafka`, `otelcol.receiver.kafka`: Add a new `AWS_MSK_IAM_OAUTHBEARER` mechanism.
    This mechanism use the AWS MSK IAM SASL Signer for Go https://github.com/aws/aws-msk-iam-sasl-signer-go.
    https://github.com/open-telemetry/opentelemetry-collector-contrib/pull/32500

  - Use Go 1.23.5 for builds. (@wildum)

v1.5.1
-----------------

### Enhancements

- Logs from underlying clustering library `memberlist` are now surfaced with correct level (@thampiotr)

- Allow setting `informer_sync_timeout` in prometheus.operator.* components. (@captncraig)

- For sharding targets during clustering, `loki.source.podlogs` now only takes into account some labels. (@ptodev)

- Improve instrumentation of `pyroscope.relabel` component. (@marcsanmi)

### Bugfixes

- Fixed an issue in the `pyroscope.write` component to prevent TLS connection churn to Pyroscope when the `pyroscope.receive_http` clients don't request keepalive (@madaraszg-tulip)

- Fixed an issue in the `pyroscope.write` component with multiple endpoints not working correctly for forwarding profiles from `pyroscope.receive_http` (@madaraszg-tulip)

- Fixed a few race conditions that could lead to a deadlock when using `import` statements, which could lead to a memory leak on `/metrics` endpoint of an Alloy instance. (@thampiotr)

- Fix a race condition where the ui service was dependent on starting after the remotecfg service, which is not guaranteed. (@dehaansa & @erikbaranowski)

- Fixed an issue in the `otelcol.exporter.prometheus` component that would set series value incorrectly for stale metrics (@YusifAghalar)

- `loki.source.podlogs`: Fixed a bug which prevented clustering from working and caused duplicate logs to be sent.
  The bug only happened when no `selector` or `namespace_selector` blocks were specified in the Alloy configuration. (@ptodev)

- Fixed an issue in the `pyroscope.write` component to allow slashes in application names in the same way it is done in the Pyroscope push API (@marcsanmi)

- Fixed a crash when updating the configuration of `remote.http`. (@kinolaev)

- Fixed an issue in the `otelcol.processor.attribute` component where the actions `delete` and `hash` could not be used with the `pattern` argument. (@wildum)

- Fixed an issue in the `prometheus.exporter.postgres` component that would leak goroutines when the target was not reachable (@dehaansa)

v1.5.0
-----------------

### Breaking changes

- `import.git`: The default value for `revision` has changed from `HEAD` to `main`. (@ptodev)
  It is no longer allowed to set `revision` to `"HEAD"`, `"FETCH_HEAD"`, `"ORIG_HEAD"`, `"MERGE_HEAD"`, or `"CHERRY_PICK_HEAD"`.

- The Otel update to v0.112.0 has a few breaking changes:
  - [`otelcol.processor.deltatocumulative`] Change `max_streams` default value to `9223372036854775807` (max int).
    https://github.com/open-telemetry/opentelemetry-collector-contrib/pull/35048
  - [`otelcol.connector.spanmetrics`] Change `namespace` default value to `traces.span.metrics`.
    https://github.com/open-telemetry/opentelemetry-collector-contrib/pull/34485
  - [`otelcol.exporter.logging`] Removed in favor of the `otelcol.exporter.debug`.
    https://github.com/open-telemetry/opentelemetry-collector/issues/11337

### Features

- Add support bundle generation via the API endpoint /-/support (@dehaansa)

- Add the function `path_join` to the stdlib. (@wildum)

- Add `pyroscope.receive_http` component to receive and forward Pyroscope profiles (@marcsanmi)

- Add support to `loki.source.syslog` for the RFC3164 format ("BSD syslog"). (@sushain97)

- Add support to `loki.source.api` to be able to extract the tenant from the HTTP `X-Scope-OrgID` header (@QuentinBisson)

- (_Experimental_) Add a `loki.secretfilter` component to redact secrets from collected logs.

- (_Experimental_) Add a `prometheus.write.queue` component to add an alternative to `prometheus.remote_write`
  which allowing the writing of metrics  to a prometheus endpoint. (@mattdurham)

- (_Experimental_) Add the `array.combine_maps` function to the stdlib. (@ptodev, @wildum)

### Enhancements

- The `mimir.rules.kubernetes` component now supports adding extra label matchers
  to all queries discovered via `PrometheusRule` CRDs. (@thampiotr)

- The `cluster.use-discovery-v1` flag is now deprecated since there were no issues found with the v2 cluster discovery mechanism. (@thampiotr)

- SNMP exporter now supports labels in both `target` and `targets` parameters. (@mattdurham)

- Add support for relative paths to `import.file`. This new functionality allows users to use `import.file` blocks in modules
  imported via `import.git` and other `import.file`. (@wildum)

- `prometheus.exporter.cloudwatch`: The `discovery` block now has a `recently_active_only` configuration attribute
  to return only metrics which have been active in the last 3 hours.

- Add Prometheus bearer authentication to a `prometheus.write.queue` component (@freak12techno)

- Support logs that have a `timestamp` field instead of a `time` field for the `loki.source.azure_event_hubs` component. (@andriikushch)

- Add `proxy_url` to `otelcol.exporter.otlphttp`. (@wildum)

- Allow setting `informer_sync_timeout` in prometheus.operator.* components. (@captncraig)

### Bugfixes

- Fixed a bug in `import.git` which caused a `"non-fast-forward update"` error message. (@ptodev)

- Do not log error on clean shutdown of `loki.source.journal`. (@thampiotr)

- `prometheus.operator.*` components: Fixed a bug which would sometimes cause a
  "failed to create service discovery refresh metrics" error after a config reload. (@ptodev)

### Other changes

- Small fix in UI stylesheet to fit more content into visible table area. (@defanator)

- Changed OTEL alerts in Alloy mixin to use success rate for tracing. (@thampiotr)

- Support TLS client settings for clustering (@tiagorossig)

- Add support for `not_modified` response in `remotecfg`. (@spartan0x117)

- Fix dead link for RelabelConfig in the PodLog documentation page (@TheoBrigitte)

- Most notable changes coming with the OTel update from v0.108.0 vo v0.112.0 besides the breaking changes: (@wildum)
  - [`http config`] Add support for lz4 compression.
    https://github.com/open-telemetry/opentelemetry-collector/issues/9128
  - [`otelcol.processor.interval`] Add support for gauges and summaries.
    https://github.com/open-telemetry/opentelemetry-collector-contrib/issues/34803
  - [`otelcol.receiver.kafka`] Add possibility to tune the fetch sizes.
    https://github.com/open-telemetry/opentelemetry-collector-contrib/pull/34431
  - [`otelcol.processor.tailsampling`] Add `invert_match` to boolean attribute.
    https://github.com/open-telemetry/opentelemetry-collector-contrib/pull/34730
  - [`otelcol.receiver.kafka`] Add support to decode to `otlp_json`.
    https://github.com/open-telemetry/opentelemetry-collector-contrib/issues/33627
  - [`otelcol.processor.transform`] Add functions `convert_exponential_histogram_to_histogram` and `aggregate_on_attribute_value`.
    https://github.com/open-telemetry/opentelemetry-collector-contrib/pull/33824
    https://github.com/open-telemetry/opentelemetry-collector-contrib/pull/33423

v1.4.3
-----------------

### Bugfixes

- Fix an issue where some `faro.receiver` would drop multiple fields defined in `payload.meta.browser`, as fields were defined in the struct.

- `pyroscope.scrape` no longer tries to scrape endpoints which are not active targets anymore. (@wildum @mattdurham @dehaansa @ptodev)

- Fixed a bug with `loki.source.podlogs` not starting in large clusters due to short informer sync timeout. (@elburnetto-intapp)

- `prometheus.exporter.windows`: Fixed bug with `exclude` regular expression config arguments which caused missing metrics. (@ptodev)

v1.4.2
-----------------

### Bugfixes

- Update windows_exporter from v0.27.2 vo v0.27.3: (@jkroepke)
  - Fixes a bug where scraping Windows service crashes alloy

- Update yet-another-cloudwatch-exporter from v0.60.0 vo v0.61.0: (@morremeyer)
  - Fixes a bug where cloudwatch S3 metrics are reported as `0`

- Issue 1687 - otelcol.exporter.awss3 fails to configure (@cydergoth)
  - Fix parsing of the Level configuration attribute in debug_metrics config block
  - Ensure "optional" debug_metrics config block really is optional

- Fixed an issue with `loki.process` where `stage.luhn` and `stage.timestamp` would not apply
  default configuration settings correctly (@thampiotr)

- Fixed an issue with `loki.process` where configuration could be reloaded even if there
  were no changes. (@ptodev, @thampiotr)

- Fix issue where `loki.source.kubernetes` took into account all labels, instead of specific logs labels. Resulting in duplication. (@mattdurham)

v1.4.1
-----------------

### Bugfixes

- Windows installer: Don't quote Alloy's binary path in the Windows Registry. (@jkroepke)

v1.4.0
-----------------

### Security fixes

- Add quotes to windows service path to prevent path interception attack. [CVE-2024-8975](https://grafana.com/security/security-advisories/cve-2024-8975/) (@mattdurham)

### Breaking changes

- Some debug metrics for `otelcol` components have changed. (@thampiotr)
  For example, `otelcol.exporter.otlp`'s `exporter_sent_spans_ratio_total` metric is now `otelcol_exporter_sent_spans_total`.

- [otelcol.processor.transform] The functions `convert_sum_to_gauge` and `convert_gauge_to_sum` must now be used in the `metric` `context` rather than in the `datapoint` context.
  https://github.com/open-telemetry/opentelemetry-collector-contrib/issues/34567 (@wildum)

- Upgrade Beyla from 1.7.0 to 1.8.2. A complete list of changes can be found on the Beyla releases page: https://github.com/grafana/beyla/releases. (@wildum)
  It contains a few breaking changes for the component `beyla.ebpf`:
  - renamed metric `process.cpu.state` to `cpu.mode`
  - renamed metric `beyla_build_info` to `beyla_internal_build_info`

### Features

- Added Datadog Exporter community component, enabling exporting of otel-formatted Metrics and traces to Datadog. (@polyrain)
- (_Experimental_) Add an `otelcol.processor.interval` component to aggregate metrics and periodically
  forward the latest values to the next component in the pipeline.


### Enhancements

- Clustering peer resolution through `--cluster.join-addresses` flag has been
  improved with more consistent behaviour, better error handling and added
  support for A/AAAA DNS records. If necessary, users can temporarily opt out of
  this new behaviour with the `--cluster.use-discovery-v1`, but this can only be
  used as a temporary measure, since this flag will be disabled in future
  releases. (@thampiotr)

- Added a new panel to Cluster Overview dashboard to show the number of peers
  seen by each instance in the cluster. This can help diagnose cluster split
  brain issues. (@thampiotr)

- Updated Snowflake exporter with performance improvements for larger environments.
  Also added a new panel to track deleted tables to the Snowflake mixin. (@Caleb-Hurshman)
- Add a `otelcol.processor.groupbyattrs` component to reassociate collected metrics that match specified attributes
    from opentelemetry. (@kehindesalaam)

- Update windows_exporter to v0.27.2. (@jkroepke)
  The `smb.enabled_list` and `smb_client.enabled_list` doesn't have any effect anymore. All sub-collectors are enabled by default.

- Live debugging of `loki.process` will now also print the timestamp of incoming and outgoing log lines.
  This is helpful for debugging `stage.timestamp`. (@ptodev)

- Add extra validation in `beyla.ebpf` to avoid panics when network feature is enabled. (@marctc)

- A new parameter `aws_sdk_version_v2` is added for the cloudwatch exporters configuration. It enables the use of aws sdk v2 which has shown to have significant performance benefits. (@kgeckhart, @andriikushch)

- `prometheus.exporter.cloudwatch` can now collect metrics from custom namespaces via the `custom_namespace` block. (@ptodev)

- Add the label `alloy_cluster` in the metric `alloy_config_hash` when the flag `cluster.name` is set to help differentiate between
  configs from the same alloy cluster or different alloy clusters. (@wildum)

- Add support for discovering the cgroup path(s) of a process in `process.discovery`. (@mahendrapaipuri)

### Bugfixes

- Fix a bug where the scrape timeout for a Probe resource was not applied, overwriting the scrape interval instead. (@morremeyer, @stefanandres)

- Fix a bug where custom components don't always get updated when the config is modified in an imported directory. (@ante012)

- Fixed an issue which caused loss of context data in Faro exception. (@codecapitano)

- Fixed an issue where providing multiple hostnames or IP addresses
  via `--cluster.join-addresses` would only use the first provided value.
  (@thampiotr)

- Fixed an issue where providing `<hostname>:<port>`
  in `--cluster.join-addresses` would only resolve with DNS to a single address,
  instead of using all the available records. (@thampiotr)

- Fixed an issue where clustering peers resolution via hostname in `--cluster.join-addresses`
  resolves to duplicated IP addresses when using SRV records. (@thampiotr)

- Fixed an issue where the `connection_string` for the `loki.source.azure_event_hubs` component
  was displayed in the UI in plaintext. (@MorrisWitthein)

- Fix a bug in `discovery.*` components where old `targets` would continue to be
  exported to downstream components. This would only happen if the config
  for `discovery.*`  is reloaded in such a way that no new targets were
  discovered. (@ptodev, @thampiotr)

- Fixed bug in `loki.process` with `sampling` stage where all components use same `drop_counter_reason`. (@captncraig)

- Fixed an issue (see https://github.com/grafana/alloy/issues/1599) where specifying both path and key in the remote.vault `path`
  configuration could result in incorrect URLs. The `path` and `key` arguments have been separated to allow for clear and accurate
  specification of Vault secrets. (@PatMis16)

### Other

- Renamed standard library functions. Old names are still valid but are marked deprecated. (@wildum)

- Aliases for the namespaces are deprecated in the Cloudwatch exporter. For example: "s3" is not allowed, "AWS/S3" should be used. Usage of the aliases will generate warnings in the logs. Support for the aliases will be dropped in the upcoming releases. (@kgeckhart, @andriikushch)

- Update OTel from v0.105.0 vo v0.108.0: (@wildum)
  - [`otelcol.receiver.vcenter`] New VSAN metrics.
    https://github.com/open-telemetry/opentelemetry-collector-contrib/issues/33556
  - [`otelcol.receiver.kafka`] Add `session_timeout` and `heartbeat_interval` attributes.
    https://github.com/open-telemetry/opentelemetry-collector-contrib/pull/33082
  - [`otelcol.processor.transform`] Add `aggregate_on_attributes` function for metrics.
    https://github.com/open-telemetry/opentelemetry-collector-contrib/pull/33334
  - [`otelcol.receiver.vcenter`] Enable metrics by default
    https://github.com/open-telemetry/opentelemetry-collector-contrib/issues/33607

- Updated the docker base image to Ubuntu 24.04 (Noble Numbat). (@mattiasa )

v1.3.4
-----------------

### Bugfixes

- Windows installer: Don't quote Alloy's binary path in the Windows Registry. (@jkroepke)

v1.3.2
-----------------

### Security fixes

- Add quotes to windows service path to prevent path interception attack. [CVE-2024-8975](https://grafana.com/security/security-advisories/cve-2024-8975/) (@mattdurham)

v1.3.1
-----------------

### Bugfixes

- Changed the cluster startup behaviour, reverting to the previous logic where
  a failure to resolve cluster join peers results in the node creating its own cluster. This is
  to facilitate the process of bootstrapping a new cluster following user feedback (@thampiotr)

- Fix a memory leak which would occur any time `loki.process` had its configuration reloaded. (@ptodev)

v1.3.0
-----------------

### Breaking changes

- [`otelcol.exporter.otlp`,`otelcol.exporter.loadbalancing`]: Change the default gRPC load balancing strategy.
  The default value for the `balancer_name` attribute has changed to `round_robin`
  https://github.com/open-telemetry/opentelemetry-collector/pull/10319

### Breaking changes to non-GA functionality

- Update Public preview `remotecfg` argument from `metadata` to `attributes`. (@erikbaranowski)

- The default value of the argument `unmatched` in the block `routes` of the component `beyla.ebpf` was changed from `unset` to `heuristic` (@marctc)

### Features

- Added community components support, enabling community members to implement and maintain components. (@wildum)

- A new `otelcol.exporter.debug` component for printing OTel telemetry from
  other `otelcol` components to the console. (@BarunKGP)

### Enhancements
- Added custom metrics capability to oracle exporter. (@EHSchmitt4395)

- Added a success rate panel on the Prometheus Components dashboard. (@thampiotr)

- Add namespace field to Faro payload (@cedricziel)

- Add the `targets` argument to the `prometheus.exporter.blackbox` component to support passing blackbox targets at runtime. (@wildum)

- Add concurrent metric collection to `prometheus.exporter.snowflake` to speed up collection times (@Caleb-Hurshman)

- Added live debugging support to `otelcol.processor.*` components. (@wildum)

- Add automatic system attributes for `version` and `os` to `remotecfg`. (@erikbaranowski)

- Added live debugging support to `otelcol.receiver.*` components. (@wildum)

- Added live debugging support to `loki.process`. (@wildum)

- Added live debugging support to `loki.relabel`. (@wildum)

- Added a `namespace` label to probes scraped by the `prometheus.operator.probes` component to align with the upstream Prometheus Operator setup. (@toontijtgat2)

- (_Public preview_) Added rate limiting of cluster state changes to reduce the
  number of unnecessary, intermediate state updates. (@thampiotr)

- Allow setting the CPU profiling event for Java Async Profiler in `pyroscope.java` component (@slbucur)

- Update windows_exporter to v0.26.2. (@jkroepke)

- `mimir.rules.kubernetes` is now able to add extra labels to the Prometheus rules. (@psychomantys)

- `prometheus.exporter.unix` component now exposes hwmon collector config. (@dtrejod)

- Upgrade from OpenTelemetry v0.102.1 to v0.105.0.
  - [`otelcol.receiver.*`] A new `compression_algorithms` attribute to configure which
    compression algorithms are allowed by the HTTP server.
    https://github.com/open-telemetry/opentelemetry-collector/pull/10295
  - [`otelcol.exporter.*`] Fix potential deadlock in the batch sender.
    https://github.com/open-telemetry/opentelemetry-collector/pull/10315
  - [`otelcol.exporter.*`] Fix a bug when the retry and timeout logic was not applied with enabled batching.
    https://github.com/open-telemetry/opentelemetry-collector/issues/10166
  - [`otelcol.exporter.*`] Fix a bug where an unstarted batch_sender exporter hangs on shutdown.
    https://github.com/open-telemetry/opentelemetry-collector/issues/10306
  - [`otelcol.exporter.*`] Fix small batch due to unfavorable goroutine scheduling in batch sender.
    https://github.com/open-telemetry/opentelemetry-collector/issues/9952
  - [`otelcol.exporter.otlphttp`] A new `cookies` block to store cookies from server responses and reuse them in subsequent requests.
    https://github.com/open-telemetry/opentelemetry-collector/issues/10175
  - [`otelcol.exporter.otlp`] Fixed a bug where the receiver's http response was not properly translating grpc error codes to http status codes.
    https://github.com/open-telemetry/opentelemetry-collector/pull/10574
  - [`otelcol.processor.tail_sampling`] Simple LRU Decision Cache for "keep" decisions.
    https://github.com/open-telemetry/opentelemetry-collector-contrib/pull/33533
  - [`otelcol.processor.tail_sampling`] Fix precedence of inverted match in and policy.
    Previously if the decision from a policy evaluation was `NotSampled` or `InvertNotSampled`
    it would return a `NotSampled` decision regardless, effectively downgrading the result.
    This was breaking the documented behaviour that inverted decisions should take precedence over all others.
    https://github.com/open-telemetry/opentelemetry-collector-contrib/pull/33671
  - [`otelcol.exporter.kafka`,`otelcol.receiver.kafka`] Add config attribute to disable Kerberos PA-FX-FAST negotiation.
    https://github.com/open-telemetry/opentelemetry-collector-contrib/issues/26345
  - [`OTTL`]: Added `keep_matching_keys` function to allow dropping all keys from a map that don't match the pattern.
    https://github.com/open-telemetry/opentelemetry-collector-contrib/issues/32989
  - [`OTTL`]: Add debug logs to help troubleshoot OTTL statements/conditions
    https://github.com/open-telemetry/opentelemetry-collector-contrib/pull/33274
  - [`OTTL`]: Introducing `append` function for appending items into an existing array.
    https://github.com/open-telemetry/opentelemetry-collector-contrib/issues/32141
  - [`OTTL`]: Introducing `Uri` converter parsing URI string into SemConv
    https://github.com/open-telemetry/opentelemetry-collector-contrib/issues/32433
  - [`OTTL`]: Added a Hex() converter function
    https://github.com/open-telemetry/opentelemetry-collector-contrib/pull/33450
  - [`OTTL`]: Added a IsRootSpan() converter function.
    https://github.com/open-telemetry/opentelemetry-collector-contrib/pull/33729
  - [`otelcol.processor.probabilistic_sampler`]: Add Proportional and Equalizing sampling modes.
    https://github.com/open-telemetry/opentelemetry-collector-contrib/issues/31918
  - [`otelcol.processor.deltatocumulative`]: Bugfix to properly drop samples when at limit.
    https://github.com/open-telemetry/opentelemetry-collector-contrib/issues/33285
  - [`otelcol.receiver.vcenter`] Fixes errors in some of the client calls for environments containing multiple datacenters.
    https://github.com/open-telemetry/opentelemetry-collector-contrib/pull/33735
  - [`otelcol.processor.resourcedetection`] Fetch CPU info only if related attributes are enabled.
    https://github.com/open-telemetry/opentelemetry-collector-contrib/pull/33774
  - [`otelcol.receiver.vcenter`] Adding metrics for CPU readiness, CPU capacity, and network drop rate.
    https://github.com/open-telemetry/opentelemetry-collector-contrib/issues/33607
  - [`otelcol.receiver.vcenter`] Drop support for vCenter 6.7.
    https://github.com/open-telemetry/opentelemetry-collector-contrib/issues/33607
  - [`otelcol.processor.attributes`] Add an option to extract value from a client address
    by specifying `client.address` value in the `from_context` field.
    https://github.com/open-telemetry/opentelemetry-collector-contrib/pull/34048
  - `otelcol.connector.spanmetrics`: Produce delta temporality span metrics with StartTimeUnixNano and TimeUnixNano values representing an uninterrupted series.
    https://github.com/open-telemetry/opentelemetry-collector-contrib/pull/31780

- Upgrade Beyla component v1.6.3 to v1.7.0
  - Reporting application process metrics
  - New supported protocols: SQL, Redis, Kafka
  - Several bugfixes
  - Full list of changes: https://github.com/grafana/beyla/releases/tag/v1.7.0

- Enable instances connected to remotecfg-compatible servers to Register
  themselves to the remote service. (@tpaschalis)

- Allow in-memory listener to work for remotecfg-supplied components. (@tpaschalis)

### Bugfixes

- Fixed a clustering mode issue where a fatal startup failure of the clustering service
  would exit the service silently, without also exiting the Alloy process. (@thampiotr)

- Fix a bug which prevented config reloads to work if a Loki `metrics` stage is in the pipeline.
  Previously, the reload would fail for `loki.process` without an error in the logs and the metrics
  from the `metrics` stage would get stuck at the same values. (@ptodev)


v1.2.1
-----------------

### Bugfixes

- Fixed an issue with `loki.source.kubernetes_events` not starting in large clusters due to short informer sync timeout. (@nrwiersma)

- Updated [ckit](https://github.com/grafana/ckit) to fix an issue with armv7 panic on startup when forming a cluster. (@imavroukakis)

- Fixed a clustering mode issue where a failure to perform static peers
  discovery did not result in a fatal failure at startup and could lead to
  potential split-brain issues. (@thampiotr)

### Other

- Use Go 1.22.5 for builds. (@mattdurham)

v1.2.0
-----------------

### Security fixes
- Fixes the following vulnerabilities (@ptodev):
  - [CVE-2024-35255](https://cve.mitre.org/cgi-bin/cvename.cgi?name=CVE-2024-35255)
  - [CVE-2024-36129](https://avd.aquasec.com/nvd/2024/cve-2024-36129/)

### Breaking changes

- Updated OpenTelemetry to v0.102.1. (@mattdurham)
  - Components `otelcol.receiver.otlp`,`otelcol.receiver.zipkin`,`otelcol.extension.jaeger_remote_sampling`, and `otelcol.receiver.jaeger` setting `max_request_body_size`
    default changed from unlimited size to `20MiB`. This is due to [CVE-2024-36129](https://github.com/open-telemetry/opentelemetry-collector/security/advisories/GHSA-c74f-6mfw-mm4v).

### Breaking changes to non-GA functionality

- Update Public preview `remotecfg` to use `alloy-remote-config` instead of `agent-remote-config`. The
  API has been updated to use the term `collector` over `agent`. (@erikbaranowski)

- Component `otelcol.receiver.vcenter` removed `vcenter.host.network.packet.errors`, `vcenter.host.network.packet.count`, and
  `vcenter.vm.network.packet.count`.
  - `vcenter.host.network.packet.errors` replaced by `vcenter.host.network.packet.error.rate`.
  - `vcenter.host.network.packet.count` replaced by `vcenter.host.network.packet.rate`.
  - `vcenter.vm.network.packet.count` replaced by `vcenter.vm.network.packet.rate`.

### Features

- Add an `otelcol.exporter.kafka` component to send OTLP metrics, logs, and traces to Kafka.

- Added `live debugging` to the UI. Live debugging streams data as they flow through components for debugging telemetry data.
  Individual components must be updated to support live debugging. (@wildum)

- Added live debugging support for `prometheus.relabel`. (@wildum)

- (_Experimental_) Add a `otelcol.processor.deltatocumulative` component to convert metrics from
  delta temporality to cumulative by accumulating samples in memory. (@rfratto)

- (_Experimental_) Add an `otelcol.receiver.datadog` component to receive
  metrics and traces from Datadog. (@carrieedwards, @jesusvazquez, @alexgreenbank, @fedetorres93)

- Add a `prometheus.exporter.catchpoint` component to collect metrics from Catchpoint. (@bominrahmani)

- Add the `-t/--test` flag to `alloy fmt` to check if a alloy config file is formatted correctly. (@kavfixnel)

### Enhancements

- (_Public preview_) Add native histogram support to `otelcol.receiver.prometheus`. (@wildum)
- (_Public preview_) Add metrics to report status of `remotecfg` service. (@captncraig)

- Added `scrape_protocols` option to `prometheus.scrape`, which allows to
  control the preferred order of scrape protocols. (@thampiotr)

- Add support for configuring CPU profile's duration scraped by `pyroscope.scrape`. (@hainenber)

- `prometheus.exporter.snowflake`: Add support for RSA key-pair authentication. (@Caleb-Hurshman)

- Improved filesystem error handling when working with `loki.source.file` and `local.file_match`,
  which removes some false-positive error log messages on Windows (@thampiotr)

- Updates `processor/probabilistic_sampler` to use new `FailedClosed` field from OTEL release v0.101.0. (@StefanKurek)

- Updates `receiver/vcenter` to use new features and bugfixes introduced in OTEL releases v0.100.0 and v0.101.0.
  Refer to the [v0.100.0](https://github.com/open-telemetry/opentelemetry-collector-contrib/releases/tag/v0.100.0)
  and [v0.101.0](https://github.com/open-telemetry/opentelemetry-collector-contrib/releases/tag/v0.101.0) release
  notes for more detailed information.
  Changes that directly affected the configuration are as follows: (@StefanKurek)
  - The resource attribute `vcenter.datacenter.name` has been added and enabled by default for all resource types.
  - The resource attribute `vcenter.virtual_app.inventory_path` has been added and enabled by default to
    differentiate between resource pools and virtual apps.
  - The resource attribute `vcenter.virtual_app.name` has been added and enabled by default to differentiate
    between resource pools and virtual apps.
  - The resource attribute `vcenter.vm_template.id` has been added and enabled by default to differentiate between
    virtual machines and virtual machine templates.
  - The resource attribute `vcenter.vm_template.name` has been added and enabled by default to differentiate between
    virtual machines and virtual machine templates.
  - The metric `vcenter.cluster.memory.used` has been removed.
  - The metric `vcenter.vm.network.packet.drop.rate` has been added and enabled by default.
  - The metric `vcenter.cluster.vm_template.count` has been added and enabled by default.

- Add `yaml_decode` to standard library. (@mattdurham, @djcode)

- Allow override debug metrics level for `otelcol.*` components. (@hainenber)

- Add an initial lower limit of 10 seconds for the the `poll_frequency`
  argument in the `remotecfg` block. (@tpaschalis)

- Add a constant jitter to `remotecfg` service's polling. (@tpaschalis)

- Added support for NS records to `discovery.dns`. (@djcode)

- Improved clustering use cases for tracking GCP delta metrics in the `prometheus.exporter.gcp` (@kgeckhart)

- Add the `targets` argument to the `prometheus.exporter.snmp` component to support passing SNMP targets at runtime. (@wildum)

- Prefix Faro measurement values with `value_` to align with the latest Faro cloud receiver updates. (@codecapitano)

- Add `base64_decode` to standard library. (@hainenber)

- Updated OpenTelemetry Contrib to [v0.102.0](https://github.com/open-telemetry/opentelemetry-collector-contrib/releases/tag/v0.102.0). (@mattdurham)
  - `otelcol.processor.resourcedetection`: Added a `tags` config argument to the `azure` detection mechanism.
  It exposes regex-matched Azure resource tags as OpenTelemetry resource attributes.

- A new `snmp_context` configuration argument for `prometheus.exporter.snmp`
  which overrides the `context_name` parameter in the SNMP configuration file. (@ptodev)

- Add extra configuration options for `beyla.ebpf` to select Kubernetes objects to monitor. (@marctc)

### Bugfixes

- Fixed an issue with `prometheus.scrape` in which targets that move from one
  cluster instance to another could have a staleness marker inserted and result
  in a gap in metrics (@thampiotr)

- Fix panic when `import.git` is given a revision that does not exist on the remote repo. (@hainenber)

- Fixed an issue with `loki.source.docker` where collecting logs from targets configured with multiple networks would result in errors. (@wildum)

- Fixed an issue where converting OpenTelemetry Collector configs with unused telemetry types resulted in those types being explicitly configured with an empty array in `output` blocks, rather than them being omitted entirely. (@rfratto)

### Other changes

- `pyroscope.ebpf`, `pyroscope.java`, `pyroscope.scrape`, `pyroscope.write` and `discovery.process` components are now GA. (@korniltsev)

- `prometheus.exporter.snmp`: Updating SNMP exporter from v0.24.1 to v0.26.0. (@ptodev, @erikbaranowski)

- `prometheus.scrape` component's `enable_protobuf_negotiation` argument is now
  deprecated and will be removed in a future major release.
  Use `scrape_protocols` instead and refer to `prometheus.scrape` reference
  documentation for further details. (@thampiotr)

- Updated Prometheus dependency to [v2.51.2](https://github.com/prometheus/prometheus/releases/tag/v2.51.2) (@thampiotr)

- Upgrade Beyla from v1.5.1 to v1.6.3. (@marctc)

v1.1.1
------

### Bugfixes

- Fix panic when component ID contains `/` in `otelcomponent.MustNewType(ID)`.(@qclaogui)

- Exit Alloy immediately if the port it runs on is not available.
  This port can be configured with `--server.http.listen-addr` or using
  the default listen address`127.0.0.1:12345`. (@mattdurham)

- Fix a panic in `loki.source.docker` when trying to stop a target that was never started. (@wildum)

- Fix error on boot when using IPv6 advertise addresses without explicitly
  specifying a port. (@matthewpi)

- Fix an issue where having long component labels (>63 chars) on otelcol.auth
  components lead to a panic. (@tpaschalis)

- Update `prometheus.exporter.snowflake` with the [latest](https://github.com/grafana/snowflake-prometheus-exporter) version of the exporter as of May 28, 2024 (@StefanKurek)
  - Fixes issue where returned `NULL` values from database could cause unexpected errors.

- Bubble up SSH key conversion error to facilitate failed `import.git`. (@hainenber)

v1.1.0
------

### Features

- (_Public preview_) Add support for setting GOMEMLIMIT based on cgroup setting. (@mattdurham)
- (_Experimental_) A new `otelcol.exporter.awss3` component for sending telemetry data to a S3 bucket. (@Imshelledin21)

- (_Public preview_) Introduce BoringCrypto Docker images.
  The BoringCrypto image is tagged with the `-boringcrypto` suffix and
  is only available on AMD64 and ARM64 Linux containers.
  (@rfratto, @mattdurham)

- (_Public preview_) Introduce `boringcrypto` release assets. BoringCrypto
  builds are publshed for Linux on AMD64 and ARM64 platforms. (@rfratto,
  @mattdurham)

- `otelcol.exporter.loadbalancing`: Add a new `aws_cloud_map` resolver. (@ptodev)

- Introduce a `otelcol.receiver.file_stats` component from the upstream
  OpenTelemetry `filestatsreceiver` component. (@rfratto)

### Enhancements

- Update `prometheus.exporter.kafka` with the following functionalities (@wildum):

  * GSSAPI config
  * enable/disable PA_FX_FAST
  * set a TLS server name
  * show the offset/lag for all consumer group or only the connected ones
  * set the minimum number of topics to monitor
  * enable/disable auto-creation of requested topics if they don't already exist
  * regex to exclude topics / groups
  * added metric kafka_broker_info

- In `prometheus.exporter.kafka`, the interpolation table used to compute estimated lag metrics is now pruned
  on `metadata_refresh_interval` instead of `prune_interval_seconds`. (@wildum)

- Don't restart tailers in `loki.source.kubernetes` component by above-average
  time deltas if K8s version is >= 1.29.1 (@hainenber)

- In `mimir.rules.kubernetes`, add support for running in a cluster of Alloy instances
  by electing a single instance as the leader for the `mimir.rules.kubernetes` component
  to avoid conflicts when making calls to the Mimir API. (@56quarters)

- Add the possibility of setting custom labels for the AWS Firehose logs via `X-Amz-Firehose-Common-Attributes` header. (@andriikushch)

### Bugfixes

- Fixed issue with defaults for Beyla component not being applied correctly. (marctc)

- Fix an issue on Windows where uninstalling Alloy did not remove it from the
  Add/Remove programs list. (@rfratto)

- Fixed issue where text labels displayed outside of component node's boundary. (@hainenber)

- Fix a bug where a topic was claimed by the wrong consumer type in `otelcol.receiver.kafka`. (@wildum)

- Fix an issue where nested import.git config blocks could conflict if they had the same labels. (@wildum)

- In `mimir.rules.kubernetes`, fix an issue where unrecoverable errors from the Mimir API were retried. (@56quarters)

- Fix an issue where `faro.receiver`'s `extra_log_labels` with empty value
  don't map existing value in log line. (@hainenber)

- Fix an issue where `prometheus.remote_write` only queued data for sending
  every 15 seconds instead of as soon as data was written to the WAL.
  (@rfratto)

- Imported code using `slog` logging will now not panic and replay correctly when logged before the logging
  config block is initialized. (@mattdurham)

- Fix a bug where custom components would not shadow the stdlib. If you have a module whose name conflicts with an stdlib function
  and if you use this exact function in your config, then you will need to rename your module. (@wildum)

- Fix an issue where `loki.source.docker` stops collecting logs after a container restart. (@wildum)

- Upgrading `pyroscope/ebpf` from 0.4.6 to 0.4.7 (@korniltsev):
  * detect libc version properly when libc file name is libc-2.31.so and not libc.so.6
  * treat elf files with short build id (8 bytes) properly

### Other changes

- Update `alloy-mixin` to use more specific alert group names (for example,
  `alloy_clustering` instead of `clustering`) to avoid collision with installs
  of `agent-flow-mixin`. (@rfratto)
- Upgrade Beyla from v1.4.1 to v1.5.1. (@marctc)

- Add a description to Alloy DEB and RPM packages. (@rfratto)

- Allow `pyroscope.scrape` to scrape `alloy.internal:12345`. (@hainenber)

- The latest Windows Docker image is now pushed as `nanoserver-1809` instead of
  `latest-nanoserver-1809`. The old tag will no longer be updated, and will be
  removed in a future release. (@rfratto)

- The log level of `finished node evaluation` log lines has been decreased to
  'debug'. (@tpaschalis)

- Update post-installation scripts for DEB/RPM packages to ensure
  `/var/lib/alloy` exists before configuring its permissions and ownership.
  (@rfratto)

- Remove setcap for `cap_net_bind_service` to allow alloy to run in restricted environments.
  Modern container runtimes allow binding to unprivileged ports as non-root. (@BlackDex)

- Upgrading from OpenTelemetry v0.96.0 to v0.99.0.

  - `otelcol.processor.batch`: Prevent starting unnecessary goroutines.
    https://github.com/open-telemetry/opentelemetry-collector/issues/9739
  - `otelcol.exporter.otlp`: Checks for port in the config validation for the otlpexporter.
    https://github.com/open-telemetry/opentelemetry-collector/issues/9505
  - `otelcol.receiver.otlp`: Fix bug where the otlp receiver did not properly respond
    with a retryable error code when possible for http.
    https://github.com/open-telemetry/opentelemetry-collector/pull/9357
  - `otelcol.receiver.vcenter`: Fixed the resource attribute model to more accurately support multi-cluster deployments.
    https://github.com/open-telemetry/opentelemetry-collector-contrib/issues/30879
    For more information on impacts please refer to:
    https://github.com/open-telemetry/opentelemetry-collector-contrib/pull/31113
    The main impact is that `vcenter.resource_pool.name`, `vcenter.resource_pool.inventory_path`,
    and `vcenter.cluster.name` are reported with more accuracy on VM metrics.
  - `otelcol.receiver.vcenter`: Remove the `vcenter.cluster.name` resource attribute from Host resources if the Host is standalone (no cluster).
    https://github.com/open-telemetry/opentelemetry-collector-contrib/issues/32548
  - `otelcol.receiver.vcenter`: Changes process for collecting VMs & VM perf metrics to be more efficient (one call now for all VMs).
    https://github.com/open-telemetry/opentelemetry-collector-contrib/issues/31837
  - `otelcol.connector.servicegraph`: Added a new `database_name_attribute` config argument to allow users to
    specify a custom attribute name for identifying the database name in span attributes.
    https://github.com/open-telemetry/opentelemetry-collector-contrib/pull/30726
  - `otelcol.connector.servicegraph`: Fix 'failed to find dimensions for key' error from race condition in metrics cleanup.
    https://github.com/open-telemetry/opentelemetry-collector-contrib/issues/31701
  - `otelcol.connector.spanmetrics`: Add `metrics_expiration` option to enable expiration of metrics if spans are not received within a certain time frame.
    By default, the expiration is disabled (set to 0).
    https://github.com/open-telemetry/opentelemetry-collector-contrib/issues/30559
  - `otelcol.connector.spanmetrics`: Change default value of `metrics_flush_interval` from 15s to 60s.
    https://github.com/open-telemetry/opentelemetry-collector-contrib/issues/31776
  - `otelcol.connector.spanmetrics`: Discard counter span metric exemplars after each flush interval to avoid unbounded memory growth.
    This aligns exemplar discarding for counter span metrics with the existing logic for histogram span metrics.
    https://github.com/open-telemetry/opentelemetry-collector-contrib/issues/31683
  - `otelcol.exporter.loadbalancing`: Fix panic when a sub-exporter is shut down while still handling requests.
    https://github.com/open-telemetry/opentelemetry-collector-contrib/issues/31410
  - `otelcol.exporter.loadbalancing`: Fix memory leaks on shutdown.
    https://github.com/open-telemetry/opentelemetry-collector-contrib/pull/31050
  - `otelcol.exporter.loadbalancing`: Support the timeout period of k8s resolver list watch can be configured.
    https://github.com/open-telemetry/opentelemetry-collector-contrib/issues/31757
  - `otelcol.processor.transform`: Change metric unit for metrics extracted with `extract_count_metric()` to be the default unit (`1`).
    https://github.com/open-telemetry/opentelemetry-collector-contrib/issues/31575
  - `otelcol.receiver.opencensus`: Refactor the receiver to pass lifecycle tests and avoid leaking gRPC connections.
    https://github.com/open-telemetry/opentelemetry-collector-contrib/issues/31643
  - `otelcol.extension.jaeger_remote_sampling`: Fix leaking goroutine on shutdown.
    https://github.com/open-telemetry/opentelemetry-collector-contrib/issues/31157
  - `otelcol.receiver.kafka`: Fix panic on shutdown.
    https://github.com/open-telemetry/opentelemetry-collector-contrib/issues/31926
  - `otelcol.processor.resourcedetection`: Only attempt to detect Kubernetes node resource attributes when they're enabled.
    https://github.com/open-telemetry/opentelemetry-collector-contrib/issues/31941
  - `otelcol.processor.resourcedetection`: Fix memory leak on AKS.
    https://github.com/open-telemetry/opentelemetry-collector-contrib/pull/32574
  - `otelcol.processor.resourcedetection`: Update to ec2 scraper so that core attributes are not dropped if describeTags returns an error (likely due to permissions).
    https://github.com/open-telemetry/opentelemetry-collector-contrib/pull/30672

- Use Go 1.22.3 for builds. (@kminehart)

v1.0.0
------

### Features

- Support for programmable pipelines using a rich expression-based syntax.

- Over 130 components for processing, transforming, and exporting telemetry
  data.

- Native support for Kubernetes and Prometheus Operator without needing to
  deploy or learn a separate Kubernetes operator.

- Support for creating and sharing custom components.

- Support for forming a cluster of Alloy instances for automatic workload
  distribution.

- (_Public preview_) Support for receiving configuration from a server for
  centralized configuration management.

- A built-in UI for visualizing and debugging pipelines.

[contributors guide]: ./docs/developer/contributing.md#updating-the-changelog<|MERGE_RESOLUTION|>--- conflicted
+++ resolved
@@ -42,13 +42,9 @@
 
 - Add `protobuf_message` argument to `prometheus.remote_write` endpoint configuration to support both Prometheus Remote Write v1 and v2 protocols. The default remains `"prometheus.WriteRequest"` (v1) for backward compatibility. (@thampiotr)
 
-<<<<<<< HEAD
 - Update the `yet-another-cloudwatch-exporter` dependency to point to the prometheus-community repo as it has been donated. Adds a few new services to `prometheus.exporter.cloudwatch`. (@dehaansa, @BoweFlex, @andriikushch)
 
-v1.10.0-rc.0
-=======
 v1.10.0
->>>>>>> 5492b45b
 -----------------
 
 ### Breaking changes
