--- conflicted
+++ resolved
@@ -70,14 +70,12 @@
 
 - Updated Windows install script to add DisplayVersion into registry on install (@enessene)
 
-<<<<<<< HEAD
 - Update Docker builds to install latest Linux security fixes on top of base image (@jharvey10)
 
 - Reduce Docker image size slightly by consolidating some RUN layers (@AchimGrolimund)
-=======
+
 - RPM artifacts in Alloy GitHub releases are no longer signed.
   The artifacts on the `https://rpm.grafana.com` repository used by the `yum` package manager will continue to be signed. (@ptodev)
->>>>>>> 37ed71c0
 
 v1.8.3
 -----------------
