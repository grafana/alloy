# Changelog

> _Contributors should read our [contributors guide][] for instructions on how
> to update the changelog._

This document contains a historical list of changes between releases. Only
changes that impact end-user behavior are listed; changes to documentation or
internal API changes are not present.

Main (unreleased)
-----------------

### Enhancements

- Update `prometheus.exporter.kafka` with the following functionalities (@wildum):
  * GSSAPI config
  * enable/disable PA_FX_FAST
  * set a TLS server name
  * show the offset/lag for all consumer group or only the connected ones
  * set the minimum number of topics to monitor
  * enable/disable auto-creation of requested topics if they don't already exist
  * regex to exclude topics / groups
  * added metric kafka_broker_info

- In `prometheus.exporter.kafka`, the interpolation table used to compute estimated lag metrics is now pruned
  on `metadata_refresh_interval` instead of `prune_interval_seconds`. (@wildum)

- Don't restart tailers in `loki.source.kubernetes` component by above-average
  time deltas if K8s version is >= 1.29.1 (@hainenber)

### Bugfixes

- Fixed issue with defaults for Beyla component not being applied correctly. (marctc)

- Fix an issue on Windows where uninstalling Alloy did not remove it from the
  Add/Remove programs list. (@rfratto)

- Fixed issue where text labels displayed outside of component node's boundary. (@hainenber)

<<<<<<< HEAD
- Flow: Fix an issue where `faro.receiver`'s `extra_log_labels` with empty value don't
  map existing value in log line. (@hainenber)
=======
- In `mimir.rules.kubernetes`, fix an issue where unrecoverable errors from the Mimir API were retried. (@56quarters)
>>>>>>> 40c8955a

### Other changes

- Update `alloy-mixin` to use more specific alert group names (for example,
  `alloy_clustering` instead of `clustering`) to avoid collision with installs
  of `agent-flow-mixin`. (@rfratto)
- Upgrade Beyla from v1.4.1 to v1.5.1. (@marctc)

- Add a description to Alloy DEB and RPM packages. (@rfratto)

v1.0.0 (2024-04-09)
-------------------

### Features

- Support for programmable pipelines using a rich expression-based syntax.

- Over 130 components for processing, transforming, and exporting telemetry
  data.

- Native support for Kubernetes and Prometheus Operator without needing to
  deploy or learn a separate Kubernetes operator.

- Support for creating and sharing custom components.

- Support for forming a cluster of Alloy instances for automatic workload
  distribution.

- (_Public preview_) Support for receiving configuration from a server for
  centralized configuration management.

- A built-in UI for visualizing and debugging pipelines.

[contributors guide]: ./docs/developer/contributing.md#updating-the-changelog<|MERGE_RESOLUTION|>--- conflicted
+++ resolved
@@ -37,12 +37,10 @@
 
 - Fixed issue where text labels displayed outside of component node's boundary. (@hainenber)
 
-<<<<<<< HEAD
+- In `mimir.rules.kubernetes`, fix an issue where unrecoverable errors from the Mimir API were retried. (@56quarters)
+
 - Flow: Fix an issue where `faro.receiver`'s `extra_log_labels` with empty value don't
   map existing value in log line. (@hainenber)
-=======
-- In `mimir.rules.kubernetes`, fix an issue where unrecoverable errors from the Mimir API were retried. (@56quarters)
->>>>>>> 40c8955a
 
 ### Other changes
 
