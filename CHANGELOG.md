--- conflicted
+++ resolved
@@ -66,17 +66,15 @@
 
 - Add a `stage.pattern` stage to `loki.process` that uses LogQL patterns to parse logs. (@dehaansa)
 
-<<<<<<< HEAD
+- Add support to validate references, stdlib functions and arguments when using validate command. (@kalleep)
+
+- Update the `prometheus.exporter.process` component to get the `remove_empty_groups` option. (@dehaansa)
+
+- Remove unnecessary allocations in `stage.static_labels`. (@kalleep)
+
+- Upgrade `beyla.ebpf` from Beyla version v2.2.5 to v2.5.8 The full list of changes can be found in the [Beyla release notes](https://github.com/grafana/beyla/releases/tag/v2.5.2) (@marctc)
+
 - `prometheus.exporter.azure` supports setting `interval` and `timespan` independently allowing for further look back when querying metrics. (@kgeckhart)
-=======
-- Add support to validate references, stdlib functions and arguments when using validate command. (@kalleep)
-
-- Update the `prometheus.exporter.process` component to get the `remove_empty_groups` option. (@dehaansa)
-
-- Remove unnecessary allocations in `stage.static_labels`. (@kalleep)
-
-- Upgrade `beyla.ebpf` from Beyla version v2.2.5 to v2.5.8 The full list of changes can be found in the [Beyla release notes](https://github.com/grafana/beyla/releases/tag/v2.5.2) (@marctc)
->>>>>>> 1a33404d
 
 ### Bugfixes
 
