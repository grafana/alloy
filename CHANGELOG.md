--- conflicted
+++ resolved
@@ -142,8 +142,6 @@
 
 - Reduce memory overhead of `prometheus.remote_write`'s WAL by bringing in an upstream change to only track series in a slice if there's a hash conflict. (@kgeckhart)
 
-<<<<<<< HEAD
-=======
 - Reduce log level from warning for `loki.write` when request fails and will be retried. (@kalleep)
 
 - Fix slow updates to `loki.source.file` when only targets have changed and pipeline is blocked on writes. (@kalleep)
@@ -160,7 +158,6 @@
 
 - Reduce CPU of `prometheus.write.queue` by eliminating duplicate calls to calculate the protobuf Size. (@kgeckhart)
 
->>>>>>> 66bce86f
 ### Bugfixes
 
 - Update `webdevops/go-common` dependency to resolve concurrent map write panic. (@dehaansa)
