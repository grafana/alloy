# Changelog

> _Contributors should read our [contributors guide][] for instructions on how
> to update the changelog._

This document contains a historical list of changes between releases. Only
changes that impact end-user behavior are listed; changes to documentation or
internal API changes are not present.

Main (unreleased)
-----------------

<<<<<<< HEAD
### Bugfixes

- Fix issue with `prometheus.write.queue` that lead to excessive connections. (@mattdurham)
=======
### Enhancements

- Have `loki.echo` log the `entry_timestamp` and `structured_metadata` for any loki entries received (@dehaansa)
>>>>>>> ce09b957

v1.7.0-rc.3
-----------------

### Bugfixes

- Fixed a bug where `loki.source.awsfirehose` and `loki.source.gcplog` could
  not be used from within a module. (@tpaschalis)

v1.7.0-rc.2
-----------------

### Bugfixes

- Fix an issue where Prometheus metric name validation scheme was set by default to UTF-8. It is now set back to the
  previous "legacy" scheme. An experimental flag `--feature.prometheus.metric-validation-scheme` can be used to switch 
  it to `utf-8` to experiment with UTF-8 support.

v1.7.0-rc.1
-----------------

### Breaking changes

- (_Experimental_) In `prometheus.write.queue` changed `parallelism` from attribute to a block to allow for dynamic scaling. (@mattdurham)

- Remove `tls_basic_auth_config_path` attribute from `prometheus.exporter.mongodb` configuration as it does not configure TLS client
  behavior as previously documented.

- Remove `encoding` and `encoding_file_ext` from `otelcol.exporter.awss3` component as it was not wired in to the otel component and 
  Alloy does not currently integrate the upstream encoding extensions that this would utilize.

### Features

- Add a `otelcol.receiver.tcplog` component to receive OpenTelemetry logs over a TCP connection. (@nosammai)

- (_Public preview_) Add `otelcol.receiver.filelog` component to read otel log entries from files (@dehaansa)
  
- (_Public preview_) Add a `otelcol.processor.cumulativetodelta` component to convert metrics from
  cumulative temporality to delta. (@madaraszg-tulip)

- (_Experimental_) Add a `stage.windowsevent` block in the `loki.process` component. This aims to replace the existing `stage.eventlogmessage`. (@wildum)

- Add `pyroscope.relabel` component to modify or filter profiles using Prometheus relabeling rules. (@marcsanmi)

- (_Experimental_) A new `foreach` block which starts an Alloy pipeline for each item inside a list. (@wildum, @thampiotr, @ptodev)

### Enhancements

- Upgrade to OpenTelemetry Collector v0.119.0 (@dehaansa):
  - `otelcol.processor.resourcedetection`: additional configuration for the `ec2` detector to configure retry behavior 
  - `otelcol.processor.resourcedetection`: additional configuration for the `gcp` detector to collect Managed Instance Group attributes
  - `otelcol.processor.resourcedetection`: additional configuration for the `eks` detector to collect cloud account attributes
  - `otelcol.processor.resourcedetection`: add `kubeadm` detector to collect local cluster attributes
  - `otelcol.processor.cumulativetodelta`: add `metric_types` filtering options
  - `otelcol.exporter.awss3`: support configuring sending_queue behavior 
  - `otelcol.exporter.otlphttp`: support configuring `compression_params`, which currently only includes `level`
  - `configtls`: opentelemetry components with tls config now support specifying TLS curve preferences
  - `sending_queue`: opentelemetry exporters with a `sending_queue` can now configure the queue to be `blocking`

- Add `go_table_fallback` arg to `pyroscope.ebpf` (@korniltsev)

- Memory optimizations in `pyroscope.scrape` (@korniltsev)

- Do not drop `__meta` labels in `pyroscope.scrape`. (@korniltsev)

- Add the possibility to export span events as logs in `otelcol.connector.spanlogs`. (@steve-hb)

- Add json format support for log export via faro receiver (@ravishankar15)

- (_Experimental_) Various changes to the experimental component `database_observability.mysql`:
  - `connection_info`: add namespace to the metric (@cristiangreco)
  - `query_sample`: better support for table name parsing (@cristiangreco)
  - `query_sample`: capture schema name for query samples (@cristiangreco)
  - `query_sample`: fix error handling during result set iteration (@cristiangreco)
  - `query_sample`: improve parsing of truncated queries (@cristiangreco)
  - `query_sample`: split out sql parsing logic to a separate file (@cristiangreco)
  - `schema_table`: add table columns parsing (@cristiagreco)
  - `schema_table`: correctly quote schema and table name in SHOW CREATE (@cristiangreco)
  - `schema_table`: fix handling of view table types when detecting schema (@matthewnolf)
  - `schema_table`: refactor cache config in schema_table collector (@cristiangreco)
  - Component: add enable/disable collector configurability to `database_observability.mysql`. This removes the `query_samples_enabled` argument, now configurable via enable/disable collector. (@fridgepoet)
  - Component: always log `instance` label key (@cristiangreco)
  - Component: better error handling for collectors (@cristiangreco)
  - Component: use labels for some indexed logs elements (@cristiangreco)

- Reduce CPU usage of `loki.source.windowsevent` by up to 85% by updating the bookmark file every 10 seconds instead of after every event and by
  optimizing the retrieval of the process name. (@wildum)

- Ensure consistent service_name label handling in `pyroscope.receive_http` to match Pyroscope's behavior. (@marcsanmi)

- Improved memory and CPU performance of Prometheus pipelines by changing the underlying implementation of targets (@thampiotr)

- Add `config_merge_strategy` in `prometheus.exporter.snmp` to optionally merge custom snmp config with embedded config instead of replacing. Useful for providing SNMP auths. (@v-zhuravlev)

- Upgrade `beyla.ebpf` to v2.0.4. The full list of changes can be found in the [Beyla release notes](https://github.com/grafana/beyla/releases/tag/v2.0.0). (@marctc)

### Bugfixes

- Fix log rotation for Windows in `loki.source.file` by refactoring the component to use the runner pkg. This should also reduce CPU consumption when tailing a lot of files in a dynamic environment. (@wildum)

- Add livedebugging support for `prometheus.remote_write` (@ravishankar15)

- Add livedebugging support for `otelcol.connector.*` components (@wildum)

- Bump snmp_exporter and embedded modules to 0.27.0. Add support for multi-module handling by comma separation and expose argument to increase SNMP polling concurrency for `prometheus.exporter.snmp`. (@v-zhuravlev)

- Add support for pushv1.PusherService Connect API in `pyroscope.receive_http`. (@simonswine)

- Fixed an issue where `loki.process` would sometimes output live debugging entries out-of-order (@thampiotr)

- Fixed a bug where components could be evaluated concurrently without the full context during a config reload (@wildum)

- Fixed locks that wouldn't be released in the remotecfg service if some errors occurred during the configuration reload (@spartan0x117)

### Other changes

- Upgrading to Prometheus v2.54.1. (@ptodev)
  - `discovery.docker` has a new `match_first_network` attribute for matching the first network
    if the container has multiple networks defined, thus avoiding collecting duplicate targets.
  - `discovery.ec2`, `discovery.kubernetes`, `discovery.openstack`, and `discovery.ovhcloud`
    add extra `__meta_` labels.
  - `prometheus.remote_write` supports Azure OAuth and Azure SDK authentication.
  - `discovery.linode` has a new `region` attribute, as well as extra `__meta_` labels.
  - A new `scrape_native_histograms` argument for `prometheus.scrape`.
    This is enabled by default and can be used to explicitly disable native histogram support.
    In previous versions of Alloy, native histogram support has also been enabled by default
    as long as `scrape_protocols` starts with `PrometheusProto`.

  - Change the stability of the `remotecfg` feature from "public preview" to "generally available". (@erikbaranowski)

v1.6.1
-----------------

## Bugs

- Resolve issue with Beyla starting. (@rafaelroquetto)

v1.6.0
-----------------

### Breaking changes

- Upgrade to OpenTelemetry Collector v0.116.0:
  - `otelcol.processor.tailsampling`: Change decision precedence when using `and_sub_policy` and `invert_match`.
    For more information, see the [release notes for Alloy 1.6][release-notes-alloy-1_6].

    [#33671]: https://github.com/open-telemetry/opentelemetry-collector-contrib/pull/33671
    [release-notes-alloy-1_6]: https://grafana.com/docs/alloy/latest/release-notes/#v16

### Features

- Add support for TLS to `prometheus.write.queue`. (@mattdurham)

- Add `otelcol.receiver.syslog` component to receive otel logs in syslog format (@dehaansa)

- Add support for metrics in `otelcol.exporter.loadbalancing` (@madaraszg-tulip)

- Add `add_cloudwatch_timestamp` to `prometheus.exporter.cloudwatch` metrics. (@captncraig)

- Add support to `prometheus.operator.servicemonitors` to allow `endpointslice` role. (@yoyosir)

- Add `otelcol.exporter.splunkhec` allowing to export otel data to Splunk HEC (@adlotsof)

- Add `otelcol.receiver.solace` component to receive traces from a Solace broker. (@wildum)

- Add `otelcol.exporter.syslog` component to export logs in syslog format (@dehaansa)

- (_Experimental_) Add a `database_observability.mysql` component to collect mysql performance data. (@cristiangreco & @matthewnolf)

- Add `otelcol.receiver.influxdb` to convert influx metric into OTEL. (@EHSchmitt4395)

- Add a new `/-/healthy` endpoint which returns HTTP 500 if one or more components are unhealthy. (@ptodev)

### Enhancements

- Improved performance by reducing allocation in Prometheus write pipelines by ~30% (@thampiotr)

- Update `prometheus.write.queue` to support v2 for cpu performance. (@mattdurham)

- (_Experimental_) Add health reporting to `database_observability.mysql` component (@cristiangreco)

- Add second metrics sample to the support bundle to provide delta information (@dehaansa)

- Add all raw configuration files & a copy of the latest remote config to the support bundle (@dehaansa)

- Add relevant golang environment variables to the support bundle (@dehaansa)

- Add support for server authentication to otelcol components. (@aidaleuc)

- Update mysqld_exporter from v0.15.0 to v0.16.0 (including 2ef168bf6), most notable changes: (@cristiangreco)
  - Support MySQL 8.4 replicas syntax
  - Fetch lock time and cpu time from performance schema
  - Fix fetching tmpTables vs tmpDiskTables from performance_schema
  - Skip SPACE_TYPE column for MariaDB >=10.5
  - Fixed parsing of timestamps with non-zero padded days
  - Fix auto_increment metric collection errors caused by using collation in INFORMATION_SCHEMA searches
  - Change processlist query to support ONLY_FULL_GROUP_BY sql_mode
  - Add perf_schema quantile columns to collector

- Live Debugging button should appear in UI only for supported components (@ravishankar15)
- Add three new stdlib functions to_base64, from_URLbase64 and to_URLbase64 (@ravishankar15)
- Add `ignore_older_than` option for local.file_match (@ravishankar15)
- Add livedebugging support for discovery components (@ravishankar15)
- Add livedebugging support for `discover.relabel` (@ravishankar15)
- Performance optimization for live debugging feature (@ravishankar15)

- Upgrade `github.com/goccy/go-json` to v0.10.4, which reduces the memory consumption of an Alloy instance by 20MB.
  If Alloy is running certain otelcol components, this reduction will not apply. (@ptodev)
- improve performance in regexp component: call fmt only if debug is enabled (@r0ka)

- Update `prometheus.write.queue` library for performance increases in cpu. (@mattdurham)

- Update `loki.secretfilter` to be compatible with the new `[[rules.allowlists]]` gitleaks allowlist format (@romain-gaillard)

- Update `async-profiler` binaries for `pyroscope.java` to 3.0-fa937db (@aleks-p)

- Reduced memory allocation in discovery components by up to 30% (@thampiotr)

### Bugfixes

- Fix issue where `alloy_prometheus_relabel_metrics_processed` was not being incremented. (@mattdurham)

- Fixed issue with automemlimit logging bad messages and trying to access cgroup on non-linux builds (@dehaansa)

- Fixed issue with reloading configuration and prometheus metrics duplication in `prometheus.write.queue`. (@mattdurham)

- Updated `prometheus.write.queue` to fix issue with TTL comparing different scales of time. (@mattdurham)

- Fixed an issue in the `prometheus.operator.servicemonitors`, `prometheus.operator.podmonitors` and `prometheus.operator.probes` to support capitalized actions. (@QuentinBisson)

- Fixed an issue where the `otelcol.processor.interval` could not be used because the debug metrics were not set to default. (@wildum)

- Fixed an issue where `loki.secretfilter` would crash if the secret was shorter than the `partial_mask` value. (@romain-gaillard)

- Change the log level in the `eventlogmessage` stage of the `loki.process` component from `warn` to `debug`. (@wildum)

- Fix a bug in `loki.source.kafka` where the `topics` argument incorrectly used regex matching instead of exact matches. (@wildum)

### Other changes

- Change the stability of the `livedebugging` feature from "experimental" to "generally available". (@wildum)

- Use Go 1.23.3 for builds. (@mattdurham)

- Upgrade Beyla to v1.9.6. (@wildum)

- Upgrade to OpenTelemetry Collector v0.116.0:
  - `otelcol.receiver.datadog`: Return a json reponse instead of "OK" when a trace is received with a newer protocol version.
    https://github.com/open-telemetry/opentelemetry-collector-contrib/pull/35705
  - `otelcol.receiver.datadog`: Changes response message for `/api/v1/check_run` 202 response to be JSON and on par with Datadog API spec
    https://github.com/open-telemetry/opentelemetry-collector-contrib/pull/36029
  - `otelcol.receiver.solace`: The Solace receiver may unexpectedly terminate on reporting traces when used with a memory limiter processor and under high load.
    https://github.com/open-telemetry/opentelemetry-collector-contrib/pull/35958
  - `otelcol.receiver.solace`: Support converting the new `Move to Dead Message Queue` and new `Delete` spans generated by Solace Event Broker to OTLP.
    https://github.com/open-telemetry/opentelemetry-collector-contrib/pull/36071
  - `otelcol.exporter.datadog`: Stop prefixing `http_server_duration`, `http_server_request_size` and `http_server_response_size` with `otelcol`.
    https://github.com/open-telemetry/opentelemetry-collector-contrib/pull/36265
    These metrics can be from SDKs rather than collector. Stop prefixing them to be consistent with
    https://opentelemetry.io/docs/collector/internal-telemetry/#lists-of-internal-metrics
  - `otelcol.receiver.datadog`: Add json handling for the `api/v2/series` endpoint in the datadogreceiver.
    https://github.com/open-telemetry/opentelemetry-collector-contrib/pull/36218
  - `otelcol.processor.span`: Add a new `keep_original_name` configuration argument
    to keep the original span name when extracting attributes from the span name.
    https://github.com/open-telemetry/opentelemetry-collector-contrib/pull/36397
  - `pkg/ottl`: Respect the `depth` option when flattening slices using `flatten`.
    The `depth` option is also now required to be at least `1`.
    https://github.com/open-telemetry/opentelemetry-collector-contrib/pull/36198
  - `otelcol.exporter.loadbalancing`: Shutdown exporters during collector shutdown. This fixes a memory leak.
    https://github.com/open-telemetry/opentelemetry-collector-contrib/pull/36024
  - `otelcol.processor.k8sattributes`: New `wait_for_metadata` and `wait_for_metadata_timeout` configuration arguments,
    which block the processor startup until metadata is received from Kubernetes.
    https://github.com/open-telemetry/opentelemetry-collector-contrib/issues/32556
  - `otelcol.processor.k8sattributes`: Enable the `k8sattr.fieldExtractConfigRegex.disallow` for all Alloy instances,
    to retain the behavior of `regex` argument in the `annotation` and `label` blocks.
    When the feature gate is "deprecated" in the upstream Collector, Alloy users will need to use the transform processor instead.
    https://github.com/open-telemetry/opentelemetry-collector-contrib/issues/25128
  - `otelcol.receiver.vcenter`: The existing code did not honor TLS settings beyond 'insecure'.
    All TLS client config should now be honored.
    https://github.com/open-telemetry/opentelemetry-collector-contrib/pull/36482
  - `otelcol.receiver.opencensus`: Do not report error message when OpenCensus receiver is shutdown cleanly.
    https://github.com/open-telemetry/opentelemetry-collector-contrib/pull/36622
  - `otelcol.processor.k8sattributes`: Fixed parsing of k8s image names to support images with tags and digests.
    https://github.com/open-telemetry/opentelemetry-collector-contrib/pull/36145
  - `otelcol.exporter.loadbalancing`: Adding sending_queue, retry_on_failure and timeout settings to loadbalancing exporter configuration.
    https://github.com/open-telemetry/opentelemetry-collector-contrib/issues/35378
  - `otelcol.exporter.loadbalancing`: The k8sresolver was triggering exporter churn in the way the change event was handled.
    https://github.com/open-telemetry/opentelemetry-collector-contrib/issues/35658
  - `otelcol.processor.k8sattributes`: Override extracted k8s attributes if original value has been empty.
    https://github.com/open-telemetry/opentelemetry-collector-contrib/pull/36466
  - `otelcol.exporter.awss3`: Upgrading to adopt aws sdk v2.
    https://github.com/open-telemetry/opentelemetry-collector-contrib/pull/36698
  - `pkg/ottl`: GetXML Converter now supports selecting text, CDATA, and attribute (value) content.
  - `otelcol.exporter.loadbalancing`: Adds a an optional `return_hostnames` configuration argument to the k8s resolver.
     https://github.com/open-telemetry/opentelemetry-collector-contrib/pull/35411
  - `otelcol.exporter.kafka`, `otelcol.receiver.kafka`: Add a new `AWS_MSK_IAM_OAUTHBEARER` mechanism.
    This mechanism use the AWS MSK IAM SASL Signer for Go https://github.com/aws/aws-msk-iam-sasl-signer-go.
    https://github.com/open-telemetry/opentelemetry-collector-contrib/pull/32500

  - Use Go 1.23.5 for builds. (@wildum)

v1.5.1
-----------------

### Enhancements

- Logs from underlying clustering library `memberlist` are now surfaced with correct level (@thampiotr)

- Allow setting `informer_sync_timeout` in prometheus.operator.* components. (@captncraig)

- For sharding targets during clustering, `loki.source.podlogs` now only takes into account some labels. (@ptodev)

- Improve instrumentation of `pyroscope.relabel` component. (@marcsanmi)

### Bugfixes

- Fixed an issue in the `pyroscope.write` component to prevent TLS connection churn to Pyroscope when the `pyroscope.receive_http` clients don't request keepalive (@madaraszg-tulip)

- Fixed an issue in the `pyroscope.write` component with multiple endpoints not working correctly for forwarding profiles from `pyroscope.receive_http` (@madaraszg-tulip)

- Fixed a few race conditions that could lead to a deadlock when using `import` statements, which could lead to a memory leak on `/metrics` endpoint of an Alloy instance. (@thampiotr)

- Fix a race condition where the ui service was dependent on starting after the remotecfg service, which is not guaranteed. (@dehaansa & @erikbaranowski)

- Fixed an issue in the `otelcol.exporter.prometheus` component that would set series value incorrectly for stale metrics (@YusifAghalar)

- `loki.source.podlogs`: Fixed a bug which prevented clustering from working and caused duplicate logs to be sent.
  The bug only happened when no `selector` or `namespace_selector` blocks were specified in the Alloy configuration. (@ptodev)

- Fixed an issue in the `pyroscope.write` component to allow slashes in application names in the same way it is done in the Pyroscope push API (@marcsanmi)

- Fixed a crash when updating the configuration of `remote.http`. (@kinolaev)

- Fixed an issue in the `otelcol.processor.attribute` component where the actions `delete` and `hash` could not be used with the `pattern` argument. (@wildum)

- Fixed an issue in the `prometheus.exporter.postgres` component that would leak goroutines when the target was not reachable (@dehaansa)

v1.5.0
-----------------

### Breaking changes

- `import.git`: The default value for `revision` has changed from `HEAD` to `main`. (@ptodev)
  It is no longer allowed to set `revision` to `"HEAD"`, `"FETCH_HEAD"`, `"ORIG_HEAD"`, `"MERGE_HEAD"`, or `"CHERRY_PICK_HEAD"`.

- The Otel update to v0.112.0 has a few breaking changes:
  - [`otelcol.processor.deltatocumulative`] Change `max_streams` default value to `9223372036854775807` (max int).
    https://github.com/open-telemetry/opentelemetry-collector-contrib/pull/35048
  - [`otelcol.connector.spanmetrics`] Change `namespace` default value to `traces.span.metrics`.
    https://github.com/open-telemetry/opentelemetry-collector-contrib/pull/34485
  - [`otelcol.exporter.logging`] Removed in favor of the `otelcol.exporter.debug`.
    https://github.com/open-telemetry/opentelemetry-collector/issues/11337

### Features

- Add support bundle generation via the API endpoint /-/support (@dehaansa)

- Add the function `path_join` to the stdlib. (@wildum)

- Add `pyroscope.receive_http` component to receive and forward Pyroscope profiles (@marcsanmi)

- Add support to `loki.source.syslog` for the RFC3164 format ("BSD syslog"). (@sushain97)

- Add support to `loki.source.api` to be able to extract the tenant from the HTTP `X-Scope-OrgID` header (@QuentinBisson)

- (_Experimental_) Add a `loki.secretfilter` component to redact secrets from collected logs.

- (_Experimental_) Add a `prometheus.write.queue` component to add an alternative to `prometheus.remote_write`
  which allowing the writing of metrics  to a prometheus endpoint. (@mattdurham)

- (_Experimental_) Add the `array.combine_maps` function to the stdlib. (@ptodev, @wildum)

### Enhancements

- The `mimir.rules.kubernetes` component now supports adding extra label matchers
  to all queries discovered via `PrometheusRule` CRDs. (@thampiotr)

- The `cluster.use-discovery-v1` flag is now deprecated since there were no issues found with the v2 cluster discovery mechanism. (@thampiotr)

- SNMP exporter now supports labels in both `target` and `targets` parameters. (@mattdurham)

- Add support for relative paths to `import.file`. This new functionality allows users to use `import.file` blocks in modules
  imported via `import.git` and other `import.file`. (@wildum)

- `prometheus.exporter.cloudwatch`: The `discovery` block now has a `recently_active_only` configuration attribute
  to return only metrics which have been active in the last 3 hours.

- Add Prometheus bearer authentication to a `prometheus.write.queue` component (@freak12techno)

- Support logs that have a `timestamp` field instead of a `time` field for the `loki.source.azure_event_hubs` component. (@andriikushch)

- Add `proxy_url` to `otelcol.exporter.otlphttp`. (@wildum)

- Allow setting `informer_sync_timeout` in prometheus.operator.* components. (@captncraig)

### Bugfixes

- Fixed a bug in `import.git` which caused a `"non-fast-forward update"` error message. (@ptodev)

- Do not log error on clean shutdown of `loki.source.journal`. (@thampiotr)

- `prometheus.operator.*` components: Fixed a bug which would sometimes cause a
  "failed to create service discovery refresh metrics" error after a config reload. (@ptodev)

### Other changes

- Small fix in UI stylesheet to fit more content into visible table area. (@defanator)

- Changed OTEL alerts in Alloy mixin to use success rate for tracing. (@thampiotr)

- Support TLS client settings for clustering (@tiagorossig)

- Add support for `not_modified` response in `remotecfg`. (@spartan0x117)

- Fix dead link for RelabelConfig in the PodLog documentation page (@TheoBrigitte)

- Most notable changes coming with the OTel update from v0.108.0 vo v0.112.0 besides the breaking changes: (@wildum)
  - [`http config`] Add support for lz4 compression.
    https://github.com/open-telemetry/opentelemetry-collector/issues/9128
  - [`otelcol.processor.interval`] Add support for gauges and summaries.
    https://github.com/open-telemetry/opentelemetry-collector-contrib/issues/34803
  - [`otelcol.receiver.kafka`] Add possibility to tune the fetch sizes.
    https://github.com/open-telemetry/opentelemetry-collector-contrib/pull/34431
  - [`otelcol.processor.tailsampling`] Add `invert_match` to boolean attribute.
    https://github.com/open-telemetry/opentelemetry-collector-contrib/pull/34730
  - [`otelcol.receiver.kafka`] Add support to decode to `otlp_json`.
    https://github.com/open-telemetry/opentelemetry-collector-contrib/issues/33627
  - [`otelcol.processor.transform`] Add functions `convert_exponential_histogram_to_histogram` and `aggregate_on_attribute_value`.
    https://github.com/open-telemetry/opentelemetry-collector-contrib/pull/33824
    https://github.com/open-telemetry/opentelemetry-collector-contrib/pull/33423

v1.4.3
-----------------

### Bugfixes

- Fix an issue where some `faro.receiver` would drop multiple fields defined in `payload.meta.browser`, as fields were defined in the struct.

- `pyroscope.scrape` no longer tries to scrape endpoints which are not active targets anymore. (@wildum @mattdurham @dehaansa @ptodev)

- Fixed a bug with `loki.source.podlogs` not starting in large clusters due to short informer sync timeout. (@elburnetto-intapp)

- `prometheus.exporter.windows`: Fixed bug with `exclude` regular expression config arguments which caused missing metrics. (@ptodev)

v1.4.2
-----------------

### Bugfixes

- Update windows_exporter from v0.27.2 vo v0.27.3: (@jkroepke)
  - Fixes a bug where scraping Windows service crashes alloy

- Update yet-another-cloudwatch-exporter from v0.60.0 vo v0.61.0: (@morremeyer)
  - Fixes a bug where cloudwatch S3 metrics are reported as `0`

- Issue 1687 - otelcol.exporter.awss3 fails to configure (@cydergoth)
  - Fix parsing of the Level configuration attribute in debug_metrics config block
  - Ensure "optional" debug_metrics config block really is optional

- Fixed an issue with `loki.process` where `stage.luhn` and `stage.timestamp` would not apply
  default configuration settings correctly (@thampiotr)

- Fixed an issue with `loki.process` where configuration could be reloaded even if there
  were no changes. (@ptodev, @thampiotr)

- Fix issue where `loki.source.kubernetes` took into account all labels, instead of specific logs labels. Resulting in duplication. (@mattdurham)

v1.4.1
-----------------

### Bugfixes

- Windows installer: Don't quote Alloy's binary path in the Windows Registry. (@jkroepke)

v1.4.0
-----------------

### Security fixes

- Add quotes to windows service path to prevent path interception attack. [CVE-2024-8975](https://grafana.com/security/security-advisories/cve-2024-8975/) (@mattdurham)

### Breaking changes

- Some debug metrics for `otelcol` components have changed. (@thampiotr)
  For example, `otelcol.exporter.otlp`'s `exporter_sent_spans_ratio_total` metric is now `otelcol_exporter_sent_spans_total`.

- [otelcol.processor.transform] The functions `convert_sum_to_gauge` and `convert_gauge_to_sum` must now be used in the `metric` `context` rather than in the `datapoint` context.
  https://github.com/open-telemetry/opentelemetry-collector-contrib/issues/34567 (@wildum)

- Upgrade Beyla from 1.7.0 to 1.8.2. A complete list of changes can be found on the Beyla releases page: https://github.com/grafana/beyla/releases. (@wildum)
  It contains a few breaking changes for the component `beyla.ebpf`:
  - renamed metric `process.cpu.state` to `cpu.mode`
  - renamed metric `beyla_build_info` to `beyla_internal_build_info`

### Features

- Added Datadog Exporter community component, enabling exporting of otel-formatted Metrics and traces to Datadog. (@polyrain)
- (_Experimental_) Add an `otelcol.processor.interval` component to aggregate metrics and periodically
  forward the latest values to the next component in the pipeline.


### Enhancements

- Clustering peer resolution through `--cluster.join-addresses` flag has been
  improved with more consistent behaviour, better error handling and added
  support for A/AAAA DNS records. If necessary, users can temporarily opt out of
  this new behaviour with the `--cluster.use-discovery-v1`, but this can only be
  used as a temporary measure, since this flag will be disabled in future
  releases. (@thampiotr)

- Added a new panel to Cluster Overview dashboard to show the number of peers
  seen by each instance in the cluster. This can help diagnose cluster split
  brain issues. (@thampiotr)

- Updated Snowflake exporter with performance improvements for larger environments.
  Also added a new panel to track deleted tables to the Snowflake mixin. (@Caleb-Hurshman)
- Add a `otelcol.processor.groupbyattrs` component to reassociate collected metrics that match specified attributes
    from opentelemetry. (@kehindesalaam)

- Update windows_exporter to v0.27.2. (@jkroepke)
  The `smb.enabled_list` and `smb_client.enabled_list` doesn't have any effect anymore. All sub-collectors are enabled by default.

- Live debugging of `loki.process` will now also print the timestamp of incoming and outgoing log lines.
  This is helpful for debugging `stage.timestamp`. (@ptodev)

- Add extra validation in `beyla.ebpf` to avoid panics when network feature is enabled. (@marctc)

- A new parameter `aws_sdk_version_v2` is added for the cloudwatch exporters configuration. It enables the use of aws sdk v2 which has shown to have significant performance benefits. (@kgeckhart, @andriikushch)

- `prometheus.exporter.cloudwatch` can now collect metrics from custom namespaces via the `custom_namespace` block. (@ptodev)

- Add the label `alloy_cluster` in the metric `alloy_config_hash` when the flag `cluster.name` is set to help differentiate between
  configs from the same alloy cluster or different alloy clusters. (@wildum)

- Add support for discovering the cgroup path(s) of a process in `process.discovery`. (@mahendrapaipuri)

### Bugfixes

- Fix a bug where the scrape timeout for a Probe resource was not applied, overwriting the scrape interval instead. (@morremeyer, @stefanandres)

- Fix a bug where custom components don't always get updated when the config is modified in an imported directory. (@ante012)

- Fixed an issue which caused loss of context data in Faro exception. (@codecapitano)

- Fixed an issue where providing multiple hostnames or IP addresses
  via `--cluster.join-addresses` would only use the first provided value.
  (@thampiotr)

- Fixed an issue where providing `<hostname>:<port>`
  in `--cluster.join-addresses` would only resolve with DNS to a single address,
  instead of using all the available records. (@thampiotr)

- Fixed an issue where clustering peers resolution via hostname in `--cluster.join-addresses`
  resolves to duplicated IP addresses when using SRV records. (@thampiotr)

- Fixed an issue where the `connection_string` for the `loki.source.azure_event_hubs` component
  was displayed in the UI in plaintext. (@MorrisWitthein)

- Fix a bug in `discovery.*` components where old `targets` would continue to be
  exported to downstream components. This would only happen if the config
  for `discovery.*`  is reloaded in such a way that no new targets were
  discovered. (@ptodev, @thampiotr)

- Fixed bug in `loki.process` with `sampling` stage where all components use same `drop_counter_reason`. (@captncraig)

- Fixed an issue (see https://github.com/grafana/alloy/issues/1599) where specifying both path and key in the remote.vault `path`
  configuration could result in incorrect URLs. The `path` and `key` arguments have been separated to allow for clear and accurate
  specification of Vault secrets. (@PatMis16)

### Other

- Renamed standard library functions. Old names are still valid but are marked deprecated. (@wildum)

- Aliases for the namespaces are deprecated in the Cloudwatch exporter. For example: "s3" is not allowed, "AWS/S3" should be used. Usage of the aliases will generate warnings in the logs. Support for the aliases will be dropped in the upcoming releases. (@kgeckhart, @andriikushch)

- Update OTel from v0.105.0 vo v0.108.0: (@wildum)
  - [`otelcol.receiver.vcenter`] New VSAN metrics.
    https://github.com/open-telemetry/opentelemetry-collector-contrib/issues/33556
  - [`otelcol.receiver.kafka`] Add `session_timeout` and `heartbeat_interval` attributes.
    https://github.com/open-telemetry/opentelemetry-collector-contrib/pull/33082
  - [`otelcol.processor.transform`] Add `aggregate_on_attributes` function for metrics.
    https://github.com/open-telemetry/opentelemetry-collector-contrib/pull/33334
  - [`otelcol.receiver.vcenter`] Enable metrics by default
    https://github.com/open-telemetry/opentelemetry-collector-contrib/issues/33607

- Updated the docker base image to Ubuntu 24.04 (Noble Numbat). (@mattiasa )

v1.3.4
-----------------

### Bugfixes

- Windows installer: Don't quote Alloy's binary path in the Windows Registry. (@jkroepke)

v1.3.2
-----------------

### Security fixes

- Add quotes to windows service path to prevent path interception attack. [CVE-2024-8975](https://grafana.com/security/security-advisories/cve-2024-8975/) (@mattdurham)

v1.3.1
-----------------

### Bugfixes

- Changed the cluster startup behaviour, reverting to the previous logic where
  a failure to resolve cluster join peers results in the node creating its own cluster. This is
  to facilitate the process of bootstrapping a new cluster following user feedback (@thampiotr)

- Fix a memory leak which would occur any time `loki.process` had its configuration reloaded. (@ptodev)

v1.3.0
-----------------

### Breaking changes

- [`otelcol.exporter.otlp`,`otelcol.exporter.loadbalancing`]: Change the default gRPC load balancing strategy.
  The default value for the `balancer_name` attribute has changed to `round_robin`
  https://github.com/open-telemetry/opentelemetry-collector/pull/10319

### Breaking changes to non-GA functionality

- Update Public preview `remotecfg` argument from `metadata` to `attributes`. (@erikbaranowski)

- The default value of the argument `unmatched` in the block `routes` of the component `beyla.ebpf` was changed from `unset` to `heuristic` (@marctc)

### Features

- Added community components support, enabling community members to implement and maintain components. (@wildum)

- A new `otelcol.exporter.debug` component for printing OTel telemetry from
  other `otelcol` components to the console. (@BarunKGP)

### Enhancements
- Added custom metrics capability to oracle exporter. (@EHSchmitt4395)

- Added a success rate panel on the Prometheus Components dashboard. (@thampiotr)

- Add namespace field to Faro payload (@cedricziel)

- Add the `targets` argument to the `prometheus.exporter.blackbox` component to support passing blackbox targets at runtime. (@wildum)

- Add concurrent metric collection to `prometheus.exporter.snowflake` to speed up collection times (@Caleb-Hurshman)

- Added live debugging support to `otelcol.processor.*` components. (@wildum)

- Add automatic system attributes for `version` and `os` to `remotecfg`. (@erikbaranowski)

- Added live debugging support to `otelcol.receiver.*` components. (@wildum)

- Added live debugging support to `loki.process`. (@wildum)

- Added live debugging support to `loki.relabel`. (@wildum)

- Added a `namespace` label to probes scraped by the `prometheus.operator.probes` component to align with the upstream Prometheus Operator setup. (@toontijtgat2)

- (_Public preview_) Added rate limiting of cluster state changes to reduce the
  number of unnecessary, intermediate state updates. (@thampiotr)

- Allow setting the CPU profiling event for Java Async Profiler in `pyroscope.java` component (@slbucur)

- Update windows_exporter to v0.26.2. (@jkroepke)

- `mimir.rules.kubernetes` is now able to add extra labels to the Prometheus rules. (@psychomantys)

- `prometheus.exporter.unix` component now exposes hwmon collector config. (@dtrejod)

- Upgrade from OpenTelemetry v0.102.1 to v0.105.0.
  - [`otelcol.receiver.*`] A new `compression_algorithms` attribute to configure which
    compression algorithms are allowed by the HTTP server.
    https://github.com/open-telemetry/opentelemetry-collector/pull/10295
  - [`otelcol.exporter.*`] Fix potential deadlock in the batch sender.
    https://github.com/open-telemetry/opentelemetry-collector/pull/10315
  - [`otelcol.exporter.*`] Fix a bug when the retry and timeout logic was not applied with enabled batching.
    https://github.com/open-telemetry/opentelemetry-collector/issues/10166
  - [`otelcol.exporter.*`] Fix a bug where an unstarted batch_sender exporter hangs on shutdown.
    https://github.com/open-telemetry/opentelemetry-collector/issues/10306
  - [`otelcol.exporter.*`] Fix small batch due to unfavorable goroutine scheduling in batch sender.
    https://github.com/open-telemetry/opentelemetry-collector/issues/9952
  - [`otelcol.exporter.otlphttp`] A new `cookies` block to store cookies from server responses and reuse them in subsequent requests.
    https://github.com/open-telemetry/opentelemetry-collector/issues/10175
  - [`otelcol.exporter.otlp`] Fixed a bug where the receiver's http response was not properly translating grpc error codes to http status codes.
    https://github.com/open-telemetry/opentelemetry-collector/pull/10574
  - [`otelcol.processor.tail_sampling`] Simple LRU Decision Cache for "keep" decisions.
    https://github.com/open-telemetry/opentelemetry-collector-contrib/pull/33533
  - [`otelcol.processor.tail_sampling`] Fix precedence of inverted match in and policy.
    Previously if the decision from a policy evaluation was `NotSampled` or `InvertNotSampled`
    it would return a `NotSampled` decision regardless, effectively downgrading the result.
    This was breaking the documented behaviour that inverted decisions should take precedence over all others.
    https://github.com/open-telemetry/opentelemetry-collector-contrib/pull/33671
  - [`otelcol.exporter.kafka`,`otelcol.receiver.kafka`] Add config attribute to disable Kerberos PA-FX-FAST negotiation.
    https://github.com/open-telemetry/opentelemetry-collector-contrib/issues/26345
  - [`OTTL`]: Added `keep_matching_keys` function to allow dropping all keys from a map that don't match the pattern.
    https://github.com/open-telemetry/opentelemetry-collector-contrib/issues/32989
  - [`OTTL`]: Add debug logs to help troubleshoot OTTL statements/conditions
    https://github.com/open-telemetry/opentelemetry-collector-contrib/pull/33274
  - [`OTTL`]: Introducing `append` function for appending items into an existing array.
    https://github.com/open-telemetry/opentelemetry-collector-contrib/issues/32141
  - [`OTTL`]: Introducing `Uri` converter parsing URI string into SemConv
    https://github.com/open-telemetry/opentelemetry-collector-contrib/issues/32433
  - [`OTTL`]: Added a Hex() converter function
    https://github.com/open-telemetry/opentelemetry-collector-contrib/pull/33450
  - [`OTTL`]: Added a IsRootSpan() converter function.
    https://github.com/open-telemetry/opentelemetry-collector-contrib/pull/33729
  - [`otelcol.processor.probabilistic_sampler`]: Add Proportional and Equalizing sampling modes.
    https://github.com/open-telemetry/opentelemetry-collector-contrib/issues/31918
  - [`otelcol.processor.deltatocumulative`]: Bugfix to properly drop samples when at limit.
    https://github.com/open-telemetry/opentelemetry-collector-contrib/issues/33285
  - [`otelcol.receiver.vcenter`] Fixes errors in some of the client calls for environments containing multiple datacenters.
    https://github.com/open-telemetry/opentelemetry-collector-contrib/pull/33735
  - [`otelcol.processor.resourcedetection`] Fetch CPU info only if related attributes are enabled.
    https://github.com/open-telemetry/opentelemetry-collector-contrib/pull/33774
  - [`otelcol.receiver.vcenter`] Adding metrics for CPU readiness, CPU capacity, and network drop rate.
    https://github.com/open-telemetry/opentelemetry-collector-contrib/issues/33607
  - [`otelcol.receiver.vcenter`] Drop support for vCenter 6.7.
    https://github.com/open-telemetry/opentelemetry-collector-contrib/issues/33607
  - [`otelcol.processor.attributes`] Add an option to extract value from a client address
    by specifying `client.address` value in the `from_context` field.
    https://github.com/open-telemetry/opentelemetry-collector-contrib/pull/34048
  - `otelcol.connector.spanmetrics`: Produce delta temporality span metrics with StartTimeUnixNano and TimeUnixNano values representing an uninterrupted series.
    https://github.com/open-telemetry/opentelemetry-collector-contrib/pull/31780

- Upgrade Beyla component v1.6.3 to v1.7.0
  - Reporting application process metrics
  - New supported protocols: SQL, Redis, Kafka
  - Several bugfixes
  - Full list of changes: https://github.com/grafana/beyla/releases/tag/v1.7.0

- Enable instances connected to remotecfg-compatible servers to Register
  themselves to the remote service. (@tpaschalis)

- Allow in-memory listener to work for remotecfg-supplied components. (@tpaschalis)

### Bugfixes

- Fixed a clustering mode issue where a fatal startup failure of the clustering service
  would exit the service silently, without also exiting the Alloy process. (@thampiotr)

- Fix a bug which prevented config reloads to work if a Loki `metrics` stage is in the pipeline.
  Previously, the reload would fail for `loki.process` without an error in the logs and the metrics
  from the `metrics` stage would get stuck at the same values. (@ptodev)


v1.2.1
-----------------

### Bugfixes

- Fixed an issue with `loki.source.kubernetes_events` not starting in large clusters due to short informer sync timeout. (@nrwiersma)

- Updated [ckit](https://github.com/grafana/ckit) to fix an issue with armv7 panic on startup when forming a cluster. (@imavroukakis)

- Fixed a clustering mode issue where a failure to perform static peers
  discovery did not result in a fatal failure at startup and could lead to
  potential split-brain issues. (@thampiotr)

### Other

- Use Go 1.22.5 for builds. (@mattdurham)

v1.2.0
-----------------

### Security fixes
- Fixes the following vulnerabilities (@ptodev):
  - [CVE-2024-35255](https://cve.mitre.org/cgi-bin/cvename.cgi?name=CVE-2024-35255)
  - [CVE-2024-36129](https://avd.aquasec.com/nvd/2024/cve-2024-36129/)

### Breaking changes

- Updated OpenTelemetry to v0.102.1. (@mattdurham)
  - Components `otelcol.receiver.otlp`,`otelcol.receiver.zipkin`,`otelcol.extension.jaeger_remote_sampling`, and `otelcol.receiver.jaeger` setting `max_request_body_size`
    default changed from unlimited size to `20MiB`. This is due to [CVE-2024-36129](https://github.com/open-telemetry/opentelemetry-collector/security/advisories/GHSA-c74f-6mfw-mm4v).

### Breaking changes to non-GA functionality

- Update Public preview `remotecfg` to use `alloy-remote-config` instead of `agent-remote-config`. The
  API has been updated to use the term `collector` over `agent`. (@erikbaranowski)

- Component `otelcol.receiver.vcenter` removed `vcenter.host.network.packet.errors`, `vcenter.host.network.packet.count`, and
  `vcenter.vm.network.packet.count`.
  - `vcenter.host.network.packet.errors` replaced by `vcenter.host.network.packet.error.rate`.
  - `vcenter.host.network.packet.count` replaced by `vcenter.host.network.packet.rate`.
  - `vcenter.vm.network.packet.count` replaced by `vcenter.vm.network.packet.rate`.

### Features

- Add an `otelcol.exporter.kafka` component to send OTLP metrics, logs, and traces to Kafka.

- Added `live debugging` to the UI. Live debugging streams data as they flow through components for debugging telemetry data.
  Individual components must be updated to support live debugging. (@wildum)

- Added live debugging support for `prometheus.relabel`. (@wildum)

- (_Experimental_) Add a `otelcol.processor.deltatocumulative` component to convert metrics from
  delta temporality to cumulative by accumulating samples in memory. (@rfratto)

- (_Experimental_) Add an `otelcol.receiver.datadog` component to receive
  metrics and traces from Datadog. (@carrieedwards, @jesusvazquez, @alexgreenbank, @fedetorres93)

- Add a `prometheus.exporter.catchpoint` component to collect metrics from Catchpoint. (@bominrahmani)

- Add the `-t/--test` flag to `alloy fmt` to check if a alloy config file is formatted correctly. (@kavfixnel)

### Enhancements

- (_Public preview_) Add native histogram support to `otelcol.receiver.prometheus`. (@wildum)
- (_Public preview_) Add metrics to report status of `remotecfg` service. (@captncraig)

- Added `scrape_protocols` option to `prometheus.scrape`, which allows to
  control the preferred order of scrape protocols. (@thampiotr)

- Add support for configuring CPU profile's duration scraped by `pyroscope.scrape`. (@hainenber)

- `prometheus.exporter.snowflake`: Add support for RSA key-pair authentication. (@Caleb-Hurshman)

- Improved filesystem error handling when working with `loki.source.file` and `local.file_match`,
  which removes some false-positive error log messages on Windows (@thampiotr)

- Updates `processor/probabilistic_sampler` to use new `FailedClosed` field from OTEL release v0.101.0. (@StefanKurek)

- Updates `receiver/vcenter` to use new features and bugfixes introduced in OTEL releases v0.100.0 and v0.101.0.
  Refer to the [v0.100.0](https://github.com/open-telemetry/opentelemetry-collector-contrib/releases/tag/v0.100.0)
  and [v0.101.0](https://github.com/open-telemetry/opentelemetry-collector-contrib/releases/tag/v0.101.0) release
  notes for more detailed information.
  Changes that directly affected the configuration are as follows: (@StefanKurek)
  - The resource attribute `vcenter.datacenter.name` has been added and enabled by default for all resource types.
  - The resource attribute `vcenter.virtual_app.inventory_path` has been added and enabled by default to
    differentiate between resource pools and virtual apps.
  - The resource attribute `vcenter.virtual_app.name` has been added and enabled by default to differentiate
    between resource pools and virtual apps.
  - The resource attribute `vcenter.vm_template.id` has been added and enabled by default to differentiate between
    virtual machines and virtual machine templates.
  - The resource attribute `vcenter.vm_template.name` has been added and enabled by default to differentiate between
    virtual machines and virtual machine templates.
  - The metric `vcenter.cluster.memory.used` has been removed.
  - The metric `vcenter.vm.network.packet.drop.rate` has been added and enabled by default.
  - The metric `vcenter.cluster.vm_template.count` has been added and enabled by default.

- Add `yaml_decode` to standard library. (@mattdurham, @djcode)

- Allow override debug metrics level for `otelcol.*` components. (@hainenber)

- Add an initial lower limit of 10 seconds for the the `poll_frequency`
  argument in the `remotecfg` block. (@tpaschalis)

- Add a constant jitter to `remotecfg` service's polling. (@tpaschalis)

- Added support for NS records to `discovery.dns`. (@djcode)

- Improved clustering use cases for tracking GCP delta metrics in the `prometheus.exporter.gcp` (@kgeckhart)

- Add the `targets` argument to the `prometheus.exporter.snmp` component to support passing SNMP targets at runtime. (@wildum)

- Prefix Faro measurement values with `value_` to align with the latest Faro cloud receiver updates. (@codecapitano)

- Add `base64_decode` to standard library. (@hainenber)

- Updated OpenTelemetry Contrib to [v0.102.0](https://github.com/open-telemetry/opentelemetry-collector-contrib/releases/tag/v0.102.0). (@mattdurham)
  - `otelcol.processor.resourcedetection`: Added a `tags` config argument to the `azure` detection mechanism.
  It exposes regex-matched Azure resource tags as OpenTelemetry resource attributes.

- A new `snmp_context` configuration argument for `prometheus.exporter.snmp`
  which overrides the `context_name` parameter in the SNMP configuration file. (@ptodev)

- Add extra configuration options for `beyla.ebpf` to select Kubernetes objects to monitor. (@marctc)

### Bugfixes

- Fixed an issue with `prometheus.scrape` in which targets that move from one
  cluster instance to another could have a staleness marker inserted and result
  in a gap in metrics (@thampiotr)

- Fix panic when `import.git` is given a revision that does not exist on the remote repo. (@hainenber)

- Fixed an issue with `loki.source.docker` where collecting logs from targets configured with multiple networks would result in errors. (@wildum)

- Fixed an issue where converting OpenTelemetry Collector configs with unused telemetry types resulted in those types being explicitly configured with an empty array in `output` blocks, rather than them being omitted entirely. (@rfratto)

### Other changes

- `pyroscope.ebpf`, `pyroscope.java`, `pyroscope.scrape`, `pyroscope.write` and `discovery.process` components are now GA. (@korniltsev)

- `prometheus.exporter.snmp`: Updating SNMP exporter from v0.24.1 to v0.26.0. (@ptodev, @erikbaranowski)

- `prometheus.scrape` component's `enable_protobuf_negotiation` argument is now
  deprecated and will be removed in a future major release.
  Use `scrape_protocols` instead and refer to `prometheus.scrape` reference
  documentation for further details. (@thampiotr)

- Updated Prometheus dependency to [v2.51.2](https://github.com/prometheus/prometheus/releases/tag/v2.51.2) (@thampiotr)

- Upgrade Beyla from v1.5.1 to v1.6.3. (@marctc)

v1.1.1
------

### Bugfixes

- Fix panic when component ID contains `/` in `otelcomponent.MustNewType(ID)`.(@qclaogui)

- Exit Alloy immediately if the port it runs on is not available.
  This port can be configured with `--server.http.listen-addr` or using
  the default listen address`127.0.0.1:12345`. (@mattdurham)

- Fix a panic in `loki.source.docker` when trying to stop a target that was never started. (@wildum)

- Fix error on boot when using IPv6 advertise addresses without explicitly
  specifying a port. (@matthewpi)

- Fix an issue where having long component labels (>63 chars) on otelcol.auth
  components lead to a panic. (@tpaschalis)

- Update `prometheus.exporter.snowflake` with the [latest](https://github.com/grafana/snowflake-prometheus-exporter) version of the exporter as of May 28, 2024 (@StefanKurek)
  - Fixes issue where returned `NULL` values from database could cause unexpected errors.

- Bubble up SSH key conversion error to facilitate failed `import.git`. (@hainenber)

v1.1.0
------

### Features

- (_Public preview_) Add support for setting GOMEMLIMIT based on cgroup setting. (@mattdurham)
- (_Experimental_) A new `otelcol.exporter.awss3` component for sending telemetry data to a S3 bucket. (@Imshelledin21)

- (_Public preview_) Introduce BoringCrypto Docker images.
  The BoringCrypto image is tagged with the `-boringcrypto` suffix and
  is only available on AMD64 and ARM64 Linux containers.
  (@rfratto, @mattdurham)

- (_Public preview_) Introduce `boringcrypto` release assets. BoringCrypto
  builds are publshed for Linux on AMD64 and ARM64 platforms. (@rfratto,
  @mattdurham)

- `otelcol.exporter.loadbalancing`: Add a new `aws_cloud_map` resolver. (@ptodev)

- Introduce a `otelcol.receiver.file_stats` component from the upstream
  OpenTelemetry `filestatsreceiver` component. (@rfratto)

### Enhancements

- Update `prometheus.exporter.kafka` with the following functionalities (@wildum):

  * GSSAPI config
  * enable/disable PA_FX_FAST
  * set a TLS server name
  * show the offset/lag for all consumer group or only the connected ones
  * set the minimum number of topics to monitor
  * enable/disable auto-creation of requested topics if they don't already exist
  * regex to exclude topics / groups
  * added metric kafka_broker_info

- In `prometheus.exporter.kafka`, the interpolation table used to compute estimated lag metrics is now pruned
  on `metadata_refresh_interval` instead of `prune_interval_seconds`. (@wildum)

- Don't restart tailers in `loki.source.kubernetes` component by above-average
  time deltas if K8s version is >= 1.29.1 (@hainenber)

- In `mimir.rules.kubernetes`, add support for running in a cluster of Alloy instances
  by electing a single instance as the leader for the `mimir.rules.kubernetes` component
  to avoid conflicts when making calls to the Mimir API. (@56quarters)

- Add the possibility of setting custom labels for the AWS Firehose logs via `X-Amz-Firehose-Common-Attributes` header. (@andriikushch)

### Bugfixes

- Fixed issue with defaults for Beyla component not being applied correctly. (marctc)

- Fix an issue on Windows where uninstalling Alloy did not remove it from the
  Add/Remove programs list. (@rfratto)

- Fixed issue where text labels displayed outside of component node's boundary. (@hainenber)

- Fix a bug where a topic was claimed by the wrong consumer type in `otelcol.receiver.kafka`. (@wildum)

- Fix an issue where nested import.git config blocks could conflict if they had the same labels. (@wildum)

- In `mimir.rules.kubernetes`, fix an issue where unrecoverable errors from the Mimir API were retried. (@56quarters)

- Fix an issue where `faro.receiver`'s `extra_log_labels` with empty value
  don't map existing value in log line. (@hainenber)

- Fix an issue where `prometheus.remote_write` only queued data for sending
  every 15 seconds instead of as soon as data was written to the WAL.
  (@rfratto)

- Imported code using `slog` logging will now not panic and replay correctly when logged before the logging
  config block is initialized. (@mattdurham)

- Fix a bug where custom components would not shadow the stdlib. If you have a module whose name conflicts with an stdlib function
  and if you use this exact function in your config, then you will need to rename your module. (@wildum)

- Fix an issue where `loki.source.docker` stops collecting logs after a container restart. (@wildum)

- Upgrading `pyroscope/ebpf` from 0.4.6 to 0.4.7 (@korniltsev):
  * detect libc version properly when libc file name is libc-2.31.so and not libc.so.6
  * treat elf files with short build id (8 bytes) properly

### Other changes

- Update `alloy-mixin` to use more specific alert group names (for example,
  `alloy_clustering` instead of `clustering`) to avoid collision with installs
  of `agent-flow-mixin`. (@rfratto)
- Upgrade Beyla from v1.4.1 to v1.5.1. (@marctc)

- Add a description to Alloy DEB and RPM packages. (@rfratto)

- Allow `pyroscope.scrape` to scrape `alloy.internal:12345`. (@hainenber)

- The latest Windows Docker image is now pushed as `nanoserver-1809` instead of
  `latest-nanoserver-1809`. The old tag will no longer be updated, and will be
  removed in a future release. (@rfratto)

- The log level of `finished node evaluation` log lines has been decreased to
  'debug'. (@tpaschalis)

- Update post-installation scripts for DEB/RPM packages to ensure
  `/var/lib/alloy` exists before configuring its permissions and ownership.
  (@rfratto)

- Remove setcap for `cap_net_bind_service` to allow alloy to run in restricted environments.
  Modern container runtimes allow binding to unprivileged ports as non-root. (@BlackDex)

- Upgrading from OpenTelemetry v0.96.0 to v0.99.0.

  - `otelcol.processor.batch`: Prevent starting unnecessary goroutines.
    https://github.com/open-telemetry/opentelemetry-collector/issues/9739
  - `otelcol.exporter.otlp`: Checks for port in the config validation for the otlpexporter.
    https://github.com/open-telemetry/opentelemetry-collector/issues/9505
  - `otelcol.receiver.otlp`: Fix bug where the otlp receiver did not properly respond
    with a retryable error code when possible for http.
    https://github.com/open-telemetry/opentelemetry-collector/pull/9357
  - `otelcol.receiver.vcenter`: Fixed the resource attribute model to more accurately support multi-cluster deployments.
    https://github.com/open-telemetry/opentelemetry-collector-contrib/issues/30879
    For more information on impacts please refer to:
    https://github.com/open-telemetry/opentelemetry-collector-contrib/pull/31113
    The main impact is that `vcenter.resource_pool.name`, `vcenter.resource_pool.inventory_path`,
    and `vcenter.cluster.name` are reported with more accuracy on VM metrics.
  - `otelcol.receiver.vcenter`: Remove the `vcenter.cluster.name` resource attribute from Host resources if the Host is standalone (no cluster).
    https://github.com/open-telemetry/opentelemetry-collector-contrib/issues/32548
  - `otelcol.receiver.vcenter`: Changes process for collecting VMs & VM perf metrics to be more efficient (one call now for all VMs).
    https://github.com/open-telemetry/opentelemetry-collector-contrib/issues/31837
  - `otelcol.connector.servicegraph`: Added a new `database_name_attribute` config argument to allow users to
    specify a custom attribute name for identifying the database name in span attributes.
    https://github.com/open-telemetry/opentelemetry-collector-contrib/pull/30726
  - `otelcol.connector.servicegraph`: Fix 'failed to find dimensions for key' error from race condition in metrics cleanup.
    https://github.com/open-telemetry/opentelemetry-collector-contrib/issues/31701
  - `otelcol.connector.spanmetrics`: Add `metrics_expiration` option to enable expiration of metrics if spans are not received within a certain time frame.
    By default, the expiration is disabled (set to 0).
    https://github.com/open-telemetry/opentelemetry-collector-contrib/issues/30559
  - `otelcol.connector.spanmetrics`: Change default value of `metrics_flush_interval` from 15s to 60s.
    https://github.com/open-telemetry/opentelemetry-collector-contrib/issues/31776
  - `otelcol.connector.spanmetrics`: Discard counter span metric exemplars after each flush interval to avoid unbounded memory growth.
    This aligns exemplar discarding for counter span metrics with the existing logic for histogram span metrics.
    https://github.com/open-telemetry/opentelemetry-collector-contrib/issues/31683
  - `otelcol.exporter.loadbalancing`: Fix panic when a sub-exporter is shut down while still handling requests.
    https://github.com/open-telemetry/opentelemetry-collector-contrib/issues/31410
  - `otelcol.exporter.loadbalancing`: Fix memory leaks on shutdown.
    https://github.com/open-telemetry/opentelemetry-collector-contrib/pull/31050
  - `otelcol.exporter.loadbalancing`: Support the timeout period of k8s resolver list watch can be configured.
    https://github.com/open-telemetry/opentelemetry-collector-contrib/issues/31757
  - `otelcol.processor.transform`: Change metric unit for metrics extracted with `extract_count_metric()` to be the default unit (`1`).
    https://github.com/open-telemetry/opentelemetry-collector-contrib/issues/31575
  - `otelcol.receiver.opencensus`: Refactor the receiver to pass lifecycle tests and avoid leaking gRPC connections.
    https://github.com/open-telemetry/opentelemetry-collector-contrib/issues/31643
  - `otelcol.extension.jaeger_remote_sampling`: Fix leaking goroutine on shutdown.
    https://github.com/open-telemetry/opentelemetry-collector-contrib/issues/31157
  - `otelcol.receiver.kafka`: Fix panic on shutdown.
    https://github.com/open-telemetry/opentelemetry-collector-contrib/issues/31926
  - `otelcol.processor.resourcedetection`: Only attempt to detect Kubernetes node resource attributes when they're enabled.
    https://github.com/open-telemetry/opentelemetry-collector-contrib/issues/31941
  - `otelcol.processor.resourcedetection`: Fix memory leak on AKS.
    https://github.com/open-telemetry/opentelemetry-collector-contrib/pull/32574
  - `otelcol.processor.resourcedetection`: Update to ec2 scraper so that core attributes are not dropped if describeTags returns an error (likely due to permissions).
    https://github.com/open-telemetry/opentelemetry-collector-contrib/pull/30672

- Use Go 1.22.3 for builds. (@kminehart)

v1.0.0
------

### Features

- Support for programmable pipelines using a rich expression-based syntax.

- Over 130 components for processing, transforming, and exporting telemetry
  data.

- Native support for Kubernetes and Prometheus Operator without needing to
  deploy or learn a separate Kubernetes operator.

- Support for creating and sharing custom components.

- Support for forming a cluster of Alloy instances for automatic workload
  distribution.

- (_Public preview_) Support for receiving configuration from a server for
  centralized configuration management.

- A built-in UI for visualizing and debugging pipelines.

[contributors guide]: ./docs/developer/contributing.md#updating-the-changelog<|MERGE_RESOLUTION|>--- conflicted
+++ resolved
@@ -10,15 +10,13 @@
 Main (unreleased)
 -----------------
 
-<<<<<<< HEAD
+### Enhancements
+
+- Have `loki.echo` log the `entry_timestamp` and `structured_metadata` for any loki entries received (@dehaansa)
+
 ### Bugfixes
 
 - Fix issue with `prometheus.write.queue` that lead to excessive connections. (@mattdurham)
-=======
-### Enhancements
-
-- Have `loki.echo` log the `entry_timestamp` and `structured_metadata` for any loki entries received (@dehaansa)
->>>>>>> ce09b957
 
 v1.7.0-rc.3
 -----------------
