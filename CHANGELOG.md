# Changelog

> _Contributors should read our [contributors guide][] for instructions on how
> to update the changelog._

This document contains a historical list of changes between releases. Only
changes that impact end-user behavior are listed; changes to documentation or
internal API changes are not present.

Main (unreleased)
-----------------

### Breaking changes to non-GA functionality

- Update Public preview `remotecfg` argument from `metadata` to `attributes`. (@erikbaranowski)

### Enhancements

- Added a success rate panel on the Prometheus Components dashboard. (@thampiotr)

### Bugfixes

- Fixed an issue with `loki.source.kubernetes_events` not starting in large clusters due to short informer sync timeout. (@nrwiersma)
- Updated [ckit](https://github.com/grafana/ckit) to fix an issue with armv7 panic on startup when forming a cluster. (@imavroukakis)

<<<<<<< HEAD
- Switch to using Prometheus Agent WAL which fixes issue with [failed scrapes not being deletable](https://github.com/grafana/alloy/issues/546). (@mattdurham)

v1.2.0-rc.0
=======
v1.2.0
>>>>>>> 5d7b707e
-----------------

### Security fixes
- Fixes the following vulnerabilities (@ptodev):
  - [CVE-2024-35255](https://cve.mitre.org/cgi-bin/cvename.cgi?name=CVE-2024-35255)
  - [CVE-2024-36129](https://avd.aquasec.com/nvd/2024/cve-2024-36129/)

### Breaking changes

- Updated OpenTelemetry to v0.102.1. (@mattdurham)
  - Components `otelcol.receiver.otlp`,`otelcol.receiver.zipkin`,`otelcol.extension.jaeger_remote_sampling`, and `otelcol.receiver.jaeger` setting `max_request_body_size`
    default changed from unlimited size to `20MiB`. This is due to [CVE-2024-36129](https://github.com/open-telemetry/opentelemetry-collector/security/advisories/GHSA-c74f-6mfw-mm4v).

### Breaking changes to non-GA functionality

- Update Public preview `remotecfg` to use `alloy-remote-config` instead of `agent-remote-config`. The
  API has been updated to use the term `collector` over `agent`. (@erikbaranowski)

- Component `otelcol.receiver.vcenter` removed `vcenter.host.network.packet.errors`, `vcenter.host.network.packet.count`, and
  `vcenter.vm.network.packet.count`.
  - `vcenter.host.network.packet.errors` replaced by `vcenter.host.network.packet.error.rate`.
  - `vcenter.host.network.packet.count` replaced by `vcenter.host.network.packet.rate`.
  - `vcenter.vm.network.packet.count` replaced by `vcenter.vm.network.packet.rate`.

### Features

- Add an `otelcol.exporter.kafka` component to send OTLP metrics, logs, and traces to Kafka.

- Added `live debugging` to the UI. Live debugging streams data as they flow through components for debugging telemetry data.
  Individual components must be updated to support live debugging. (@wildum)

- Added live debugging support for `prometheus.relabel`. (@wildum)

- (_Experimental_) Add a `otelcol.processor.deltatocumulative` component to convert metrics from
  delta temporality to cumulative by accumulating samples in memory. (@rfratto)

- (_Experimental_) Add an `otelcol.receiver.datadog` component to receive
  metrics and traces from Datadog. (@carrieedwards, @jesusvazquez, @alexgreenbank, @fedetorres93)

- Add a `prometheus.exporter.catchpoint` component to collect metrics from Catchpoint. (@bominrahmani)

### Enhancements

- (_Public preview_) Add native histogram support to `otelcol.receiver.prometheus`. (@wildum)
- (_Public preview_) Add metrics to report status of `remotecfg` service. (@captncraig)

- Added `scrape_protocols` option to `prometheus.scrape`, which allows to
  control the preferred order of scrape protocols. (@thampiotr)

- Add support for configuring CPU profile's duration scraped by `pyroscope.scrape`. (@hainenber)

- `prometheus.exporter.snowflake`: Add support for RSA key-pair authentication. (@Caleb-Hurshman)

- Improved filesystem error handling when working with `loki.source.file` and `local.file_match`,
  which removes some false-positive error log messages on Windows (@thampiotr)

- Updates `processor/probabilistic_sampler` to use new `FailedClosed` field from OTEL release v0.101.0. (@StefanKurek)

- Updates `receiver/vcenter` to use new features and bugfixes introduced in OTEL releases v0.100.0 and v0.101.0.
  Refer to the [v0.100.0](https://github.com/open-telemetry/opentelemetry-collector-contrib/releases/tag/v0.100.0)
  and [v0.101.0](https://github.com/open-telemetry/opentelemetry-collector-contrib/releases/tag/v0.101.0) release
  notes for more detailed information.
  Changes that directly affected the configuration are as follows: (@StefanKurek)
  - The resource attribute `vcenter.datacenter.name` has been added and enabled by default for all resource types.
  - The resource attribute `vcenter.virtual_app.inventory_path` has been added and enabled by default to
    differentiate between resource pools and virtual apps.
  - The resource attribute `vcenter.virtual_app.name` has been added and enabled by default to differentiate
    between resource pools and virtual apps.
  - The resource attribute `vcenter.vm_template.id` has been added and enabled by default to differentiate between
    virtual machines and virtual machine templates.
  - The resource attribute `vcenter.vm_template.name` has been added and enabled by default to differentiate between
    virtual machines and virtual machine templates.
  - The metric `vcenter.cluster.memory.used` has been removed.
  - The metric `vcenter.vm.network.packet.drop.rate` has been added and enabled by default.
  - The metric `vcenter.cluster.vm_template.count` has been added and enabled by default.

- Add `yaml_decode` to standard library. (@mattdurham, @djcode)

- Allow override debug metrics level for `otelcol.*` components. (@hainenber)

- Add an initial lower limit of 10 seconds for the the `poll_frequency`
  argument in the `remotecfg` block. (@tpaschalis)

- Add a constant jitter to `remotecfg` service's polling. (@tpaschalis)

- Added support for NS records to `discovery.dns`. (@djcode)

- Improved clustering use cases for tracking GCP delta metrics in the `prometheus.exporter.gcp` (@kgeckhart)

- Add the `targets` argument to the `prometheus.exporter.snmp` component to support passing SNMP targets at runtime. (@wildum)

- Prefix Faro measurement values with `value_` to align with the latest Faro cloud receiver updates. (@codecapitano)

- Add `base64_decode` to standard library. (@hainenber)

- Updated OpenTelemetry Contrib to [v0.102.0](https://github.com/open-telemetry/opentelemetry-collector-contrib/releases/tag/v0.102.0). (@mattdurham)
  - `otelcol.processor.resourcedetection`: Added a `tags` config argument to the `azure` detection mechanism.
  It exposes regex-matched Azure resource tags as OpenTelemetry resource attributes.

- A new `snmp_context` configuration argument for `prometheus.exporter.snmp`
  which overrides the `context_name` parameter in the SNMP configuration file. (@ptodev)

- Add extra configuration options for `beyla.ebpf` to select Kubernetes objects to monitor. (@marctc)

### Bugfixes

- Fixed an issue with `prometheus.scrape` in which targets that move from one
  cluster instance to another could have a staleness marker inserted and result
  in a gap in metrics (@thampiotr)

- Fix panic when `import.git` is given a revision that does not exist on the remote repo. (@hainenber)

- Fixed an issue with `loki.source.docker` where collecting logs from targets configured with multiple networks would result in errors. (@wildum)

- Fixed an issue where converting OpenTelemetry Collector configs with unused telemetry types resulted in those types being explicitly configured with an empty array in `output` blocks, rather than them being omitted entirely. (@rfratto)

### Other changes

- `pyroscope.ebpf`, `pyroscope.java`, `pyroscope.scrape`, `pyroscope.write` and `discovery.process` components are now GA. (@korniltsev)

- `prometheus.exporter.snmp`: Updating SNMP exporter from v0.24.1 to v0.26.0. (@ptodev, @erikbaranowski)

- `prometheus.scrape` component's `enable_protobuf_negotiation` argument is now
  deprecated and will be removed in a future major release.
  Use `scrape_protocols` instead and refer to `prometheus.scrape` reference
  documentation for further details. (@thampiotr)

- Updated Prometheus dependency to [v2.51.2](https://github.com/prometheus/prometheus/releases/tag/v2.51.2) (@thampiotr)

- Upgrade Beyla from v1.5.1 to v1.6.3. (@marctc)

v1.1.1
------

### Bugfixes

- Fix panic when component ID contains `/` in `otelcomponent.MustNewType(ID)`.(@qclaogui)

- Exit Alloy immediately if the port it runs on is not available.
  This port can be configured with `--server.http.listen-addr` or using
  the default listen address`127.0.0.1:12345`. (@mattdurham)

- Fix a panic in `loki.source.docker` when trying to stop a target that was never started. (@wildum)

- Fix error on boot when using IPv6 advertise addresses without explicitly
  specifying a port. (@matthewpi)

- Fix an issue where having long component labels (>63 chars) on otelcol.auth
  components lead to a panic. (@tpaschalis)

- Update `prometheus.exporter.snowflake` with the [latest](https://github.com/grafana/snowflake-prometheus-exporter) version of the exporter as of May 28, 2024 (@StefanKurek)
  - Fixes issue where returned `NULL` values from database could cause unexpected errors.

- Bubble up SSH key conversion error to facilitate failed `import.git`. (@hainenber)

v1.1.0
------

### Features

- (_Public preview_) Add support for setting GOMEMLIMIT based on cgroup setting. (@mattdurham)
- (_Experimental_) A new `otelcol.exporter.awss3` component for sending telemetry data to a S3 bucket. (@Imshelledin21)

- (_Public preview_) Introduce BoringCrypto Docker images.
  The BoringCrypto image is tagged with the `-boringcrypto` suffix and
  is only available on AMD64 and ARM64 Linux containers.
  (@rfratto, @mattdurham)

- (_Public preview_) Introduce `boringcrypto` release assets. BoringCrypto
  builds are publshed for Linux on AMD64 and ARM64 platforms. (@rfratto,
  @mattdurham)

- `otelcol.exporter.loadbalancing`: Add a new `aws_cloud_map` resolver. (@ptodev)

- Introduce a `otelcol.receiver.file_stats` component from the upstream
  OpenTelemetry `filestatsreceiver` component. (@rfratto)

### Enhancements

- Update `prometheus.exporter.kafka` with the following functionalities (@wildum):

  * GSSAPI config
  * enable/disable PA_FX_FAST
  * set a TLS server name
  * show the offset/lag for all consumer group or only the connected ones
  * set the minimum number of topics to monitor
  * enable/disable auto-creation of requested topics if they don't already exist
  * regex to exclude topics / groups
  * added metric kafka_broker_info

- In `prometheus.exporter.kafka`, the interpolation table used to compute estimated lag metrics is now pruned
  on `metadata_refresh_interval` instead of `prune_interval_seconds`. (@wildum)

- Don't restart tailers in `loki.source.kubernetes` component by above-average
  time deltas if K8s version is >= 1.29.1 (@hainenber)

- In `mimir.rules.kubernetes`, add support for running in a cluster of Alloy instances
  by electing a single instance as the leader for the `mimir.rules.kubernetes` component
  to avoid conflicts when making calls to the Mimir API. (@56quarters)

- Add the possibility of setting custom labels for the AWS Firehose logs via `X-Amz-Firehose-Common-Attributes` header. (@andriikushch)

### Bugfixes

- Fixed issue with defaults for Beyla component not being applied correctly. (marctc)

- Fix an issue on Windows where uninstalling Alloy did not remove it from the
  Add/Remove programs list. (@rfratto)

- Fixed issue where text labels displayed outside of component node's boundary. (@hainenber)

- Fix a bug where a topic was claimed by the wrong consumer type in `otelcol.receiver.kafka`. (@wildum)

- Fix an issue where nested import.git config blocks could conflict if they had the same labels. (@wildum)

- In `mimir.rules.kubernetes`, fix an issue where unrecoverable errors from the Mimir API were retried. (@56quarters)

- Fix an issue where `faro.receiver`'s `extra_log_labels` with empty value
  don't map existing value in log line. (@hainenber)

- Fix an issue where `prometheus.remote_write` only queued data for sending
  every 15 seconds instead of as soon as data was written to the WAL.
  (@rfratto)

- Imported code using `slog` logging will now not panic and replay correctly when logged before the logging
  config block is initialized. (@mattdurham)

- Fix a bug where custom components would not shadow the stdlib. If you have a module whose name conflicts with an stdlib function
  and if you use this exact function in your config, then you will need to rename your module. (@wildum)

- Fix an issue where `loki.source.docker` stops collecting logs after a container restart. (@wildum)

- Upgrading `pyroscope/ebpf` from 0.4.6 to 0.4.7 (@korniltsev):
  * detect libc version properly when libc file name is libc-2.31.so and not libc.so.6
  * treat elf files with short build id (8 bytes) properly

### Other changes

- Update `alloy-mixin` to use more specific alert group names (for example,
  `alloy_clustering` instead of `clustering`) to avoid collision with installs
  of `agent-flow-mixin`. (@rfratto)
- Upgrade Beyla from v1.4.1 to v1.5.1. (@marctc)

- Add a description to Alloy DEB and RPM packages. (@rfratto)

- Allow `pyroscope.scrape` to scrape `alloy.internal:12345`. (@hainenber)

- The latest Windows Docker image is now pushed as `nanoserver-1809` instead of
  `latest-nanoserver-1809`. The old tag will no longer be updated, and will be
  removed in a future release. (@rfratto)

- The log level of `finished node evaluation` log lines has been decreased to
  'debug'. (@tpaschalis)

- Update post-installation scripts for DEB/RPM packages to ensure
  `/var/lib/alloy` exists before configuring its permissions and ownership.
  (@rfratto)

- Remove setcap for `cap_net_bind_service` to allow alloy to run in restricted environments.
  Modern container runtimes allow binding to unprivileged ports as non-root. (@BlackDex)

- Upgrading from OpenTelemetry v0.96.0 to v0.99.0.

  - `otelcol.processor.batch`: Prevent starting unnecessary goroutines.
    https://github.com/open-telemetry/opentelemetry-collector/issues/9739
  - `otelcol.exporter.otlp`: Checks for port in the config validation for the otlpexporter.
    https://github.com/open-telemetry/opentelemetry-collector/issues/9505
  - `otelcol.receiver.otlp`: Fix bug where the otlp receiver did not properly respond
    with a retryable error code when possible for http.
    https://github.com/open-telemetry/opentelemetry-collector/pull/9357
  - `otelcol.receiver.vcenter`: Fixed the resource attribute model to more accurately support multi-cluster deployments.
    https://github.com/open-telemetry/opentelemetry-collector-contrib/issues/30879
    For more information on impacts please refer to:
    https://github.com/open-telemetry/opentelemetry-collector-contrib/pull/31113
    The main impact is that `vcenter.resource_pool.name`, `vcenter.resource_pool.inventory_path`,
    and `vcenter.cluster.name` are reported with more accuracy on VM metrics.
  - `otelcol.receiver.vcenter`: Remove the `vcenter.cluster.name` resource attribute from Host resources if the Host is standalone (no cluster).
    https://github.com/open-telemetry/opentelemetry-collector-contrib/issues/32548
  - `otelcol.receiver.vcenter`: Changes process for collecting VMs & VM perf metrics to be more efficient (one call now for all VMs).
    https://github.com/open-telemetry/opentelemetry-collector-contrib/issues/31837
  - `otelcol.connector.servicegraph`: Added a new `database_name_attribute` config argument to allow users to
    specify a custom attribute name for identifying the database name in span attributes.
    https://github.com/open-telemetry/opentelemetry-collector-contrib/pull/30726
  - `otelcol.connector.servicegraph`: Fix 'failed to find dimensions for key' error from race condition in metrics cleanup.
    https://github.com/open-telemetry/opentelemetry-collector-contrib/issues/31701
  - `otelcol.connector.spanmetrics`: Add `metrics_expiration` option to enable expiration of metrics if spans are not received within a certain time frame.
    By default, the expiration is disabled (set to 0).
    https://github.com/open-telemetry/opentelemetry-collector-contrib/issues/30559
  - `otelcol.connector.spanmetrics`: Change default value of `metrics_flush_interval` from 15s to 60s.
    https://github.com/open-telemetry/opentelemetry-collector-contrib/issues/31776
  - `otelcol.connector.spanmetrics`: Discard counter span metric exemplars after each flush interval to avoid unbounded memory growth.
    This aligns exemplar discarding for counter span metrics with the existing logic for histogram span metrics.
    https://github.com/open-telemetry/opentelemetry-collector-contrib/issues/31683
  - `otelcol.exporter.loadbalancing`: Fix panic when a sub-exporter is shut down while still handling requests.
    https://github.com/open-telemetry/opentelemetry-collector-contrib/issues/31410
  - `otelcol.exporter.loadbalancing`: Fix memory leaks on shutdown.
    https://github.com/open-telemetry/opentelemetry-collector-contrib/pull/31050
  - `otelcol.exporter.loadbalancing`: Support the timeout period of k8s resolver list watch can be configured.
    https://github.com/open-telemetry/opentelemetry-collector-contrib/issues/31757
  - `otelcol.processor.transform`: Change metric unit for metrics extracted with `extract_count_metric()` to be the default unit (`1`).
    https://github.com/open-telemetry/opentelemetry-collector-contrib/issues/31575
  - `otelcol.receiver.opencensus`: Refactor the receiver to pass lifecycle tests and avoid leaking gRPC connections.
    https://github.com/open-telemetry/opentelemetry-collector-contrib/issues/31643
  - `otelcol.extension.jaeger_remote_sampling`: Fix leaking goroutine on shutdown.
    https://github.com/open-telemetry/opentelemetry-collector-contrib/issues/31157
  - `otelcol.receiver.kafka`: Fix panic on shutdown.
    https://github.com/open-telemetry/opentelemetry-collector-contrib/issues/31926
  - `otelcol.processor.resourcedetection`: Only attempt to detect Kubernetes node resource attributes when they're enabled.
    https://github.com/open-telemetry/opentelemetry-collector-contrib/issues/31941
  - `otelcol.processor.resourcedetection`: Fix memory leak on AKS.
    https://github.com/open-telemetry/opentelemetry-collector-contrib/pull/32574
  - `otelcol.processor.resourcedetection`: Update to ec2 scraper so that core attributes are not dropped if describeTags returns an error (likely due to permissions).
    https://github.com/open-telemetry/opentelemetry-collector-contrib/pull/30672

- Use Go 1.22.3 for builds. (@kminehart)

v1.0.0
------

### Features

- Support for programmable pipelines using a rich expression-based syntax.

- Over 130 components for processing, transforming, and exporting telemetry
  data.

- Native support for Kubernetes and Prometheus Operator without needing to
  deploy or learn a separate Kubernetes operator.

- Support for creating and sharing custom components.

- Support for forming a cluster of Alloy instances for automatic workload
  distribution.

- (_Public preview_) Support for receiving configuration from a server for
  centralized configuration management.

- A built-in UI for visualizing and debugging pipelines.

[contributors guide]: ./docs/developer/contributing.md#updating-the-changelog<|MERGE_RESOLUTION|>--- conflicted
+++ resolved
@@ -21,15 +21,12 @@
 ### Bugfixes
 
 - Fixed an issue with `loki.source.kubernetes_events` not starting in large clusters due to short informer sync timeout. (@nrwiersma)
+
 - Updated [ckit](https://github.com/grafana/ckit) to fix an issue with armv7 panic on startup when forming a cluster. (@imavroukakis)
 
-<<<<<<< HEAD
 - Switch to using Prometheus Agent WAL which fixes issue with [failed scrapes not being deletable](https://github.com/grafana/alloy/issues/546). (@mattdurham)
 
-v1.2.0-rc.0
-=======
 v1.2.0
->>>>>>> 5d7b707e
 -----------------
 
 ### Security fixes
