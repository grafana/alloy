--- conflicted
+++ resolved
@@ -37,6 +37,8 @@
 
 - (_Public Preview_) Additions to `database_observability.mysql` component:
   - replace the internal `server_id` label attribution in favor of a hash composed from `@@server_uuid` and `@@hostname`
+
+- Fix the `prometheus.operator.*` components internal scrape manager now having a way to enable ingesting native histograms. (@dehaansa)
 
 v1.12.0
 -----------------
@@ -164,9 +166,6 @@
 
 - Fix issue in `loki.source.file` where scheduling files could take too long. (@kalleep)
 
-<<<<<<< HEAD
-- Fix the `prometheus.operator.*` components internal scrape manager now having a way to enable ingesting native histograms. (@dehaansa)
-=======
 - Fix `loki.write` no longer includes internal labels `__`.  (@matt-gp)
 
 - Fix missing native histograms custom buckets (NHCB) samples from `prometheus.remote_write`. (@krajorama)
@@ -184,7 +183,6 @@
 - Optionally remove trailing newlines before appending entries in `stage.multiline`. (@dehaansa)
 
 - `loki.source.api` no longer drops request when relabel rules drops a specific stream. (@kalleep)
->>>>>>> 2c1bcce4
 
 v1.11.3
 -----------------
