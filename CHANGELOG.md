--- conflicted
+++ resolved
@@ -116,13 +116,11 @@
 
 - Reduce log level from warning for `loki.write` when request fails and will be retried. (@kalleep)
 
-<<<<<<< HEAD
+- Fix slow updates to `loki.source.file` when only targets have changed and pipeline is blocked on writes. (@kalleep)
+
+- Reduced allocation in `loki.write` when using external labels with mutliple endpoints. (@kalleep)
+
 - The Windows installer and executables are now code signed. (@martincostello)
-=======
-- Fix slow updates to `loki.source.file` when only targets have changed and pipeline is blocked on writes. (@kalleep)
-
-- Reduced allocation in `loki.write` when using external labels with mutliple endpoints. (@kalleep)
->>>>>>> 89c8a345
 
 ### Bugfixes
 
