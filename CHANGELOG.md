--- conflicted
+++ resolved
@@ -48,11 +48,10 @@
 
 - Add support for pushv1.PusherService Connect API in `pyroscope.receive_http`. (@simonswine)
 
-<<<<<<< HEAD
 - Add support for path prefixes in `pyroscope.scrape` to allow scraping targets behind a proxy or with custom URL paths. (@korniltsev)
-=======
+
 - Fixes godeltaprof hiding (renaming `godeltaprof_*` profile names to regular ones). (@korniltsev)
->>>>>>> d4307f25
+
 
 v1.6.1
 -----------------
