--- conflicted
+++ resolved
@@ -137,11 +137,9 @@
 
 - Reduced allocation in `loki.write` when using external labels with mutliple endpoints. (@kalleep)
 
-<<<<<<< HEAD
+- The Windows installer and executables are now code signed. (@martincostello)
+
 - Reduce compressed request size in `prometheus.write.queue` by ensuring append order is maintained when sending metrics to the WAL. (@kgeckhart)
-=======
-- The Windows installer and executables are now code signed. (@martincostello)
->>>>>>> d0690dd5
 
 ### Bugfixes
 
