# Changelog

> _Contributors should read our [contributors guide][] for instructions on how
> to update the changelog._

This document contains a historical list of changes between releases. Only
changes that impact end-user behavior are listed; changes to documentation or
internal API changes are not present.

Main (unreleased)
-----------------

<<<<<<< HEAD
### Bugfixes

- For CRD-based components (`prometheus.operator.*`), retry initializing informers if the apiserver request fails. This rectifies issues where the apiserver is not reachable immediately after node restart. (@dehaansa)

v1.9.0-rc.0
=======
### Features

- (_Experimental_) Add an `array.group_by` stdlib function to group items in an array by a key. (@wildum)

### Enhancements

- Add `hash_string_id` argument to `foreach` block to hash the string representation of the pipeline id instead of using the string itself. (@wildum)

### Bugfixes

- Fix the `validate` command not understanding the `livedebugging` block. (@dehaansa)

v1.9.1
-----------------

### Features

- Update the `prometheus.exporter.windows` component to version v0.30.7. This adds new metrics to the `dns` collector. (@dehaansa)

### Bugfixes

- Update the `prometheus.exporter.windows` component to version v0.30.7. This fixes an error with the exchange collector and terminal_services collector (@dehaansa)

- Fix `loki.source.firehose` to propagate specific cloudwatch event timestamps when useIncomingTs is set to true. (@michaelPotter)

- Fix elevated CPU usage when using some `otelcol` components due to debug logging. (@thampiotr)

v1.9.0
>>>>>>> 8094333d
-----------------

### Breaking changes

- The `prometheus.exporter.windows` component has been update to version v0.30.6. This update includes a significant rework of the exporter and includes some breaking changes. (@dehaansa)
  - The `msmq` and `service` collectors can no longer be configured with a WMI where clause. Any filtering previously done in a where clause will need to be done in a `prometheus.relabel` component.
  - The `service` collector no longer provides `enable_v2_collector` and `use_api` configuration options.
  - The `mscluster_*` and `netframework_*` collectors are now replaced with one `mscluster` and `netframework` collector that allows you to enable the separate metric groupings individually.
  - The `teradici_pcoip` and `vmware_blast` collectors have been removed from the exporter.

- The `prometheus.exporter.oracledb` component now embeds the [`oracledb_exporter from oracle`](https://github.com/oracle/oracle-db-appdev-monitoring) instead of the deprecated [`oracledb_exporter from iamseth`](https://github.com/iamseth/oracledb_exporter) for collecting metrics from an OracleDB server: (@wildum)
  - The arguments `username`, `password`, `default_metrics`, and `custom_metrics` are now supported.
  - The previously undocumented argument `custom_metrics` is now expecting a list of paths to custom metrics files.
  - The following metrics are no longer available by default: oracledb_sessions_activity, oracledb_tablespace_free_bytes

- (_Experimental_) The `enable_context_propagation` argument in `beyla.ebpf` has been replaced with the `context_propagation` argument.
  Set `enable_context_propagation` to `all` to get the same behaviour as `enable_context_propagation` being set to `true`.

### Features

- Bump snmp_exporter and embedded modules in `prometheus.exporter.snmp` to v0.29.0, add cisco_device module support (@v-zhuravlev)

- Add the `otelcol.storage.file` extension to support persistent sending queues and `otelcol.receiver.filelog` file state tracking between restarts. (@dehaansa)

- Add `otelcol.exporter.googlecloud` community component to export metrics, traces, and logs to Google Cloud. (@motoki317)

- Add support to configure basic authentication for alloy http server. (@kalleep)

- Add `validate` command to alloy that will perform limited validation of alloy configuration files. (@kalleep)

- Add support to validate foreach block when using `validate` command. (@kalleep)

- Add `otelcol.receiver.splunkhec` component to receive events in splunk hec format and forward them to other `otelcol.*` components. (@kalleep)

- Add support for Mimir federated rule groups in `mimir.rules.kubernetes` (@QuentinBisson)

### Enhancements

- `prometheus.exporter.windows` has been significantly refactored upstream and includes new collectors like `filetime`, `pagefile`, `performancecounter`, `udp`, and `update` as well as new configuration options for existing collectors. (@dehaansa)

- `prometheus.exporter.mongodb` now offers fine-grained control over collected metrics with new configuration options. (@TeTeHacko)

- Add binary version to constants exposed in configuration file syntatx. (@adlots)

- Update `loki.secretfilter` to include metrics about redactions (@kelnage)

- (_Experimental_) Various changes to the experimental component `database_observability.mysql`:
  - `schema_table`: add support for index expressions (@cristiangreco)
  - `query_sample`: enable opt-in support to extract unredacted sql query (sql_text) (@matthewnolf)
  - `query_tables`: improve queries parsing (@cristiangreco)
  - make tidbparser the default choice (@cristiangreco)
  - `query_sample`: better handling of timer overflows (@fridgepoet)
  - collect metrics on enabled `performance_schema.setup_consumers` (@fridgepoet)
  - `query_sample`: base log entries on calculated timestamp from rows, not now() (@fridgepoet)
  - `query_sample`: check digest is not null (@cristiangreco)
  - `query_sample`: add additional logs for wait events (@fridgepoet)
  - make tidb the default and only sql parser

- Mixin dashboards improvements: added minimum cluster size to Cluster Overview dashboard, fixed units in OpenTelemetry dashboard, fixed slow components evaluation time units in Controller dashboard and updated Prometheus dashboard to correctly aggregate across instances. (@thampiotr)

- Reduced the lag time during targets handover in a cluster in `prometheus.scrape` components by reducing thread contention. (@thampiotr)

- Pretty print diagnostic errors when using `alloy run` (@kalleep)
  
- Add `labels_from_groups` attribute to `stage.regex` in `loki.process` to automatically add named capture groups as labels. (@harshrai654)

- The `loki.rules.kubernetes` component now supports adding extra label matchers
  to all queries discovered via `PrometheusRule` CRDs. (@QuentinBisson)

-  Add optional `id` field to `foreach` block to generate more meaningful component paths in metrics by using a specific field from collection items. (@harshrai654)

- The `mimir.rules.kubernetes` component now supports adding extra label matchers
  to all queries discovered via `PrometheusRule` CRDs by extracting label values defined on the `PrometheusRule`. (@QuentinBisson)

- Fix validation logic in `beyla.ebpf` component to ensure that either metrics or traces are enabled. (@marctc)

- Improve `foreach` UI and add graph support for it. (@wildum)

- Update statsd_exporter to v0.28.0, most notable changes: (@kalleep)
  - [0.23.0] Support experimental native histograms.
  - [0.24.1] Support scaling parameter in mapping.
  - [0.26.0] Add option to honor original labels from event tags over labels specified in mapping configuration.
  - [0.27.1] Support dogstatsd extended aggregation
  - [0.27.2] Fix panic on certain invalid lines
  
- Upgrade `beyla.ebpf` to v2.2.4-alloy. The full list of changes can be found in the [Beyla release notes](https://github.com/grafana/beyla/releases/tag/v2.2.4-alloy). (@grcevski)

### Bugfixes

- Fix `otelcol.receiver.filelog` documentation's default value for `start_at`. (@petewall)

- Fix `pyroscope.scrape` scraping godeltaprof profiles. (@korniltsev)

- Fix [#3386](https://github.com/grafana/alloy/issues/3386) lower casing scheme in `prometheus.operator.scrapeconfigs`. (@alex-berger)

- Fix [#3437](https://github.com/grafana/alloy/issues/3437) Component Graph links now follow `--server.http.ui-path-prefix`. (@solidcellaMoon)

- Fix a bug in the `foreach` preventing the UI from showing the components in the template when the block was re-evaluated. (@wildum)

- Fix alloy health handler so header is written before response body. (@kalleep)

- Fix `prometheus.exporter.unix` to pass hwmon config correctly. (@kalleep)

- Fix [#3408](https://github.com/grafana/alloy/issues/3408) `loki.source.docker` can now collect logs from containers not in the running state. (@adamamsmith)

### Other changes

- Update the zap logging adapter used by `otelcol` components to log arrays and objects. (@dehaansa)

- Updated Windows install script to add DisplayVersion into registry on install (@enessene)

- Update Docker builds to install latest Linux security fixes on top of base image (@jharvey10)

- Reduce Docker image size slightly by consolidating some RUN layers (@AchimGrolimund)

- RPM artifacts in Alloy GitHub releases are no longer signed.
  The artifacts on the `https://rpm.grafana.com` repository used by the `yum` package manager will continue to be signed. (@ptodev)

- Upgrade `otelcol` components from OpenTelemetry v0.122.0 to v0.125.0 (@ptodev):
  - [`pkg/ottl`] Enhance the Decode OTTL function to support all flavors of Base64.
  - [`otelcol.processor.resourcedetection`] Adding the `os.version` resource attribute to system processor.
  - [`otelcol.auth.bearer`] Allow the header name to be customized.
  - [`otelcol.exporter.awss3`] Add a new `sending_queue` feature.
  - [`otelcol.exporter.awss3`] Add a new `timeout` argument.
  - [`otelcol.exporter.awss3`] Add a new `resource_attrs_to_s3` configuration block.
  - [`otelcol.exporter.awss3`] Fixes an issue where the AWS S3 Exporter was forcing an ACL to be set, leading to unexpected behavior in S3 bucket permissions.
  - [`otelcol.connector.spanmetrics`] A new `include_instrumentation_scope` configuration argument.
  - [`otelcol.connector.spanmetrics`] Initialise new `calls_total` metrics at 0.
  - [`otelcol.connector.spanmetrics`] A new `aggregation_cardinality_limit` configuration argument 
    to limit the number of unique combinations of dimensions that will be tracked for metrics aggregation.
  - [`otelcol.connector.spanmetrics`] Deprecate the unused argument `dimensions_cache_size`.
  - [`otelcol.connector.spanmetrics`] Moving the start timestamp (and last seen timestamp) from the resourceMetrics level to the individual metrics level. 
    This will ensure that each metric has its own accurate start and last seen timestamps, regardless of its relationship to other spans.
  - [`otelcol.processor.k8sattributes`] Add option to configure automatic resource attributes - with annotation prefix.
    Implements [Specify resource attributes using Kubernetes annotations](https://github.com/open-telemetry/semantic-conventions/blob/main/docs/non-normative/k8s-attributes.md#specify-resource-attributes-using-kubernetes-annotations).
  - [`otelcol.connector.servicegraph`] Change `database_name_attribute` to accept a list of values.
  - [`otelcol.exporter.kafka`, `otelcol.receiver.kafka`] Deprecating the `auth` > `plain_text` block. Use `auth` > `sasl` with `mechanism` set to `PLAIN` instead.
  - [`otelcol.exporter.kafka`, `otelcol.receiver.kafka`] Deprecating the `topic` argument. Use `logs` > `topic`, `metrics` > `topic`, or `traces` > `topic` instead.
  - [`otelcol.exporter.kafka`, `otelcol.receiver.kafka`] Deprecate the `auth` > `tls` block. Use the top-level `tls` block instead.
  - [`otelcol.receiver.kafka`] Add max_fetch_wait config setting.
    This setting allows you to specify the maximum time that the broker will wait for min_fetch_size bytes of data 
    to be available before sending a response to the client.
  - [ `otelcol.receiver.kafka`] Add support for configuring Kafka consumer rebalance strategy and group instance ID.

v1.8.3
-----------------

### Bugfixes

- Fix `mimir.rules.kubernetes` panic on non-leader debug info retrieval (@TheoBrigitte)

- Fix detection of the “streams limit exceeded” error in the Loki client so that metrics are correctly labeled as `ReasonStreamLimited`. (@maratkhv)

- Fix `loki.source.file` race condition that often lead to panic when using `decompression`. (@kalleep)

- Fix deadlock in `loki.source.file` that can happen when targets are removed. (@kalleep)

- Fix `loki.process` to emit valid logfmt. (@kalleep)

v1.8.2
-----------------

### Bugfixes

- Fix `otelcol.exporter.prometheus` dropping valid exemplars. (@github-vincent-miszczak)

- Fix `loki.source.podlogs` not adding labels `__meta_kubernetes_namespace` and `__meta_kubernetes_pod_label_*`. (@kalleep)

v1.8.1
-----------------

### Bugfixes

- `rfc3164_default_to_current_year` argument was not fully added to `loki.source.syslog` (@dehaansa)

- Fix issue with `remoteCfg` service stopping immediately and logging noop error if not configured (@dehaansa)

- Fix potential race condition in `remoteCfg` service metrics registration (@kalleep)

- Fix panic in `prometheus.exporter.postgres` when using minimal url as data source name. (@kalleep)

v1.8.0
-----------------

### Breaking changes

- Removed `open_port` and `executable_name` from top level configuration of Beyla component. Removed `enabled` argument from `network` block. (@marctc)

- Breaking changes from the OpenTelemetry Collector v0.122 update: (@wildum)
  - `otelcol.exporter.splunkhec`: `min_size_items` and `max_size_items` were replaced by `min_size`, `max_size` and `sizer` in the `batcher` block to allow
  users to configure the size of the batch in a more flexible way.
  - The telemetry level of Otel components is no longer configurable. The `level` argument in the `debug_metrics` block is kept to avoid breaking changes but it is not used anymore.
  - `otelcol.processor.tailsampling` changed the unit of the decision timer metric from microseconds to milliseconds. (change unit of otelcol_processor_tail_sampling_sampling_decision_timer_latency)
  - `otelcol.processor.deltatocumulative`: rename `otelcol_deltatocumulative_datapoints_processed` to `otelcol_deltatocumulative_datapoints` and remove the metrics `otelcol_deltatocumulative_streams_evicted`, `otelcol_deltatocumulative_datapoints_dropped` and `otelcol_deltatocumulative_gaps_length`.
  - The `regex` attribute was removed from `otelcol.processor.k8sattributes`. The extract-patterns function from `otelcol.processor.transform` can be used instead.
  - The default value of `metrics_flush_interval` in `otelcol.connector.servicegraph` was changed from `0s` to `60s`.
  - `s3_partition` in `otelcol.exporter.awss3` was replaced by `s3_partition_format`.

- (_Experimental_) `prometheus.write.queue` metric names changed to align better with prometheus standards. (@mattdurham)

### Features

- Add `otelcol.receiver.awscloudwatch` component to receive logs from AWS CloudWatch and forward them to other `otelcol.*` components. (@wildum)
- Add `loki.enrich` component to enrich logs using labels from `discovery.*` components. (@v-zhuravlev)
- Add string concatenation for secrets type (@ravishankar15)
- Add support for environment variables to OpenTelemetry Collector config. (@jharvey10)
- Replace graph in Alloy UI with a new version that supports modules and data flow visualization. (@wildum)
- Added `--cluster.wait-for-size` and `--cluster.wait-timeout` flags which allow to specify the minimum cluster size
  required before components that use clustering begin processing traffic to ensure adequate cluster capacity is
  available. (@thampiotr)
- Add `trace_printer` to `beyla.ebpf` component to print trace information in a specific format. (@marctc)
- Add support for live debugging and graph in the UI for components imported via remotecfg. (@wildum)

### Enhancements

- Add the ability to set user for Windows Service with silent install (@dehaansa)

- Add livedebugging support for structured_metadata in `loki.process` (@dehaansa)

- (_Public Preview_) Add a `--windows.priority` flag to the run command, allowing users to set windows process priority for Alloy. (@dehaansa)

- (_Experimental_) Adding a new `prometheus.operator.scrapeconfigs` which discovers and scrapes [ScrapeConfig](https://prometheus-operator.dev/docs/developer/scrapeconfig/) Kubernetes resources. (@alex-berger)

- Add `rfc3164_default_to_current_year` argument to `loki.source.syslog` (@dehaansa)

- Add `connection_name` support for `prometheus.exporter.mssql` (@bck01215)

- Add livedebugging support for `prometheus.scrape` (@ravishankar15, @wildum)

- Have `loki.echo` log the `entry_timestamp` and `structured_metadata` for any loki entries received (@dehaansa)

- Bump snmp_exporter and embedded modules in `prometheus.exporter.snmp` to v0.28.0 (@v-zhuravlev)

- Update mysqld_exporter to v0.17.2, most notable changes: (@cristiangreco)
  - [0.17.1] Add perf_schema quantile columns to collector
  - [0.17.1] Fix database quoting problem in collector 'info_schema.tables'
  - [0.17.1] Use SUM_LOCK_TIME and SUM_CPU_TIME with mysql >= 8.0.28
  - [0.17.1] Fix query on perf_schema.events_statements_summary_by_digest
  - [0.17.2] Fix query on events_statements_summary_by_digest for mariadb

- Added additional backwards compatibility metrics to `prometheus.write.queue`. (@mattdurham)

- Add new stdlib functions encoding.to_json (@ravishankar15)

- Added OpenTelemetry logs and metrics support to Alloy mixin's dashboards and alerts. (@thampiotr)

- Add support for proxy and headers in `prometheus.write.queue`. (@mattdurham)

- Added support for switching namespace between authentication and kv retrieval to support Vault Enterprise (@notedop)

- (_Experimental_) Various changes to the experimental component `database_observability.mysql`:
  - `query_sample`: better handling of truncated queries (@cristiangreco)
  - `query_sample`: add option to use TiDB sql parser (@cristiangreco)
  - `query_tables`: rename collector from `query_sample` to better reflect responsibility (@matthewnolf)
  - `query_sample`: add new collector that replaces previous implementation to collect more detailed sample information (@matthewnolf)
  - `query_sample`: refactor parsing of truncated queries (@cristiangreco)

- Add labels validation in `pyroscope.write` to prevent duplicate labels and invalid label names/values. (@marcsanmi)

- Reduced lock contention in `prometheus.scrape` component (@thampiotr)

- Support converting otel config which uses a common receiver across pipelines with different names. (@wildum)

- Reduce CPU usage of the `loki.source.podlogs` component when pods logs target lots of pods (@QuentinBisson)

- Add error body propagation in `pyroscope.write`, for `/ingest` calls. (@simonswine)

- Add `tenant` label to remaining `loki_write_.+` metrics (@towolf)

- Removed syntax highlighting from the component details UI view to improve
  rendering performance. (@tpaschalis)

- A new `grafana/alloy:vX.Y.Z-windowsservercore-ltsc2022` Docker image is now published on DockerHub. (@ptodev)

### Bugfixes

- Fix deadlocks in `loki.source.file` when tailing fails (@mblaschke)
- Add missing RBAC permission for ScrapeConfig (@alex-berger)

- Fixed an issue in the `mimir.rules.kubernetes` component that would keep the component as unhealthy even when it managed to start after temporary errors (@nicolasvan)

- Allow kafka exporter to attempt to connect even if TLS enabled but cert & key are not specified (@dehaansa)

- Fixed bug where all resources were not being collected from `prometheus.exporter.azure` when using `regions` (@kgeckhart)

- Fix panic in `loki.source.file` when the tailer had no time to run before the runner was stopped (@wildum)

### Other changes

- Upgrading to Prometheus v2.55.1. (@ptodev)
  - Added a new `http_headers` argument to many `discovery` and `prometheus` components.
  - Added a new `scrape_failure_log_file` argument to `prometheus.scrape`.

- Non-breaking changes from the OpenTelemetry Collector v0.122 update: (@wildum)
  - `otelcol.processor.transform` has a new `statements` block for transformations which don't require a context to be specified explicitly.
  - `otelcol.receiver.syslog` has a new `on_error` argument to specify the action to take when an error occurs while receiving logs.
  - `otelcol.processor.resourcedetection` now supports `dynatrace` as a resource detector.
  - `otelcol.receiver.kafka` has a new `error_backoff` block to configure how failed requests are retried.
  - `otelcol.receiver.vcenter` has three new metrics `vcenter.vm.cpu.time`, `vcenter.vm.network.broadcast.packet.rate` and `vcenter.vm.network.multicast.packet.rate`.
  - `otelcol.exporter.awss3` has two new arguments `acl` and `storage_class`.
  - `otelcol.auth.headers` headers can now be populated using Authentication metadata using from_attribute

- Change the stability of the `beyla.ebpf` component from "public preview" to "generally available". (@marctc)

- The ingest API of `pyroscope.receive_http` no longer forwards all received headers, instead only passes through the `Content-Type` header. (@simonswine)

v1.7.5
-----------------

### Enhancements

- Set zstd as default compression for `prometheus.write.queue`. (@mattdurham)

v1.7.4
-----------------

### Bugfixes

- Revert the changes to `loki.source.file` from release v1.7.0. These changes introduced a potential deadlock. (@dehaansa)

v1.7.3
-----------------

### Breaking changes

- Fixed the parsing of selections, application and network filter blocks for Beyla. (@raffaelroquetto)

### Enhancements

- Add the `stat_checkpointer` collector in `prometheus.exporter.postgres` (@dehaansa)

### Bugfixes

- Update the `prometheus.exporter.postgres` component to correctly support Postgres17 when `stat_bgwriter` collector is enabled (@dehaansa)

- Fix `remoteCfg` logging and metrics reporting of `errNotModified` as a failure (@zackman0010)


v1.7.2
-----------------

### Bugfixes

- Fixed an issue where the `otelcol.exporter.awss3` could not be started with the `sumo_ic` marshaler. (@wildum)

- Update `jfr-parser` dependency to v0.9.3 to fix jfr parsing issues in `pyroscope.java`. (@korniltsev)

- Fixed an issue where passing targets from some standard library functions was failing with `target::ConvertFrom` error. (@thampiotr)

- Fixed an issue where indexing targets as maps (e.g. `target["foo"]`) or objects (e.g. `target.foo`) or using them with
  certain standard library functions was resulting in `expected object or array, got capsule` error under some
  circumstances. This could also lead to `foreach evaluation failed` errors when using the `foreach` configuration
  block. (@thampiotr)

- Update `prometheus.write.queue` to reduce memory fragmentation and increase sent throughput. (@mattdurham)

- Fixed an issue where the `otelcol.exporter.kafka` component would not start if the `encoding` was specific to a signal type. (@wildum)

v1.7.1
-----------------

### Bugfixes

- Fixed an issue where some exporters such as `prometheus.exporter.snmp` couldn't accept targets from other components
  with an error `conversion to '*map[string]string' is not supported"`. (@thampiotr)

- Enable batching of calls to the appender in `prometheus.write.queue` to reduce lock contention when scraping, which
  will lead to reduced scrape duration. (@mattdurham)

v1.7.0
-----------------

### Breaking changes

- (_Experimental_) In `prometheus.write.queue` changed `parallelism` from attribute to a block to allow for dynamic scaling. (@mattdurham)

- Remove `tls_basic_auth_config_path` attribute from `prometheus.exporter.mongodb` configuration as it does not configure TLS client
  behavior as previously documented.

- Remove `encoding` and `encoding_file_ext` from `otelcol.exporter.awss3` component as it was not wired in to the otel component and
  Alloy does not currently integrate the upstream encoding extensions that this would utilize.

### Features

- Add a `otelcol.receiver.tcplog` component to receive OpenTelemetry logs over a TCP connection. (@nosammai)

- (_Public preview_) Add `otelcol.receiver.filelog` component to read otel log entries from files (@dehaansa)

- (_Public preview_) Add a `otelcol.processor.cumulativetodelta` component to convert metrics from
  cumulative temporality to delta. (@madaraszg-tulip)

- (_Experimental_) Add a `stage.windowsevent` block in the `loki.process` component. This aims to replace the existing `stage.eventlogmessage`. (@wildum)

- Add `pyroscope.relabel` component to modify or filter profiles using Prometheus relabeling rules. (@marcsanmi)

- (_Experimental_) A new `foreach` block which starts an Alloy pipeline for each item inside a list. (@wildum, @thampiotr, @ptodev)

### Enhancements

- Upgrade to OpenTelemetry Collector v0.119.0 (@dehaansa):
  - `otelcol.processor.resourcedetection`: additional configuration for the `ec2` detector to configure retry behavior
  - `otelcol.processor.resourcedetection`: additional configuration for the `gcp` detector to collect Managed Instance Group attributes
  - `otelcol.processor.resourcedetection`: additional configuration for the `eks` detector to collect cloud account attributes
  - `otelcol.processor.resourcedetection`: add `kubeadm` detector to collect local cluster attributes
  - `otelcol.processor.cumulativetodelta`: add `metric_types` filtering options
  - `otelcol.exporter.awss3`: support configuring sending_queue behavior
  - `otelcol.exporter.otlphttp`: support configuring `compression_params`, which currently only includes `level`
  - `configtls`: opentelemetry components with tls config now support specifying TLS curve preferences
  - `sending_queue`: opentelemetry exporters with a `sending_queue` can now configure the queue to be `blocking`

- Add `go_table_fallback` arg to `pyroscope.ebpf` (@korniltsev)

- Memory optimizations in `pyroscope.scrape` (@korniltsev)

- Do not drop `__meta` labels in `pyroscope.scrape`. (@korniltsev)

- Add the possibility to export span events as logs in `otelcol.connector.spanlogs`. (@steve-hb)

- Add json format support for log export via faro receiver (@ravishankar15)

- (_Experimental_) Various changes to the experimental component `database_observability.mysql`:
  - `connection_info`: add namespace to the metric (@cristiangreco)
  - `query_sample`: better support for table name parsing (@cristiangreco)
  - `query_sample`: capture schema name for query samples (@cristiangreco)
  - `query_sample`: fix error handling during result set iteration (@cristiangreco)
  - `query_sample`: improve parsing of truncated queries (@cristiangreco)
  - `query_sample`: split out sql parsing logic to a separate file (@cristiangreco)
  - `schema_table`: add table columns parsing (@cristiagreco)
  - `schema_table`: correctly quote schema and table name in SHOW CREATE (@cristiangreco)
  - `schema_table`: fix handling of view table types when detecting schema (@matthewnolf)
  - `schema_table`: refactor cache config in schema_table collector (@cristiangreco)
  - Component: add enable/disable collector configurability to `database_observability.mysql`. This removes the `query_samples_enabled` argument, now configurable via enable/disable collector. (@fridgepoet)
  - Component: always log `instance` label key (@cristiangreco)
  - Component: better error handling for collectors (@cristiangreco)
  - Component: use labels for some indexed logs elements (@cristiangreco)

- Reduce CPU usage of `loki.source.windowsevent` by up to 85% by updating the bookmark file every 10 seconds instead of after every event and by
  optimizing the retrieval of the process name. (@wildum)

- Ensure consistent service_name label handling in `pyroscope.receive_http` to match Pyroscope's behavior. (@marcsanmi)

- Improved memory and CPU performance of Prometheus pipelines by changing the underlying implementation of targets (@thampiotr)

- Add `config_merge_strategy` in `prometheus.exporter.snmp` to optionally merge custom snmp config with embedded config instead of replacing. Useful for providing SNMP auths. (@v-zhuravlev)

- Upgrade `beyla.ebpf` to v2.0.4. The full list of changes can be found in the [Beyla release notes](https://github.com/grafana/beyla/releases/tag/v2.0.0). (@marctc)

### Bugfixes

- Fix log rotation for Windows in `loki.source.file` by refactoring the component to use the runner pkg. This should also reduce CPU consumption when tailing a lot of files in a dynamic environment. (@wildum)

- Add livedebugging support for `prometheus.remote_write` (@ravishankar15)

- Add livedebugging support for `otelcol.connector.*` components (@wildum)

- Bump snmp_exporter and embedded modules to 0.27.0. Add support for multi-module handling by comma separation and expose argument to increase SNMP polling concurrency for `prometheus.exporter.snmp`. (@v-zhuravlev)

- Add support for pushv1.PusherService Connect API in `pyroscope.receive_http`. (@simonswine)

- Fixed an issue where `loki.process` would sometimes output live debugging entries out-of-order (@thampiotr)

- Fixed a bug where components could be evaluated concurrently without the full context during a config reload (@wildum)

- Fixed locks that wouldn't be released in the remotecfg service if some errors occurred during the configuration reload (@spartan0x117)

- Fix issue with `prometheus.write.queue` that lead to excessive connections. (@mattdurham)

- Fixed a bug where `loki.source.awsfirehose` and `loki.source.gcplog` could
  not be used from within a module. (@tpaschalis)

- Fix an issue where Prometheus metric name validation scheme was set by default to UTF-8. It is now set back to the
  previous "legacy" scheme. An experimental flag `--feature.prometheus.metric-validation-scheme` can be used to switch
  it to `utf-8` to experiment with UTF-8 support. (@thampiotr)

### Other changes

- Upgrading to Prometheus v2.54.1. (@ptodev)
  - `discovery.docker` has a new `match_first_network` attribute for matching the first network
    if the container has multiple networks defined, thus avoiding collecting duplicate targets.
  - `discovery.ec2`, `discovery.kubernetes`, `discovery.openstack`, and `discovery.ovhcloud`
    add extra `__meta_` labels.
  - `prometheus.remote_write` supports Azure OAuth and Azure SDK authentication.
  - `discovery.linode` has a new `region` attribute, as well as extra `__meta_` labels.
  - A new `scrape_native_histograms` argument for `prometheus.scrape`.
    This is enabled by default and can be used to explicitly disable native histogram support.
    In previous versions of Alloy, native histogram support has also been enabled by default
    as long as `scrape_protocols` starts with `PrometheusProto`.

  - Change the stability of the `remotecfg` feature from "public preview" to "generally available". (@erikbaranowski)

v1.6.1
-----------------

## Bugs

- Resolve issue with Beyla starting. (@rafaelroquetto)

v1.6.0
-----------------

### Breaking changes

- Upgrade to OpenTelemetry Collector v0.116.0:
  - `otelcol.processor.tailsampling`: Change decision precedence when using `and_sub_policy` and `invert_match`.
    For more information, see the [release notes for Alloy 1.6][release-notes-alloy-1_6].

    [#33671]: https://github.com/open-telemetry/opentelemetry-collector-contrib/pull/33671
    [release-notes-alloy-1_6]: https://grafana.com/docs/alloy/latest/release-notes/#v16

### Features

- Add support for TLS to `prometheus.write.queue`. (@mattdurham)

- Add `otelcol.receiver.syslog` component to receive otel logs in syslog format (@dehaansa)

- Add support for metrics in `otelcol.exporter.loadbalancing` (@madaraszg-tulip)

- Add `add_cloudwatch_timestamp` to `prometheus.exporter.cloudwatch` metrics. (@captncraig)

- Add support to `prometheus.operator.servicemonitors` to allow `endpointslice` role. (@yoyosir)

- Add `otelcol.exporter.splunkhec` allowing to export otel data to Splunk HEC (@adlotsof)

- Add `otelcol.receiver.solace` component to receive traces from a Solace broker. (@wildum)

- Add `otelcol.exporter.syslog` component to export logs in syslog format (@dehaansa)

- (_Experimental_) Add a `database_observability.mysql` component to collect mysql performance data. (@cristiangreco & @matthewnolf)

- Add `otelcol.receiver.influxdb` to convert influx metric into OTEL. (@EHSchmitt4395)

- Add a new `/-/healthy` endpoint which returns HTTP 500 if one or more components are unhealthy. (@ptodev)

### Enhancements

- Improved performance by reducing allocation in Prometheus write pipelines by ~30% (@thampiotr)

- Update `prometheus.write.queue` to support v2 for cpu performance. (@mattdurham)

- (_Experimental_) Add health reporting to `database_observability.mysql` component (@cristiangreco)

- Add second metrics sample to the support bundle to provide delta information (@dehaansa)

- Add all raw configuration files & a copy of the latest remote config to the support bundle (@dehaansa)

- Add relevant golang environment variables to the support bundle (@dehaansa)

- Add support for server authentication to otelcol components. (@aidaleuc)

- Update mysqld_exporter from v0.15.0 to v0.16.0 (including 2ef168bf6), most notable changes: (@cristiangreco)
  - Support MySQL 8.4 replicas syntax
  - Fetch lock time and cpu time from performance schema
  - Fix fetching tmpTables vs tmpDiskTables from performance_schema
  - Skip SPACE_TYPE column for MariaDB >=10.5
  - Fixed parsing of timestamps with non-zero padded days
  - Fix auto_increment metric collection errors caused by using collation in INFORMATION_SCHEMA searches
  - Change processlist query to support ONLY_FULL_GROUP_BY sql_mode
  - Add perf_schema quantile columns to collector

- Live Debugging button should appear in UI only for supported components (@ravishankar15)
- Add three new stdlib functions to_base64, from_URLbase64 and to_URLbase64 (@ravishankar15)
- Add `ignore_older_than` option for local.file_match (@ravishankar15)
- Add livedebugging support for discovery components (@ravishankar15)
- Add livedebugging support for `discover.relabel` (@ravishankar15)
- Performance optimization for live debugging feature (@ravishankar15)

- Upgrade `github.com/goccy/go-json` to v0.10.4, which reduces the memory consumption of an Alloy instance by 20MB.
  If Alloy is running certain otelcol components, this reduction will not apply. (@ptodev)
- improve performance in regexp component: call fmt only if debug is enabled (@r0ka)

- Update `prometheus.write.queue` library for performance increases in cpu. (@mattdurham)

- Update `loki.secretfilter` to be compatible with the new `[[rules.allowlists]]` gitleaks allowlist format (@romain-gaillard)

- Update `async-profiler` binaries for `pyroscope.java` to 3.0-fa937db (@aleks-p)

- Reduced memory allocation in discovery components by up to 30% (@thampiotr)

### Bugfixes

- Fix issue where `alloy_prometheus_relabel_metrics_processed` was not being incremented. (@mattdurham)

- Fixed issue with automemlimit logging bad messages and trying to access cgroup on non-linux builds (@dehaansa)

- Fixed issue with reloading configuration and prometheus metrics duplication in `prometheus.write.queue`. (@mattdurham)

- Updated `prometheus.write.queue` to fix issue with TTL comparing different scales of time. (@mattdurham)

- Fixed an issue in the `prometheus.operator.servicemonitors`, `prometheus.operator.podmonitors` and `prometheus.operator.probes` to support capitalized actions. (@QuentinBisson)

- Fixed an issue where the `otelcol.processor.interval` could not be used because the debug metrics were not set to default. (@wildum)

- Fixed an issue where `loki.secretfilter` would crash if the secret was shorter than the `partial_mask` value. (@romain-gaillard)

- Change the log level in the `eventlogmessage` stage of the `loki.process` component from `warn` to `debug`. (@wildum)

- Fix a bug in `loki.source.kafka` where the `topics` argument incorrectly used regex matching instead of exact matches. (@wildum)

### Other changes

- Change the stability of the `livedebugging` feature from "experimental" to "generally available". (@wildum)

- Use Go 1.23.3 for builds. (@mattdurham)

- Upgrade Beyla to v1.9.6. (@wildum)

- Upgrade to OpenTelemetry Collector v0.116.0:
  - `otelcol.receiver.datadog`: Return a json reponse instead of "OK" when a trace is received with a newer protocol version.
    https://github.com/open-telemetry/opentelemetry-collector-contrib/pull/35705
  - `otelcol.receiver.datadog`: Changes response message for `/api/v1/check_run` 202 response to be JSON and on par with Datadog API spec
    https://github.com/open-telemetry/opentelemetry-collector-contrib/pull/36029
  - `otelcol.receiver.solace`: The Solace receiver may unexpectedly terminate on reporting traces when used with a memory limiter processor and under high load.
    https://github.com/open-telemetry/opentelemetry-collector-contrib/pull/35958
  - `otelcol.receiver.solace`: Support converting the new `Move to Dead Message Queue` and new `Delete` spans generated by Solace Event Broker to OTLP.
    https://github.com/open-telemetry/opentelemetry-collector-contrib/pull/36071
  - `otelcol.exporter.datadog`: Stop prefixing `http_server_duration`, `http_server_request_size` and `http_server_response_size` with `otelcol`.
    https://github.com/open-telemetry/opentelemetry-collector-contrib/pull/36265
    These metrics can be from SDKs rather than collector. Stop prefixing them to be consistent with
    https://opentelemetry.io/docs/collector/internal-telemetry/#lists-of-internal-metrics
  - `otelcol.receiver.datadog`: Add json handling for the `api/v2/series` endpoint in the datadogreceiver.
    https://github.com/open-telemetry/opentelemetry-collector-contrib/pull/36218
  - `otelcol.processor.span`: Add a new `keep_original_name` configuration argument
    to keep the original span name when extracting attributes from the span name.
    https://github.com/open-telemetry/opentelemetry-collector-contrib/pull/36397
  - `pkg/ottl`: Respect the `depth` option when flattening slices using `flatten`.
    The `depth` option is also now required to be at least `1`.
    https://github.com/open-telemetry/opentelemetry-collector-contrib/pull/36198
  - `otelcol.exporter.loadbalancing`: Shutdown exporters during collector shutdown. This fixes a memory leak.
    https://github.com/open-telemetry/opentelemetry-collector-contrib/pull/36024
  - `otelcol.processor.k8sattributes`: New `wait_for_metadata` and `wait_for_metadata_timeout` configuration arguments,
    which block the processor startup until metadata is received from Kubernetes.
    https://github.com/open-telemetry/opentelemetry-collector-contrib/issues/32556
  - `otelcol.processor.k8sattributes`: Enable the `k8sattr.fieldExtractConfigRegex.disallow` for all Alloy instances,
    to retain the behavior of `regex` argument in the `annotation` and `label` blocks.
    When the feature gate is "deprecated" in the upstream Collector, Alloy users will need to use the transform processor instead.
    https://github.com/open-telemetry/opentelemetry-collector-contrib/issues/25128
  - `otelcol.receiver.vcenter`: The existing code did not honor TLS settings beyond 'insecure'.
    All TLS client config should now be honored.
    https://github.com/open-telemetry/opentelemetry-collector-contrib/pull/36482
  - `otelcol.receiver.opencensus`: Do not report error message when OpenCensus receiver is shutdown cleanly.
    https://github.com/open-telemetry/opentelemetry-collector-contrib/pull/36622
  - `otelcol.processor.k8sattributes`: Fixed parsing of k8s image names to support images with tags and digests.
    https://github.com/open-telemetry/opentelemetry-collector-contrib/pull/36145
  - `otelcol.exporter.loadbalancing`: Adding sending_queue, retry_on_failure and timeout settings to loadbalancing exporter configuration.
    https://github.com/open-telemetry/opentelemetry-collector-contrib/issues/35378
  - `otelcol.exporter.loadbalancing`: The k8sresolver was triggering exporter churn in the way the change event was handled.
    https://github.com/open-telemetry/opentelemetry-collector-contrib/issues/35658
  - `otelcol.processor.k8sattributes`: Override extracted k8s attributes if original value has been empty.
    https://github.com/open-telemetry/opentelemetry-collector-contrib/pull/36466
  - `otelcol.exporter.awss3`: Upgrading to adopt aws sdk v2.
    https://github.com/open-telemetry/opentelemetry-collector-contrib/pull/36698
  - `pkg/ottl`: GetXML Converter now supports selecting text, CDATA, and attribute (value) content.
  - `otelcol.exporter.loadbalancing`: Adds a an optional `return_hostnames` configuration argument to the k8s resolver.
     https://github.com/open-telemetry/opentelemetry-collector-contrib/pull/35411
  - `otelcol.exporter.kafka`, `otelcol.receiver.kafka`: Add a new `AWS_MSK_IAM_OAUTHBEARER` mechanism.
    This mechanism use the AWS MSK IAM SASL Signer for Go https://github.com/aws/aws-msk-iam-sasl-signer-go.
    https://github.com/open-telemetry/opentelemetry-collector-contrib/pull/32500

  - Use Go 1.23.5 for builds. (@wildum)

v1.5.1
-----------------

### Enhancements

- Logs from underlying clustering library `memberlist` are now surfaced with correct level (@thampiotr)

- Allow setting `informer_sync_timeout` in prometheus.operator.* components. (@captncraig)

- For sharding targets during clustering, `loki.source.podlogs` now only takes into account some labels. (@ptodev)

- Improve instrumentation of `pyroscope.relabel` component. (@marcsanmi)

### Bugfixes

- Fixed an issue in the `pyroscope.write` component to prevent TLS connection churn to Pyroscope when the `pyroscope.receive_http` clients don't request keepalive (@madaraszg-tulip)

- Fixed an issue in the `pyroscope.write` component with multiple endpoints not working correctly for forwarding profiles from `pyroscope.receive_http` (@madaraszg-tulip)

- Fixed a few race conditions that could lead to a deadlock when using `import` statements, which could lead to a memory leak on `/metrics` endpoint of an Alloy instance. (@thampiotr)

- Fix a race condition where the ui service was dependent on starting after the remotecfg service, which is not guaranteed. (@dehaansa & @erikbaranowski)

- Fixed an issue in the `otelcol.exporter.prometheus` component that would set series value incorrectly for stale metrics (@YusifAghalar)

- `loki.source.podlogs`: Fixed a bug which prevented clustering from working and caused duplicate logs to be sent.
  The bug only happened when no `selector` or `namespace_selector` blocks were specified in the Alloy configuration. (@ptodev)

- Fixed an issue in the `pyroscope.write` component to allow slashes in application names in the same way it is done in the Pyroscope push API (@marcsanmi)

- Fixed a crash when updating the configuration of `remote.http`. (@kinolaev)

- Fixed an issue in the `otelcol.processor.attribute` component where the actions `delete` and `hash` could not be used with the `pattern` argument. (@wildum)

- Fixed an issue in the `prometheus.exporter.postgres` component that would leak goroutines when the target was not reachable (@dehaansa)

v1.5.0
-----------------

### Breaking changes

- `import.git`: The default value for `revision` has changed from `HEAD` to `main`. (@ptodev)
  It is no longer allowed to set `revision` to `"HEAD"`, `"FETCH_HEAD"`, `"ORIG_HEAD"`, `"MERGE_HEAD"`, or `"CHERRY_PICK_HEAD"`.

- The Otel update to v0.112.0 has a few breaking changes:
  - [`otelcol.processor.deltatocumulative`] Change `max_streams` default value to `9223372036854775807` (max int).
    https://github.com/open-telemetry/opentelemetry-collector-contrib/pull/35048
  - [`otelcol.connector.spanmetrics`] Change `namespace` default value to `traces.span.metrics`.
    https://github.com/open-telemetry/opentelemetry-collector-contrib/pull/34485
  - [`otelcol.exporter.logging`] Removed in favor of the `otelcol.exporter.debug`.
    https://github.com/open-telemetry/opentelemetry-collector/issues/11337

### Features

- Add support bundle generation via the API endpoint /-/support (@dehaansa)

- Add the function `path_join` to the stdlib. (@wildum)

- Add `pyroscope.receive_http` component to receive and forward Pyroscope profiles (@marcsanmi)

- Add support to `loki.source.syslog` for the RFC3164 format ("BSD syslog"). (@sushain97)

- Add support to `loki.source.api` to be able to extract the tenant from the HTTP `X-Scope-OrgID` header (@QuentinBisson)

- (_Experimental_) Add a `loki.secretfilter` component to redact secrets from collected logs.

- (_Experimental_) Add a `prometheus.write.queue` component to add an alternative to `prometheus.remote_write`
  which allowing the writing of metrics  to a prometheus endpoint. (@mattdurham)

- (_Experimental_) Add the `array.combine_maps` function to the stdlib. (@ptodev, @wildum)

### Enhancements

- The `mimir.rules.kubernetes` component now supports adding extra label matchers
  to all queries discovered via `PrometheusRule` CRDs. (@thampiotr)

- The `cluster.use-discovery-v1` flag is now deprecated since there were no issues found with the v2 cluster discovery mechanism. (@thampiotr)

- SNMP exporter now supports labels in both `target` and `targets` parameters. (@mattdurham)

- Add support for relative paths to `import.file`. This new functionality allows users to use `import.file` blocks in modules
  imported via `import.git` and other `import.file`. (@wildum)

- `prometheus.exporter.cloudwatch`: The `discovery` block now has a `recently_active_only` configuration attribute
  to return only metrics which have been active in the last 3 hours.

- Add Prometheus bearer authentication to a `prometheus.write.queue` component (@freak12techno)

- Support logs that have a `timestamp` field instead of a `time` field for the `loki.source.azure_event_hubs` component. (@andriikushch)

- Add `proxy_url` to `otelcol.exporter.otlphttp`. (@wildum)

- Allow setting `informer_sync_timeout` in prometheus.operator.* components. (@captncraig)

### Bugfixes

- Fixed a bug in `import.git` which caused a `"non-fast-forward update"` error message. (@ptodev)

- Do not log error on clean shutdown of `loki.source.journal`. (@thampiotr)

- `prometheus.operator.*` components: Fixed a bug which would sometimes cause a
  "failed to create service discovery refresh metrics" error after a config reload. (@ptodev)

### Other changes

- Small fix in UI stylesheet to fit more content into visible table area. (@defanator)

- Changed OTEL alerts in Alloy mixin to use success rate for tracing. (@thampiotr)

- Support TLS client settings for clustering (@tiagorossig)

- Add support for `not_modified` response in `remotecfg`. (@spartan0x117)

- Fix dead link for RelabelConfig in the PodLog documentation page (@TheoBrigitte)

- Most notable changes coming with the OTel update from v0.108.0 vo v0.112.0 besides the breaking changes: (@wildum)
  - [`http config`] Add support for lz4 compression.
    https://github.com/open-telemetry/opentelemetry-collector/issues/9128
  - [`otelcol.processor.interval`] Add support for gauges and summaries.
    https://github.com/open-telemetry/opentelemetry-collector-contrib/issues/34803
  - [`otelcol.receiver.kafka`] Add possibility to tune the fetch sizes.
    https://github.com/open-telemetry/opentelemetry-collector-contrib/pull/34431
  - [`otelcol.processor.tailsampling`] Add `invert_match` to boolean attribute.
    https://github.com/open-telemetry/opentelemetry-collector-contrib/pull/34730
  - [`otelcol.receiver.kafka`] Add support to decode to `otlp_json`.
    https://github.com/open-telemetry/opentelemetry-collector-contrib/issues/33627
  - [`otelcol.processor.transform`] Add functions `convert_exponential_histogram_to_histogram` and `aggregate_on_attribute_value`.
    https://github.com/open-telemetry/opentelemetry-collector-contrib/pull/33824
    https://github.com/open-telemetry/opentelemetry-collector-contrib/pull/33423

v1.4.3
-----------------

### Bugfixes

- Fix an issue where some `faro.receiver` would drop multiple fields defined in `payload.meta.browser`, as fields were defined in the struct.

- `pyroscope.scrape` no longer tries to scrape endpoints which are not active targets anymore. (@wildum @mattdurham @dehaansa @ptodev)

- Fixed a bug with `loki.source.podlogs` not starting in large clusters due to short informer sync timeout. (@elburnetto-intapp)

- `prometheus.exporter.windows`: Fixed bug with `exclude` regular expression config arguments which caused missing metrics. (@ptodev)

v1.4.2
-----------------

### Bugfixes

- Update windows_exporter from v0.27.2 vo v0.27.3: (@jkroepke)
  - Fixes a bug where scraping Windows service crashes alloy

- Update yet-another-cloudwatch-exporter from v0.60.0 vo v0.61.0: (@morremeyer)
  - Fixes a bug where cloudwatch S3 metrics are reported as `0`

- Issue 1687 - otelcol.exporter.awss3 fails to configure (@cydergoth)
  - Fix parsing of the Level configuration attribute in debug_metrics config block
  - Ensure "optional" debug_metrics config block really is optional

- Fixed an issue with `loki.process` where `stage.luhn` and `stage.timestamp` would not apply
  default configuration settings correctly (@thampiotr)

- Fixed an issue with `loki.process` where configuration could be reloaded even if there
  were no changes. (@ptodev, @thampiotr)

- Fix issue where `loki.source.kubernetes` took into account all labels, instead of specific logs labels. Resulting in duplication. (@mattdurham)

v1.4.1
-----------------

### Bugfixes

- Windows installer: Don't quote Alloy's binary path in the Windows Registry. (@jkroepke)

v1.4.0
-----------------

### Security fixes

- Add quotes to windows service path to prevent path interception attack. [CVE-2024-8975](https://grafana.com/security/security-advisories/cve-2024-8975/) (@mattdurham)

### Breaking changes

- Some debug metrics for `otelcol` components have changed. (@thampiotr)
  For example, `otelcol.exporter.otlp`'s `exporter_sent_spans_ratio_total` metric is now `otelcol_exporter_sent_spans_total`.

- [otelcol.processor.transform] The functions `convert_sum_to_gauge` and `convert_gauge_to_sum` must now be used in the `metric` `context` rather than in the `datapoint` context.
  https://github.com/open-telemetry/opentelemetry-collector-contrib/issues/34567 (@wildum)

- Upgrade Beyla from 1.7.0 to 1.8.2. A complete list of changes can be found on the Beyla releases page: https://github.com/grafana/beyla/releases. (@wildum)
  It contains a few breaking changes for the component `beyla.ebpf`:
  - renamed metric `process.cpu.state` to `cpu.mode`
  - renamed metric `beyla_build_info` to `beyla_internal_build_info`

### Features

- Added Datadog Exporter community component, enabling exporting of otel-formatted Metrics and traces to Datadog. (@polyrain)
- (_Experimental_) Add an `otelcol.processor.interval` component to aggregate metrics and periodically
  forward the latest values to the next component in the pipeline.


### Enhancements

- Clustering peer resolution through `--cluster.join-addresses` flag has been
  improved with more consistent behaviour, better error handling and added
  support for A/AAAA DNS records. If necessary, users can temporarily opt out of
  this new behaviour with the `--cluster.use-discovery-v1`, but this can only be
  used as a temporary measure, since this flag will be disabled in future
  releases. (@thampiotr)

- Added a new panel to Cluster Overview dashboard to show the number of peers
  seen by each instance in the cluster. This can help diagnose cluster split
  brain issues. (@thampiotr)

- Updated Snowflake exporter with performance improvements for larger environments.
  Also added a new panel to track deleted tables to the Snowflake mixin. (@Caleb-Hurshman)
- Add a `otelcol.processor.groupbyattrs` component to reassociate collected metrics that match specified attributes
    from opentelemetry. (@kehindesalaam)

- Update windows_exporter to v0.27.2. (@jkroepke)
  The `smb.enabled_list` and `smb_client.enabled_list` doesn't have any effect anymore. All sub-collectors are enabled by default.

- Live debugging of `loki.process` will now also print the timestamp of incoming and outgoing log lines.
  This is helpful for debugging `stage.timestamp`. (@ptodev)

- Add extra validation in `beyla.ebpf` to avoid panics when network feature is enabled. (@marctc)

- A new parameter `aws_sdk_version_v2` is added for the cloudwatch exporters configuration. It enables the use of aws sdk v2 which has shown to have significant performance benefits. (@kgeckhart, @andriikushch)

- `prometheus.exporter.cloudwatch` can now collect metrics from custom namespaces via the `custom_namespace` block. (@ptodev)

- Add the label `alloy_cluster` in the metric `alloy_config_hash` when the flag `cluster.name` is set to help differentiate between
  configs from the same alloy cluster or different alloy clusters. (@wildum)

- Add support for discovering the cgroup path(s) of a process in `process.discovery`. (@mahendrapaipuri)

### Bugfixes

- Fix a bug where the scrape timeout for a Probe resource was not applied, overwriting the scrape interval instead. (@morremeyer, @stefanandres)

- Fix a bug where custom components don't always get updated when the config is modified in an imported directory. (@ante012)

- Fixed an issue which caused loss of context data in Faro exception. (@codecapitano)

- Fixed an issue where providing multiple hostnames or IP addresses
  via `--cluster.join-addresses` would only use the first provided value.
  (@thampiotr)

- Fixed an issue where providing `<hostname>:<port>`
  in `--cluster.join-addresses` would only resolve with DNS to a single address,
  instead of using all the available records. (@thampiotr)

- Fixed an issue where clustering peers resolution via hostname in `--cluster.join-addresses`
  resolves to duplicated IP addresses when using SRV records. (@thampiotr)

- Fixed an issue where the `connection_string` for the `loki.source.azure_event_hubs` component
  was displayed in the UI in plaintext. (@MorrisWitthein)

- Fix a bug in `discovery.*` components where old `targets` would continue to be
  exported to downstream components. This would only happen if the config
  for `discovery.*`  is reloaded in such a way that no new targets were
  discovered. (@ptodev, @thampiotr)

- Fixed bug in `loki.process` with `sampling` stage where all components use same `drop_counter_reason`. (@captncraig)

- Fixed an issue (see https://github.com/grafana/alloy/issues/1599) where specifying both path and key in the remote.vault `path`
  configuration could result in incorrect URLs. The `path` and `key` arguments have been separated to allow for clear and accurate
  specification of Vault secrets. (@PatMis16)

### Other

- Renamed standard library functions. Old names are still valid but are marked deprecated. (@wildum)

- Aliases for the namespaces are deprecated in the Cloudwatch exporter. For example: "s3" is not allowed, "AWS/S3" should be used. Usage of the aliases will generate warnings in the logs. Support for the aliases will be dropped in the upcoming releases. (@kgeckhart, @andriikushch)

- Update OTel from v0.105.0 vo v0.108.0: (@wildum)
  - [`otelcol.receiver.vcenter`] New VSAN metrics.
    https://github.com/open-telemetry/opentelemetry-collector-contrib/issues/33556
  - [`otelcol.receiver.kafka`] Add `session_timeout` and `heartbeat_interval` attributes.
    https://github.com/open-telemetry/opentelemetry-collector-contrib/pull/33082
  - [`otelcol.processor.transform`] Add `aggregate_on_attributes` function for metrics.
    https://github.com/open-telemetry/opentelemetry-collector-contrib/pull/33334
  - [`otelcol.receiver.vcenter`] Enable metrics by default
    https://github.com/open-telemetry/opentelemetry-collector-contrib/issues/33607

- Updated the docker base image to Ubuntu 24.04 (Noble Numbat). (@mattiasa )

v1.3.4
-----------------

### Bugfixes

- Windows installer: Don't quote Alloy's binary path in the Windows Registry. (@jkroepke)

v1.3.2
-----------------

### Security fixes

- Add quotes to windows service path to prevent path interception attack. [CVE-2024-8975](https://grafana.com/security/security-advisories/cve-2024-8975/) (@mattdurham)

v1.3.1
-----------------

### Bugfixes

- Changed the cluster startup behaviour, reverting to the previous logic where
  a failure to resolve cluster join peers results in the node creating its own cluster. This is
  to facilitate the process of bootstrapping a new cluster following user feedback (@thampiotr)

- Fix a memory leak which would occur any time `loki.process` had its configuration reloaded. (@ptodev)

v1.3.0
-----------------

### Breaking changes

- [`otelcol.exporter.otlp`,`otelcol.exporter.loadbalancing`]: Change the default gRPC load balancing strategy.
  The default value for the `balancer_name` attribute has changed to `round_robin`
  https://github.com/open-telemetry/opentelemetry-collector/pull/10319

### Breaking changes to non-GA functionality

- Update Public preview `remotecfg` argument from `metadata` to `attributes`. (@erikbaranowski)

- The default value of the argument `unmatched` in the block `routes` of the component `beyla.ebpf` was changed from `unset` to `heuristic` (@marctc)

### Features

- Added community components support, enabling community members to implement and maintain components. (@wildum)

- A new `otelcol.exporter.debug` component for printing OTel telemetry from
  other `otelcol` components to the console. (@BarunKGP)

### Enhancements
- Added custom metrics capability to oracle exporter. (@EHSchmitt4395)

- Added a success rate panel on the Prometheus Components dashboard. (@thampiotr)

- Add namespace field to Faro payload (@cedricziel)

- Add the `targets` argument to the `prometheus.exporter.blackbox` component to support passing blackbox targets at runtime. (@wildum)

- Add concurrent metric collection to `prometheus.exporter.snowflake` to speed up collection times (@Caleb-Hurshman)

- Added live debugging support to `otelcol.processor.*` components. (@wildum)

- Add automatic system attributes for `version` and `os` to `remotecfg`. (@erikbaranowski)

- Added live debugging support to `otelcol.receiver.*` components. (@wildum)

- Added live debugging support to `loki.process`. (@wildum)

- Added live debugging support to `loki.relabel`. (@wildum)

- Added a `namespace` label to probes scraped by the `prometheus.operator.probes` component to align with the upstream Prometheus Operator setup. (@toontijtgat2)

- (_Public preview_) Added rate limiting of cluster state changes to reduce the
  number of unnecessary, intermediate state updates. (@thampiotr)

- Allow setting the CPU profiling event for Java Async Profiler in `pyroscope.java` component (@slbucur)

- Update windows_exporter to v0.26.2. (@jkroepke)

- `mimir.rules.kubernetes` is now able to add extra labels to the Prometheus rules. (@psychomantys)

- `prometheus.exporter.unix` component now exposes hwmon collector config. (@dtrejod)

- Upgrade from OpenTelemetry v0.102.1 to v0.105.0.
  - [`otelcol.receiver.*`] A new `compression_algorithms` attribute to configure which
    compression algorithms are allowed by the HTTP server.
    https://github.com/open-telemetry/opentelemetry-collector/pull/10295
  - [`otelcol.exporter.*`] Fix potential deadlock in the batch sender.
    https://github.com/open-telemetry/opentelemetry-collector/pull/10315
  - [`otelcol.exporter.*`] Fix a bug when the retry and timeout logic was not applied with enabled batching.
    https://github.com/open-telemetry/opentelemetry-collector/issues/10166
  - [`otelcol.exporter.*`] Fix a bug where an unstarted batch_sender exporter hangs on shutdown.
    https://github.com/open-telemetry/opentelemetry-collector/issues/10306
  - [`otelcol.exporter.*`] Fix small batch due to unfavorable goroutine scheduling in batch sender.
    https://github.com/open-telemetry/opentelemetry-collector/issues/9952
  - [`otelcol.exporter.otlphttp`] A new `cookies` block to store cookies from server responses and reuse them in subsequent requests.
    https://github.com/open-telemetry/opentelemetry-collector/issues/10175
  - [`otelcol.exporter.otlp`] Fixed a bug where the receiver's http response was not properly translating grpc error codes to http status codes.
    https://github.com/open-telemetry/opentelemetry-collector/pull/10574
  - [`otelcol.processor.tail_sampling`] Simple LRU Decision Cache for "keep" decisions.
    https://github.com/open-telemetry/opentelemetry-collector-contrib/pull/33533
  - [`otelcol.processor.tail_sampling`] Fix precedence of inverted match in and policy.
    Previously if the decision from a policy evaluation was `NotSampled` or `InvertNotSampled`
    it would return a `NotSampled` decision regardless, effectively downgrading the result.
    This was breaking the documented behaviour that inverted decisions should take precedence over all others.
    https://github.com/open-telemetry/opentelemetry-collector-contrib/pull/33671
  - [`otelcol.exporter.kafka`,`otelcol.receiver.kafka`] Add config attribute to disable Kerberos PA-FX-FAST negotiation.
    https://github.com/open-telemetry/opentelemetry-collector-contrib/issues/26345
  - [`OTTL`]: Added `keep_matching_keys` function to allow dropping all keys from a map that don't match the pattern.
    https://github.com/open-telemetry/opentelemetry-collector-contrib/issues/32989
  - [`OTTL`]: Add debug logs to help troubleshoot OTTL statements/conditions
    https://github.com/open-telemetry/opentelemetry-collector-contrib/pull/33274
  - [`OTTL`]: Introducing `append` function for appending items into an existing array.
    https://github.com/open-telemetry/opentelemetry-collector-contrib/issues/32141
  - [`OTTL`]: Introducing `Uri` converter parsing URI string into SemConv
    https://github.com/open-telemetry/opentelemetry-collector-contrib/issues/32433
  - [`OTTL`]: Added a Hex() converter function
    https://github.com/open-telemetry/opentelemetry-collector-contrib/pull/33450
  - [`OTTL`]: Added a IsRootSpan() converter function.
    https://github.com/open-telemetry/opentelemetry-collector-contrib/pull/33729
  - [`otelcol.processor.probabilistic_sampler`]: Add Proportional and Equalizing sampling modes.
    https://github.com/open-telemetry/opentelemetry-collector-contrib/issues/31918
  - [`otelcol.processor.deltatocumulative`]: Bugfix to properly drop samples when at limit.
    https://github.com/open-telemetry/opentelemetry-collector-contrib/issues/33285
  - [`otelcol.receiver.vcenter`] Fixes errors in some of the client calls for environments containing multiple datacenters.
    https://github.com/open-telemetry/opentelemetry-collector-contrib/pull/33735
  - [`otelcol.processor.resourcedetection`] Fetch CPU info only if related attributes are enabled.
    https://github.com/open-telemetry/opentelemetry-collector-contrib/pull/33774
  - [`otelcol.receiver.vcenter`] Adding metrics for CPU readiness, CPU capacity, and network drop rate.
    https://github.com/open-telemetry/opentelemetry-collector-contrib/issues/33607
  - [`otelcol.receiver.vcenter`] Drop support for vCenter 6.7.
    https://github.com/open-telemetry/opentelemetry-collector-contrib/issues/33607
  - [`otelcol.processor.attributes`] Add an option to extract value from a client address
    by specifying `client.address` value in the `from_context` field.
    https://github.com/open-telemetry/opentelemetry-collector-contrib/pull/34048
  - `otelcol.connector.spanmetrics`: Produce delta temporality span metrics with StartTimeUnixNano and TimeUnixNano values representing an uninterrupted series.
    https://github.com/open-telemetry/opentelemetry-collector-contrib/pull/31780

- Upgrade Beyla component v1.6.3 to v1.7.0
  - Reporting application process metrics
  - New supported protocols: SQL, Redis, Kafka
  - Several bugfixes
  - Full list of changes: https://github.com/grafana/beyla/releases/tag/v1.7.0

- Enable instances connected to remotecfg-compatible servers to Register
  themselves to the remote service. (@tpaschalis)

- Allow in-memory listener to work for remotecfg-supplied components. (@tpaschalis)

### Bugfixes

- Fixed a clustering mode issue where a fatal startup failure of the clustering service
  would exit the service silently, without also exiting the Alloy process. (@thampiotr)

- Fix a bug which prevented config reloads to work if a Loki `metrics` stage is in the pipeline.
  Previously, the reload would fail for `loki.process` without an error in the logs and the metrics
  from the `metrics` stage would get stuck at the same values. (@ptodev)


v1.2.1
-----------------

### Bugfixes

- Fixed an issue with `loki.source.kubernetes_events` not starting in large clusters due to short informer sync timeout. (@nrwiersma)

- Updated [ckit](https://github.com/grafana/ckit) to fix an issue with armv7 panic on startup when forming a cluster. (@imavroukakis)

- Fixed a clustering mode issue where a failure to perform static peers
  discovery did not result in a fatal failure at startup and could lead to
  potential split-brain issues. (@thampiotr)

### Other

- Use Go 1.22.5 for builds. (@mattdurham)

v1.2.0
-----------------

### Security fixes
- Fixes the following vulnerabilities (@ptodev):
  - [CVE-2024-35255](https://cve.mitre.org/cgi-bin/cvename.cgi?name=CVE-2024-35255)
  - [CVE-2024-36129](https://avd.aquasec.com/nvd/2024/cve-2024-36129/)

### Breaking changes

- Updated OpenTelemetry to v0.102.1. (@mattdurham)
  - Components `otelcol.receiver.otlp`,`otelcol.receiver.zipkin`,`otelcol.extension.jaeger_remote_sampling`, and `otelcol.receiver.jaeger` setting `max_request_body_size`
    default changed from unlimited size to `20MiB`. This is due to [CVE-2024-36129](https://github.com/open-telemetry/opentelemetry-collector/security/advisories/GHSA-c74f-6mfw-mm4v).

### Breaking changes to non-GA functionality

- Update Public preview `remotecfg` to use `alloy-remote-config` instead of `agent-remote-config`. The
  API has been updated to use the term `collector` over `agent`. (@erikbaranowski)

- Component `otelcol.receiver.vcenter` removed `vcenter.host.network.packet.errors`, `vcenter.host.network.packet.count`, and
  `vcenter.vm.network.packet.count`.
  - `vcenter.host.network.packet.errors` replaced by `vcenter.host.network.packet.error.rate`.
  - `vcenter.host.network.packet.count` replaced by `vcenter.host.network.packet.rate`.
  - `vcenter.vm.network.packet.count` replaced by `vcenter.vm.network.packet.rate`.

### Features

- Add an `otelcol.exporter.kafka` component to send OTLP metrics, logs, and traces to Kafka.

- Added `live debugging` to the UI. Live debugging streams data as they flow through components for debugging telemetry data.
  Individual components must be updated to support live debugging. (@wildum)

- Added live debugging support for `prometheus.relabel`. (@wildum)

- (_Experimental_) Add a `otelcol.processor.deltatocumulative` component to convert metrics from
  delta temporality to cumulative by accumulating samples in memory. (@rfratto)

- (_Experimental_) Add an `otelcol.receiver.datadog` component to receive
  metrics and traces from Datadog. (@carrieedwards, @jesusvazquez, @alexgreenbank, @fedetorres93)

- Add a `prometheus.exporter.catchpoint` component to collect metrics from Catchpoint. (@bominrahmani)

- Add the `-t/--test` flag to `alloy fmt` to check if a alloy config file is formatted correctly. (@kavfixnel)

### Enhancements

- (_Public preview_) Add native histogram support to `otelcol.receiver.prometheus`. (@wildum)
- (_Public preview_) Add metrics to report status of `remotecfg` service. (@captncraig)

- Added `scrape_protocols` option to `prometheus.scrape`, which allows to
  control the preferred order of scrape protocols. (@thampiotr)

- Add support for configuring CPU profile's duration scraped by `pyroscope.scrape`. (@hainenber)

- `prometheus.exporter.snowflake`: Add support for RSA key-pair authentication. (@Caleb-Hurshman)

- Improved filesystem error handling when working with `loki.source.file` and `local.file_match`,
  which removes some false-positive error log messages on Windows (@thampiotr)

- Updates `processor/probabilistic_sampler` to use new `FailedClosed` field from OTEL release v0.101.0. (@StefanKurek)

- Updates `receiver/vcenter` to use new features and bugfixes introduced in OTEL releases v0.100.0 and v0.101.0.
  Refer to the [v0.100.0](https://github.com/open-telemetry/opentelemetry-collector-contrib/releases/tag/v0.100.0)
  and [v0.101.0](https://github.com/open-telemetry/opentelemetry-collector-contrib/releases/tag/v0.101.0) release
  notes for more detailed information.
  Changes that directly affected the configuration are as follows: (@StefanKurek)
  - The resource attribute `vcenter.datacenter.name` has been added and enabled by default for all resource types.
  - The resource attribute `vcenter.virtual_app.inventory_path` has been added and enabled by default to
    differentiate between resource pools and virtual apps.
  - The resource attribute `vcenter.virtual_app.name` has been added and enabled by default to differentiate
    between resource pools and virtual apps.
  - The resource attribute `vcenter.vm_template.id` has been added and enabled by default to differentiate between
    virtual machines and virtual machine templates.
  - The resource attribute `vcenter.vm_template.name` has been added and enabled by default to differentiate between
    virtual machines and virtual machine templates.
  - The metric `vcenter.cluster.memory.used` has been removed.
  - The metric `vcenter.vm.network.packet.drop.rate` has been added and enabled by default.
  - The metric `vcenter.cluster.vm_template.count` has been added and enabled by default.

- Add `yaml_decode` to standard library. (@mattdurham, @djcode)

- Allow override debug metrics level for `otelcol.*` components. (@hainenber)

- Add an initial lower limit of 10 seconds for the the `poll_frequency`
  argument in the `remotecfg` block. (@tpaschalis)

- Add a constant jitter to `remotecfg` service's polling. (@tpaschalis)

- Added support for NS records to `discovery.dns`. (@djcode)

- Improved clustering use cases for tracking GCP delta metrics in the `prometheus.exporter.gcp` (@kgeckhart)

- Add the `targets` argument to the `prometheus.exporter.snmp` component to support passing SNMP targets at runtime. (@wildum)

- Prefix Faro measurement values with `value_` to align with the latest Faro cloud receiver updates. (@codecapitano)

- Add `base64_decode` to standard library. (@hainenber)

- Updated OpenTelemetry Contrib to [v0.102.0](https://github.com/open-telemetry/opentelemetry-collector-contrib/releases/tag/v0.102.0). (@mattdurham)
  - `otelcol.processor.resourcedetection`: Added a `tags` config argument to the `azure` detection mechanism.
  It exposes regex-matched Azure resource tags as OpenTelemetry resource attributes.

- A new `snmp_context` configuration argument for `prometheus.exporter.snmp`
  which overrides the `context_name` parameter in the SNMP configuration file. (@ptodev)

- Add extra configuration options for `beyla.ebpf` to select Kubernetes objects to monitor. (@marctc)

### Bugfixes

- Fixed an issue with `prometheus.scrape` in which targets that move from one
  cluster instance to another could have a staleness marker inserted and result
  in a gap in metrics (@thampiotr)

- Fix panic when `import.git` is given a revision that does not exist on the remote repo. (@hainenber)

- Fixed an issue with `loki.source.docker` where collecting logs from targets configured with multiple networks would result in errors. (@wildum)

- Fixed an issue where converting OpenTelemetry Collector configs with unused telemetry types resulted in those types being explicitly configured with an empty array in `output` blocks, rather than them being omitted entirely. (@rfratto)

### Other changes

- `pyroscope.ebpf`, `pyroscope.java`, `pyroscope.scrape`, `pyroscope.write` and `discovery.process` components are now GA. (@korniltsev)

- `prometheus.exporter.snmp`: Updating SNMP exporter from v0.24.1 to v0.26.0. (@ptodev, @erikbaranowski)

- `prometheus.scrape` component's `enable_protobuf_negotiation` argument is now
  deprecated and will be removed in a future major release.
  Use `scrape_protocols` instead and refer to `prometheus.scrape` reference
  documentation for further details. (@thampiotr)

- Updated Prometheus dependency to [v2.51.2](https://github.com/prometheus/prometheus/releases/tag/v2.51.2) (@thampiotr)

- Upgrade Beyla from v1.5.1 to v1.6.3. (@marctc)

v1.1.1
------

### Bugfixes

- Fix panic when component ID contains `/` in `otelcomponent.MustNewType(ID)`.(@qclaogui)

- Exit Alloy immediately if the port it runs on is not available.
  This port can be configured with `--server.http.listen-addr` or using
  the default listen address`127.0.0.1:12345`. (@mattdurham)

- Fix a panic in `loki.source.docker` when trying to stop a target that was never started. (@wildum)

- Fix error on boot when using IPv6 advertise addresses without explicitly
  specifying a port. (@matthewpi)

- Fix an issue where having long component labels (>63 chars) on otelcol.auth
  components lead to a panic. (@tpaschalis)

- Update `prometheus.exporter.snowflake` with the [latest](https://github.com/grafana/snowflake-prometheus-exporter) version of the exporter as of May 28, 2024 (@StefanKurek)
  - Fixes issue where returned `NULL` values from database could cause unexpected errors.

- Bubble up SSH key conversion error to facilitate failed `import.git`. (@hainenber)

v1.1.0
------

### Features

- (_Public preview_) Add support for setting GOMEMLIMIT based on cgroup setting. (@mattdurham)
- (_Experimental_) A new `otelcol.exporter.awss3` component for sending telemetry data to a S3 bucket. (@Imshelledin21)

- (_Public preview_) Introduce BoringCrypto Docker images.
  The BoringCrypto image is tagged with the `-boringcrypto` suffix and
  is only available on AMD64 and ARM64 Linux containers.
  (@rfratto, @mattdurham)

- (_Public preview_) Introduce `boringcrypto` release assets. BoringCrypto
  builds are publshed for Linux on AMD64 and ARM64 platforms. (@rfratto,
  @mattdurham)

- `otelcol.exporter.loadbalancing`: Add a new `aws_cloud_map` resolver. (@ptodev)

- Introduce a `otelcol.receiver.file_stats` component from the upstream
  OpenTelemetry `filestatsreceiver` component. (@rfratto)

### Enhancements

- Update `prometheus.exporter.kafka` with the following functionalities (@wildum):

  * GSSAPI config
  * enable/disable PA_FX_FAST
  * set a TLS server name
  * show the offset/lag for all consumer group or only the connected ones
  * set the minimum number of topics to monitor
  * enable/disable auto-creation of requested topics if they don't already exist
  * regex to exclude topics / groups
  * added metric kafka_broker_info

- In `prometheus.exporter.kafka`, the interpolation table used to compute estimated lag metrics is now pruned
  on `metadata_refresh_interval` instead of `prune_interval_seconds`. (@wildum)

- Don't restart tailers in `loki.source.kubernetes` component by above-average
  time deltas if K8s version is >= 1.29.1 (@hainenber)

- In `mimir.rules.kubernetes`, add support for running in a cluster of Alloy instances
  by electing a single instance as the leader for the `mimir.rules.kubernetes` component
  to avoid conflicts when making calls to the Mimir API. (@56quarters)

- Add the possibility of setting custom labels for the AWS Firehose logs via `X-Amz-Firehose-Common-Attributes` header. (@andriikushch)

### Bugfixes

- Fixed issue with defaults for Beyla component not being applied correctly. (marctc)

- Fix an issue on Windows where uninstalling Alloy did not remove it from the
  Add/Remove programs list. (@rfratto)

- Fixed issue where text labels displayed outside of component node's boundary. (@hainenber)

- Fix a bug where a topic was claimed by the wrong consumer type in `otelcol.receiver.kafka`. (@wildum)

- Fix an issue where nested import.git config blocks could conflict if they had the same labels. (@wildum)

- In `mimir.rules.kubernetes`, fix an issue where unrecoverable errors from the Mimir API were retried. (@56quarters)

- Fix an issue where `faro.receiver`'s `extra_log_labels` with empty value
  don't map existing value in log line. (@hainenber)

- Fix an issue where `prometheus.remote_write` only queued data for sending
  every 15 seconds instead of as soon as data was written to the WAL.
  (@rfratto)

- Imported code using `slog` logging will now not panic and replay correctly when logged before the logging
  config block is initialized. (@mattdurham)

- Fix a bug where custom components would not shadow the stdlib. If you have a module whose name conflicts with an stdlib function
  and if you use this exact function in your config, then you will need to rename your module. (@wildum)

- Fix an issue where `loki.source.docker` stops collecting logs after a container restart. (@wildum)

- Upgrading `pyroscope/ebpf` from 0.4.6 to 0.4.7 (@korniltsev):
  * detect libc version properly when libc file name is libc-2.31.so and not libc.so.6
  * treat elf files with short build id (8 bytes) properly

### Other changes

- Update `alloy-mixin` to use more specific alert group names (for example,
  `alloy_clustering` instead of `clustering`) to avoid collision with installs
  of `agent-flow-mixin`. (@rfratto)
- Upgrade Beyla from v1.4.1 to v1.5.1. (@marctc)

- Add a description to Alloy DEB and RPM packages. (@rfratto)

- Allow `pyroscope.scrape` to scrape `alloy.internal:12345`. (@hainenber)

- The latest Windows Docker image is now pushed as `nanoserver-1809` instead of
  `latest-nanoserver-1809`. The old tag will no longer be updated, and will be
  removed in a future release. (@rfratto)

- The log level of `finished node evaluation` log lines has been decreased to
  'debug'. (@tpaschalis)

- Update post-installation scripts for DEB/RPM packages to ensure
  `/var/lib/alloy` exists before configuring its permissions and ownership.
  (@rfratto)

- Remove setcap for `cap_net_bind_service` to allow alloy to run in restricted environments.
  Modern container runtimes allow binding to unprivileged ports as non-root. (@BlackDex)

- Upgrading from OpenTelemetry v0.96.0 to v0.99.0.

  - `otelcol.processor.batch`: Prevent starting unnecessary goroutines.
    https://github.com/open-telemetry/opentelemetry-collector/issues/9739
  - `otelcol.exporter.otlp`: Checks for port in the config validation for the otlpexporter.
    https://github.com/open-telemetry/opentelemetry-collector/issues/9505
  - `otelcol.receiver.otlp`: Fix bug where the otlp receiver did not properly respond
    with a retryable error code when possible for http.
    https://github.com/open-telemetry/opentelemetry-collector/pull/9357
  - `otelcol.receiver.vcenter`: Fixed the resource attribute model to more accurately support multi-cluster deployments.
    https://github.com/open-telemetry/opentelemetry-collector-contrib/issues/30879
    For more information on impacts please refer to:
    https://github.com/open-telemetry/opentelemetry-collector-contrib/pull/31113
    The main impact is that `vcenter.resource_pool.name`, `vcenter.resource_pool.inventory_path`,
    and `vcenter.cluster.name` are reported with more accuracy on VM metrics.
  - `otelcol.receiver.vcenter`: Remove the `vcenter.cluster.name` resource attribute from Host resources if the Host is standalone (no cluster).
    https://github.com/open-telemetry/opentelemetry-collector-contrib/issues/32548
  - `otelcol.receiver.vcenter`: Changes process for collecting VMs & VM perf metrics to be more efficient (one call now for all VMs).
    https://github.com/open-telemetry/opentelemetry-collector-contrib/issues/31837
  - `otelcol.connector.servicegraph`: Added a new `database_name_attribute` config argument to allow users to
    specify a custom attribute name for identifying the database name in span attributes.
    https://github.com/open-telemetry/opentelemetry-collector-contrib/pull/30726
  - `otelcol.connector.servicegraph`: Fix 'failed to find dimensions for key' error from race condition in metrics cleanup.
    https://github.com/open-telemetry/opentelemetry-collector-contrib/issues/31701
  - `otelcol.connector.spanmetrics`: Add `metrics_expiration` option to enable expiration of metrics if spans are not received within a certain time frame.
    By default, the expiration is disabled (set to 0).
    https://github.com/open-telemetry/opentelemetry-collector-contrib/issues/30559
  - `otelcol.connector.spanmetrics`: Change default value of `metrics_flush_interval` from 15s to 60s.
    https://github.com/open-telemetry/opentelemetry-collector-contrib/issues/31776
  - `otelcol.connector.spanmetrics`: Discard counter span metric exemplars after each flush interval to avoid unbounded memory growth.
    This aligns exemplar discarding for counter span metrics with the existing logic for histogram span metrics.
    https://github.com/open-telemetry/opentelemetry-collector-contrib/issues/31683
  - `otelcol.exporter.loadbalancing`: Fix panic when a sub-exporter is shut down while still handling requests.
    https://github.com/open-telemetry/opentelemetry-collector-contrib/issues/31410
  - `otelcol.exporter.loadbalancing`: Fix memory leaks on shutdown.
    https://github.com/open-telemetry/opentelemetry-collector-contrib/pull/31050
  - `otelcol.exporter.loadbalancing`: Support the timeout period of k8s resolver list watch can be configured.
    https://github.com/open-telemetry/opentelemetry-collector-contrib/issues/31757
  - `otelcol.processor.transform`: Change metric unit for metrics extracted with `extract_count_metric()` to be the default unit (`1`).
    https://github.com/open-telemetry/opentelemetry-collector-contrib/issues/31575
  - `otelcol.receiver.opencensus`: Refactor the receiver to pass lifecycle tests and avoid leaking gRPC connections.
    https://github.com/open-telemetry/opentelemetry-collector-contrib/issues/31643
  - `otelcol.extension.jaeger_remote_sampling`: Fix leaking goroutine on shutdown.
    https://github.com/open-telemetry/opentelemetry-collector-contrib/issues/31157
  - `otelcol.receiver.kafka`: Fix panic on shutdown.
    https://github.com/open-telemetry/opentelemetry-collector-contrib/issues/31926
  - `otelcol.processor.resourcedetection`: Only attempt to detect Kubernetes node resource attributes when they're enabled.
    https://github.com/open-telemetry/opentelemetry-collector-contrib/issues/31941
  - `otelcol.processor.resourcedetection`: Fix memory leak on AKS.
    https://github.com/open-telemetry/opentelemetry-collector-contrib/pull/32574
  - `otelcol.processor.resourcedetection`: Update to ec2 scraper so that core attributes are not dropped if describeTags returns an error (likely due to permissions).
    https://github.com/open-telemetry/opentelemetry-collector-contrib/pull/30672

- Use Go 1.22.3 for builds. (@kminehart)

v1.0.0
------

### Features

- Support for programmable pipelines using a rich expression-based syntax.

- Over 130 components for processing, transforming, and exporting telemetry
  data.

- Native support for Kubernetes and Prometheus Operator without needing to
  deploy or learn a separate Kubernetes operator.

- Support for creating and sharing custom components.

- Support for forming a cluster of Alloy instances for automatic workload
  distribution.

- (_Public preview_) Support for receiving configuration from a server for
  centralized configuration management.

- A built-in UI for visualizing and debugging pipelines.

[contributors guide]: ./docs/developer/contributing.md#updating-the-changelog<|MERGE_RESOLUTION|>--- conflicted
+++ resolved
@@ -10,30 +10,25 @@
 Main (unreleased)
 -----------------
 
-<<<<<<< HEAD
-### Bugfixes
+### Features
+
+- (_Experimental_) Add an `array.group_by` stdlib function to group items in an array by a key. (@wildum)
+
+### Enhancements
+
+- Add `hash_string_id` argument to `foreach` block to hash the string representation of the pipeline id instead of using the string itself. (@wildum)
+
+### Bugfixes
+
+- Fix the `validate` command not understanding the `livedebugging` block. (@dehaansa)
 
 - For CRD-based components (`prometheus.operator.*`), retry initializing informers if the apiserver request fails. This rectifies issues where the apiserver is not reachable immediately after node restart. (@dehaansa)
 
-v1.9.0-rc.0
-=======
+v1.9.1
+-----------------
+
 ### Features
 
-- (_Experimental_) Add an `array.group_by` stdlib function to group items in an array by a key. (@wildum)
-
-### Enhancements
-
-- Add `hash_string_id` argument to `foreach` block to hash the string representation of the pipeline id instead of using the string itself. (@wildum)
-
-### Bugfixes
-
-- Fix the `validate` command not understanding the `livedebugging` block. (@dehaansa)
-
-v1.9.1
------------------
-
-### Features
-
 - Update the `prometheus.exporter.windows` component to version v0.30.7. This adds new metrics to the `dns` collector. (@dehaansa)
 
 ### Bugfixes
@@ -45,7 +40,6 @@
 - Fix elevated CPU usage when using some `otelcol` components due to debug logging. (@thampiotr)
 
 v1.9.0
->>>>>>> 8094333d
 -----------------
 
 ### Breaking changes
