# Changelog

> _Contributors should read our [contributors guide][] for instructions on how
> to update the changelog._

This document contains a historical list of changes between releases. Only
changes that impact end-user behavior are listed; changes to documentation or
internal API changes are not present.

Main (unreleased)
-----------------

### Breaking changes

- Prometheus dependency had a major version upgrade from v2.55.1 to v3.4.2. (@thampiotr)

  - The `.` pattern in regular expressions in PromQL matches newline characters now. With this change a regular expressions like `.*` matches strings that include `\n`. This applies to matchers in queries and relabel configs in Prometheus and Loki components.

  - The `enable_http2` in `prometheus.remote_write` component's endpoints has been changed to `false` by default. Previously, in Prometheus v2 the remote write http client would default to use http2. In order to parallelize multiple remote write queues across multiple sockets its preferable to not default to http2. If you prefer to use http2 for remote write you must now set `enable_http2` to `true` in your `prometheus.remote_write` endpoints configuration section.

  - The experimental CLI flag `--feature.prometheus.metric-validation-scheme` has been deprecated and has no effect. You can configure the metric validation scheme individually for each `prometheus.scrape` component.

  - Log message format has changed for some of the `prometheus.*` components as part of the upgrade to Prometheus v3.

  - The values of the `le` label of classic histograms and the `quantile` label of summaries are now normalized upon ingestion. In previous Alloy versions, that used Prometheus v2, the value of these labels depended on the scrape protocol (protobuf vs text format) in some situations. This led to label values changing based on the scrape protocol. E.g. a metric exposed as `my_classic_hist{le="1"}` would be ingested as `my_classic_hist{le="1"}` via the text format, but as `my_classic_hist{le="1.0"}` via protobuf. This changed the identity of the metric and caused problems when querying the metric. In current Alloy release, which uses Prometheus v3, these label values will always be normalized to a float like representation. I.e. the above example will always result in `my_classic_hist{le="1.0"}` being ingested into Prometheus, no matter via which protocol. The effect of this change is that alerts, recording rules and dashboards that directly reference label values as whole numbers such as `le="1"` will stop working.

    The recommended way to deal with this change is to fix references to integer `le` and `quantile` label values, but otherwise do nothing and accept that some queries that span the transition time will produce inaccurate or unexpected results.

  See the upstream [Prometheus v3 migration guide](https://prometheus.io/docs/prometheus/3.4/migration/) for more details.

- `prometheus.exporter.windows` dependency has been updated to v0.31.1. (@dehaansa)
  - There are various renamed metrics and two removed collectors (`cs`, `logon`), see the [v1.11 release notes][1_11-release-notes] for more information.

    [1_11-release-notes]: https://grafana.com/docs/alloy/latest/release-notes/#v111

- Add `otel_attrs_to_hec_metadata` configuration block to `otelcol.exporter.splunkhec` to match `otelcol.receiver.splunkhec`. (@cgetzen)

### Features

- Add the `otelcol.receiver.fluentforward` receiver to receive logs via Fluent Forward Protocol. (@rucciva)

- Add `node_filter` configuration block to `loki.source.podlogs` component to enable node-based filtering for pod discovery. When enabled, only pods running on the specified node will be discovered and monitored, significantly reducing API server load and network traffic in DaemonSet deployments. (@QuentinBisson)

- (_Experimental_) Additions to experimental `database_observability.mysql` component:
  - `query_sample` collector now supports auto-enabling the necessary `setup_consumers` settings (@cristiangreco)
  - add `query_tables` collector for postgres (@matthewnolf)

### Enhancements

- `prometheus.scrape` now supports `convert_classic_histograms_to_nhcb`, `enable_compression`, `metric_name_validation_scheme`, `metric_name_escaping_scheme`, `native_histogram_bucket_limit`, and `native_histogram_min_bucket_factor` arguments. See reference documentation for more details. (@thampiotr)

- Add `max_send_message_size` configuration option to `loki.source.api` component to control the maximum size of requests to the push API. (@thampiotr)

- Add `protobuf_message` argument to `prometheus.remote_write` endpoint configuration to support both Prometheus Remote Write v1 and v2 protocols. The default remains `"prometheus.WriteRequest"` (v1) for backward compatibility. (@thampiotr)

- Update the `yet-another-cloudwatch-exporter` dependency to point to the prometheus-community repo as it has been donated. Adds a few new services to `prometheus.exporter.cloudwatch`. (@dehaansa, @BoweFlex, @andriikushch)

- `pyroscope.java` now supports configuring the `log_level` and `quiet` flags on async-profiler. (@deltamualpha)

- Add `application_host` and `network_inter_zone` features to `beyla.ebpf` component. (@marctc)

- Set the publisher name in the Windows installer to "Grafana Labs". (@martincostello)

- Switch to the community maintained fork of `go-jmespath` that has more features. (@dehaansa)

- Add a `stage.pattern` stage to `loki.process` that uses LogQL patterns to parse logs. (@dehaansa)

<<<<<<< HEAD
- Update the `prometheus.exporter.process` component to get the `remove_empty_groups` option. (@dehaansa)
=======
- Add support to validate references, stdlib functions and arguments when using validate command. (@kalleep)
>>>>>>> c4b71433

### Bugfixes

- Update `webdevops/go-common` dependency to resolve concurrent map write panic. (@dehaansa)

- Fix issue with `loki.source.gcplog` when push messages sent by gcp pub/sub only includes `messageId`. (@kalleep)

- Fix ebpf profiler metrics `pyroscope_ebpf_active_targets`, `pyroscope_ebpf_profiling_sessions_total`, `pyroscope_ebpf_profiling_sessions_failing_total` not being updated. (luweglarz)

- Fix `prometheus.operator.podmonitors` so it now handle portNumber from PodMonitor CRD. (@kalleep)

- Fix `pyroscope.receive_http` so it does not restart server if the server configuration has not changed. (@korniltsev)

v1.10.1
-----------------

### Bugfixes

- Fix issue with `faro.receiver` cors not allowing X-Scope-OrgID and traceparent headers. (@mar4uk)

- Fix issues with propagating cluster peers change notifications to components configured with remotecfg. (@dehaansa)

- Fix issues with statistics reporter not including components only configured with remotecfg. (@dehaansa)

- Fix issues with `prometheus.exporter.windows` not propagating `dns` collector config. (@dehaansa)

- Fixed a bug in `prometheus.write.queue` which caused retries even when `max_retry_attempts` was set to `0`. (@ptodev)

- Fixed a bug in `prometheus.write.queue` which caused labelling issues when providing more than one label in `external_labels`. (@dehaansa)

- Add `application_host` and `network_inter_zone` features to `beyla.ebpf` component. (@marctc)

- Fix issues in `loki.process` where `stage.multiline` did not pass through structured metadata. (@jan-mrm)

- Fix URLs in the Windows installer being wrapped in quotes. (@martincostello)

- Fixed an issue where certain `otelcol.*` components could prevent Alloy from shutting down when provided invalid configuration. (@thampiotr)

v1.10.0
-----------------

### Breaking changes

- Removing the `nanoserver-1809` container image for Windows 2019. (@ptodev)
  This is due to the deprecation of `windows-2019` GitHub Actions runners.
  The `windowsservercore-ltsc2022` Alloy image is still being published to DockerHub.

### Bugfixes

- Upgrade `otelcol` components from OpenTelemetry v0.126.0 to v0.128.0 (@korniltsev, @dehaansa)
  - [`otelcol.exporter.kafka`]: Allow kafka exporter to produce to topics based on metadata key values.
  - [`otelcol.receiver.kafka`]: Enforce a backoff mechanism on non-permanent errors, such as when the queue is full.
  - [`otelcol.receiver.kafka`]: Don't restart the Kafka consumer on failed errors when message marking is enabled for them.
  - [`otelcol.exporter.datadog`]: Fix automatic intial point dropping when converting cumulative monotonic sum metrics.
  - [`otelcol.exporter.datadog`]: config `tls::insecure_skip_verify` is now taken into account in metrics path.
  - [`otelcol.exporter.datadog`]: Correctly treat summary counts as cumulative monotonic sums instead of cumulative non-monotonic sums.
  - [`otelcol.connector.spanmetrics`]: Fix bug causing span metrics calls count to be always 0 when using delta temporality.
  - [`otelcol.exporter.splunkhec`]: Treat HTTP 403 Forbidden as a permanent error.

### Features

- (_Experimental_) Add an `array.group_by` stdlib function to group items in an array by a key. (@wildum)
- Add the `otelcol.exporter.faro` exporter to export traces and logs to Faro endpoint. (@mar4uk)
- Add the `otelcol.receiver.faro` receiver to receive traces and logs from the Grafana Faro Web SDK. (@mar4uk)

- Add entropy support for `loki.secretfilter` (@romain-gaillard)

### Enhancements

- Add `hash_string_id` argument to `foreach` block to hash the string representation of the pipeline id instead of using the string itself. (@wildum)

- Update `async-profiler` binaries for `pyroscope.java` to 4.0-87b7b42 (@github-hamza-bouqal)

- (_Experimental_) Additions to experimental `database_observability.mysql` component:
  - Add `explain_plan` collector to `database_observability.mysql` component. (@rgeyer)
  - `locks`: addition of data locks collector (@gaantunes @fridgepoet)
  - `query_sample` collector is now enabled by default (@matthewnolf)
  - `query_tables` collector now deals better with truncated statements (@cristiangreco)

- (_Experimental_) `prometheus.write.queue` add support for exemplars. (@dehaansa)

- (_Experimental_) `prometheus.write.queue` initialize queue metrics that are seconds values as time.Now, not 0. (@dehaansa)

- Update secret-filter gitleaks.toml from v8.19.0 to v8.26.0 (@andrejshapal)

- Wire in survey block for beyla.ebpf component. (@grcevski, @tpaschalis)

- Upgrade `otelcol` components from OpenTelemetry v0.126.0 to v0.128.0 (@korniltsev, @dehaansa)
  - [`otelcol.processor.resourcedetection`]: Add additional OS properties to resource detection: `os.build.id` and `os.name`.
  - [`otelcol.processor.resourcedetection`]: Add `host.interface` resource attribute to `system` detector.
  - [`otelcol.exporter.kafka`]: Fix Snappy compression codec support for the Kafka exporter.
  - [`otelcol.receiver.filelog`]: Introduce `utf8-raw` encoding to avoid replacing invalid bytes with \uFFFD when reading UTF-8 input.
  - [`otelcol.processor.k8sattributes`]: Support extracting labels and annotations from k8s Deployments.
  - [`otelcol.processor.k8sattributes`]: Add option to configure automatic service resource attributes.
  - [`otelcol.exporter.datadog`]: Adds `hostname_detection_timeout` configuration option for Datadog Exporter and sets default to 25 seconds.
  - [`otelcol.receiver.datadog`]: Address semantic conventions noncompliance and add support for http/db.
  - [`otelcol.exporter.awss3`]: Add the retry mode, max attempts and max backoff to the settings.

- Add `enable_tracing` attribute to `prometheus.exporter.snowflake` component to support debugging issues. (@dehaansa)

- Add support for `conditions` and statement-specific `error_mode` in `otelcol.processor.transform`. (@ptodev)

- Add `storage` and `start_from` args to cloudwatch logs receiver. (@boernd)

- Reduced allocation in Loki processing pipelines. (@thampiotr)

- Update the `prometheus.exporter.postgres` component with latest changes and bugfixes for Postgres17 (@cristiangreco)

- Add `tail_from_end` argument to `loki.source.podlogs` to optionally start reading from the end of a log stream for newly discovered pods. (@harshrai654)

### Bugfixes

- Fix path for correct injection of version into constants at build time. (@adlotsof)

- Propagate the `-feature.community-components.enabled` flag for remote
  configuration components. (@tpaschalis)

- Fix extension registration for `otelcol.receiver.splunkhec` auth extensions. (@dehaansa)

### Other changes

- Mark `pyroscope.receive_http` and `pyroscope.relabel` components as GA. (@marcsanmi)

- Upgrade `otelcol.exporter.windows` to v0.30.8 to get bugfixes and fix `update` collector support. (@dehaansa)

- Add `User-Agent` header to remotecfg requests. (@tpaschalis)

v1.9.2
-----------------

### Bugfixes

- Send profiles concurrently from `pyroscope.ebpf`. (@korniltsev)

- Fix the `validate` command not understanding the `livedebugging` block. (@dehaansa)

- Fix invalid class names in python profiles obtained with `pyroscope.ebpf`. (@korniltsev)

- Fixed a bug which prevented non-secret optional secrets to be passed in as `number` arguments. (@ptodev)

- For CRD-based components (`prometheus.operator.*`), retry initializing informers if the apiserver request fails. This rectifies issues where the apiserver is not reachable immediately after node restart. (@dehaansa)

### Other changes

-  Add no-op blocks and attributes to the `prometheus.exporter.windows` component (@ptodev).
   Version 1.9.0 of Alloy removed the `msmq` block, as well as the `enable_v2_collector`,
   `where_clause`, and `use_api` attributes in the `service` block.
   This made it difficult for users to upgrade, so those attributes have now been made a no-op instead of being removed.

v1.9.1
-----------------

### Features

- Update the `prometheus.exporter.windows` component to version v0.30.7. This adds new metrics to the `dns` collector. (@dehaansa)

### Bugfixes

- Update the `prometheus.exporter.windows` component to version v0.30.7. This fixes an error with the exchange collector and terminal_services collector (@dehaansa)

- Fix `loki.source.firehose` to propagate specific cloudwatch event timestamps when useIncomingTs is set to true. (@michaelPotter)

- Fix elevated CPU usage when using some `otelcol` components due to debug logging. (@thampiotr)

### Other changes

- Upgrade `otelcol` components from OpenTelemetry v0.125.0 to v0.126.0 (@dehaansa):
  - [`pkg/ottl`] Add support for `HasPrefix` and `HasSuffix` functions.
  - [`pkg/configtls`] Add trusted platform module (TPM) support to TLS authentication for all `otelcol` components supporting TLS.
  - [`otelcol.connector.spanmetrics`] Add `calls_dimension` and `histogram:dimension` blocks for configuring additional dimensions for `traces.span.metrics.calls` and `traces.span.metrics.duration` metrics.
  - [`otelcol.exporter.datadog`] Enable `instrumentation_scope_metadata_as_tags` by default.
  - [`otelcol.exporter.kafka`] support configuration of `compression` `level` in producer configuration.
  - [`otelcol.processor.tailsampling`] `invert sample` and `inverted not sample` decisions deprecated, use the `drop` policy instead to explicitly not sample traces.
  - [`otelcol.receiver.filelog`] support `compression` value of `auto` to automatically detect file compression type.

v1.9.0
-----------------

### Breaking changes

- The `prometheus.exporter.windows` component has been update to version v0.30.6. This update includes a significant rework of the exporter and includes some breaking changes. (@dehaansa)
  - The `msmq` and `service` collectors can no longer be configured with a WMI where clause. Any filtering previously done in a where clause will need to be done in a `prometheus.relabel` component.
  - The `service` collector no longer provides `enable_v2_collector` and `use_api` configuration options.
  - The `mscluster_*` and `netframework_*` collectors are now replaced with one `mscluster` and `netframework` collector that allows you to enable the separate metric groupings individually.
  - The `teradici_pcoip` and `vmware_blast` collectors have been removed from the exporter.

- The `prometheus.exporter.oracledb` component now embeds the [`oracledb_exporter from oracle`](https://github.com/oracle/oracle-db-appdev-monitoring) instead of the deprecated [`oracledb_exporter from iamseth`](https://github.com/iamseth/oracledb_exporter) for collecting metrics from an OracleDB server: (@wildum)
  - The arguments `username`, `password`, `default_metrics`, and `custom_metrics` are now supported.
  - The previously undocumented argument `custom_metrics` is now expecting a list of paths to custom metrics files.
  - The following metrics are no longer available by default: oracledb_sessions_activity, oracledb_tablespace_free_bytes

- (_Experimental_) The `enable_context_propagation` argument in `beyla.ebpf` has been replaced with the `context_propagation` argument.
  Set `enable_context_propagation` to `all` to get the same behaviour as `enable_context_propagation` being set to `true`.

### Features

- Bump snmp_exporter and embedded modules in `prometheus.exporter.snmp` to v0.29.0, add cisco_device module support (@v-zhuravlev)

- Add the `otelcol.storage.file` extension to support persistent sending queues and `otelcol.receiver.filelog` file state tracking between restarts. (@dehaansa)

- Add `otelcol.exporter.googlecloud` community component to export metrics, traces, and logs to Google Cloud. (@motoki317)

- Add support to configure basic authentication for alloy http server. (@kalleep)

- Add `validate` command to alloy that will perform limited validation of alloy configuration files. (@kalleep)

- Add support to validate foreach block when using `validate` command. (@kalleep)

- Add `otelcol.receiver.splunkhec` component to receive events in splunk hec format and forward them to other `otelcol.*` components. (@kalleep)

- Add support for Mimir federated rule groups in `mimir.rules.kubernetes` (@QuentinBisson)

### Enhancements

- `prometheus.exporter.windows` has been significantly refactored upstream and includes new collectors like `filetime`, `pagefile`, `performancecounter`, `udp`, and `update` as well as new configuration options for existing collectors. (@dehaansa)

- `prometheus.exporter.mongodb` now offers fine-grained control over collected metrics with new configuration options. (@TeTeHacko)

- Add binary version to constants exposed in configuration file syntatx. (@adlots)

- Update `loki.secretfilter` to include metrics about redactions (@kelnage)

- (_Experimental_) Various changes to the experimental component `database_observability.mysql`:
  - `schema_table`: add support for index expressions (@cristiangreco)
  - `query_sample`: enable opt-in support to extract unredacted sql query (sql_text) (@matthewnolf)
  - `query_tables`: improve queries parsing (@cristiangreco)
  - make tidbparser the default choice (@cristiangreco)
  - `query_sample`: better handling of timer overflows (@fridgepoet)
  - collect metrics on enabled `performance_schema.setup_consumers` (@fridgepoet)
  - `query_sample`: base log entries on calculated timestamp from rows, not now() (@fridgepoet)
  - `query_sample`: check digest is not null (@cristiangreco)
  - `query_sample`: add additional logs for wait events (@fridgepoet)
  - make tidb the default and only sql parser

- Mixin dashboards improvements: added minimum cluster size to Cluster Overview dashboard, fixed units in OpenTelemetry dashboard, fixed slow components evaluation time units in Controller dashboard and updated Prometheus dashboard to correctly aggregate across instances. (@thampiotr)

- Reduced the lag time during targets handover in a cluster in `prometheus.scrape` components by reducing thread contention. (@thampiotr)

- Pretty print diagnostic errors when using `alloy run` (@kalleep)

- Add `labels_from_groups` attribute to `stage.regex` in `loki.process` to automatically add named capture groups as labels. (@harshrai654)

- The `loki.rules.kubernetes` component now supports adding extra label matchers
  to all queries discovered via `PrometheusRule` CRDs. (@QuentinBisson)

-  Add optional `id` field to `foreach` block to generate more meaningful component paths in metrics by using a specific field from collection items. (@harshrai654)

- The `mimir.rules.kubernetes` component now supports adding extra label matchers
  to all queries discovered via `PrometheusRule` CRDs by extracting label values defined on the `PrometheusRule`. (@QuentinBisson)

- Fix validation logic in `beyla.ebpf` component to ensure that either metrics or traces are enabled. (@marctc)

- Improve `foreach` UI and add graph support for it. (@wildum)

- Update statsd_exporter to v0.28.0, most notable changes: (@kalleep)
  - [0.23.0] Support experimental native histograms.
  - [0.24.1] Support scaling parameter in mapping.
  - [0.26.0] Add option to honor original labels from event tags over labels specified in mapping configuration.
  - [0.27.1] Support dogstatsd extended aggregation
  - [0.27.2] Fix panic on certain invalid lines

- Upgrade `beyla.ebpf` to v2.2.4-alloy. The full list of changes can be found in the [Beyla release notes](https://github.com/grafana/beyla/releases/tag/v2.2.4-alloy). (@grcevski)

### Bugfixes

- Fix `otelcol.receiver.filelog` documentation's default value for `start_at`. (@petewall)

- Fix `pyroscope.scrape` scraping godeltaprof profiles. (@korniltsev)

- Fix [#3386](https://github.com/grafana/alloy/issues/3386) lower casing scheme in `prometheus.operator.scrapeconfigs`. (@alex-berger)

- Fix [#3437](https://github.com/grafana/alloy/issues/3437) Component Graph links now follow `--server.http.ui-path-prefix`. (@solidcellaMoon)

- Fix a bug in the `foreach` preventing the UI from showing the components in the template when the block was re-evaluated. (@wildum)

- Fix alloy health handler so header is written before response body. (@kalleep)

- Fix `prometheus.exporter.unix` to pass hwmon config correctly. (@kalleep)

- Fix [#3408](https://github.com/grafana/alloy/issues/3408) `loki.source.docker` can now collect logs from containers not in the running state. (@adamamsmith)

### Other changes

- Update the zap logging adapter used by `otelcol` components to log arrays and objects. (@dehaansa)

- Updated Windows install script to add DisplayVersion into registry on install (@enessene)

- Update Docker builds to install latest Linux security fixes on top of base image (@jharvey10)

- Reduce Docker image size slightly by consolidating some RUN layers (@AchimGrolimund)

- RPM artifacts in Alloy GitHub releases are no longer signed.
  The artifacts on the `https://rpm.grafana.com` repository used by the `yum` package manager will continue to be signed. (@ptodev)

- Upgrade `otelcol` components from OpenTelemetry v0.122.0 to v0.125.0 (@ptodev):
  - [`pkg/ottl`] Enhance the Decode OTTL function to support all flavors of Base64.
  - [`otelcol.processor.resourcedetection`] Adding the `os.version` resource attribute to system processor.
  - [`otelcol.auth.bearer`] Allow the header name to be customized.
  - [`otelcol.exporter.awss3`] Add a new `sending_queue` feature.
  - [`otelcol.exporter.awss3`] Add a new `timeout` argument.
  - [`otelcol.exporter.awss3`] Add a new `resource_attrs_to_s3` configuration block.
  - [`otelcol.exporter.awss3`] Fixes an issue where the AWS S3 Exporter was forcing an ACL to be set, leading to unexpected behavior in S3 bucket permissions.
  - [`otelcol.connector.spanmetrics`] A new `include_instrumentation_scope` configuration argument.
  - [`otelcol.connector.spanmetrics`] Initialise new `calls_total` metrics at 0.
  - [`otelcol.connector.spanmetrics`] A new `aggregation_cardinality_limit` configuration argument
    to limit the number of unique combinations of dimensions that will be tracked for metrics aggregation.
  - [`otelcol.connector.spanmetrics`] Deprecate the unused argument `dimensions_cache_size`.
  - [`otelcol.connector.spanmetrics`] Moving the start timestamp (and last seen timestamp) from the resourceMetrics level to the individual metrics level.
    This will ensure that each metric has its own accurate start and last seen timestamps, regardless of its relationship to other spans.
  - [`otelcol.processor.k8sattributes`] Add option to configure automatic resource attributes - with annotation prefix.
    Implements [Specify resource attributes using Kubernetes annotations](https://github.com/open-telemetry/semantic-conventions/blob/main/docs/non-normative/k8s-attributes.md#specify-resource-attributes-using-kubernetes-annotations).
  - [`otelcol.connector.servicegraph`] Change `database_name_attribute` to accept a list of values.
  - [`otelcol.exporter.kafka`, `otelcol.receiver.kafka`] Deprecating the `auth` > `plain_text` block. Use `auth` > `sasl` with `mechanism` set to `PLAIN` instead.
  - [`otelcol.exporter.kafka`, `otelcol.receiver.kafka`] Deprecating the `topic` argument. Use `logs` > `topic`, `metrics` > `topic`, or `traces` > `topic` instead.
  - [`otelcol.exporter.kafka`, `otelcol.receiver.kafka`] Deprecate the `auth` > `tls` block. Use the top-level `tls` block instead.
  - [`otelcol.receiver.kafka`] Add max_fetch_wait config setting.
    This setting allows you to specify the maximum time that the broker will wait for min_fetch_size bytes of data
    to be available before sending a response to the client.
  - [ `otelcol.receiver.kafka`] Add support for configuring Kafka consumer rebalance strategy and group instance ID.

v1.8.3
-----------------

### Bugfixes

- Fix `mimir.rules.kubernetes` panic on non-leader debug info retrieval (@TheoBrigitte)

- Fix detection of the "streams limit exceeded" error in the Loki client so that metrics are correctly labeled as `ReasonStreamLimited`. (@maratkhv)

- Fix `loki.source.file` race condition that often lead to panic when using `decompression`. (@kalleep)

- Fix deadlock in `loki.source.file` that can happen when targets are removed. (@kalleep)

- Fix `loki.process` to emit valid logfmt. (@kalleep)

v1.8.2
-----------------

### Bugfixes

- Fix `otelcol.exporter.prometheus` dropping valid exemplars. (@github-vincent-miszczak)

- Fix `loki.source.podlogs` not adding labels `__meta_kubernetes_namespace` and `__meta_kubernetes_pod_label_*`. (@kalleep)

v1.8.1
-----------------

### Bugfixes

- `rfc3164_default_to_current_year` argument was not fully added to `loki.source.syslog` (@dehaansa)

- Fix issue with `remoteCfg` service stopping immediately and logging noop error if not configured (@dehaansa)

- Fix potential race condition in `remoteCfg` service metrics registration (@kalleep)

- Fix panic in `prometheus.exporter.postgres` when using minimal url as data source name. (@kalleep)

v1.8.0
-----------------

### Breaking changes

- Removed `open_port` and `executable_name` from top level configuration of Beyla component. Removed `enabled` argument from `network` block. (@marctc)

- Breaking changes from the OpenTelemetry Collector v0.122 update: (@wildum)
  - `otelcol.exporter.splunkhec`: `min_size_items` and `max_size_items` were replaced by `min_size`, `max_size` and `sizer` in the `batcher` block to allow
  users to configure the size of the batch in a more flexible way.
  - The telemetry level of Otel components is no longer configurable. The `level` argument in the `debug_metrics` block is kept to avoid breaking changes but it is not used anymore.
  - `otelcol.processor.tailsampling` changed the unit of the decision timer metric from microseconds to milliseconds. (change unit of otelcol_processor_tail_sampling_sampling_decision_timer_latency)
  - `otelcol.processor.deltatocumulative`: rename `otelcol_deltatocumulative_datapoints_processed` to `otelcol_deltatocumulative_datapoints` and remove the metrics `otelcol_deltatocumulative_streams_evicted`, `otelcol_deltatocumulative_datapoints_dropped` and `otelcol_deltatocumulative_gaps_length`.
  - The `regex` attribute was removed from `otelcol.processor.k8sattributes`. The extract-patterns function from `otelcol.processor.transform` can be used instead.
  - The default value of `metrics_flush_interval` in `otelcol.connector.servicegraph` was changed from `0s` to `60s`.
  - `s3_partition` in `otelcol.exporter.awss3` was replaced by `s3_partition_format`.

- (_Experimental_) `prometheus.write.queue` metric names changed to align better with prometheus standards. (@mattdurham)

### Features

- Add `otelcol.receiver.awscloudwatch` component to receive logs from AWS CloudWatch and forward them to other `otelcol.*` components. (@wildum)
- Add `loki.enrich` component to enrich logs using labels from `discovery.*` components. (@v-zhuravlev)
- Add string concatenation for secrets type (@ravishankar15)
- Add support for environment variables to OpenTelemetry Collector config. (@jharvey10)
- Replace graph in Alloy UI with a new version that supports modules and data flow visualization. (@wildum)
- Added `--cluster.wait-for-size` and `--cluster.wait-timeout` flags which allow to specify the minimum cluster size
  required before components that use clustering begin processing traffic to ensure adequate cluster capacity is
  available. (@thampiotr)
- Add `trace_printer` to `beyla.ebpf` component to print trace information in a specific format. (@marctc)
- Add support for live debugging and graph in the UI for components imported via remotecfg. (@wildum)

### Enhancements

- Add the ability to set user for Windows Service with silent install (@dehaansa)

- Add livedebugging support for structured_metadata in `loki.process` (@dehaansa)

- (_Public Preview_) Add a `--windows.priority` flag to the run command, allowing users to set windows process priority for Alloy. (@dehaansa)

- (_Experimental_) Adding a new `prometheus.operator.scrapeconfigs` which discovers and scrapes [ScrapeConfig](https://prometheus-operator.dev/docs/developer/scrapeconfig/) Kubernetes resources. (@alex-berger)

- Add `rfc3164_default_to_current_year` argument to `loki.source.syslog` (@dehaansa)

- Add `connection_name` support for `prometheus.exporter.mssql` (@bck01215)

- Add livedebugging support for `prometheus.scrape` (@ravishankar15, @wildum)

- Have `loki.echo` log the `entry_timestamp` and `structured_metadata` for any loki entries received (@dehaansa)

- Bump snmp_exporter and embedded modules in `prometheus.exporter.snmp` to v0.28.0 (@v-zhuravlev)

- Update mysqld_exporter to v0.17.2, most notable changes: (@cristiangreco)
  - [0.17.1] Add perf_schema quantile columns to collector
  - [0.17.1] Fix database quoting problem in collector 'info_schema.tables'
  - [0.17.1] Use SUM_LOCK_TIME and SUM_CPU_TIME with mysql >= 8.0.28
  - [0.17.1] Fix query on perf_schema.events_statements_summary_by_digest
  - [0.17.2] Fix query on events_statements_summary_by_digest for mariadb

- Added additional backwards compatibility metrics to `prometheus.write.queue`. (@mattdurham)

- Add new stdlib functions encoding.to_json (@ravishankar15)

- Added OpenTelemetry logs and metrics support to Alloy mixin's dashboards and alerts. (@thampiotr)

- Add support for proxy and headers in `prometheus.write.queue`. (@mattdurham)

- Added support for switching namespace between authentication and kv retrieval to support Vault Enterprise (@notedop)

- (_Experimental_) Various changes to the experimental component `database_observability.mysql`:
  - `query_sample`: better handling of truncated queries (@cristiangreco)
  - `query_sample`: add option to use TiDB sql parser (@cristiangreco)
  - `query_tables`: rename collector from `query_sample` to better reflect responsibility (@matthewnolf)
  - `query_sample`: add new collector that replaces previous implementation to collect more detailed sample information (@matthewnolf)
  - `query_sample`: refactor parsing of truncated queries (@cristiangreco)

- Add labels validation in `pyroscope.write` to prevent duplicate labels and invalid label names/values. (@marcsanmi)

- Reduced lock contention in `prometheus.scrape` component (@thampiotr)

- Support converting otel config which uses a common receiver across pipelines with different names. (@wildum)

- Reduce CPU usage of the `loki.source.podlogs` component when pods logs target lots of pods (@QuentinBisson)

- Add error body propagation in `pyroscope.write`, for `/ingest` calls. (@simonswine)

- Add `tenant` label to remaining `loki_write_.+` metrics (@towolf)

- Removed syntax highlighting from the component details UI view to improve
  rendering performance. (@tpaschalis)

- A new `grafana/alloy:vX.Y.Z-windowsservercore-ltsc2022` Docker image is now published on DockerHub. (@ptodev)

### Bugfixes

- Fix deadlocks in `loki.source.file` when tailing fails (@mblaschke)
- Add missing RBAC permission for ScrapeConfig (@alex-berger)

- Fixed an issue in the `mimir.rules.kubernetes` component that would keep the component as unhealthy even when it managed to start after temporary errors (@nicolasvan)

- Allow kafka exporter to attempt to connect even if TLS enabled but cert & key are not specified (@dehaansa)

- Fixed bug where all resources were not being collected from `prometheus.exporter.azure` when using `regions` (@kgeckhart)

- Fix panic in `loki.source.file` when the tailer had no time to run before the runner was stopped (@wildum)

### Other changes

- Upgrading to Prometheus v2.55.1. (@ptodev)
  - Added a new `http_headers` argument to many `discovery` and `prometheus` components.
  - Added a new `scrape_failure_log_file` argument to `prometheus.scrape`.

- Non-breaking changes from the OpenTelemetry Collector v0.122 update: (@wildum)
  - `otelcol.processor.transform` has a new `statements` block for transformations which don't require a context to be specified explicitly.
  - `otelcol.receiver.syslog` has a new `on_error` argument to specify the action to take when an error occurs while receiving logs.
  - `otelcol.processor.resourcedetection` now supports `dynatrace` as a resource detector.
  - `otelcol.receiver.kafka` has a new `error_backoff` block to configure how failed requests are retried.
  - `otelcol.receiver.vcenter` has three new metrics `vcenter.vm.cpu.time`, `vcenter.vm.network.broadcast.packet.rate` and `vcenter.vm.network.multicast.packet.rate`.
  - `otelcol.exporter.awss3` has two new arguments `acl` and `storage_class`.
  - `otelcol.auth.headers` headers can now be populated using Authentication metadata using from_attribute

- Change the stability of the `beyla.ebpf` component from "public preview" to "generally available". (@marctc)

- The ingest API of `pyroscope.receive_http` no longer forwards all received headers, instead only passes through the `Content-Type` header. (@simonswine)

v1.7.5
-----------------

### Enhancements

- Set zstd as default compression for `prometheus.write.queue`. (@mattdurham)

v1.7.4
-----------------

### Bugfixes

- Revert the changes to `loki.source.file` from release v1.7.0. These changes introduced a potential deadlock. (@dehaansa)

v1.7.3
-----------------

### Breaking changes

- Fixed the parsing of selections, application and network filter blocks for Beyla. (@raffaelroquetto)

### Enhancements

- Add the `stat_checkpointer` collector in `prometheus.exporter.postgres` (@dehaansa)

### Bugfixes

- Update the `prometheus.exporter.postgres` component to correctly support Postgres17 when `stat_bgwriter` collector is enabled (@dehaansa)

- Fix `remoteCfg` logging and metrics reporting of `errNotModified` as a failure (@zackman0010)


v1.7.2
-----------------

### Bugfixes

- Fixed an issue where the `otelcol.exporter.awss3` could not be started with the `sumo_ic` marshaler. (@wildum)

- Update `jfr-parser` dependency to v0.9.3 to fix jfr parsing issues in `pyroscope.java`. (@korniltsev)

- Fixed an issue where passing targets from some standard library functions was failing with `target::ConvertFrom` error. (@thampiotr)

- Fixed an issue where indexing targets as maps (e.g. `target["foo"]`) or objects (e.g. `target.foo`) or using them with
  certain standard library functions was resulting in `expected object or array, got capsule` error under some
  circumstances. This could also lead to `foreach evaluation failed` errors when using the `foreach` configuration
  block. (@thampiotr)

- Update `prometheus.write.queue` to reduce memory fragmentation and increase sent throughput. (@mattdurham)

- Fixed an issue where the `otelcol.exporter.kafka` component would not start if the `encoding` was specific to a signal type. (@wildum)

v1.7.1
-----------------

### Bugfixes

- Fixed an issue where some exporters such as `prometheus.exporter.snmp` couldn't accept targets from other components
  with an error `conversion to '*map[string]string' is not supported"`. (@thampiotr)

- Enable batching of calls to the appender in `prometheus.write.queue` to reduce lock contention when scraping, which
  will lead to reduced scrape duration. (@mattdurham)

v1.7.0
-----------------

### Breaking changes

- (_Experimental_) In `prometheus.write.queue` changed `parallelism` from attribute to a block to allow for dynamic scaling. (@mattdurham)

- Remove `tls_basic_auth_config_path` attribute from `prometheus.exporter.mongodb` configuration as it does not configure TLS client
  behavior as previously documented.

- Remove `encoding` and `encoding_file_ext` from `otelcol.exporter.awss3` component as it was not wired in to the otel component and
  Alloy does not currently integrate the upstream encoding extensions that this would utilize.

### Features

- Add a `otelcol.receiver.tcplog` component to receive OpenTelemetry logs over a TCP connection. (@nosammai)

- (_Public preview_) Add `otelcol.receiver.filelog` component to read otel log entries from files (@dehaansa)

- (_Public preview_) Add a `otelcol.processor.cumulativetodelta` component to convert metrics from
  cumulative temporality to delta. (@madaraszg-tulip)

- (_Experimental_) Add a `stage.windowsevent` block in the `loki.process` component. This aims to replace the existing `stage.eventlogmessage`. (@wildum)

- Add `pyroscope.relabel` component to modify or filter profiles using Prometheus relabeling rules. (@marcsanmi)

- (_Experimental_) A new `foreach` block which starts an Alloy pipeline for each item inside a list. (@wildum, @thampiotr, @ptodev)

### Enhancements

- Upgrade to OpenTelemetry Collector v0.119.0 (@dehaansa):
  - `otelcol.processor.resourcedetection`: additional configuration for the `ec2` detector to configure retry behavior
  - `otelcol.processor.resourcedetection`: additional configuration for the `gcp` detector to collect Managed Instance Group attributes
  - `otelcol.processor.resourcedetection`: additional configuration for the `eks` detector to collect cloud account attributes
  - `otelcol.processor.resourcedetection`: add `kubeadm` detector to collect local cluster attributes
  - `otelcol.processor.cumulativetodelta`: add `metric_types` filtering options
  - `otelcol.exporter.awss3`: support configuring sending_queue behavior
  - `otelcol.exporter.otlphttp`: support configuring `compression_params`, which currently only includes `level`
  - `configtls`: opentelemetry components with tls config now support specifying TLS curve preferences
  - `sending_queue`: opentelemetry exporters with a `sending_queue` can now configure the queue to be `blocking`

- Add `go_table_fallback` arg to `pyroscope.ebpf` (@korniltsev)

- Memory optimizations in `pyroscope.scrape` (@korniltsev)

- Do not drop `__meta` labels in `pyroscope.scrape`. (@korniltsev)

- Add the possibility to export span events as logs in `otelcol.connector.spanlogs`. (@steve-hb)

- Add json format support for log export via faro receiver (@ravishankar15)

- (_Experimental_) Various changes to the experimental component `database_observability.mysql`:
  - `connection_info`: add namespace to the metric (@cristiangreco)
  - `query_sample`: better support for table name parsing (@cristiangreco)
  - `query_sample`: capture schema name for query samples (@cristiangreco)
  - `query_sample`: fix error handling during result set iteration (@cristiangreco)
  - `query_sample`: improve parsing of truncated queries (@cristiangreco)
  - `query_sample`: split out sql parsing logic to a separate file (@cristiangreco)
  - `schema_table`: add table columns parsing (@cristiagreco)
  - `schema_table`: correctly quote schema and table name in SHOW CREATE (@cristiangreco)
  - `schema_table`: fix handling of view table types when detecting schema (@matthewnolf)
  - `schema_table`: refactor cache config in schema_table collector (@cristiangreco)
  - Component: add enable/disable collector configurability to `database_observability.mysql`. This removes the `query_samples_enabled` argument, now configurable via enable/disable collector. (@fridgepoet)
  - Component: always log `instance` label key (@cristiangreco)
  - Component: better error handling for collectors (@cristiangreco)
  - Component: use labels for some indexed logs elements (@cristiangreco)

- Reduce CPU usage of `loki.source.windowsevent` by up to 85% by updating the bookmark file every 10 seconds instead of after every event and by
  optimizing the retrieval of the process name. (@wildum)

- Ensure consistent service_name label handling in `pyroscope.receive_http` to match Pyroscope's behavior. (@marcsanmi)

- Improved memory and CPU performance of Prometheus pipelines by changing the underlying implementation of targets (@thampiotr)

- Add `config_merge_strategy` in `prometheus.exporter.snmp` to optionally merge custom snmp config with embedded config instead of replacing. Useful for providing SNMP auths. (@v-zhuravlev)

- Upgrade `beyla.ebpf` to v2.0.4. The full list of changes can be found in the [Beyla release notes](https://github.com/grafana/beyla/releases/tag/v2.0.0). (@marctc)

### Bugfixes

- Fix log rotation for Windows in `loki.source.file` by refactoring the component to use the runner pkg. This should also reduce CPU consumption when tailing a lot of files in a dynamic environment. (@wildum)

- Add livedebugging support for `prometheus.remote_write` (@ravishankar15)

- Add livedebugging support for `otelcol.connector.*` components (@wildum)

- Bump snmp_exporter and embedded modules to 0.27.0. Add support for multi-module handling by comma separation and expose argument to increase SNMP polling concurrency for `prometheus.exporter.snmp`. (@v-zhuravlev)

- Add support for pushv1.PusherService Connect API in `pyroscope.receive_http`. (@simonswine)

- Fixed an issue where `loki.process` would sometimes output live debugging entries out-of-order (@thampiotr)

- Fixed a bug where components could be evaluated concurrently without the full context during a config reload (@wildum)

- Fixed locks that wouldn't be released in the remotecfg service if some errors occurred during the configuration reload (@spartan0x117)

- Fix issue with `prometheus.write.queue` that lead to excessive connections. (@mattdurham)

- Fixed a bug where `loki.source.awsfirehose` and `loki.source.gcplog` could
  not be used from within a module. (@tpaschalis)

- Fix an issue where Prometheus metric name validation scheme was set by default to UTF-8. It is now set back to the
  previous "legacy" scheme. An experimental flag `--feature.prometheus.metric-validation-scheme` can be used to switch
  it to `utf-8` to experiment with UTF-8 support. (@thampiotr)

### Other changes

- Upgrading to Prometheus v2.54.1. (@ptodev)
  - `discovery.docker` has a new `match_first_network` attribute for matching the first network
    if the container has multiple networks defined, thus avoiding collecting duplicate targets.
  - `discovery.ec2`, `discovery.kubernetes`, `discovery.openstack`, and `discovery.ovhcloud`
    add extra `__meta_` labels.
  - `prometheus.remote_write` supports Azure OAuth and Azure SDK authentication.
  - `discovery.linode` has a new `region` attribute, as well as extra `__meta_` labels.
  - A new `scrape_native_histograms` argument for `prometheus.scrape`.
    This is enabled by default and can be used to explicitly disable native histogram support.
    In previous versions of Alloy, native histogram support has also been enabled by default
    as long as `scrape_protocols` starts with `PrometheusProto`.

  - Change the stability of the `remotecfg` feature from "public preview" to "generally available". (@erikbaranowski)

v1.6.1
-----------------

## Bugs

- Resolve issue with Beyla starting. (@rafaelroquetto)

v1.6.0
-----------------

### Breaking changes

- Upgrade to OpenTelemetry Collector v0.116.0:
  - `otelcol.processor.tailsampling`: Change decision precedence when using `and_sub_policy` and `invert_match`.
    For more information, see the [release notes for Alloy 1.6][release-notes-alloy-1_6].

    [#33671]: https://github.com/open-telemetry/opentelemetry-collector-contrib/pull/33671
    [release-notes-alloy-1_6]: https://grafana.com/docs/alloy/latest/release-notes/#v16

### Features

- Add support for TLS to `prometheus.write.queue`. (@mattdurham)

- Add `otelcol.receiver.syslog` component to receive otel logs in syslog format (@dehaansa)

- Add support for metrics in `otelcol.exporter.loadbalancing` (@madaraszg-tulip)

- Add `add_cloudwatch_timestamp` to `prometheus.exporter.cloudwatch` metrics. (@captncraig)

- Add support to `prometheus.operator.servicemonitors` to allow `endpointslice` role. (@yoyosir)

- Add `otelcol.exporter.splunkhec` allowing to export otel data to Splunk HEC (@adlotsof)

- Add `otelcol.receiver.solace` component to receive traces from a Solace broker. (@wildum)

- Add `otelcol.exporter.syslog` component to export logs in syslog format (@dehaansa)

- (_Experimental_) Add a `database_observability.mysql` component to collect mysql performance data. (@cristiangreco & @matthewnolf)

- Add `otelcol.receiver.influxdb` to convert influx metric into OTEL. (@EHSchmitt4395)

- Add a new `/-/healthy` endpoint which returns HTTP 500 if one or more components are unhealthy. (@ptodev)

### Enhancements

- Improved performance by reducing allocation in Prometheus write pipelines by ~30% (@thampiotr)

- Update `prometheus.write.queue` to support v2 for cpu performance. (@mattdurham)

- (_Experimental_) Add health reporting to `database_observability.mysql` component (@cristiangreco)

- Add second metrics sample to the support bundle to provide delta information (@dehaansa)

- Add all raw configuration files & a copy of the latest remote config to the support bundle (@dehaansa)

- Add relevant golang environment variables to the support bundle (@dehaansa)

- Add support for server authentication to otelcol components. (@aidaleuc)

- Update mysqld_exporter from v0.15.0 to v0.16.0 (including 2ef168bf6), most notable changes: (@cristiangreco)
  - Support MySQL 8.4 replicas syntax
  - Fetch lock time and cpu time from performance schema
  - Fix fetching tmpTables vs tmpDiskTables from performance_schema
  - Skip SPACE_TYPE column for MariaDB >=10.5
  - Fixed parsing of timestamps with non-zero padded days
  - Fix auto_increment metric collection errors caused by using collation in INFORMATION_SCHEMA searches
  - Change processlist query to support ONLY_FULL_GROUP_BY sql_mode
  - Add perf_schema quantile columns to collector

- Live Debugging button should appear in UI only for supported components (@ravishankar15)
- Add three new stdlib functions to_base64, from_URLbase64 and to_URLbase64 (@ravishankar15)
- Add `ignore_older_than` option for local.file_match (@ravishankar15)
- Add livedebugging support for discovery components (@ravishankar15)
- Add livedebugging support for `discover.relabel` (@ravishankar15)
- Performance optimization for live debugging feature (@ravishankar15)

- Upgrade `github.com/goccy/go-json` to v0.10.4, which reduces the memory consumption of an Alloy instance by 20MB.
  If Alloy is running certain otelcol components, this reduction will not apply. (@ptodev)
- improve performance in regexp component: call fmt only if debug is enabled (@r0ka)

- Update `prometheus.write.queue` library for performance increases in cpu. (@mattdurham)

- Update `loki.secretfilter` to be compatible with the new `[[rules.allowlists]]` gitleaks allowlist format (@romain-gaillard)

- Update `async-profiler` binaries for `pyroscope.java` to 3.0-fa937db (@aleks-p)

- Reduced memory allocation in discovery components by up to 30% (@thampiotr)

### Bugfixes

- Fix issue where `alloy_prometheus_relabel_metrics_processed` was not being incremented. (@mattdurham)

- Fixed issue with automemlimit logging bad messages and trying to access cgroup on non-linux builds (@dehaansa)

- Fixed issue with reloading configuration and prometheus metrics duplication in `prometheus.write.queue`. (@mattdurham)

- Updated `prometheus.write.queue` to fix issue with TTL comparing different scales of time. (@mattdurham)

- Fixed an issue in the `prometheus.operator.servicemonitors`, `prometheus.operator.podmonitors` and `prometheus.operator.probes` to support capitalized actions. (@QuentinBisson)

- Fixed an issue where the `otelcol.processor.interval` could not be used because the debug metrics were not set to default. (@wildum)

- Fixed an issue where `loki.secretfilter` would crash if the secret was shorter than the `partial_mask` value. (@romain-gaillard)

- Change the log level in the `eventlogmessage` stage of the `loki.process` component from `warn` to `debug`. (@wildum)

- Fix a bug in `loki.source.kafka` where the `topics` argument incorrectly used regex matching instead of exact matches. (@wildum)

### Other changes

- Change the stability of the `livedebugging` feature from "experimental" to "generally available". (@wildum)

- Use Go 1.23.3 for builds. (@mattdurham)

- Upgrade Beyla to v1.9.6. (@wildum)

- Upgrade to OpenTelemetry Collector v0.116.0:
  - `otelcol.receiver.datadog`: Return a json reponse instead of "OK" when a trace is received with a newer protocol version.
    https://github.com/open-telemetry/opentelemetry-collector-contrib/pull/35705
  - `otelcol.receiver.datadog`: Changes response message for `/api/v1/check_run` 202 response to be JSON and on par with Datadog API spec
    https://github.com/open-telemetry/opentelemetry-collector-contrib/pull/36029
  - `otelcol.receiver.solace`: The Solace receiver may unexpectedly terminate on reporting traces when used with a memory limiter processor and under high load.
    https://github.com/open-telemetry/opentelemetry-collector-contrib/pull/35958
  - `otelcol.receiver.solace`: Support converting the new `Move to Dead Message Queue` and new `Delete` spans generated by Solace Event Broker to OTLP.
    https://github.com/open-telemetry/opentelemetry-collector-contrib/pull/36071
  - `otelcol.exporter.datadog`: Stop prefixing `http_server_duration`, `http_server_request_size` and `http_server_response_size` with `otelcol`.
    https://github.com/open-telemetry/opentelemetry-collector-contrib/pull/36265
    These metrics can be from SDKs rather than collector. Stop prefixing them to be consistent with
    https://opentelemetry.io/docs/collector/internal-telemetry/#lists-of-internal-metrics
  - `otelcol.receiver.datadog`: Add json handling for the `api/v2/series` endpoint in the datadogreceiver.
    https://github.com/open-telemetry/opentelemetry-collector-contrib/pull/36218
  - `otelcol.processor.span`: Add a new `keep_original_name` configuration argument
    to keep the original span name when extracting attributes from the span name.
    https://github.com/open-telemetry/opentelemetry-collector-contrib/pull/36397
  - `pkg/ottl`: Respect the `depth` option when flattening slices using `flatten`.
    The `depth` option is also now required to be at least `1`.
    https://github.com/open-telemetry/opentelemetry-collector-contrib/pull/36198
  - `otelcol.exporter.loadbalancing`: Shutdown exporters during collector shutdown. This fixes a memory leak.
    https://github.com/open-telemetry/opentelemetry-collector-contrib/pull/36024
  - `otelcol.processor.k8sattributes`: New `wait_for_metadata` and `wait_for_metadata_timeout` configuration arguments,
    which block the processor startup until metadata is received from Kubernetes.
    https://github.com/open-telemetry/opentelemetry-collector-contrib/issues/32556
  - `otelcol.processor.k8sattributes`: Enable the `k8sattr.fieldExtractConfigRegex.disallow` for all Alloy instances,
    to retain the behavior of `regex` argument in the `annotation` and `label` blocks.
    When the feature gate is "deprecated" in the upstream Collector, Alloy users will need to use the transform processor instead.
    https://github.com/open-telemetry/opentelemetry-collector-contrib/issues/25128
  - `otelcol.receiver.vcenter`: The existing code did not honor TLS settings beyond 'insecure'.
    All TLS client config should now be honored.
    https://github.com/open-telemetry/opentelemetry-collector-contrib/pull/36482
  - `otelcol.receiver.opencensus`: Do not report error message when OpenCensus receiver is shutdown cleanly.
    https://github.com/open-telemetry/opentelemetry-collector-contrib/pull/36622
  - `otelcol.processor.k8sattributes`: Fixed parsing of k8s image names to support images with tags and digests.
    https://github.com/open-telemetry/opentelemetry-collector-contrib/pull/36145
  - `otelcol.exporter.loadbalancing`: Adding sending_queue, retry_on_failure and timeout settings to loadbalancing exporter configuration.
    https://github.com/open-telemetry/opentelemetry-collector-contrib/issues/35378
  - `otelcol.exporter.loadbalancing`: The k8sresolver was triggering exporter churn in the way the change event was handled.
    https://github.com/open-telemetry/opentelemetry-collector-contrib/issues/35658
  - `otelcol.processor.k8sattributes`: Override extracted k8s attributes if original value has been empty.
    https://github.com/open-telemetry/opentelemetry-collector-contrib/pull/36466
  - `otelcol.exporter.awss3`: Upgrading to adopt aws sdk v2.
    https://github.com/open-telemetry/opentelemetry-collector-contrib/pull/36698
  - `pkg/ottl`: GetXML Converter now supports selecting text, CDATA, and attribute (value) content.
  - `otelcol.exporter.loadbalancing`: Adds a an optional `return_hostnames` configuration argument to the k8s resolver.
     https://github.com/open-telemetry/opentelemetry-collector-contrib/pull/35411
  - `otelcol.exporter.kafka`, `otelcol.receiver.kafka`: Add a new `AWS_MSK_IAM_OAUTHBEARER` mechanism.
    This mechanism use the AWS MSK IAM SASL Signer for Go https://github.com/aws/aws-msk-iam-sasl-signer-go.
    https://github.com/open-telemetry/opentelemetry-collector-contrib/pull/32500

  - Use Go 1.23.5 for builds. (@wildum)

v1.5.1
-----------------

### Enhancements

- Logs from underlying clustering library `memberlist` are now surfaced with correct level (@thampiotr)

- Allow setting `informer_sync_timeout` in prometheus.operator.* components. (@captncraig)

- For sharding targets during clustering, `loki.source.podlogs` now only takes into account some labels. (@ptodev)

- Improve instrumentation of `pyroscope.relabel` component. (@marcsanmi)

### Bugfixes

- Fixed an issue in the `pyroscope.write` component to prevent TLS connection churn to Pyroscope when the `pyroscope.receive_http` clients don't request keepalive (@madaraszg-tulip)

- Fixed an issue in the `pyroscope.write` component with multiple endpoints not working correctly for forwarding profiles from `pyroscope.receive_http` (@madaraszg-tulip)

- Fixed a few race conditions that could lead to a deadlock when using `import` statements, which could lead to a memory leak on `/metrics` endpoint of an Alloy instance. (@thampiotr)

- Fix a race condition where the ui service was dependent on starting after the remotecfg service, which is not guaranteed. (@dehaansa & @erikbaranowski)

- Fixed an issue in the `otelcol.exporter.prometheus` component that would set series value incorrectly for stale metrics (@YusifAghalar)

- `loki.source.podlogs`: Fixed a bug which prevented clustering from working and caused duplicate logs to be sent.
  The bug only happened when no `selector` or `namespace_selector` blocks were specified in the Alloy configuration. (@ptodev)

- Fixed an issue in the `pyroscope.write` component to allow slashes in application names in the same way it is done in the Pyroscope push API (@marcsanmi)

- Fixed a crash when updating the configuration of `remote.http`. (@kinolaev)

- Fixed an issue in the `otelcol.processor.attribute` component where the actions `delete` and `hash` could not be used with the `pattern` argument. (@wildum)

- Fixed an issue in the `prometheus.exporter.postgres` component that would leak goroutines when the target was not reachable (@dehaansa)

v1.5.0
-----------------

### Breaking changes

- `import.git`: The default value for `revision` has changed from `HEAD` to `main`. (@ptodev)
  It is no longer allowed to set `revision` to `"HEAD"`, `"FETCH_HEAD"`, `"ORIG_HEAD"`, `"MERGE_HEAD"`, or `"CHERRY_PICK_HEAD"`.

- The Otel update to v0.112.0 has a few breaking changes:
  - [`otelcol.processor.deltatocumulative`] Change `max_streams` default value to `9223372036854775807` (max int).
    https://github.com/open-telemetry/opentelemetry-collector-contrib/pull/35048
  - [`otelcol.connector.spanmetrics`] Change `namespace` default value to `traces.span.metrics`.
    https://github.com/open-telemetry/opentelemetry-collector-contrib/pull/34485
  - [`otelcol.exporter.logging`] Removed in favor of the `otelcol.exporter.debug`.
    https://github.com/open-telemetry/opentelemetry-collector/issues/11337

### Features

- Add support bundle generation via the API endpoint /-/support (@dehaansa)

- Add the function `path_join` to the stdlib. (@wildum)

- Add `pyroscope.receive_http` component to receive and forward Pyroscope profiles (@marcsanmi)

- Add support to `loki.source.syslog` for the RFC3164 format ("BSD syslog"). (@sushain97)

- Add support to `loki.source.api` to be able to extract the tenant from the HTTP `X-Scope-OrgID` header (@QuentinBisson)

- (_Experimental_) Add a `loki.secretfilter` component to redact secrets from collected logs.

- (_Experimental_) Add a `prometheus.write.queue` component to add an alternative to `prometheus.remote_write`
  which allowing the writing of metrics  to a prometheus endpoint. (@mattdurham)

- (_Experimental_) Add the `array.combine_maps` function to the stdlib. (@ptodev, @wildum)

### Enhancements

- The `mimir.rules.kubernetes` component now supports adding extra label matchers
  to all queries discovered via `PrometheusRule` CRDs. (@thampiotr)

- The `cluster.use-discovery-v1` flag is now deprecated since there were no issues found with the v2 cluster discovery mechanism. (@thampiotr)

- SNMP exporter now supports labels in both `target` and `targets` parameters. (@mattdurham)

- Add support for relative paths to `import.file`. This new functionality allows users to use `import.file` blocks in modules
  imported via `import.git` and other `import.file`. (@wildum)

- `prometheus.exporter.cloudwatch`: The `discovery` block now has a `recently_active_only` configuration attribute
  to return only metrics which have been active in the last 3 hours.

- Add Prometheus bearer authentication to a `prometheus.write.queue` component (@freak12techno)

- Support logs that have a `timestamp` field instead of a `time` field for the `loki.source.azure_event_hubs` component. (@andriikushch)

- Add `proxy_url` to `otelcol.exporter.otlphttp`. (@wildum)

- Allow setting `informer_sync_timeout` in prometheus.operator.* components. (@captncraig)

### Bugfixes

- Fixed a bug in `import.git` which caused a `"non-fast-forward update"` error message. (@ptodev)

- Do not log error on clean shutdown of `loki.source.journal`. (@thampiotr)

- `prometheus.operator.*` components: Fixed a bug which would sometimes cause a
  "failed to create service discovery refresh metrics" error after a config reload. (@ptodev)

### Other changes

- Small fix in UI stylesheet to fit more content into visible table area. (@defanator)

- Changed OTEL alerts in Alloy mixin to use success rate for tracing. (@thampiotr)

- Support TLS client settings for clustering (@tiagorossig)

- Add support for `not_modified` response in `remotecfg`. (@spartan0x117)

- Fix dead link for RelabelConfig in the PodLog documentation page (@TheoBrigitte)

- Most notable changes coming with the OTel update from v0.108.0 vo v0.112.0 besides the breaking changes: (@wildum)
  - [`http config`] Add support for lz4 compression.
    https://github.com/open-telemetry/opentelemetry-collector/issues/9128
  - [`otelcol.processor.interval`] Add support for gauges and summaries.
    https://github.com/open-telemetry/opentelemetry-collector-contrib/issues/34803
  - [`otelcol.receiver.kafka`] Add possibility to tune the fetch sizes.
    https://github.com/open-telemetry/opentelemetry-collector-contrib/pull/34431
  - [`otelcol.processor.tailsampling`] Add `invert_match` to boolean attribute.
    https://github.com/open-telemetry/opentelemetry-collector-contrib/pull/34730
  - [`otelcol.receiver.kafka`] Add support to decode to `otlp_json`.
    https://github.com/open-telemetry/opentelemetry-collector-contrib/issues/33627
  - [`otelcol.processor.transform`] Add functions `convert_exponential_histogram_to_histogram` and `aggregate_on_attribute_value`.
    https://github.com/open-telemetry/opentelemetry-collector-contrib/pull/33824
    https://github.com/open-telemetry/opentelemetry-collector-contrib/pull/33423

v1.4.3
-----------------

### Bugfixes

- Fix an issue where some `faro.receiver` would drop multiple fields defined in `payload.meta.browser`, as fields were defined in the struct.

- `pyroscope.scrape` no longer tries to scrape endpoints which are not active targets anymore. (@wildum @mattdurham @dehaansa @ptodev)

- Fixed a bug with `loki.source.podlogs` not starting in large clusters due to short informer sync timeout. (@elburnetto-intapp)

- `prometheus.exporter.windows`: Fixed bug with `exclude` regular expression config arguments which caused missing metrics. (@ptodev)

v1.4.2
-----------------

### Bugfixes

- Update windows_exporter from v0.27.2 vo v0.27.3: (@jkroepke)
  - Fixes a bug where scraping Windows service crashes alloy

- Update yet-another-cloudwatch-exporter from v0.60.0 vo v0.61.0: (@morremeyer)
  - Fixes a bug where cloudwatch S3 metrics are reported as `0`

- Issue 1687 - otelcol.exporter.awss3 fails to configure (@cydergoth)
  - Fix parsing of the Level configuration attribute in debug_metrics config block
  - Ensure "optional" debug_metrics config block really is optional

- Fixed an issue with `loki.process` where `stage.luhn` and `stage.timestamp` would not apply
  default configuration settings correctly (@thampiotr)

- Fixed an issue with `loki.process` where configuration could be reloaded even if there
  were no changes. (@ptodev, @thampiotr)

- Fix issue where `loki.source.kubernetes` took into account all labels, instead of specific logs labels. Resulting in duplication. (@mattdurham)

v1.4.1
-----------------

### Bugfixes

- Windows installer: Don't quote Alloy's binary path in the Windows Registry. (@jkroepke)

v1.4.0
-----------------

### Security fixes

- Add quotes to windows service path to prevent path interception attack. [CVE-2024-8975](https://grafana.com/security/security-advisories/cve-2024-8975/) (@mattdurham)

### Breaking changes

- Some debug metrics for `otelcol` components have changed. (@thampiotr)
  For example, `otelcol.exporter.otlp`'s `exporter_sent_spans_ratio_total` metric is now `otelcol_exporter_sent_spans_total`.

- [otelcol.processor.transform] The functions `convert_sum_to_gauge` and `convert_gauge_to_sum` must now be used in the `metric` `context` rather than in the `datapoint` context.
  https://github.com/open-telemetry/opentelemetry-collector-contrib/issues/34567 (@wildum)

- Upgrade Beyla from 1.7.0 to 1.8.2. A complete list of changes can be found on the Beyla releases page: https://github.com/grafana/beyla/releases. (@wildum)
  It contains a few breaking changes for the component `beyla.ebpf`:
  - renamed metric `process.cpu.state` to `cpu.mode`
  - renamed metric `beyla_build_info` to `beyla_internal_build_info`

### Features

- Added Datadog Exporter community component, enabling exporting of otel-formatted Metrics and traces to Datadog. (@polyrain)
- (_Experimental_) Add an `otelcol.processor.interval` component to aggregate metrics and periodically
  forward the latest values to the next component in the pipeline.


### Enhancements

- Clustering peer resolution through `--cluster.join-addresses` flag has been
  improved with more consistent behaviour, better error handling and added
  support for A/AAAA DNS records. If necessary, users can temporarily opt out of
  this new behaviour with the `--cluster.use-discovery-v1`, but this can only be
  used as a temporary measure, since this flag will be disabled in future
  releases. (@thampiotr)

- Added a new panel to Cluster Overview dashboard to show the number of peers
  seen by each instance in the cluster. This can help diagnose cluster split
  brain issues. (@thampiotr)

- Updated Snowflake exporter with performance improvements for larger environments.
  Also added a new panel to track deleted tables to the Snowflake mixin. (@Caleb-Hurshman)
- Add a `otelcol.processor.groupbyattrs` component to reassociate collected metrics that match specified attributes
    from opentelemetry. (@kehindesalaam)

- Update windows_exporter to v0.27.2. (@jkroepke)
  The `smb.enabled_list` and `smb_client.enabled_list` doesn't have any effect anymore. All sub-collectors are enabled by default.

- Live debugging of `loki.process` will now also print the timestamp of incoming and outgoing log lines.
  This is helpful for debugging `stage.timestamp`. (@ptodev)

- Add extra validation in `beyla.ebpf` to avoid panics when network feature is enabled. (@marctc)

- A new parameter `aws_sdk_version_v2` is added for the cloudwatch exporters configuration. It enables the use of aws sdk v2 which has shown to have significant performance benefits. (@kgeckhart, @andriikushch)

- `prometheus.exporter.cloudwatch` can now collect metrics from custom namespaces via the `custom_namespace` block. (@ptodev)

- Add the label `alloy_cluster` in the metric `alloy_config_hash` when the flag `cluster.name` is set to help differentiate between
  configs from the same alloy cluster or different alloy clusters. (@wildum)

- Add support for discovering the cgroup path(s) of a process in `process.discovery`. (@mahendrapaipuri)

### Bugfixes

- Fix a bug where the scrape timeout for a Probe resource was not applied, overwriting the scrape interval instead. (@morremeyer, @stefanandres)

- Fix a bug where custom components don't always get updated when the config is modified in an imported directory. (@ante012)

- Fixed an issue which caused loss of context data in Faro exception. (@codecapitano)

- Fixed an issue where providing multiple hostnames or IP addresses
  via `--cluster.join-addresses` would only use the first provided value.
  (@thampiotr)

- Fixed an issue where providing `<hostname>:<port>`
  in `--cluster.join-addresses` would only resolve with DNS to a single address,
  instead of using all the available records. (@thampiotr)

- Fixed an issue where clustering peers resolution via hostname in `--cluster.join-addresses`
  resolves to duplicated IP addresses when using SRV records. (@thampiotr)

- Fixed an issue where the `connection_string` for the `loki.source.azure_event_hubs` component
  was displayed in the UI in plaintext. (@MorrisWitthein)

- Fix a bug in `discovery.*` components where old `targets` would continue to be
  exported to downstream components. This would only happen if the config
  for `discovery.*`  is reloaded in such a way that no new targets were
  discovered. (@ptodev, @thampiotr)

- Fixed bug in `loki.process` with `sampling` stage where all components use same `drop_counter_reason`. (@captncraig)

- Fixed an issue (see https://github.com/grafana/alloy/issues/1599) where specifying both path and key in the remote.vault `path`
  configuration could result in incorrect URLs. The `path` and `key` arguments have been separated to allow for clear and accurate
  specification of Vault secrets. (@PatMis16)

### Other

- Renamed standard library functions. Old names are still valid but are marked deprecated. (@wildum)

- Aliases for the namespaces are deprecated in the Cloudwatch exporter. For example: "s3" is not allowed, "AWS/S3" should be used. Usage of the aliases will generate warnings in the logs. Support for the aliases will be dropped in the upcoming releases. (@kgeckhart, @andriikushch)

- Update OTel from v0.105.0 vo v0.108.0: (@wildum)
  - [`otelcol.receiver.vcenter`] New VSAN metrics.
    https://github.com/open-telemetry/opentelemetry-collector-contrib/issues/33556
  - [`otelcol.receiver.kafka`] Add `session_timeout` and `heartbeat_interval` attributes.
    https://github.com/open-telemetry/opentelemetry-collector-contrib/pull/33082
  - [`otelcol.processor.transform`] Add `aggregate_on_attributes` function for metrics.
    https://github.com/open-telemetry/opentelemetry-collector-contrib/pull/33334
  - [`otelcol.receiver.vcenter`] Enable metrics by default
    https://github.com/open-telemetry/opentelemetry-collector-contrib/issues/33607

- Updated the docker base image to Ubuntu 24.04 (Noble Numbat). (@mattiasa )

v1.3.4
-----------------

### Bugfixes

- Windows installer: Don't quote Alloy's binary path in the Windows Registry. (@jkroepke)

v1.3.2
-----------------

### Security fixes

- Add quotes to windows service path to prevent path interception attack. [CVE-2024-8975](https://grafana.com/security/security-advisories/cve-2024-8975/) (@mattdurham)

v1.3.1
-----------------

### Bugfixes

- Changed the cluster startup behaviour, reverting to the previous logic where
  a failure to resolve cluster join peers results in the node creating its own cluster. This is
  to facilitate the process of bootstrapping a new cluster following user feedback (@thampiotr)

- Fix a memory leak which would occur any time `loki.process` had its configuration reloaded. (@ptodev)

v1.3.0
-----------------

### Breaking changes

- [`otelcol.exporter.otlp`,`otelcol.exporter.loadbalancing`]: Change the default gRPC load balancing strategy.
  The default value for the `balancer_name` attribute has changed to `round_robin`
  https://github.com/open-telemetry/opentelemetry-collector/pull/10319

### Breaking changes to non-GA functionality

- Update Public preview `remotecfg` argument from `metadata` to `attributes`. (@erikbaranowski)

- The default value of the argument `unmatched` in the block `routes` of the component `beyla.ebpf` was changed from `unset` to `heuristic` (@marctc)

### Features

- Added community components support, enabling community members to implement and maintain components. (@wildum)

- A new `otelcol.exporter.debug` component for printing OTel telemetry from
  other `otelcol` components to the console. (@BarunKGP)

### Enhancements
- Added custom metrics capability to oracle exporter. (@EHSchmitt4395)

- Added a success rate panel on the Prometheus Components dashboard. (@thampiotr)

- Add namespace field to Faro payload (@cedricziel)

- Add the `targets` argument to the `prometheus.exporter.blackbox` component to support passing blackbox targets at runtime. (@wildum)

- Add concurrent metric collection to `prometheus.exporter.snowflake` to speed up collection times (@Caleb-Hurshman)

- Added live debugging support to `otelcol.processor.*` components. (@wildum)

- Add automatic system attributes for `version` and `os` to `remotecfg`. (@erikbaranowski)

- Added live debugging support to `otelcol.receiver.*` components. (@wildum)

- Added live debugging support to `loki.process`. (@wildum)

- Added live debugging support to `loki.relabel`. (@wildum)

- Added a `namespace` label to probes scraped by the `prometheus.operator.probes` component to align with the upstream Prometheus Operator setup. (@toontijtgat2)

- (_Public preview_) Added rate limiting of cluster state changes to reduce the
  number of unnecessary, intermediate state updates. (@thampiotr)

- Allow setting the CPU profiling event for Java Async Profiler in `pyroscope.java` component (@slbucur)

- Update windows_exporter to v0.26.2. (@jkroepke)

- `mimir.rules.kubernetes` is now able to add extra labels to the Prometheus rules. (@psychomantys)

- `prometheus.exporter.unix` component now exposes hwmon collector config. (@dtrejod)

- Upgrade from OpenTelemetry v0.102.1 to v0.105.0.
  - [`otelcol.receiver.*`] A new `compression_algorithms` attribute to configure which
    compression algorithms are allowed by the HTTP server.
    https://github.com/open-telemetry/opentelemetry-collector/pull/10295
  - [`otelcol.exporter.*`] Fix potential deadlock in the batch sender.
    https://github.com/open-telemetry/opentelemetry-collector/pull/10315
  - [`otelcol.exporter.*`] Fix a bug when the retry and timeout logic was not applied with enabled batching.
    https://github.com/open-telemetry/opentelemetry-collector/issues/10166
  - [`otelcol.exporter.*`] Fix a bug where an unstarted batch_sender exporter hangs on shutdown.
    https://github.com/open-telemetry/opentelemetry-collector/issues/10306
  - [`otelcol.exporter.*`] Fix small batch due to unfavorable goroutine scheduling in batch sender.
    https://github.com/open-telemetry/opentelemetry-collector/issues/9952
  - [`otelcol.exporter.otlphttp`] A new `cookies` block to store cookies from server responses and reuse them in subsequent requests.
    https://github.com/open-telemetry/opentelemetry-collector/issues/10175
  - [`otelcol.exporter.otlp`] Fixed a bug where the receiver's http response was not properly translating grpc error codes to http status codes.
    https://github.com/open-telemetry/opentelemetry-collector/pull/10574
  - [`otelcol.processor.tail_sampling`] Simple LRU Decision Cache for "keep" decisions.
    https://github.com/open-telemetry/opentelemetry-collector-contrib/pull/33533
  - [`otelcol.processor.tail_sampling`] Fix precedence of inverted match in and policy.
    Previously if the decision from a policy evaluation was `NotSampled` or `InvertNotSampled`
    it would return a `NotSampled` decision regardless, effectively downgrading the result.
    This was breaking the documented behaviour that inverted decisions should take precedence over all others.
    https://github.com/open-telemetry/opentelemetry-collector-contrib/pull/33671
  - [`otelcol.exporter.kafka`,`otelcol.receiver.kafka`] Add config attribute to disable Kerberos PA-FX-FAST negotiation.
    https://github.com/open-telemetry/opentelemetry-collector-contrib/issues/26345
  - [`OTTL`]: Added `keep_matching_keys` function to allow dropping all keys from a map that don't match the pattern.
    https://github.com/open-telemetry/opentelemetry-collector-contrib/issues/32989
  - [`OTTL`]: Add debug logs to help troubleshoot OTTL statements/conditions
    https://github.com/open-telemetry/opentelemetry-collector-contrib/pull/33274
  - [`OTTL`]: Introducing `append` function for appending items into an existing array.
    https://github.com/open-telemetry/opentelemetry-collector-contrib/issues/32141
  - [`OTTL`]: Introducing `Uri` converter parsing URI string into SemConv
    https://github.com/open-telemetry/opentelemetry-collector-contrib/issues/32433
  - [`OTTL`]: Added a Hex() converter function
    https://github.com/open-telemetry/opentelemetry-collector-contrib/pull/33450
  - [`OTTL`]: Added a IsRootSpan() converter function.
    https://github.com/open-telemetry/opentelemetry-collector-contrib/pull/33729
  - [`otelcol.processor.probabilistic_sampler`]: Add Proportional and Equalizing sampling modes.
    https://github.com/open-telemetry/opentelemetry-collector-contrib/issues/31918
  - [`otelcol.processor.deltatocumulative`]: Bugfix to properly drop samples when at limit.
    https://github.com/open-telemetry/opentelemetry-collector-contrib/issues/33285
  - [`otelcol.receiver.vcenter`] Fixes errors in some of the client calls for environments containing multiple datacenters.
    https://github.com/open-telemetry/opentelemetry-collector-contrib/pull/33735
  - [`otelcol.processor.resourcedetection`] Fetch CPU info only if related attributes are enabled.
    https://github.com/open-telemetry/opentelemetry-collector-contrib/pull/33774
  - [`otelcol.receiver.vcenter`] Adding metrics for CPU readiness, CPU capacity, and network drop rate.
    https://github.com/open-telemetry/opentelemetry-collector-contrib/issues/33607
  - [`otelcol.receiver.vcenter`] Drop support for vCenter 6.7.
    https://github.com/open-telemetry/opentelemetry-collector-contrib/issues/33607
  - [`otelcol.processor.attributes`] Add an option to extract value from a client address
    by specifying `client.address` value in the `from_context` field.
    https://github.com/open-telemetry/opentelemetry-collector-contrib/pull/34048
  - `otelcol.connector.spanmetrics`: Produce delta temporality span metrics with StartTimeUnixNano and TimeUnixNano values representing an uninterrupted series.
    https://github.com/open-telemetry/opentelemetry-collector-contrib/pull/31780

- Upgrade Beyla component v1.6.3 to v1.7.0
  - Reporting application process metrics
  - New supported protocols: SQL, Redis, Kafka
  - Several bugfixes
  - Full list of changes: https://github.com/grafana/beyla/releases/tag/v1.7.0

- Enable instances connected to remotecfg-compatible servers to Register
  themselves to the remote service. (@tpaschalis)

- Allow in-memory listener to work for remotecfg-supplied components. (@tpaschalis)

### Bugfixes

- Fixed a clustering mode issue where a fatal startup failure of the clustering service
  would exit the service silently, without also exiting the Alloy process. (@thampiotr)

- Fix a bug which prevented config reloads to work if a Loki `metrics` stage is in the pipeline.
  Previously, the reload would fail for `loki.process` without an error in the logs and the metrics
  from the `metrics` stage would get stuck at the same values. (@ptodev)


v1.2.1
-----------------

### Bugfixes

- Fixed an issue with `loki.source.kubernetes_events` not starting in large clusters due to short informer sync timeout. (@nrwiersma)

- Updated [ckit](https://github.com/grafana/ckit) to fix an issue with armv7 panic on startup when forming a cluster. (@imavroukakis)

- Fixed a clustering mode issue where a failure to perform static peers
  discovery did not result in a fatal failure at startup and could lead to
  potential split-brain issues. (@thampiotr)

### Other

- Use Go 1.22.5 for builds. (@mattdurham)

v1.2.0
-----------------

### Security fixes
- Fixes the following vulnerabilities (@ptodev):
  - [CVE-2024-35255](https://cve.mitre.org/cgi-bin/cvename.cgi?name=CVE-2024-35255)
  - [CVE-2024-36129](https://avd.aquasec.com/nvd/2024/cve-2024-36129/)

### Breaking changes

- Updated OpenTelemetry to v0.102.1. (@mattdurham)
  - Components `otelcol.receiver.otlp`,`otelcol.receiver.zipkin`,`otelcol.extension.jaeger_remote_sampling`, and `otelcol.receiver.jaeger` setting `max_request_body_size`
    default changed from unlimited size to `20MiB`. This is due to [CVE-2024-36129](https://github.com/open-telemetry/opentelemetry-collector/security/advisories/GHSA-c74f-6mfw-mm4v).

### Breaking changes to non-GA functionality

- Update Public preview `remotecfg` to use `alloy-remote-config` instead of `agent-remote-config`. The
  API has been updated to use the term `collector` over `agent`. (@erikbaranowski)

- Component `otelcol.receiver.vcenter` removed `vcenter.host.network.packet.errors`, `vcenter.host.network.packet.count`, and
  `vcenter.vm.network.packet.count`.
  - `vcenter.host.network.packet.errors` replaced by `vcenter.host.network.packet.error.rate`.
  - `vcenter.host.network.packet.count` replaced by `vcenter.host.network.packet.rate`.
  - `vcenter.vm.network.packet.count` replaced by `vcenter.vm.network.packet.rate`.

### Features

- Add an `otelcol.exporter.kafka` component to send OTLP metrics, logs, and traces to Kafka.

- Added `live debugging` to the UI. Live debugging streams data as they flow through components for debugging telemetry data.
  Individual components must be updated to support live debugging. (@wildum)

- Added live debugging support for `prometheus.relabel`. (@wildum)

- (_Experimental_) Add a `otelcol.processor.deltatocumulative` component to convert metrics from
  delta temporality to cumulative by accumulating samples in memory. (@rfratto)

- (_Experimental_) Add an `otelcol.receiver.datadog` component to receive
  metrics and traces from Datadog. (@carrieedwards, @jesusvazquez, @alexgreenbank, @fedetorres93)

- Add a `prometheus.exporter.catchpoint` component to collect metrics from Catchpoint. (@bominrahmani)

- Add the `-t/--test` flag to `alloy fmt` to check if a alloy config file is formatted correctly. (@kavfixnel)

### Enhancements

- (_Public preview_) Add native histogram support to `otelcol.receiver.prometheus`. (@wildum)
- (_Public preview_) Add metrics to report status of `remotecfg` service. (@captncraig)

- Added `scrape_protocols` option to `prometheus.scrape`, which allows to
  control the preferred order of scrape protocols. (@thampiotr)

- Add support for configuring CPU profile's duration scraped by `pyroscope.scrape`. (@hainenber)

- `prometheus.exporter.snowflake`: Add support for RSA key-pair authentication. (@Caleb-Hurshman)

- Improved filesystem error handling when working with `loki.source.file` and `local.file_match`,
  which removes some false-positive error log messages on Windows (@thampiotr)

- Updates `processor/probabilistic_sampler` to use new `FailedClosed` field from OTEL release v0.101.0. (@StefanKurek)

- Updates `receiver/vcenter` to use new features and bugfixes introduced in OTEL releases v0.100.0 and v0.101.0.
  Refer to the [v0.100.0](https://github.com/open-telemetry/opentelemetry-collector-contrib/releases/tag/v0.100.0)
  and [v0.101.0](https://github.com/open-telemetry/opentelemetry-collector-contrib/releases/tag/v0.101.0) release
  notes for more detailed information.
  Changes that directly affected the configuration are as follows: (@StefanKurek)
  - The resource attribute `vcenter.datacenter.name` has been added and enabled by default for all resource types.
  - The resource attribute `vcenter.virtual_app.inventory_path` has been added and enabled by default to
    differentiate between resource pools and virtual apps.
  - The resource attribute `vcenter.virtual_app.name` has been added and enabled by default to differentiate
    between resource pools and virtual apps.
  - The resource attribute `vcenter.vm_template.id` has been added and enabled by default to differentiate between
    virtual machines and virtual machine templates.
  - The resource attribute `vcenter.vm_template.name` has been added and enabled by default to differentiate between
    virtual machines and virtual machine templates.
  - The metric `vcenter.cluster.memory.used` has been removed.
  - The metric `vcenter.vm.network.packet.drop.rate` has been added and enabled by default.
  - The metric `vcenter.cluster.vm_template.count` has been added and enabled by default.

- Add `yaml_decode` to standard library. (@mattdurham, @djcode)

- Allow override debug metrics level for `otelcol.*` components. (@hainenber)

- Add an initial lower limit of 10 seconds for the the `poll_frequency`
  argument in the `remotecfg` block. (@tpaschalis)

- Add a constant jitter to `remotecfg` service's polling. (@tpaschalis)

- Added support for NS records to `discovery.dns`. (@djcode)

- Improved clustering use cases for tracking GCP delta metrics in the `prometheus.exporter.gcp` (@kgeckhart)

- Add the `targets` argument to the `prometheus.exporter.snmp` component to support passing SNMP targets at runtime. (@wildum)

- Prefix Faro measurement values with `value_` to align with the latest Faro cloud receiver updates. (@codecapitano)

- Add `base64_decode` to standard library. (@hainenber)

- Updated OpenTelemetry Contrib to [v0.102.0](https://github.com/open-telemetry/opentelemetry-collector-contrib/releases/tag/v0.102.0). (@mattdurham)
  - `otelcol.processor.resourcedetection`: Added a `tags` config argument to the `azure` detection mechanism.
  It exposes regex-matched Azure resource tags as OpenTelemetry resource attributes.

- A new `snmp_context` configuration argument for `prometheus.exporter.snmp`
  which overrides the `context_name` parameter in the SNMP configuration file. (@ptodev)

- Add extra configuration options for `beyla.ebpf` to select Kubernetes objects to monitor. (@marctc)

### Bugfixes

- Fixed an issue with `prometheus.scrape` in which targets that move from one
  cluster instance to another could have a staleness marker inserted and result
  in a gap in metrics (@thampiotr)

- Fix panic when `import.git` is given a revision that does not exist on the remote repo. (@hainenber)

- Fixed an issue with `loki.source.docker` where collecting logs from targets configured with multiple networks would result in errors. (@wildum)

- Fixed an issue where converting OpenTelemetry Collector configs with unused telemetry types resulted in those types being explicitly configured with an empty array in `output` blocks, rather than them being omitted entirely. (@rfratto)

### Other changes

- `pyroscope.ebpf`, `pyroscope.java`, `pyroscope.scrape`, `pyroscope.write` and `discovery.process` components are now GA. (@korniltsev)

- `prometheus.exporter.snmp`: Updating SNMP exporter from v0.24.1 to v0.26.0. (@ptodev, @erikbaranowski)

- `prometheus.scrape` component's `enable_protobuf_negotiation` argument is now
  deprecated and will be removed in a future major release.
  Use `scrape_protocols` instead and refer to `prometheus.scrape` reference
  documentation for further details. (@thampiotr)

- Updated Prometheus dependency to [v2.51.2](https://github.com/prometheus/prometheus/releases/tag/v2.51.2) (@thampiotr)

- Upgrade Beyla from v1.5.1 to v1.6.3. (@marctc)

v1.1.1
------

### Bugfixes

- Fix panic when component ID contains `/` in `otelcomponent.MustNewType(ID)`.(@qclaogui)

- Exit Alloy immediately if the port it runs on is not available.
  This port can be configured with `--server.http.listen-addr` or using
  the default listen address`127.0.0.1:12345`. (@mattdurham)

- Fix a panic in `loki.source.docker` when trying to stop a target that was never started. (@wildum)

- Fix error on boot when using IPv6 advertise addresses without explicitly
  specifying a port. (@matthewpi)

- Fix an issue where having long component labels (>63 chars) on otelcol.auth
  components lead to a panic. (@tpaschalis)

- Update `prometheus.exporter.snowflake` with the [latest](https://github.com/grafana/snowflake-prometheus-exporter) version of the exporter as of May 28, 2024 (@StefanKurek)
  - Fixes issue where returned `NULL` values from database could cause unexpected errors.

- Bubble up SSH key conversion error to facilitate failed `import.git`. (@hainenber)

v1.1.0
------

### Features

- (_Public preview_) Add support for setting GOMEMLIMIT based on cgroup setting. (@mattdurham)
- (_Experimental_) A new `otelcol.exporter.awss3` component for sending telemetry data to a S3 bucket. (@Imshelledin21)

- (_Public preview_) Introduce BoringCrypto Docker images.
  The BoringCrypto image is tagged with the `-boringcrypto` suffix and
  is only available on AMD64 and ARM64 Linux containers.
  (@rfratto, @mattdurham)

- (_Public preview_) Introduce `boringcrypto` release assets. BoringCrypto
  builds are publshed for Linux on AMD64 and ARM64 platforms. (@rfratto,
  @mattdurham)

- `otelcol.exporter.loadbalancing`: Add a new `aws_cloud_map` resolver. (@ptodev)

- Introduce a `otelcol.receiver.file_stats` component from the upstream
  OpenTelemetry `filestatsreceiver` component. (@rfratto)

### Enhancements

- Update `prometheus.exporter.kafka` with the following functionalities (@wildum):

  * GSSAPI config
  * enable/disable PA_FX_FAST
  * set a TLS server name
  * show the offset/lag for all consumer group or only the connected ones
  * set the minimum number of topics to monitor
  * enable/disable auto-creation of requested topics if they don't already exist
  * regex to exclude topics / groups
  * added metric kafka_broker_info

- In `prometheus.exporter.kafka`, the interpolation table used to compute estimated lag metrics is now pruned
  on `metadata_refresh_interval` instead of `prune_interval_seconds`. (@wildum)

- Don't restart tailers in `loki.source.kubernetes` component by above-average
  time deltas if K8s version is >= 1.29.1 (@hainenber)

- In `mimir.rules.kubernetes`, add support for running in a cluster of Alloy instances
  by electing a single instance as the leader for the `mimir.rules.kubernetes` component
  to avoid conflicts when making calls to the Mimir API. (@56quarters)

- Add the possibility of setting custom labels for the AWS Firehose logs via `X-Amz-Firehose-Common-Attributes` header. (@andriikushch)

### Bugfixes

- Fixed issue with defaults for Beyla component not being applied correctly. (marctc)

- Fix an issue on Windows where uninstalling Alloy did not remove it from the
  Add/Remove programs list. (@rfratto)

- Fixed issue where text labels displayed outside of component node's boundary. (@hainenber)

- Fix a bug where a topic was claimed by the wrong consumer type in `otelcol.receiver.kafka`. (@wildum)

- Fix an issue where nested import.git config blocks could conflict if they had the same labels. (@wildum)

- In `mimir.rules.kubernetes`, fix an issue where unrecoverable errors from the Mimir API were retried. (@56quarters)

- Fix an issue where `faro.receiver`'s `extra_log_labels` with empty value
  don't map existing value in log line. (@hainenber)

- Fix an issue where `prometheus.remote_write` only queued data for sending
  every 15 seconds instead of as soon as data was written to the WAL.
  (@rfratto)

- Imported code using `slog` logging will now not panic and replay correctly when logged before the logging
  config block is initialized. (@mattdurham)

- Fix a bug where custom components would not shadow the stdlib. If you have a module whose name conflicts with an stdlib function
  and if you use this exact function in your config, then you will need to rename your module. (@wildum)

- Fix an issue where `loki.source.docker` stops collecting logs after a container restart. (@wildum)

- Upgrading `pyroscope/ebpf` from 0.4.6 to 0.4.7 (@korniltsev):
  * detect libc version properly when libc file name is libc-2.31.so and not libc.so.6
  * treat elf files with short build id (8 bytes) properly

### Other changes

- Update `alloy-mixin` to use more specific alert group names (for example,
  `alloy_clustering` instead of `clustering`) to avoid collision with installs
  of `agent-flow-mixin`. (@rfratto)
- Upgrade Beyla from v1.4.1 to v1.5.1. (@marctc)

- Add a description to Alloy DEB and RPM packages. (@rfratto)

- Allow `pyroscope.scrape` to scrape `alloy.internal:12345`. (@hainenber)

- The latest Windows Docker image is now pushed as `nanoserver-1809` instead of
  `latest-nanoserver-1809`. The old tag will no longer be updated, and will be
  removed in a future release. (@rfratto)

- The log level of `finished node evaluation` log lines has been decreased to
  'debug'. (@tpaschalis)

- Update post-installation scripts for DEB/RPM packages to ensure
  `/var/lib/alloy` exists before configuring its permissions and ownership.
  (@rfratto)

- Remove setcap for `cap_net_bind_service` to allow alloy to run in restricted environments.
  Modern container runtimes allow binding to unprivileged ports as non-root. (@BlackDex)

- Upgrading from OpenTelemetry v0.96.0 to v0.99.0.

  - `otelcol.processor.batch`: Prevent starting unnecessary goroutines.
    https://github.com/open-telemetry/opentelemetry-collector/issues/9739
  - `otelcol.exporter.otlp`: Checks for port in the config validation for the otlpexporter.
    https://github.com/open-telemetry/opentelemetry-collector/issues/9505
  - `otelcol.receiver.otlp`: Fix bug where the otlp receiver did not properly respond
    with a retryable error code when possible for http.
    https://github.com/open-telemetry/opentelemetry-collector/pull/9357
  - `otelcol.receiver.vcenter`: Fixed the resource attribute model to more accurately support multi-cluster deployments.
    https://github.com/open-telemetry/opentelemetry-collector-contrib/issues/30879
    For more information on impacts please refer to:
    https://github.com/open-telemetry/opentelemetry-collector-contrib/pull/31113
    The main impact is that `vcenter.resource_pool.name`, `vcenter.resource_pool.inventory_path`,
    and `vcenter.cluster.name` are reported with more accuracy on VM metrics.
  - `otelcol.receiver.vcenter`: Remove the `vcenter.cluster.name` resource attribute from Host resources if the Host is standalone (no cluster).
    https://github.com/open-telemetry/opentelemetry-collector-contrib/issues/32548
  - `otelcol.receiver.vcenter`: Changes process for collecting VMs & VM perf metrics to be more efficient (one call now for all VMs).
    https://github.com/open-telemetry/opentelemetry-collector-contrib/issues/31837
  - `otelcol.connector.servicegraph`: Added a new `database_name_attribute` config argument to allow users to
    specify a custom attribute name for identifying the database name in span attributes.
    https://github.com/open-telemetry/opentelemetry-collector-contrib/pull/30726
  - `otelcol.connector.servicegraph`: Fix 'failed to find dimensions for key' error from race condition in metrics cleanup.
    https://github.com/open-telemetry/opentelemetry-collector-contrib/issues/31701
  - `otelcol.connector.spanmetrics`: Add `metrics_expiration` option to enable expiration of metrics if spans are not received within a certain time frame.
    By default, the expiration is disabled (set to 0).
    https://github.com/open-telemetry/opentelemetry-collector-contrib/issues/30559
  - `otelcol.connector.spanmetrics`: Change default value of `metrics_flush_interval` from 15s to 60s.
    https://github.com/open-telemetry/opentelemetry-collector-contrib/issues/31776
  - `otelcol.connector.spanmetrics`: Discard counter span metric exemplars after each flush interval to avoid unbounded memory growth.
    This aligns exemplar discarding for counter span metrics with the existing logic for histogram span metrics.
    https://github.com/open-telemetry/opentelemetry-collector-contrib/issues/31683
  - `otelcol.exporter.loadbalancing`: Fix panic when a sub-exporter is shut down while still handling requests.
    https://github.com/open-telemetry/opentelemetry-collector-contrib/issues/31410
  - `otelcol.exporter.loadbalancing`: Fix memory leaks on shutdown.
    https://github.com/open-telemetry/opentelemetry-collector-contrib/pull/31050
  - `otelcol.exporter.loadbalancing`: Support the timeout period of k8s resolver list watch can be configured.
    https://github.com/open-telemetry/opentelemetry-collector-contrib/issues/31757
  - `otelcol.processor.transform`: Change metric unit for metrics extracted with `extract_count_metric()` to be the default unit (`1`).
    https://github.com/open-telemetry/opentelemetry-collector-contrib/issues/31575
  - `otelcol.receiver.opencensus`: Refactor the receiver to pass lifecycle tests and avoid leaking gRPC connections.
    https://github.com/open-telemetry/opentelemetry-collector-contrib/issues/31643
  - `otelcol.extension.jaeger_remote_sampling`: Fix leaking goroutine on shutdown.
    https://github.com/open-telemetry/opentelemetry-collector-contrib/issues/31157
  - `otelcol.receiver.kafka`: Fix panic on shutdown.
    https://github.com/open-telemetry/opentelemetry-collector-contrib/issues/31926
  - `otelcol.processor.resourcedetection`: Only attempt to detect Kubernetes node resource attributes when they're enabled.
    https://github.com/open-telemetry/opentelemetry-collector-contrib/issues/31941
  - `otelcol.processor.resourcedetection`: Fix memory leak on AKS.
    https://github.com/open-telemetry/opentelemetry-collector-contrib/pull/32574
  - `otelcol.processor.resourcedetection`: Update to ec2 scraper so that core attributes are not dropped if describeTags returns an error (likely due to permissions).
    https://github.com/open-telemetry/opentelemetry-collector-contrib/pull/30672

- Use Go 1.22.3 for builds. (@kminehart)

v1.0.0
------

### Features

- Support for programmable pipelines using a rich expression-based syntax.

- Over 130 components for processing, transforming, and exporting telemetry
  data.

- Native support for Kubernetes and Prometheus Operator without needing to
  deploy or learn a separate Kubernetes operator.

- Support for creating and sharing custom components.

- Support for forming a cluster of Alloy instances for automatic workload
  distribution.

- (_Public preview_) Support for receiving configuration from a server for
  centralized configuration management.

- A built-in UI for visualizing and debugging pipelines.

[contributors guide]: ./docs/developer/contributing.md#updating-the-changelog<|MERGE_RESOLUTION|>--- conflicted
+++ resolved
@@ -65,11 +65,9 @@
 
 - Add a `stage.pattern` stage to `loki.process` that uses LogQL patterns to parse logs. (@dehaansa)
 
-<<<<<<< HEAD
+- Add support to validate references, stdlib functions and arguments when using validate command. (@kalleep)
+
 - Update the `prometheus.exporter.process` component to get the `remove_empty_groups` option. (@dehaansa)
-=======
-- Add support to validate references, stdlib functions and arguments when using validate command. (@kalleep)
->>>>>>> c4b71433
 
 ### Bugfixes
 
