--- conflicted
+++ resolved
@@ -65,11 +65,9 @@
 
 - Fixed a bug in `prometheus.write.queue` which caused retries even when `max_retry_attempts` was set to `0`. (@ptodev)
 
-<<<<<<< HEAD
+- Fix issue with `faro.receiver` cors not allowing X-Scope-OrgID and traceparent headers. (@mar4uk)
+
 - Fix issues in `loki.process` where `stage.multiline` did not pass through structured metadata. (@jan-mrm)
-=======
-- Fix issue with `faro.receiver` cors not allowing X-Scope-OrgID and traceparent headers. (@mar4uk)
->>>>>>> d27425ee
 
 v1.10.0
 -----------------
