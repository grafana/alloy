--- conflicted
+++ resolved
@@ -28,9 +28,8 @@
 
 - Added live debugging support to `otelcol.processor.*` components. (@wildum)
 
-<<<<<<< HEAD
 - Add automatic system attributes for `version` and `os` to `remotecfg`. (@erikbaranowski)
-=======
+
 - Added live debugging support to `otelcol.receiver.*` components. (@wildum)
 
 - Added a `namespace` label to probes scraped by the `prometheus.operator.probes` component to align with the upstream Prometheus Operator setup. (@toontijtgat2)
@@ -45,7 +44,6 @@
 
 v1.2.1
 -----------------
->>>>>>> 12b206b0
 
 ### Bugfixes
 
