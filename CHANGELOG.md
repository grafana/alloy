# Changelog

> _Contributors should read our [contributors guide][] for instructions on how
> to update the changelog._

This document contains a historical list of changes between releases. Only
changes that impact end-user behavior are listed; changes to documentation or
internal API changes are not present.

Main (unreleased)
-----------------

### Features

- Add `otelcol.connector.count` component to count the number of spans, metrics, and logs passing through it. (@hhertout)

- A new `mimir.alerts.kubernetes` component which discovers `AlertmanagerConfig` Kubernetes resources and loads them into a Mimir instance. (@ptodev)

- Mark `stage.windowsevent` block in the `loki.process` component as GA. (@kgeckhart)

- (_Experimental_) A new `otelcol.receiver.awss3` component to receive traces previously stored in S3 by the [AWS S3 Exporter](https://grafana.com/docs/alloy/latest/reference/components/otelcol/otelcol.exporter.awss3/). (@x1unix)

- (_Experimental_) Add `pyroscope.enrich` component to enrich profiles using labels from `discovery.*` components. (@AndreZiviani)

- Add htpasswd file based authentication for `otelcol.auth.basic` (@pkarakal)

### Enhancements

- update promtail converter to use `file_match` block for `loki.source.file` instead of going through `local.file_match`. (@kalleep)

- Add `send_traceparent` option for `tracing` config to enable traceparent header propagation. (@MyDigitalLife)

- Add support for HTTP service discovery in `prometheus.operator.scrapeconfigs` component using `httpSDConfigs` in ScrapeConfig CRDs. (@QuentinBisson)

- Add `delay` option to `prometheus.exporter.cloudwatch` component to delay scraping of metrics to account for CloudWatch ingestion latency. (@tmeijn)

- Export `yace_.*` metrics from the underlying YACE Exporter to `prometheus.exporter.cloudwatch`. (@tmeijn)

- (_Public Preview_) Additions to `database_observability.mysql` and `database_observability.postgres` components:
  - `explain_plans`
    - always send an explain plan log message for each query, even skipped or errored queries. (@rgeyer)
  - Metrics are now appended with cloud provider information labels (@matthewnolf)

- Reduced resource overhead of `prometheus.scrape`, `prometheus.relabel`, `prometheus.enrich`, and `prometheus.remote_write` by removing unnecessary usage of labelstore.LabelStore. (@kgeckhart)

### Bugfixes

- (_Public Preview_) Additions to `database_observability.postgres` component:
  - `schema_details`
    - fixes collection of schema details for mixed case table names (@fridgepoet)

- (_Public Preview_) Additions to `database_observability.mysql` component:
  - replace the internal `server_id` label attribution in favor of a hash composed from `@@server_uuid` and `@@hostname`
  - add `setup_actors` collector that checks and optionally updates settings to avoid tracking queries for the currently connected user (@cristiangreco)

- Fix the `prometheus.operator.*` components internal scrape manager now having a way to enable ingesting native histograms. (@dehaansa)

- [`mimir.alerts.kubernetes`] Fixed a bug which caused Alloy to crash when using a Kubernetes secret or configmap in the AlertmanagerConfig CRD. (@synthe102)

- Remove extraneous `output` stage from the `cri` stage pipeline in `loki.process`. (@kalleep)

- Fix Docker log corruption for multiplexed long lines. (@axd1x8a)

<<<<<<< HEAD
- Fix the promtail converter behavior to mimic promtail behavior by default and limit kubernetes discovery to the same node. (@dehaansa)
=======
- Allow configuration of `force_attempt_http2` and default it to `true` for otelcol exporters with HTTP client configurations. (@dehaansa)
>>>>>>> ff849f45

v1.12.0
-----------------

### Breaking changes

- `prometheus.exporter.blackbox`, `prometheus.exporter.snmp` and `prometheus.exporter.statsd` now use the component ID instead of the hostname as
  their `instance` label in their exported metrics. This is a consequence of a bug fix that could lead to missing data when using the exporter
  with clustering. If you would like to retain the previous behaviour, you can use `discovery.relabel` with `action = "replace"` rule to
  set the `instance` label to `sys.env("HOSTNAME")`. (@thampiotr)

### Features

- (_Experimental_) Add an `otelcol.receiver.cloudflare` component to receive
  logs pushed by Cloudflare's [LogPush](https://developers.cloudflare.com/logs/logpush/) jobs. (@x1unix)

- (_Experimental_) Additions to experimental `database_observability.mysql` component:
  - `explain_plans`
    - collector now changes schema before returning the connection to the pool (@cristiangreco)
    - collector now passes queries more permissively, expressly to allow queries beginning in `with` (@rgeyer)
  - enable `explain_plans` collector by default (@rgeyer)

- (_Experimental_) Additions to experimental `database_observability.postgres` component:
  - `explain_plans`
    - added the explain plan collector (@rgeyer)
    - collector now passes queries more permissively, expressly to allow queries beginning in `with` (@rgeyer)
  - `query_samples`
    - add `user` field to wait events within `query_samples` collector (@gaantunes)
    - rework the query samples collector to buffer per-query execution state across scrapes and emit finalized entries (@gaantunes)
    - process turned idle rows to calculate finalization times precisely and emit first seen idle rows (@gaantunes)
  - `query_details`
    - escape queries coming from pg_stat_statements with quotes (@gaantunes)
  - enable `explain_plans` collector by default (@rgeyer)
  - safely generate server_id when UDP socket used for database connection (@matthewnolf)
  - add table registry and include "validated" in parsed table name logs (@fridgepoet)
  - add database exclusion list for Postgres schema_details collector (@fridgepoet)

- Add `otelcol.exporter.googlecloudpubsub` community component to export metrics, traces, and logs to Google Cloud Pub/Sub topic. (@eraac)

- Add `structured_metadata_drop` stage for `loki.process` to filter structured metadata. (@baurmatt)

- Send remote config status to the remote server for the remotecfg service. (@erikbaranowski)

- Send effective config to the remote server for the remotecfg service. (@erikbaranowski)

- Add a `stat_statements` configuration block to the `prometheus.exporter.postgres` component to enable selecting both the query ID and the full SQL statement. The new block includes one option to enable statement selection, and another to configure the maximum length of the statement text. (@SimonSerrano)

- Add `truncate` stage for `loki.process` to truncate log entries, label values, and structured_metadata values. (@dehaansa)

- Add `u_probe_links` & `load_probe` configuration fields to alloy pyroscope.ebpf to extend configuration of the opentelemetry-ebpf-profiler to allow uprobe profiling and dynamic probing. (@luweglarz)

- Add `verbose_mode` configuration fields to alloy pyroscope.ebpf to be enable ebpf-profiler verbose mode. (@luweglarz)

- Add `file_match` block to `loki.source.file` for built-in file discovery using glob patterns. (@kalleep)

- Add a `regex` argument to the `structured_metadata` stage in `loki.process` to extract labels matching a regular expression. (@timonegk)

- Add `lazy_mode` argument to the `pyroscope.ebpf` to defer eBPF profiler startup until there are targets to profile. (@luweglarz)

- OpenTelemetry Collector dependencies upgraded from v0.134.0 to v0.139.0. (@dehaansa)
  - All `otelcol.receiver.*` components leveraging an HTTP server can configure HTTP keep alive behavior with `keep_alives_enabled`.
  - All `otelcol.exporter.*` components providing the `sending_queue` > `batch` block have default `batch` values.
  - The `otelcol.processor.k8sattributes` component has support for extracting annotations from k8s jobs and daemonsets.
  - The `otelcol.processor.resourcedecetion` component supports nine new detectors.
  - The `otelcol.exporter.kafka` component supports partitioning logs by trace ID (`partition_logs_by_trace_id`) and configuring default behavior if topic does not exist (`allow_auto_topic_creation`).
  - The `otelcol.receiver.kafka` component has new configuration options `max_partition_fetch_size`, `rack_id`, and `use_leader_epoch`.
  - The `otelcol.exporter.s3` component has new configuration options `s3_base_prefix` and `s3_partition_timezone`.
  - The `otelcol.processor.servicegraph` component now supports defining the maximum number of buckets for generated exponential histograms.
  - See the upstream [core][https://github.com/open-telemetry/opentelemetry-collector/blob/v0.139.0/CHANGELOG.md] and [contrib][https://github.com/open-telemetry/opentelemetry-collector-contrib/blob/v0.139.0/CHANGELOG.md] changelogs for more details.

- A new `mimir.alerts.kubernetes` component which discovers `AlertmanagerConfig` Kubernetes resources and loads them into a Mimir instance. (@ptodev)

- Mark `stage.windowsevent` block in the `loki.process` component as GA. (@kgeckhart)

### Enhancements

- Add per-application rate limiting with the `strategy` attribute in the `faro.receiver` component, to prevent one application from consuming the rate limit quota of others. (@hhertout)

- Add support of `tls` in components `loki.source.(awsfirehose|gcplog|heroku|api)` and `prometheus.receive_http` and `pyroscope.receive_http`. (@fgouteroux)

- Remove SendSIGKILL=no from unit files and recommendations (@oleg-kozlyuk-grafana)

- Reduce memory overhead of `prometheus.remote_write`'s WAL by lowering the size of the allocated series storage. (@kgeckhart)

- Reduce lock wait/contention on the labelstore.LabelStore by removing unecessary usage from `prometheus.relabel`. (@kgeckhart)

- `prometheus.exporter.postgres` dependency has been updated to v0.18.1. This includes new `stat_progress_vacuum` and `buffercache_summary` collectors, as well as other bugfixes and enhancements. (@cristiangreco)

- Update Beyla component to 2.7.8. (@grcevski)

- Support delimiters in `stage.luhn`. (@dehaansa)

- pyroscope.java: update async-profiler to 4.2 (@korniltsev-grafanista)
- Improve debug info output from exported receivers (loki, prometheus and pyroscope). (@kalleep)

- `prometheus.exporter.unix`: Add an `arp` config block to configure the ARP collector. (@ptodev)

- `prometheus.exporter.snowflake` dependency has been updated to 20251016132346-6d442402afb2, which updates data ownership queries to use `last_over_time` for a 24 hour period. (@dasomeone)

- `loki.source.podlogs` now supports `preserve_discovered_labels` parameter to preserve discovered pod metadata labels for use by downstream components. (@QuentinBisson)

- Rework underlying framework of Alloy UI to use Vite instead of Create React App. (@jharvey10)

- Use POST requests for remote config requests to avoid hitting http2 header limits. (@tpaschalis)

- `loki.source.api` during component shutdown will now reject all the inflight requests with status code 503 after `graceful_shutdown_timeout` has expired. (@kalleep)

- `kubernetes.discovery` Add support for attaching namespace metadata. (@kgeckhart)

- Add `meta_cache_address` to `beyla.ebpf` component. (@skl)

### Bugfixes

- Stop `loki.source.kubernetes` discarding log lines with duplicate timestamps. (@ciaranj)

- Fix direction of arrows for pyroscope components in UI graph. (@dehaansa)

- Only log EOF errors for syslog port investigations in `loki.source.syslog` as Debug, not Warn. (@dehaansa)

- Fix prometheus.exporter.process ignoring the `remove_empty_groups` argument. (@mhamzahkhan)

- Fix issues with "unknown series ref when trying to add exemplar" from `prometheus.remote_write` by allowing series ref links to be updated if they change. (@kgeckhart)

- Fix `loki.source.podlogs` component to register the Kubernetes field index for `spec.nodeName` when node filtering is enabled, preventing "Index with name field:spec.nodeName does not exist" errors. (@QuentinBisson)

- Fix issue in `loki.source.file` where scheduling files could take too long. (@kalleep)

- Fix `loki.write` no longer includes internal labels `__`.  (@matt-gp)

- Fix missing native histograms custom buckets (NHCB) samples from `prometheus.remote_write`. (@krajorama)

- `otelcol.receiver.prometheus` now supports mixed histograms if `prometheus.scrape` has `honor_metadata` set to `true`. (@ptodev)
  A mixed histogram is one which has both classic and exponential buckets.

- `loki.source.file` has better support for non-UTF-8 encoded files. (@ptodev)
  * A BOM will be taken into account if the file is UTF-16 encoded and `encoding` is set to `UTF-16`. (Not `UTF-16BE` or `UTF-16LE`)
  * The carriage return symbol in Windows log files with CLRF endings will no longer be part of the log line.
  * These bugs used to cause some logs to show up with Chinese characters. Notably, this would happen on MSSQL UTF-16 LE logs.

- Fix the `loki.write` endpoint block's `enable_http2` attribute to actually affect the client. HTTP2 was previously disabled regardless of configuration. (@dehaansa)

- Optionally remove trailing newlines before appending entries in `stage.multiline`. (@dehaansa)

- `loki.source.api` no longer drops request when relabel rules drops a specific stream. (@kalleep)

v1.11.3
-----------------

### Enhancements

- Schedule new path targets faster in `loki.source.file`. (@kalleep)

- Add `prometheus.static.exporter` that exposes metrics specified in a text file in Prometheus exposition format. (@kalleep)

### Bugfixes

- `local.file_match` now publish targets faster whenever targets in arguments changes. (@kalleep)

- Fix `otelcol.exporter.splunkhec` arguments missing documented `otel_attrs_to_hec_metadata` block. (@dehaansa)

- Support Scrape Protocol specification in CRDS for `prometheus.operator.*` components. (@dehaansa)

- Fix panic in `otelcol.receiver.syslog` when no tcp block was configured. (@kalleep)

- Fix breaking changes in the texfile collector for `prometheus.exporter.windows`, and `prometheus.exporter.unix`, when prometheus/common was upgraded. (@kgeckhart)

- Support recovering from corrupted positions file entries in `loki.source.file`. (@dehaansa)

### Other changes

- Augment prometheus.scrape 'scheme' argument strengthening link to protocol. (@lewismc)

- Stop `faro.receiver` losing trace context when exception has stack trace. (@duartesaraiva98)

v1.11.2
-----------------

### Bugfixes

- Fix potential deadlock in `loki.source.journal` when stopping or reloading the component. (@thampiotr)

- Honor sync timeout when waiting for network availability for prometheus.operator.* components. (@dehaansa)

- Fix `prometheus.exporter.cloudwatch` to not always emit debug logs but respect debug property. (@kalleep)

- Fix an issue where component shutdown could block indefinitely by adding a warning log message and a deadline of 10 minutes. The deadline can be configured with the `--feature.component-shutdown-deadline` flag if the default is not suitable. (@thampiotr)

- Fix potential deadlocks in `loki.source.file` and `loki.source.journal` when component is shutting down. (@kalleep, @thampiotr)

v1.11.0
-----------------

### Breaking changes

- Prometheus dependency had a major version upgrade from v2.55.1 to v3.4.2. (@thampiotr)

  - The `.` pattern in regular expressions in PromQL matches newline characters now. With this change a regular expressions like `.*` matches strings that include `\n`. This applies to matchers in queries and relabel configs in Prometheus and Loki components.

  - The `enable_http2` in `prometheus.remote_write` component's endpoints has been changed to `false` by default. Previously, in Prometheus v2 the remote write http client would default to use http2. In order to parallelize multiple remote write queues across multiple sockets its preferable to not default to http2. If you prefer to use http2 for remote write you must now set `enable_http2` to `true` in your `prometheus.remote_write` endpoints configuration section.

  - The experimental CLI flag `--feature.prometheus.metric-validation-scheme` has been deprecated and has no effect. You can configure the metric validation scheme individually for each `prometheus.scrape` component.

  - Log message format has changed for some of the `prometheus.*` components as part of the upgrade to Prometheus v3.

  - The values of the `le` label of classic histograms and the `quantile` label of summaries are now normalized upon ingestion. In previous Alloy versions, that used Prometheus v2, the value of these labels depended on the scrape protocol (protobuf vs text format) in some situations. This led to label values changing based on the scrape protocol. E.g. a metric exposed as `my_classic_hist{le="1"}` would be ingested as `my_classic_hist{le="1"}` via the text format, but as `my_classic_hist{le="1.0"}` via protobuf. This changed the identity of the metric and caused problems when querying the metric. In current Alloy release, which uses Prometheus v3, these label values will always be normalized to a float like representation. I.e. the above example will always result in `my_classic_hist{le="1.0"}` being ingested into Prometheus, no matter via which protocol. The effect of this change is that alerts, recording rules and dashboards that directly reference label values as whole numbers such as `le="1"` will stop working.

    The recommended way to deal with this change is to fix references to integer `le` and `quantile` label values, but otherwise do nothing and accept that some queries that span the transition time will produce inaccurate or unexpected results.

  See the upstream [Prometheus v3 migration guide](https://prometheus.io/docs/prometheus/3.4/migration/) for more details.

- `prometheus.exporter.windows` dependency has been updated to v0.31.1. (@dehaansa)
  - There are various renamed metrics and two removed collectors (`cs`, `logon`), see the [v1.11 release notes][1_11-release-notes] for more information.

    [1_11-release-notes]: https://grafana.com/docs/alloy/latest/release-notes/#v111

- `scrape_native_histograms` attribute for `prometheus.scrape` is now set to `false`, whereas in previous versions of Alloy it would default to `true`. This means that it is no longer enough to just configure `scrape_protocols` to start with `PrometheusProto` to scrape native histograms - `scrape_native_histograms` has to be enabled. If `scrape_native_histograms` is enabled, `scrape_protocols` will automatically be configured correctly for you to include `PrometheusProto`. If you configure it explicitly, Alloy will validate that `PrometheusProto` is in the `scrape_protocols` list.

- Add `otel_attrs_to_hec_metadata` configuration block to `otelcol.exporter.splunkhec` to match `otelcol.receiver.splunkhec`. (@cgetzen)

- [`otelcol.processor.batch`] Two arguments have different default values. (@ptodev)
  - `send_batch_size` is now set to 2000 by default. It used to be 8192.
  - `send_batch_max_size` is now set to 3000 by default. It used to be 0.
  - This helps prevent issues with ingestion of batches that are too large.

- OpenTelemetry Collector dependencies upgraded from v0.128.0 to v0.134.0. (@ptodev)
  - The `otelcol.receiver.opencensus` component has been deprecated and will be removed in a future release, use `otelcol.receiver.otelp` instead.
  - [`otelcol.exporter.*`] The deprecated `blocking` argument in the `sending_queue` block has been removed.
    Use `block_on_overflow` instead.
  - [`otelcol.receiver.kafka`, `otelcol.exporter.kafka`]: Removed the `broker_addr` argument from the `aws_msk` block.
    Also removed the `SASL/AWS_MSK_IAM` authentication mechanism.
  - [`otelcol.exporter.splunkhec`] The `batcher` block is deprecated and will be removed in a future release. Use the `queue` block instead.
  - [`otelcol.exporter.loadbalancing`] Use a linear probe to decrease variance caused by hash collisions, which was causing a non-uniform distribution of loadbalancing.
  - [`otelcol.connector.servicegraph`] The `database_name_attribute` argument has been removed.
  - [`otelcol.connector.spanmetrics`] Adds a default maximum number of exemplars within the metric export interval.
  - [`otelcol.processor.tail_sampling`] Add a new `block_on_overflow` config attribute.

### Features

- Add the `otelcol.receiver.fluentforward` receiver to receive logs via Fluent Forward Protocol. (@rucciva)
- Add the `prometheus.enrich` component to enrich metrics using labels from `discovery.*` components. (@ArkovKonstantin)

- Add the `otelcol.receiver.awsecscontainermetrics` receiver (from upstream OTEL contrib) to read AWS ECS task- and container-level resource usage metrics. (@gregbrowndev)

- Add `node_filter` configuration block to `loki.source.podlogs` component to enable node-based filtering for pod discovery. When enabled, only pods running on the specified node will be discovered and monitored, significantly reducing API server load and network traffic in DaemonSet deployments. (@QuentinBisson)

- (_Experimental_) Additions to experimental `database_observability.mysql` component:
  - `query_sample` collector now supports auto-enabling the necessary `setup_consumers` settings (@cristiangreco)
  - `query_sample` collector is now compatible with mysql less than 8.0.28 (@cristiangreco)
  - include `server_id` label on log entries (@matthewnolf)
  - support receiving targets argument and relabel those to include `server_id` (@matthewnolf)
  - updated the config blocks and documentation (@cristiangreco)

- (_Experimental_) Additions to experimental `database_observability.postgres` component:
  - add `query_tables` collector for postgres (@matthewnolf)
  - add `cloud_provider.aws` configuration that enables optionally supplying the ARN of the database under observation. The ARN is appended to metric samples as labels for easier filtering and grouping of resources.
  - add `query_sample` collector for postgres (@gaantunes)
  - add `schema_details` collector for postgres (@fridgepoet)
  - include `server_id` label on logs and metrics (@matthewnolf)

- Add `otelcol.receiver.googlecloudpubsub` community component to receive metrics, traces, and logs from Google Cloud Pub/Sub subscription. (@eraac)

- Add otel collector converter for `otelcol.receiver.googlecloudpubsub`. (@kalleep)

- (_Experimental_) Add a `honor_metadata` configuration argument to the `prometheus.scrape` component.
  When set to `true`, it will propagate metric metadata to downstream components.

- Add a flag to pyroscope.ebpf alloy configuration to set the off-cpu profiling threshold. (@luweglarz)

- Add `encoding.url_encode` and `encoding.url_decode` std lib functions. (@kalleep)

### Enhancements

- Ensure text in the UI does not overflow node boundaries in the graph. (@blewis12)

- Fix `pyroscope.write` component's `AppendIngest` method to respect configured timeout and implement retry logic. The method now properly uses the configured `remote_timeout`, includes retry logic with exponential backoff, and tracks metrics for sent/dropped bytes and profiles consistently with the `Append` method. (@korniltsev)

- `pyroscope.write`, `pyroscope.receive_http` components include `trace_id` in logs and propagate it downstream. (@korniltsev)

- Improve logging in `pyroscope.write` component. (@korniltsev)

- Add comprehensive latency metrics to `pyroscope.write` component with endpoint-specific tracking for both push and ingest operations. (@korniltsev, @claude)

- `prometheus.scrape` now supports `convert_classic_histograms_to_nhcb`, `enable_compression`, `metric_name_validation_scheme`, `metric_name_escaping_scheme`, `native_histogram_bucket_limit`, and `native_histogram_min_bucket_factor` arguments. See reference documentation for more details. (@thampiotr)

- Add `max_send_message_size` configuration option to `loki.source.api` component to control the maximum size of requests to the push API. (@thampiotr)

- Add `protobuf_message` argument to `prometheus.remote_write` endpoint configuration to support both Prometheus Remote Write v1 and v2 protocols. The default remains `"prometheus.WriteRequest"` (v1) for backward compatibility. (@thampiotr)

- Update the `yet-another-cloudwatch-exporter` dependency to point to the prometheus-community repo as it has been donated. Adds a few new services to `prometheus.exporter.cloudwatch`. (@dehaansa, @BoweFlex, @andriikushch)

- `pyroscope.java` now supports configuring the `log_level` and `quiet` flags on async-profiler. (@deltamualpha)

- Add `application_host` and `network_inter_zone` features to `beyla.ebpf` component. (@marctc)

- Set the publisher name in the Windows installer to "Grafana Labs". (@martincostello)

- Switch to the community maintained fork of `go-jmespath` that has more features. (@dehaansa)

- Add a `stage.pattern` stage to `loki.process` that uses LogQL patterns to parse logs. (@dehaansa)

- Add support to validate references, stdlib functions and arguments when using validate command. (@kalleep)

- Update the `prometheus.exporter.process` component to get the `remove_empty_groups` option. (@dehaansa)

- Remove unnecessary allocations in `stage.static_labels`. (@kalleep)

- Upgrade `beyla.ebpf` from Beyla version v2.2.5 to v2.5.8 The full list of changes can be found in the [Beyla release notes](https://github.com/grafana/beyla/releases/tag/v2.5.2) (@marctc)

- `prometheus.exporter.azure` supports setting `interval` and `timespan` independently allowing for further look back when querying metrics. (@kgeckhart)

- `loki.source.journal` now supports `legacy_positon` block that can be used to translate Static Agent or Promtail position files. (@kalleep)

- Normalize attr key name in logfmt logger. (@zry98)

- (_Experimental_) Add an extra parameter to the `array.combine_maps` standard library function
  to enable preserving the first input list even if there is no match. (@ptodev)

- Reduce memory overhead of `prometheus.remote_write`'s WAL by bringing in an upstream change to only track series in a slice if there's a hash conflict. (@kgeckhart)

- Reduce log level from warning for `loki.write` when request fails and will be retried. (@kalleep)

- Fix slow updates to `loki.source.file` when only targets have changed and pipeline is blocked on writes. (@kalleep)

- Reduced allocation in `loki.write` when using external labels with mutliple endpoints. (@kalleep)

- The Windows installer and executables are now code signed. (@martincostello)

- Reduce compressed request size in `prometheus.write.queue` by ensuring append order is maintained when sending metrics to the WAL. (@kgeckhart)

- Add `protobuf_message` and `metadata_cache_size` arguments to `prometheus.write.queue` endpoint configuration to support both Prometheus Remote Write v1 and v2 protocols. The default remains `"prometheus.WriteRequest"` (v1) for backward compatibility. (@dehaansa)

- Reduce allocations for `loki.process` when `stage.template` is used. (@kalleep)

- Reduce CPU of `prometheus.write.queue` by eliminating duplicate calls to calculate the protobuf Size. (@kgeckhart)

- Use new cache for metadata cache in `prometheus.write.queue` and support disabling the metadata cache with it disable by default. (@kgeckhart, @dehaansa)

### Bugfixes

- Update `webdevops/go-common` dependency to resolve concurrent map write panic. (@dehaansa)

- Fix ebpf profiler metrics `pyroscope_ebpf_active_targets`, `pyroscope_ebpf_profiling_sessions_total`, `pyroscope_ebpf_profiling_sessions_failing_total` not being updated. (luweglarz)

- Fix `prometheus.operator.podmonitors` so it now handle portNumber from PodMonitor CRD. (@kalleep)

- Fix `pyroscope.receive_http` so it does not restart server if the server configuration has not changed. (@korniltsev)

- Increase default connection limit in `pyroscope.receive_http` from 100 to 16k. (@korniltsev)

- Fix issue in `prometheus.remote_write`'s WAL which could allow it to hold an active series forever. (@kgeckhart)

- Fix issue in static and promtail converter where metrics type was not properly handled. (@kalleep)

- Fix `prometheus.operator.*` components to allow them to scrape correctly Prometheus Operator CRDs. (@thomas-gouveia)

- Fix `database_observability.mysql` and `database_observability.postgres` crashing alloy process due to uncaught errors.

- Fix data race in`loki.source.docker` that could cause Alloy to panic. (@kalleep)

- Fix race conditions in `loki.source.syslog` where it could deadlock or cause port bind errors during config reload or shutdown. (@thampiotr)

- Fix `prometheus.exporter.redis` component so that it no longer ignores the `MaxDistinctKeyGroups` configuration option. If key group metrics are enabled, this will increase the cardinality of the generated metrics. (@stegosaurus21)

- **Fix `loki.source.podlogs` component to properly collect logs from Kubernetes Jobs and CronJobs.** Previously, the component would fail to scrape logs from short-lived or terminated jobs due to race conditions between job completion and pod discovery. The fix includes:
  - Job-aware termination logic with extended grace periods (10-60 seconds) to ensure all logs are captured
  - Proper handling of pod deletion and race conditions between job completion and controller cleanup
  - Separation of concerns: `shouldStopTailingContainer()` handles standard Kubernetes restart policies for regular pods, while `shouldStopTailingJobContainer()` handles job-specific lifecycle with grace periods
  - Enhanced deduplication mechanisms to prevent duplicate log collection while ensuring comprehensive coverage
  - Comprehensive test coverage including unit tests and deduplication validation
  This resolves the issue where job logs were being missed, particularly for fast-completing jobs or jobs that terminated before discovery. (@QuentinBisson)

- Fix `loki.source.journal` creation failing with an error when the journal file is not found. (@thampiotr)

- Fix graph UI so it generates correct URLs for components in `remotecfg` modules. (@patrickeasters)

- Fix panic in `loki.write` when component is shutting down and `external_labels` are configured. (@kalleep)

- Fix excessive debug logs always being emitted by `prometheus.exporter.mongodb`. (@kalleep)

v1.10.2
-----------------

### Bugfixes

- Fix issue in `prometheus.write.queue` causing inability to increase shard count if existing WAL data was present on start. (@kgeckhart)

- Fix issue with `loki.source.gcplog` when push messages sent by gcp pub/sub only includes `messageId`. (@kalleep)

v1.10.1
-----------------

### Bugfixes

- Fix issue with `faro.receiver` cors not allowing X-Scope-OrgID and traceparent headers. (@mar4uk)

- Fix issues with propagating cluster peers change notifications to components configured with remotecfg. (@dehaansa)

- Fix issues with statistics reporter not including components only configured with remotecfg. (@dehaansa)

- Fix issues with `prometheus.exporter.windows` not propagating `dns` collector config. (@dehaansa)

- Fixed a bug in `prometheus.write.queue` which caused retries even when `max_retry_attempts` was set to `0`. (@ptodev)

- Fixed a bug in `prometheus.write.queue` which caused labelling issues when providing more than one label in `external_labels`. (@dehaansa)

- Add `application_host` and `network_inter_zone` features to `beyla.ebpf` component. (@marctc)

- Fix issues in `loki.process` where `stage.multiline` did not pass through structured metadata. (@jan-mrm)

- Fix URLs in the Windows installer being wrapped in quotes. (@martincostello)

- Fixed an issue where certain `otelcol.*` components could prevent Alloy from shutting down when provided invalid configuration. (@thampiotr)

v1.10.0
-----------------

### Breaking changes

- Removing the `nanoserver-1809` container image for Windows 2019. (@ptodev)
  This is due to the deprecation of `windows-2019` GitHub Actions runners.
  The `windowsservercore-ltsc2022` Alloy image is still being published to DockerHub.

### Bugfixes

- Upgrade `otelcol` components from OpenTelemetry v0.126.0 to v0.128.0 (@korniltsev, @dehaansa)
  - [`otelcol.exporter.kafka`]: Allow kafka exporter to produce to topics based on metadata key values.
  - [`otelcol.receiver.kafka`]: Enforce a backoff mechanism on non-permanent errors, such as when the queue is full.
  - [`otelcol.receiver.kafka`]: Don't restart the Kafka consumer on failed errors when message marking is enabled for them.
  - [`otelcol.exporter.datadog`]: Fix automatic intial point dropping when converting cumulative monotonic sum metrics.
  - [`otelcol.exporter.datadog`]: config `tls::insecure_skip_verify` is now taken into account in metrics path.
  - [`otelcol.exporter.datadog`]: Correctly treat summary counts as cumulative monotonic sums instead of cumulative non-monotonic sums.
  - [`otelcol.connector.spanmetrics`]: Fix bug causing span metrics calls count to be always 0 when using delta temporality.
  - [`otelcol.exporter.splunkhec`]: Treat HTTP 403 Forbidden as a permanent error.

### Features

- (_Experimental_) Add an `array.group_by` stdlib function to group items in an array by a key. (@wildum)
- Add the `otelcol.exporter.faro` exporter to export traces and logs to Faro endpoint. (@mar4uk)
- Add the `otelcol.receiver.faro` receiver to receive traces and logs from the Grafana Faro Web SDK. (@mar4uk)

- Add entropy support for `loki.secretfilter` (@romain-gaillard)

### Enhancements

- Add `hash_string_id` argument to `foreach` block to hash the string representation of the pipeline id instead of using the string itself. (@wildum)

- Update `async-profiler` binaries for `pyroscope.java` to 4.0-87b7b42 (@github-hamza-bouqal)

- (_Experimental_) Additions to experimental `database_observability.mysql` component:
  - Add `explain_plan` collector to `database_observability.mysql` component. (@rgeyer)
  - `locks`: addition of data locks collector (@gaantunes @fridgepoet)
  - `query_sample` collector is now enabled by default (@matthewnolf)
  - `query_tables` collector now deals better with truncated statements (@cristiangreco)

- (_Experimental_) `prometheus.write.queue` add support for exemplars. (@dehaansa)

- (_Experimental_) `prometheus.write.queue` initialize queue metrics that are seconds values as time.Now, not 0. (@dehaansa)

- Update secret-filter gitleaks.toml from v8.19.0 to v8.26.0 (@andrejshapal)

- Wire in survey block for beyla.ebpf component. (@grcevski, @tpaschalis)

- Upgrade `otelcol` components from OpenTelemetry v0.126.0 to v0.128.0 (@korniltsev, @dehaansa)
  - [`otelcol.processor.resourcedetection`]: Add additional OS properties to resource detection: `os.build.id` and `os.name`.
  - [`otelcol.processor.resourcedetection`]: Add `host.interface` resource attribute to `system` detector.
  - [`otelcol.exporter.kafka`]: Fix Snappy compression codec support for the Kafka exporter.
  - [`otelcol.receiver.filelog`]: Introduce `utf8-raw` encoding to avoid replacing invalid bytes with \uFFFD when reading UTF-8 input.
  - [`otelcol.processor.k8sattributes`]: Support extracting labels and annotations from k8s Deployments.
  - [`otelcol.processor.k8sattributes`]: Add option to configure automatic service resource attributes.
  - [`otelcol.exporter.datadog`]: Adds `hostname_detection_timeout` configuration option for Datadog Exporter and sets default to 25 seconds.
  - [`otelcol.receiver.datadog`]: Address semantic conventions noncompliance and add support for http/db.
  - [`otelcol.exporter.awss3`]: Add the retry mode, max attempts and max backoff to the settings.

- Add `enable_tracing` attribute to `prometheus.exporter.snowflake` component to support debugging issues. (@dehaansa)

- Add support for `conditions` and statement-specific `error_mode` in `otelcol.processor.transform`. (@ptodev)

- Add `storage` and `start_from` args to cloudwatch logs receiver. (@boernd)

- Reduced allocation in Loki processing pipelines. (@thampiotr)

- Update the `prometheus.exporter.postgres` component with latest changes and bugfixes for Postgres17 (@cristiangreco)

- Add `tail_from_end` argument to `loki.source.podlogs` to optionally start reading from the end of a log stream for newly discovered pods. (@harshrai654)

- Remove limitation in `loki.source.file` when `legacy_position_file` is unset. Alloy can now recover legacy positions even if labels are added. (@kalleep)

### Bugfixes

- Fix path for correct injection of version into constants at build time. (@adlotsof)

- Propagate the `-feature.community-components.enabled` flag for remote
  configuration components. (@tpaschalis)

- Fix extension registration for `otelcol.receiver.splunkhec` auth extensions. (@dehaansa)

### Other changes

- Mark `pyroscope.receive_http` and `pyroscope.relabel` components as GA. (@marcsanmi)

- Upgrade `otelcol.exporter.windows` to v0.30.8 to get bugfixes and fix `update` collector support. (@dehaansa)

- Add `User-Agent` header to remotecfg requests. (@tpaschalis)

v1.9.2
-----------------

### Bugfixes

- Send profiles concurrently from `pyroscope.ebpf`. (@korniltsev)

- Fix the `validate` command not understanding the `livedebugging` block. (@dehaansa)

- Fix invalid class names in python profiles obtained with `pyroscope.ebpf`. (@korniltsev)

- Fixed a bug which prevented non-secret optional secrets to be passed in as `number` arguments. (@ptodev)

- For CRD-based components (`prometheus.operator.*`), retry initializing informers if the apiserver request fails. This rectifies issues where the apiserver is not reachable immediately after node restart. (@dehaansa)

### Other changes

-  Add no-op blocks and attributes to the `prometheus.exporter.windows` component (@ptodev).
   Version 1.9.0 of Alloy removed the `msmq` block, as well as the `enable_v2_collector`,
   `where_clause`, and `use_api` attributes in the `service` block.
   This made it difficult for users to upgrade, so those attributes have now been made a no-op instead of being removed.

v1.9.1
-----------------

### Features

- Update the `prometheus.exporter.windows` component to version v0.30.7. This adds new metrics to the `dns` collector. (@dehaansa)

### Bugfixes

- Update the `prometheus.exporter.windows` component to version v0.30.7. This fixes an error with the exchange collector and terminal_services collector (@dehaansa)

- Fix `loki.source.firehose` to propagate specific cloudwatch event timestamps when useIncomingTs is set to true. (@michaelPotter)

- Fix elevated CPU usage when using some `otelcol` components due to debug logging. (@thampiotr)

### Other changes

- Upgrade `otelcol` components from OpenTelemetry v0.125.0 to v0.126.0 (@dehaansa):
  - [`pkg/ottl`] Add support for `HasPrefix` and `HasSuffix` functions.
  - [`pkg/configtls`] Add trusted platform module (TPM) support to TLS authentication for all `otelcol` components supporting TLS.
  - [`otelcol.connector.spanmetrics`] Add `calls_dimension` and `histogram:dimension` blocks for configuring additional dimensions for `traces.span.metrics.calls` and `traces.span.metrics.duration` metrics.
  - [`otelcol.exporter.datadog`] Enable `instrumentation_scope_metadata_as_tags` by default.
  - [`otelcol.exporter.kafka`] support configuration of `compression` `level` in producer configuration.
  - [`otelcol.processor.tailsampling`] `invert sample` and `inverted not sample` decisions deprecated, use the `drop` policy instead to explicitly not sample traces.
  - [`otelcol.receiver.filelog`] support `compression` value of `auto` to automatically detect file compression type.

v1.9.0
-----------------

### Breaking changes

- The `prometheus.exporter.windows` component has been update to version v0.30.6. This update includes a significant rework of the exporter and includes some breaking changes. (@dehaansa)
  - The `msmq` and `service` collectors can no longer be configured with a WMI where clause. Any filtering previously done in a where clause will need to be done in a `prometheus.relabel` component.
  - The `service` collector no longer provides `enable_v2_collector` and `use_api` configuration options.
  - The `mscluster_*` and `netframework_*` collectors are now replaced with one `mscluster` and `netframework` collector that allows you to enable the separate metric groupings individually.
  - The `teradici_pcoip` and `vmware_blast` collectors have been removed from the exporter.

- The `prometheus.exporter.oracledb` component now embeds the [`oracledb_exporter from oracle`](https://github.com/oracle/oracle-db-appdev-monitoring) instead of the deprecated [`oracledb_exporter from iamseth`](https://github.com/iamseth/oracledb_exporter) for collecting metrics from an OracleDB server: (@wildum)
  - The arguments `username`, `password`, `default_metrics`, and `custom_metrics` are now supported.
  - The previously undocumented argument `custom_metrics` is now expecting a list of paths to custom metrics files.
  - The following metrics are no longer available by default: oracledb_sessions_activity, oracledb_tablespace_free_bytes

- (_Experimental_) The `enable_context_propagation` argument in `beyla.ebpf` has been replaced with the `context_propagation` argument.
  Set `enable_context_propagation` to `all` to get the same behaviour as `enable_context_propagation` being set to `true`.

### Features

- Bump snmp_exporter and embedded modules in `prometheus.exporter.snmp` to v0.29.0, add cisco_device module support (@v-zhuravlev)

- Add the `otelcol.storage.file` extension to support persistent sending queues and `otelcol.receiver.filelog` file state tracking between restarts. (@dehaansa)

- Add `otelcol.exporter.googlecloud` community component to export metrics, traces, and logs to Google Cloud. (@motoki317)

- Add support to configure basic authentication for alloy http server. (@kalleep)

- Add `validate` command to alloy that will perform limited validation of alloy configuration files. (@kalleep)

- Add support to validate foreach block when using `validate` command. (@kalleep)

- Add `otelcol.receiver.splunkhec` component to receive events in splunk hec format and forward them to other `otelcol.*` components. (@kalleep)

- Add support for Mimir federated rule groups in `mimir.rules.kubernetes` (@QuentinBisson)

### Enhancements

- `prometheus.exporter.windows` has been significantly refactored upstream and includes new collectors like `filetime`, `pagefile`, `performancecounter`, `udp`, and `update` as well as new configuration options for existing collectors. (@dehaansa)

- `prometheus.exporter.mongodb` now offers fine-grained control over collected metrics with new configuration options. (@TeTeHacko)

- Add binary version to constants exposed in configuration file syntatx. (@adlots)

- Update `loki.secretfilter` to include metrics about redactions (@kelnage)

- (_Experimental_) Various changes to the experimental component `database_observability.mysql`:
  - `schema_table`: add support for index expressions (@cristiangreco)
  - `query_sample`: enable opt-in support to extract unredacted sql query (sql_text) (@matthewnolf)
  - `query_tables`: improve queries parsing (@cristiangreco)
  - make tidbparser the default choice (@cristiangreco)
  - `query_sample`: better handling of timer overflows (@fridgepoet)
  - collect metrics on enabled `performance_schema.setup_consumers` (@fridgepoet)
  - `query_sample`: base log entries on calculated timestamp from rows, not now() (@fridgepoet)
  - `query_sample`: check digest is not null (@cristiangreco)
  - `query_sample`: add additional logs for wait events (@fridgepoet)
  - make tidb the default and only sql parser

- Mixin dashboards improvements: added minimum cluster size to Cluster Overview dashboard, fixed units in OpenTelemetry dashboard, fixed slow components evaluation time units in Controller dashboard and updated Prometheus dashboard to correctly aggregate across instances. (@thampiotr)

- Reduced the lag time during targets handover in a cluster in `prometheus.scrape` components by reducing thread contention. (@thampiotr)

- Pretty print diagnostic errors when using `alloy run` (@kalleep)

- Add `labels_from_groups` attribute to `stage.regex` in `loki.process` to automatically add named capture groups as labels. (@harshrai654)

- The `loki.rules.kubernetes` component now supports adding extra label matchers
  to all queries discovered via `PrometheusRule` CRDs. (@QuentinBisson)

-  Add optional `id` field to `foreach` block to generate more meaningful component paths in metrics by using a specific field from collection items. (@harshrai654)

- The `mimir.rules.kubernetes` component now supports adding extra label matchers
  to all queries discovered via `PrometheusRule` CRDs by extracting label values defined on the `PrometheusRule`. (@QuentinBisson)

- Fix validation logic in `beyla.ebpf` component to ensure that either metrics or traces are enabled. (@marctc)

- Improve `foreach` UI and add graph support for it. (@wildum)

- Update statsd_exporter to v0.28.0, most notable changes: (@kalleep)
  - [0.23.0] Support experimental native histograms.
  - [0.24.1] Support scaling parameter in mapping.
  - [0.26.0] Add option to honor original labels from event tags over labels specified in mapping configuration.
  - [0.27.1] Support dogstatsd extended aggregation
  - [0.27.2] Fix panic on certain invalid lines

- Upgrade `beyla.ebpf` to v2.2.4-alloy. The full list of changes can be found in the [Beyla release notes](https://github.com/grafana/beyla/releases/tag/v2.2.4-alloy). (@grcevski)

### Bugfixes

- Fix `otelcol.receiver.filelog` documentation's default value for `start_at`. (@petewall)

- Fix `pyroscope.scrape` scraping godeltaprof profiles. (@korniltsev)

- Fix [#3386](https://github.com/grafana/alloy/issues/3386) lower casing scheme in `prometheus.operator.scrapeconfigs`. (@alex-berger)

- Fix [#3437](https://github.com/grafana/alloy/issues/3437) Component Graph links now follow `--server.http.ui-path-prefix`. (@solidcellaMoon)

- Fix a bug in the `foreach` preventing the UI from showing the components in the template when the block was re-evaluated. (@wildum)

- Fix alloy health handler so header is written before response body. (@kalleep)

- Fix `prometheus.exporter.unix` to pass hwmon config correctly. (@kalleep)

- Fix [#3408](https://github.com/grafana/alloy/issues/3408) `loki.source.docker` can now collect logs from containers not in the running state. (@adamamsmith)

### Other changes

- Update the zap logging adapter used by `otelcol` components to log arrays and objects. (@dehaansa)

- Updated Windows install script to add DisplayVersion into registry on install (@enessene)

- Update Docker builds to install latest Linux security fixes on top of base image (@jharvey10)

- Reduce Docker image size slightly by consolidating some RUN layers (@AchimGrolimund)

- RPM artifacts in Alloy GitHub releases are no longer signed.
  The artifacts on the `https://rpm.grafana.com` repository used by the `yum` package manager will continue to be signed. (@ptodev)

- Upgrade `otelcol` components from OpenTelemetry v0.122.0 to v0.125.0 (@ptodev):
  - [`pkg/ottl`] Enhance the Decode OTTL function to support all flavors of Base64.
  - [`otelcol.processor.resourcedetection`] Adding the `os.version` resource attribute to system processor.
  - [`otelcol.auth.bearer`] Allow the header name to be customized.
  - [`otelcol.exporter.awss3`] Add a new `sending_queue` feature.
  - [`otelcol.exporter.awss3`] Add a new `timeout` argument.
  - [`otelcol.exporter.awss3`] Add a new `resource_attrs_to_s3` configuration block.
  - [`otelcol.exporter.awss3`] Fixes an issue where the AWS S3 Exporter was forcing an ACL to be set, leading to unexpected behavior in S3 bucket permissions.
  - [`otelcol.connector.spanmetrics`] A new `include_instrumentation_scope` configuration argument.
  - [`otelcol.connector.spanmetrics`] Initialise new `calls_total` metrics at 0.
  - [`otelcol.connector.spanmetrics`] A new `aggregation_cardinality_limit` configuration argument
    to limit the number of unique combinations of dimensions that will be tracked for metrics aggregation.
  - [`otelcol.connector.spanmetrics`] Deprecate the unused argument `dimensions_cache_size`.
  - [`otelcol.connector.spanmetrics`] Moving the start timestamp (and last seen timestamp) from the resourceMetrics level to the individual metrics level.
    This will ensure that each metric has its own accurate start and last seen timestamps, regardless of its relationship to other spans.
  - [`otelcol.processor.k8sattributes`] Add option to configure automatic resource attributes - with annotation prefix.
    Implements [Specify resource attributes using Kubernetes annotations](https://github.com/open-telemetry/semantic-conventions/blob/main/docs/non-normative/k8s-attributes.md#specify-resource-attributes-using-kubernetes-annotations).
  - [`otelcol.connector.servicegraph`] Change `database_name_attribute` to accept a list of values.
  - [`otelcol.exporter.kafka`, `otelcol.receiver.kafka`] Deprecating the `auth` > `plain_text` block. Use `auth` > `sasl` with `mechanism` set to `PLAIN` instead.
  - [`otelcol.exporter.kafka`, `otelcol.receiver.kafka`] Deprecating the `topic` argument. Use `logs` > `topic`, `metrics` > `topic`, or `traces` > `topic` instead.
  - [`otelcol.exporter.kafka`, `otelcol.receiver.kafka`] Deprecate the `auth` > `tls` block. Use the top-level `tls` block instead.
  - [`otelcol.receiver.kafka`] Add max_fetch_wait config setting.
    This setting allows you to specify the maximum time that the broker will wait for min_fetch_size bytes of data
    to be available before sending a response to the client.
  - [ `otelcol.receiver.kafka`] Add support for configuring Kafka consumer rebalance strategy and group instance ID.

v1.8.3
-----------------

### Bugfixes

- Fix `mimir.rules.kubernetes` panic on non-leader debug info retrieval (@TheoBrigitte)

- Fix detection of the "streams limit exceeded" error in the Loki client so that metrics are correctly labeled as `ReasonStreamLimited`. (@maratkhv)

- Fix `loki.source.file` race condition that often lead to panic when using `decompression`. (@kalleep)

- Fix deadlock in `loki.source.file` that can happen when targets are removed. (@kalleep)

- Fix `loki.process` to emit valid logfmt. (@kalleep)

v1.8.2
-----------------

### Bugfixes

- Fix `otelcol.exporter.prometheus` dropping valid exemplars. (@github-vincent-miszczak)

- Fix `loki.source.podlogs` not adding labels `__meta_kubernetes_namespace` and `__meta_kubernetes_pod_label_*`. (@kalleep)

v1.8.1
-----------------

### Bugfixes

- `rfc3164_default_to_current_year` argument was not fully added to `loki.source.syslog` (@dehaansa)

- Fix issue with `remoteCfg` service stopping immediately and logging noop error if not configured (@dehaansa)

- Fix potential race condition in `remoteCfg` service metrics registration (@kalleep)

- Fix panic in `prometheus.exporter.postgres` when using minimal url as data source name. (@kalleep)

v1.8.0
-----------------

### Breaking changes

- Removed `open_port` and `executable_name` from top level configuration of Beyla component. Removed `enabled` argument from `network` block. (@marctc)

- Breaking changes from the OpenTelemetry Collector v0.122 update: (@wildum)
  - `otelcol.exporter.splunkhec`: `min_size_items` and `max_size_items` were replaced by `min_size`, `max_size` and `sizer` in the `batcher` block to allow
  users to configure the size of the batch in a more flexible way.
  - The telemetry level of Otel components is no longer configurable. The `level` argument in the `debug_metrics` block is kept to avoid breaking changes but it is not used anymore.
  - `otelcol.processor.tailsampling` changed the unit of the decision timer metric from microseconds to milliseconds. (change unit of otelcol_processor_tail_sampling_sampling_decision_timer_latency)
  - `otelcol.processor.deltatocumulative`: rename `otelcol_deltatocumulative_datapoints_processed` to `otelcol_deltatocumulative_datapoints` and remove the metrics `otelcol_deltatocumulative_streams_evicted`, `otelcol_deltatocumulative_datapoints_dropped` and `otelcol_deltatocumulative_gaps_length`.
  - The `regex` attribute was removed from `otelcol.processor.k8sattributes`. The extract-patterns function from `otelcol.processor.transform` can be used instead.
  - The default value of `metrics_flush_interval` in `otelcol.connector.servicegraph` was changed from `0s` to `60s`.
  - `s3_partition` in `otelcol.exporter.awss3` was replaced by `s3_partition_format`.

- (_Experimental_) `prometheus.write.queue` metric names changed to align better with prometheus standards. (@mattdurham)

### Features

- Add `otelcol.receiver.awscloudwatch` component to receive logs from AWS CloudWatch and forward them to other `otelcol.*` components. (@wildum)
- Add `loki.enrich` component to enrich logs using labels from `discovery.*` components. (@v-zhuravlev)
- Add string concatenation for secrets type (@ravishankar15)
- Add support for environment variables to OpenTelemetry Collector config. (@jharvey10)
- Replace graph in Alloy UI with a new version that supports modules and data flow visualization. (@wildum)
- Added `--cluster.wait-for-size` and `--cluster.wait-timeout` flags which allow to specify the minimum cluster size
  required before components that use clustering begin processing traffic to ensure adequate cluster capacity is
  available. (@thampiotr)
- Add `trace_printer` to `beyla.ebpf` component to print trace information in a specific format. (@marctc)
- Add support for live debugging and graph in the UI for components imported via remotecfg. (@wildum)

### Enhancements

- Add the ability to set user for Windows Service with silent install (@dehaansa)

- Add livedebugging support for structured_metadata in `loki.process` (@dehaansa)

- (_Public Preview_) Add a `--windows.priority` flag to the run command, allowing users to set windows process priority for Alloy. (@dehaansa)

- (_Experimental_) Adding a new `prometheus.operator.scrapeconfigs` which discovers and scrapes [ScrapeConfig](https://prometheus-operator.dev/docs/developer/scrapeconfig/) Kubernetes resources. (@alex-berger)

- Add `rfc3164_default_to_current_year` argument to `loki.source.syslog` (@dehaansa)

- Add `connection_name` support for `prometheus.exporter.mssql` (@bck01215)

- Add livedebugging support for `prometheus.scrape` (@ravishankar15, @wildum)

- Have `loki.echo` log the `entry_timestamp` and `structured_metadata` for any loki entries received (@dehaansa)

- Bump snmp_exporter and embedded modules in `prometheus.exporter.snmp` to v0.28.0 (@v-zhuravlev)

- Update mysqld_exporter to v0.17.2, most notable changes: (@cristiangreco)
  - [0.17.1] Add perf_schema quantile columns to collector
  - [0.17.1] Fix database quoting problem in collector 'info_schema.tables'
  - [0.17.1] Use SUM_LOCK_TIME and SUM_CPU_TIME with mysql >= 8.0.28
  - [0.17.1] Fix query on perf_schema.events_statements_summary_by_digest
  - [0.17.2] Fix query on events_statements_summary_by_digest for mariadb

- Added additional backwards compatibility metrics to `prometheus.write.queue`. (@mattdurham)

- Add new stdlib functions encoding.to_json (@ravishankar15)

- Added OpenTelemetry logs and metrics support to Alloy mixin's dashboards and alerts. (@thampiotr)

- Add support for proxy and headers in `prometheus.write.queue`. (@mattdurham)

- Added support for switching namespace between authentication and kv retrieval to support Vault Enterprise (@notedop)

- (_Experimental_) Various changes to the experimental component `database_observability.mysql`:
  - `query_sample`: better handling of truncated queries (@cristiangreco)
  - `query_sample`: add option to use TiDB sql parser (@cristiangreco)
  - `query_tables`: rename collector from `query_sample` to better reflect responsibility (@matthewnolf)
  - `query_sample`: add new collector that replaces previous implementation to collect more detailed sample information (@matthewnolf)
  - `query_sample`: refactor parsing of truncated queries (@cristiangreco)

- Add labels validation in `pyroscope.write` to prevent duplicate labels and invalid label names/values. (@marcsanmi)

- Reduced lock contention in `prometheus.scrape` component (@thampiotr)

- Support converting otel config which uses a common receiver across pipelines with different names. (@wildum)

- Reduce CPU usage of the `loki.source.podlogs` component when pods logs target lots of pods (@QuentinBisson)

- Add error body propagation in `pyroscope.write`, for `/ingest` calls. (@simonswine)

- Add `tenant` label to remaining `loki_write_.+` metrics (@towolf)

- Removed syntax highlighting from the component details UI view to improve
  rendering performance. (@tpaschalis)

- A new `grafana/alloy:vX.Y.Z-windowsservercore-ltsc2022` Docker image is now published on DockerHub. (@ptodev)

### Bugfixes

- Fix deadlocks in `loki.source.file` when tailing fails (@mblaschke)
- Add missing RBAC permission for ScrapeConfig (@alex-berger)

- Fixed an issue in the `mimir.rules.kubernetes` component that would keep the component as unhealthy even when it managed to start after temporary errors (@nicolasvan)

- Allow kafka exporter to attempt to connect even if TLS enabled but cert & key are not specified (@dehaansa)

- Fixed bug where all resources were not being collected from `prometheus.exporter.azure` when using `regions` (@kgeckhart)

- Fix panic in `loki.source.file` when the tailer had no time to run before the runner was stopped (@wildum)

### Other changes

- Upgrading to Prometheus v2.55.1. (@ptodev)
  - Added a new `http_headers` argument to many `discovery` and `prometheus` components.
  - Added a new `scrape_failure_log_file` argument to `prometheus.scrape`.

- Non-breaking changes from the OpenTelemetry Collector v0.122 update: (@wildum)
  - `otelcol.processor.transform` has a new `statements` block for transformations which don't require a context to be specified explicitly.
  - `otelcol.receiver.syslog` has a new `on_error` argument to specify the action to take when an error occurs while receiving logs.
  - `otelcol.processor.resourcedetection` now supports `dynatrace` as a resource detector.
  - `otelcol.receiver.kafka` has a new `error_backoff` block to configure how failed requests are retried.
  - `otelcol.receiver.vcenter` has three new metrics `vcenter.vm.cpu.time`, `vcenter.vm.network.broadcast.packet.rate` and `vcenter.vm.network.multicast.packet.rate`.
  - `otelcol.exporter.awss3` has two new arguments `acl` and `storage_class`.
  - `otelcol.auth.headers` headers can now be populated using Authentication metadata using from_attribute

- Change the stability of the `beyla.ebpf` component from "public preview" to "generally available". (@marctc)

- The ingest API of `pyroscope.receive_http` no longer forwards all received headers, instead only passes through the `Content-Type` header. (@simonswine)

v1.7.5
-----------------

### Enhancements

- Set zstd as default compression for `prometheus.write.queue`. (@mattdurham)

v1.7.4
-----------------

### Bugfixes

- Revert the changes to `loki.source.file` from release v1.7.0. These changes introduced a potential deadlock. (@dehaansa)

v1.7.3
-----------------

### Breaking changes

- Fixed the parsing of selections, application and network filter blocks for Beyla. (@raffaelroquetto)

### Enhancements

- Add the `stat_checkpointer` collector in `prometheus.exporter.postgres` (@dehaansa)

### Bugfixes

- Update the `prometheus.exporter.postgres` component to correctly support Postgres17 when `stat_bgwriter` collector is enabled (@dehaansa)

- Fix `remoteCfg` logging and metrics reporting of `errNotModified` as a failure (@zackman0010)


v1.7.2
-----------------

### Bugfixes

- Fixed an issue where the `otelcol.exporter.awss3` could not be started with the `sumo_ic` marshaler. (@wildum)

- Update `jfr-parser` dependency to v0.9.3 to fix jfr parsing issues in `pyroscope.java`. (@korniltsev)

- Fixed an issue where passing targets from some standard library functions was failing with `target::ConvertFrom` error. (@thampiotr)

- Fixed an issue where indexing targets as maps (e.g. `target["foo"]`) or objects (e.g. `target.foo`) or using them with
  certain standard library functions was resulting in `expected object or array, got capsule` error under some
  circumstances. This could also lead to `foreach evaluation failed` errors when using the `foreach` configuration
  block. (@thampiotr)

- Update `prometheus.write.queue` to reduce memory fragmentation and increase sent throughput. (@mattdurham)

- Fixed an issue where the `otelcol.exporter.kafka` component would not start if the `encoding` was specific to a signal type. (@wildum)

v1.7.1
-----------------

### Bugfixes

- Fixed an issue where some exporters such as `prometheus.exporter.snmp` couldn't accept targets from other components
  with an error `conversion to '*map[string]string' is not supported"`. (@thampiotr)

- Enable batching of calls to the appender in `prometheus.write.queue` to reduce lock contention when scraping, which
  will lead to reduced scrape duration. (@mattdurham)

v1.7.0
-----------------

### Breaking changes

- (_Experimental_) In `prometheus.write.queue` changed `parallelism` from attribute to a block to allow for dynamic scaling. (@mattdurham)

- Remove `tls_basic_auth_config_path` attribute from `prometheus.exporter.mongodb` configuration as it does not configure TLS client
  behavior as previously documented.

- Remove `encoding` and `encoding_file_ext` from `otelcol.exporter.awss3` component as it was not wired in to the otel component and
  Alloy does not currently integrate the upstream encoding extensions that this would utilize.

### Features

- Add a `otelcol.receiver.tcplog` component to receive OpenTelemetry logs over a TCP connection. (@nosammai)

- (_Public preview_) Add `otelcol.receiver.filelog` component to read otel log entries from files (@dehaansa)

- (_Public preview_) Add a `otelcol.processor.cumulativetodelta` component to convert metrics from
  cumulative temporality to delta. (@madaraszg-tulip)

- (_Experimental_) Add a `stage.windowsevent` block in the `loki.process` component. This aims to replace the existing `stage.eventlogmessage`. (@wildum)

- Add `pyroscope.relabel` component to modify or filter profiles using Prometheus relabeling rules. (@marcsanmi)

- (_Experimental_) A new `foreach` block which starts an Alloy pipeline for each item inside a list. (@wildum, @thampiotr, @ptodev)

### Enhancements

- Upgrade to OpenTelemetry Collector v0.119.0 (@dehaansa):
  - `otelcol.processor.resourcedetection`: additional configuration for the `ec2` detector to configure retry behavior
  - `otelcol.processor.resourcedetection`: additional configuration for the `gcp` detector to collect Managed Instance Group attributes
  - `otelcol.processor.resourcedetection`: additional configuration for the `eks` detector to collect cloud account attributes
  - `otelcol.processor.resourcedetection`: add `kubeadm` detector to collect local cluster attributes
  - `otelcol.processor.cumulativetodelta`: add `metric_types` filtering options
  - `otelcol.exporter.awss3`: support configuring sending_queue behavior
  - `otelcol.exporter.otlphttp`: support configuring `compression_params`, which currently only includes `level`
  - `configtls`: opentelemetry components with tls config now support specifying TLS curve preferences
  - `sending_queue`: opentelemetry exporters with a `sending_queue` can now configure the queue to be `blocking`

- Add `go_table_fallback` arg to `pyroscope.ebpf` (@korniltsev)

- Memory optimizations in `pyroscope.scrape` (@korniltsev)

- Do not drop `__meta` labels in `pyroscope.scrape`. (@korniltsev)

- Add the possibility to export span events as logs in `otelcol.connector.spanlogs`. (@steve-hb)

- Add json format support for log export via faro receiver (@ravishankar15)

- (_Experimental_) Various changes to the experimental component `database_observability.mysql`:
  - `connection_info`: add namespace to the metric (@cristiangreco)
  - `query_sample`: better support for table name parsing (@cristiangreco)
  - `query_sample`: capture schema name for query samples (@cristiangreco)
  - `query_sample`: fix error handling during result set iteration (@cristiangreco)
  - `query_sample`: improve parsing of truncated queries (@cristiangreco)
  - `query_sample`: split out sql parsing logic to a separate file (@cristiangreco)
  - `schema_table`: add table columns parsing (@cristiagreco)
  - `schema_table`: correctly quote schema and table name in SHOW CREATE (@cristiangreco)
  - `schema_table`: fix handling of view table types when detecting schema (@matthewnolf)
  - `schema_table`: refactor cache config in schema_table collector (@cristiangreco)
  - Component: add enable/disable collector configurability to `database_observability.mysql`. This removes the `query_samples_enabled` argument, now configurable via enable/disable collector. (@fridgepoet)
  - Component: always log `instance` label key (@cristiangreco)
  - Component: better error handling for collectors (@cristiangreco)
  - Component: use labels for some indexed logs elements (@cristiangreco)

- Reduce CPU usage of `loki.source.windowsevent` by up to 85% by updating the bookmark file every 10 seconds instead of after every event and by
  optimizing the retrieval of the process name. (@wildum)

- Ensure consistent service_name label handling in `pyroscope.receive_http` to match Pyroscope's behavior. (@marcsanmi)

- Improved memory and CPU performance of Prometheus pipelines by changing the underlying implementation of targets (@thampiotr)

- Add `config_merge_strategy` in `prometheus.exporter.snmp` to optionally merge custom snmp config with embedded config instead of replacing. Useful for providing SNMP auths. (@v-zhuravlev)

- Upgrade `beyla.ebpf` to v2.0.4. The full list of changes can be found in the [Beyla release notes](https://github.com/grafana/beyla/releases/tag/v2.0.0). (@marctc)

### Bugfixes

- Fix log rotation for Windows in `loki.source.file` by refactoring the component to use the runner pkg. This should also reduce CPU consumption when tailing a lot of files in a dynamic environment. (@wildum)

- Add livedebugging support for `prometheus.remote_write` (@ravishankar15)

- Add livedebugging support for `otelcol.connector.*` components (@wildum)

- Bump snmp_exporter and embedded modules to 0.27.0. Add support for multi-module handling by comma separation and expose argument to increase SNMP polling concurrency for `prometheus.exporter.snmp`. (@v-zhuravlev)

- Add support for pushv1.PusherService Connect API in `pyroscope.receive_http`. (@simonswine)

- Fixed an issue where `loki.process` would sometimes output live debugging entries out-of-order (@thampiotr)

- Fixed a bug where components could be evaluated concurrently without the full context during a config reload (@wildum)

- Fixed locks that wouldn't be released in the remotecfg service if some errors occurred during the configuration reload (@spartan0x117)

- Fix issue with `prometheus.write.queue` that lead to excessive connections. (@mattdurham)

- Fixed a bug where `loki.source.awsfirehose` and `loki.source.gcplog` could
  not be used from within a module. (@tpaschalis)

- Fix an issue where Prometheus metric name validation scheme was set by default to UTF-8. It is now set back to the
  previous "legacy" scheme. An experimental flag `--feature.prometheus.metric-validation-scheme` can be used to switch
  it to `utf-8` to experiment with UTF-8 support. (@thampiotr)

### Other changes

- Upgrading to Prometheus v2.54.1. (@ptodev)
  - `discovery.docker` has a new `match_first_network` attribute for matching the first network
    if the container has multiple networks defined, thus avoiding collecting duplicate targets.
  - `discovery.ec2`, `discovery.kubernetes`, `discovery.openstack`, and `discovery.ovhcloud`
    add extra `__meta_` labels.
  - `prometheus.remote_write` supports Azure OAuth and Azure SDK authentication.
  - `discovery.linode` has a new `region` attribute, as well as extra `__meta_` labels.
  - A new `scrape_native_histograms` argument for `prometheus.scrape`.
    This is enabled by default and can be used to explicitly disable native histogram support.
    In previous versions of Alloy, native histogram support has also been enabled by default
    as long as `scrape_protocols` starts with `PrometheusProto`.

  - Change the stability of the `remotecfg` feature from "public preview" to "generally available". (@erikbaranowski)

v1.6.1
-----------------

## Bugs

- Resolve issue with Beyla starting. (@rafaelroquetto)

v1.6.0
-----------------

### Breaking changes

- Upgrade to OpenTelemetry Collector v0.116.0:
  - `otelcol.processor.tailsampling`: Change decision precedence when using `and_sub_policy` and `invert_match`.
    For more information, see the [release notes for Alloy 1.6][release-notes-alloy-1_6].

    [#33671]: https://github.com/open-telemetry/opentelemetry-collector-contrib/pull/33671
    [release-notes-alloy-1_6]: https://grafana.com/docs/alloy/latest/release-notes/#v16

### Features

- Add support for TLS to `prometheus.write.queue`. (@mattdurham)

- Add `otelcol.receiver.syslog` component to receive otel logs in syslog format (@dehaansa)

- Add support for metrics in `otelcol.exporter.loadbalancing` (@madaraszg-tulip)

- Add `add_cloudwatch_timestamp` to `prometheus.exporter.cloudwatch` metrics. (@captncraig)

- Add support to `prometheus.operator.servicemonitors` to allow `endpointslice` role. (@yoyosir)

- Add `otelcol.exporter.splunkhec` allowing to export otel data to Splunk HEC (@adlotsof)

- Add `otelcol.receiver.solace` component to receive traces from a Solace broker. (@wildum)

- Add `otelcol.exporter.syslog` component to export logs in syslog format (@dehaansa)

- (_Experimental_) Add a `database_observability.mysql` component to collect mysql performance data. (@cristiangreco & @matthewnolf)

- Add `otelcol.receiver.influxdb` to convert influx metric into OTEL. (@EHSchmitt4395)

- Add a new `/-/healthy` endpoint which returns HTTP 500 if one or more components are unhealthy. (@ptodev)

### Enhancements

- Improved performance by reducing allocation in Prometheus write pipelines by ~30% (@thampiotr)

- Update `prometheus.write.queue` to support v2 for cpu performance. (@mattdurham)

- (_Experimental_) Add health reporting to `database_observability.mysql` component (@cristiangreco)

- Add second metrics sample to the support bundle to provide delta information (@dehaansa)

- Add all raw configuration files & a copy of the latest remote config to the support bundle (@dehaansa)

- Add relevant golang environment variables to the support bundle (@dehaansa)

- Add support for server authentication to otelcol components. (@aidaleuc)

- Update mysqld_exporter from v0.15.0 to v0.16.0 (including 2ef168bf6), most notable changes: (@cristiangreco)
  - Support MySQL 8.4 replicas syntax
  - Fetch lock time and cpu time from performance schema
  - Fix fetching tmpTables vs tmpDiskTables from performance_schema
  - Skip SPACE_TYPE column for MariaDB >=10.5
  - Fixed parsing of timestamps with non-zero padded days
  - Fix auto_increment metric collection errors caused by using collation in INFORMATION_SCHEMA searches
  - Change processlist query to support ONLY_FULL_GROUP_BY sql_mode
  - Add perf_schema quantile columns to collector

- Live Debugging button should appear in UI only for supported components (@ravishankar15)
- Add three new stdlib functions to_base64, from_URLbase64 and to_URLbase64 (@ravishankar15)
- Add `ignore_older_than` option for local.file_match (@ravishankar15)
- Add livedebugging support for discovery components (@ravishankar15)
- Add livedebugging support for `discover.relabel` (@ravishankar15)
- Performance optimization for live debugging feature (@ravishankar15)

- Upgrade `github.com/goccy/go-json` to v0.10.4, which reduces the memory consumption of an Alloy instance by 20MB.
  If Alloy is running certain otelcol components, this reduction will not apply. (@ptodev)
- improve performance in regexp component: call fmt only if debug is enabled (@r0ka)

- Update `prometheus.write.queue` library for performance increases in cpu. (@mattdurham)

- Update `loki.secretfilter` to be compatible with the new `[[rules.allowlists]]` gitleaks allowlist format (@romain-gaillard)

- Update `async-profiler` binaries for `pyroscope.java` to 3.0-fa937db (@aleks-p)

- Reduced memory allocation in discovery components by up to 30% (@thampiotr)

### Bugfixes

- Fix issue where `alloy_prometheus_relabel_metrics_processed` was not being incremented. (@mattdurham)

- Fixed issue with automemlimit logging bad messages and trying to access cgroup on non-linux builds (@dehaansa)

- Fixed issue with reloading configuration and prometheus metrics duplication in `prometheus.write.queue`. (@mattdurham)

- Updated `prometheus.write.queue` to fix issue with TTL comparing different scales of time. (@mattdurham)

- Fixed an issue in the `prometheus.operator.servicemonitors`, `prometheus.operator.podmonitors` and `prometheus.operator.probes` to support capitalized actions. (@QuentinBisson)

- Fixed an issue where the `otelcol.processor.interval` could not be used because the debug metrics were not set to default. (@wildum)

- Fixed an issue where `loki.secretfilter` would crash if the secret was shorter than the `partial_mask` value. (@romain-gaillard)

- Change the log level in the `eventlogmessage` stage of the `loki.process` component from `warn` to `debug`. (@wildum)

- Fix a bug in `loki.source.kafka` where the `topics` argument incorrectly used regex matching instead of exact matches. (@wildum)

### Other changes

- Change the stability of the `livedebugging` feature from "experimental" to "generally available". (@wildum)

- Use Go 1.23.3 for builds. (@mattdurham)

- Upgrade Beyla to v1.9.6. (@wildum)

- Upgrade to OpenTelemetry Collector v0.116.0:
  - `otelcol.receiver.datadog`: Return a json reponse instead of "OK" when a trace is received with a newer protocol version.
    https://github.com/open-telemetry/opentelemetry-collector-contrib/pull/35705
  - `otelcol.receiver.datadog`: Changes response message for `/api/v1/check_run` 202 response to be JSON and on par with Datadog API spec
    https://github.com/open-telemetry/opentelemetry-collector-contrib/pull/36029
  - `otelcol.receiver.solace`: The Solace receiver may unexpectedly terminate on reporting traces when used with a memory limiter processor and under high load.
    https://github.com/open-telemetry/opentelemetry-collector-contrib/pull/35958
  - `otelcol.receiver.solace`: Support converting the new `Move to Dead Message Queue` and new `Delete` spans generated by Solace Event Broker to OTLP.
    https://github.com/open-telemetry/opentelemetry-collector-contrib/pull/36071
  - `otelcol.exporter.datadog`: Stop prefixing `http_server_duration`, `http_server_request_size` and `http_server_response_size` with `otelcol`.
    https://github.com/open-telemetry/opentelemetry-collector-contrib/pull/36265
    These metrics can be from SDKs rather than collector. Stop prefixing them to be consistent with
    https://opentelemetry.io/docs/collector/internal-telemetry/#lists-of-internal-metrics
  - `otelcol.receiver.datadog`: Add json handling for the `api/v2/series` endpoint in the datadogreceiver.
    https://github.com/open-telemetry/opentelemetry-collector-contrib/pull/36218
  - `otelcol.processor.span`: Add a new `keep_original_name` configuration argument
    to keep the original span name when extracting attributes from the span name.
    https://github.com/open-telemetry/opentelemetry-collector-contrib/pull/36397
  - `pkg/ottl`: Respect the `depth` option when flattening slices using `flatten`.
    The `depth` option is also now required to be at least `1`.
    https://github.com/open-telemetry/opentelemetry-collector-contrib/pull/36198
  - `otelcol.exporter.loadbalancing`: Shutdown exporters during collector shutdown. This fixes a memory leak.
    https://github.com/open-telemetry/opentelemetry-collector-contrib/pull/36024
  - `otelcol.processor.k8sattributes`: New `wait_for_metadata` and `wait_for_metadata_timeout` configuration arguments,
    which block the processor startup until metadata is received from Kubernetes.
    https://github.com/open-telemetry/opentelemetry-collector-contrib/issues/32556
  - `otelcol.processor.k8sattributes`: Enable the `k8sattr.fieldExtractConfigRegex.disallow` for all Alloy instances,
    to retain the behavior of `regex` argument in the `annotation` and `label` blocks.
    When the feature gate is "deprecated" in the upstream Collector, Alloy users will need to use the transform processor instead.
    https://github.com/open-telemetry/opentelemetry-collector-contrib/issues/25128
  - `otelcol.receiver.vcenter`: The existing code did not honor TLS settings beyond 'insecure'.
    All TLS client config should now be honored.
    https://github.com/open-telemetry/opentelemetry-collector-contrib/pull/36482
  - `otelcol.receiver.opencensus`: Do not report error message when OpenCensus receiver is shutdown cleanly.
    https://github.com/open-telemetry/opentelemetry-collector-contrib/pull/36622
  - `otelcol.processor.k8sattributes`: Fixed parsing of k8s image names to support images with tags and digests.
    https://github.com/open-telemetry/opentelemetry-collector-contrib/pull/36145
  - `otelcol.exporter.loadbalancing`: Adding sending_queue, retry_on_failure and timeout settings to loadbalancing exporter configuration.
    https://github.com/open-telemetry/opentelemetry-collector-contrib/issues/35378
  - `otelcol.exporter.loadbalancing`: The k8sresolver was triggering exporter churn in the way the change event was handled.
    https://github.com/open-telemetry/opentelemetry-collector-contrib/issues/35658
  - `otelcol.processor.k8sattributes`: Override extracted k8s attributes if original value has been empty.
    https://github.com/open-telemetry/opentelemetry-collector-contrib/pull/36466
  - `otelcol.exporter.awss3`: Upgrading to adopt aws sdk v2.
    https://github.com/open-telemetry/opentelemetry-collector-contrib/pull/36698
  - `pkg/ottl`: GetXML Converter now supports selecting text, CDATA, and attribute (value) content.
  - `otelcol.exporter.loadbalancing`: Adds a an optional `return_hostnames` configuration argument to the k8s resolver.
     https://github.com/open-telemetry/opentelemetry-collector-contrib/pull/35411
  - `otelcol.exporter.kafka`, `otelcol.receiver.kafka`: Add a new `AWS_MSK_IAM_OAUTHBEARER` mechanism.
    This mechanism use the AWS MSK IAM SASL Signer for Go https://github.com/aws/aws-msk-iam-sasl-signer-go.
    https://github.com/open-telemetry/opentelemetry-collector-contrib/pull/32500

  - Use Go 1.23.5 for builds. (@wildum)

v1.5.1
-----------------

### Enhancements

- Logs from underlying clustering library `memberlist` are now surfaced with correct level (@thampiotr)

- Allow setting `informer_sync_timeout` in prometheus.operator.* components. (@captncraig)

- For sharding targets during clustering, `loki.source.podlogs` now only takes into account some labels. (@ptodev)

- Improve instrumentation of `pyroscope.relabel` component. (@marcsanmi)

### Bugfixes

- Fixed an issue in the `pyroscope.write` component to prevent TLS connection churn to Pyroscope when the `pyroscope.receive_http` clients don't request keepalive (@madaraszg-tulip)

- Fixed an issue in the `pyroscope.write` component with multiple endpoints not working correctly for forwarding profiles from `pyroscope.receive_http` (@madaraszg-tulip)

- Fixed a few race conditions that could lead to a deadlock when using `import` statements, which could lead to a memory leak on `/metrics` endpoint of an Alloy instance. (@thampiotr)

- Fix a race condition where the ui service was dependent on starting after the remotecfg service, which is not guaranteed. (@dehaansa & @erikbaranowski)

- Fixed an issue in the `otelcol.exporter.prometheus` component that would set series value incorrectly for stale metrics (@YusifAghalar)

- `loki.source.podlogs`: Fixed a bug which prevented clustering from working and caused duplicate logs to be sent.
  The bug only happened when no `selector` or `namespace_selector` blocks were specified in the Alloy configuration. (@ptodev)

- Fixed an issue in the `pyroscope.write` component to allow slashes in application names in the same way it is done in the Pyroscope push API (@marcsanmi)

- Fixed a crash when updating the configuration of `remote.http`. (@kinolaev)

- Fixed an issue in the `otelcol.processor.attribute` component where the actions `delete` and `hash` could not be used with the `pattern` argument. (@wildum)

- Fixed an issue in the `prometheus.exporter.postgres` component that would leak goroutines when the target was not reachable (@dehaansa)

v1.5.0
-----------------

### Breaking changes

- `import.git`: The default value for `revision` has changed from `HEAD` to `main`. (@ptodev)
  It is no longer allowed to set `revision` to `"HEAD"`, `"FETCH_HEAD"`, `"ORIG_HEAD"`, `"MERGE_HEAD"`, or `"CHERRY_PICK_HEAD"`.

- The Otel update to v0.112.0 has a few breaking changes:
  - [`otelcol.processor.deltatocumulative`] Change `max_streams` default value to `9223372036854775807` (max int).
    https://github.com/open-telemetry/opentelemetry-collector-contrib/pull/35048
  - [`otelcol.connector.spanmetrics`] Change `namespace` default value to `traces.span.metrics`.
    https://github.com/open-telemetry/opentelemetry-collector-contrib/pull/34485
  - [`otelcol.exporter.logging`] Removed in favor of the `otelcol.exporter.debug`.
    https://github.com/open-telemetry/opentelemetry-collector/issues/11337

### Features

- Add support bundle generation via the API endpoint /-/support (@dehaansa)

- Add the function `path_join` to the stdlib. (@wildum)

- Add `pyroscope.receive_http` component to receive and forward Pyroscope profiles (@marcsanmi)

- Add support to `loki.source.syslog` for the RFC3164 format ("BSD syslog"). (@sushain97)

- Add support to `loki.source.api` to be able to extract the tenant from the HTTP `X-Scope-OrgID` header (@QuentinBisson)

- (_Experimental_) Add a `loki.secretfilter` component to redact secrets from collected logs.

- (_Experimental_) Add a `prometheus.write.queue` component to add an alternative to `prometheus.remote_write`
  which allowing the writing of metrics  to a prometheus endpoint. (@mattdurham)

- (_Experimental_) Add the `array.combine_maps` function to the stdlib. (@ptodev, @wildum)

### Enhancements

- The `mimir.rules.kubernetes` component now supports adding extra label matchers
  to all queries discovered via `PrometheusRule` CRDs. (@thampiotr)

- The `cluster.use-discovery-v1` flag is now deprecated since there were no issues found with the v2 cluster discovery mechanism. (@thampiotr)

- SNMP exporter now supports labels in both `target` and `targets` parameters. (@mattdurham)

- Add support for relative paths to `import.file`. This new functionality allows users to use `import.file` blocks in modules
  imported via `import.git` and other `import.file`. (@wildum)

- `prometheus.exporter.cloudwatch`: The `discovery` block now has a `recently_active_only` configuration attribute
  to return only metrics which have been active in the last 3 hours.

- Add Prometheus bearer authentication to a `prometheus.write.queue` component (@freak12techno)

- Support logs that have a `timestamp` field instead of a `time` field for the `loki.source.azure_event_hubs` component. (@andriikushch)

- Add `proxy_url` to `otelcol.exporter.otlphttp`. (@wildum)

- Allow setting `informer_sync_timeout` in prometheus.operator.* components. (@captncraig)

### Bugfixes

- Fixed a bug in `import.git` which caused a `"non-fast-forward update"` error message. (@ptodev)

- Do not log error on clean shutdown of `loki.source.journal`. (@thampiotr)

- `prometheus.operator.*` components: Fixed a bug which would sometimes cause a
  "failed to create service discovery refresh metrics" error after a config reload. (@ptodev)

### Other changes

- Small fix in UI stylesheet to fit more content into visible table area. (@defanator)

- Changed OTEL alerts in Alloy mixin to use success rate for tracing. (@thampiotr)

- Support TLS client settings for clustering (@tiagorossig)

- Add support for `not_modified` response in `remotecfg`. (@spartan0x117)

- Fix dead link for RelabelConfig in the PodLog documentation page (@TheoBrigitte)

- Most notable changes coming with the OTel update from v0.108.0 vo v0.112.0 besides the breaking changes: (@wildum)
  - [`http config`] Add support for lz4 compression.
    https://github.com/open-telemetry/opentelemetry-collector/issues/9128
  - [`otelcol.processor.interval`] Add support for gauges and summaries.
    https://github.com/open-telemetry/opentelemetry-collector-contrib/issues/34803
  - [`otelcol.receiver.kafka`] Add possibility to tune the fetch sizes.
    https://github.com/open-telemetry/opentelemetry-collector-contrib/pull/34431
  - [`otelcol.processor.tailsampling`] Add `invert_match` to boolean attribute.
    https://github.com/open-telemetry/opentelemetry-collector-contrib/pull/34730
  - [`otelcol.receiver.kafka`] Add support to decode to `otlp_json`.
    https://github.com/open-telemetry/opentelemetry-collector-contrib/issues/33627
  - [`otelcol.processor.transform`] Add functions `convert_exponential_histogram_to_histogram` and `aggregate_on_attribute_value`.
    https://github.com/open-telemetry/opentelemetry-collector-contrib/pull/33824
    https://github.com/open-telemetry/opentelemetry-collector-contrib/pull/33423

v1.4.3
-----------------

### Bugfixes

- Fix an issue where some `faro.receiver` would drop multiple fields defined in `payload.meta.browser`, as fields were defined in the struct.

- `pyroscope.scrape` no longer tries to scrape endpoints which are not active targets anymore. (@wildum @mattdurham @dehaansa @ptodev)

- Fixed a bug with `loki.source.podlogs` not starting in large clusters due to short informer sync timeout. (@elburnetto-intapp)

- `prometheus.exporter.windows`: Fixed bug with `exclude` regular expression config arguments which caused missing metrics. (@ptodev)

v1.4.2
-----------------

### Bugfixes

- Update windows_exporter from v0.27.2 vo v0.27.3: (@jkroepke)
  - Fixes a bug where scraping Windows service crashes alloy

- Update yet-another-cloudwatch-exporter from v0.60.0 vo v0.61.0: (@morremeyer)
  - Fixes a bug where cloudwatch S3 metrics are reported as `0`

- Issue 1687 - otelcol.exporter.awss3 fails to configure (@cydergoth)
  - Fix parsing of the Level configuration attribute in debug_metrics config block
  - Ensure "optional" debug_metrics config block really is optional

- Fixed an issue with `loki.process` where `stage.luhn` and `stage.timestamp` would not apply
  default configuration settings correctly (@thampiotr)

- Fixed an issue with `loki.process` where configuration could be reloaded even if there
  were no changes. (@ptodev, @thampiotr)

- Fix issue where `loki.source.kubernetes` took into account all labels, instead of specific logs labels. Resulting in duplication. (@mattdurham)

v1.4.1
-----------------

### Bugfixes

- Windows installer: Don't quote Alloy's binary path in the Windows Registry. (@jkroepke)

v1.4.0
-----------------

### Security fixes

- Add quotes to windows service path to prevent path interception attack. [CVE-2024-8975](https://grafana.com/security/security-advisories/cve-2024-8975/) (@mattdurham)

### Breaking changes

- Some debug metrics for `otelcol` components have changed. (@thampiotr)
  For example, `otelcol.exporter.otlp`'s `exporter_sent_spans_ratio_total` metric is now `otelcol_exporter_sent_spans_total`.

- [otelcol.processor.transform] The functions `convert_sum_to_gauge` and `convert_gauge_to_sum` must now be used in the `metric` `context` rather than in the `datapoint` context.
  https://github.com/open-telemetry/opentelemetry-collector-contrib/issues/34567 (@wildum)

- Upgrade Beyla from 1.7.0 to 1.8.2. A complete list of changes can be found on the Beyla releases page: https://github.com/grafana/beyla/releases. (@wildum)
  It contains a few breaking changes for the component `beyla.ebpf`:
  - renamed metric `process.cpu.state` to `cpu.mode`
  - renamed metric `beyla_build_info` to `beyla_internal_build_info`

### Features

- Added Datadog Exporter community component, enabling exporting of otel-formatted Metrics and traces to Datadog. (@polyrain)
- (_Experimental_) Add an `otelcol.processor.interval` component to aggregate metrics and periodically
  forward the latest values to the next component in the pipeline.


### Enhancements

- Clustering peer resolution through `--cluster.join-addresses` flag has been
  improved with more consistent behaviour, better error handling and added
  support for A/AAAA DNS records. If necessary, users can temporarily opt out of
  this new behaviour with the `--cluster.use-discovery-v1`, but this can only be
  used as a temporary measure, since this flag will be disabled in future
  releases. (@thampiotr)

- Added a new panel to Cluster Overview dashboard to show the number of peers
  seen by each instance in the cluster. This can help diagnose cluster split
  brain issues. (@thampiotr)

- Updated Snowflake exporter with performance improvements for larger environments.
  Also added a new panel to track deleted tables to the Snowflake mixin. (@Caleb-Hurshman)
- Add a `otelcol.processor.groupbyattrs` component to reassociate collected metrics that match specified attributes
    from opentelemetry. (@kehindesalaam)

- Update windows_exporter to v0.27.2. (@jkroepke)
  The `smb.enabled_list` and `smb_client.enabled_list` doesn't have any effect anymore. All sub-collectors are enabled by default.

- Live debugging of `loki.process` will now also print the timestamp of incoming and outgoing log lines.
  This is helpful for debugging `stage.timestamp`. (@ptodev)

- Add extra validation in `beyla.ebpf` to avoid panics when network feature is enabled. (@marctc)

- A new parameter `aws_sdk_version_v2` is added for the cloudwatch exporters configuration. It enables the use of aws sdk v2 which has shown to have significant performance benefits. (@kgeckhart, @andriikushch)

- `prometheus.exporter.cloudwatch` can now collect metrics from custom namespaces via the `custom_namespace` block. (@ptodev)

- Add the label `alloy_cluster` in the metric `alloy_config_hash` when the flag `cluster.name` is set to help differentiate between
  configs from the same alloy cluster or different alloy clusters. (@wildum)

- Add support for discovering the cgroup path(s) of a process in `process.discovery`. (@mahendrapaipuri)

### Bugfixes

- Fix a bug where the scrape timeout for a Probe resource was not applied, overwriting the scrape interval instead. (@morremeyer, @stefanandres)

- Fix a bug where custom components don't always get updated when the config is modified in an imported directory. (@ante012)

- Fixed an issue which caused loss of context data in Faro exception. (@codecapitano)

- Fixed an issue where providing multiple hostnames or IP addresses
  via `--cluster.join-addresses` would only use the first provided value.
  (@thampiotr)

- Fixed an issue where providing `<hostname>:<port>`
  in `--cluster.join-addresses` would only resolve with DNS to a single address,
  instead of using all the available records. (@thampiotr)

- Fixed an issue where clustering peers resolution via hostname in `--cluster.join-addresses`
  resolves to duplicated IP addresses when using SRV records. (@thampiotr)

- Fixed an issue where the `connection_string` for the `loki.source.azure_event_hubs` component
  was displayed in the UI in plaintext. (@MorrisWitthein)

- Fix a bug in `discovery.*` components where old `targets` would continue to be
  exported to downstream components. This would only happen if the config
  for `discovery.*`  is reloaded in such a way that no new targets were
  discovered. (@ptodev, @thampiotr)

- Fixed bug in `loki.process` with `sampling` stage where all components use same `drop_counter_reason`. (@captncraig)

- Fixed an issue (see https://github.com/grafana/alloy/issues/1599) where specifying both path and key in the remote.vault `path`
  configuration could result in incorrect URLs. The `path` and `key` arguments have been separated to allow for clear and accurate
  specification of Vault secrets. (@PatMis16)

### Other

- Renamed standard library functions. Old names are still valid but are marked deprecated. (@wildum)

- Aliases for the namespaces are deprecated in the Cloudwatch exporter. For example: "s3" is not allowed, "AWS/S3" should be used. Usage of the aliases will generate warnings in the logs. Support for the aliases will be dropped in the upcoming releases. (@kgeckhart, @andriikushch)

- Update OTel from v0.105.0 vo v0.108.0: (@wildum)
  - [`otelcol.receiver.vcenter`] New VSAN metrics.
    https://github.com/open-telemetry/opentelemetry-collector-contrib/issues/33556
  - [`otelcol.receiver.kafka`] Add `session_timeout` and `heartbeat_interval` attributes.
    https://github.com/open-telemetry/opentelemetry-collector-contrib/pull/33082
  - [`otelcol.processor.transform`] Add `aggregate_on_attributes` function for metrics.
    https://github.com/open-telemetry/opentelemetry-collector-contrib/pull/33334
  - [`otelcol.receiver.vcenter`] Enable metrics by default
    https://github.com/open-telemetry/opentelemetry-collector-contrib/issues/33607

- Updated the docker base image to Ubuntu 24.04 (Noble Numbat). (@mattiasa )

v1.3.4
-----------------

### Bugfixes

- Windows installer: Don't quote Alloy's binary path in the Windows Registry. (@jkroepke)

v1.3.2
-----------------

### Security fixes

- Add quotes to windows service path to prevent path interception attack. [CVE-2024-8975](https://grafana.com/security/security-advisories/cve-2024-8975/) (@mattdurham)

v1.3.1
-----------------

### Bugfixes

- Changed the cluster startup behaviour, reverting to the previous logic where
  a failure to resolve cluster join peers results in the node creating its own cluster. This is
  to facilitate the process of bootstrapping a new cluster following user feedback (@thampiotr)

- Fix a memory leak which would occur any time `loki.process` had its configuration reloaded. (@ptodev)

v1.3.0
-----------------

### Breaking changes

- [`otelcol.exporter.otlp`,`otelcol.exporter.loadbalancing`]: Change the default gRPC load balancing strategy.
  The default value for the `balancer_name` attribute has changed to `round_robin`
  https://github.com/open-telemetry/opentelemetry-collector/pull/10319

### Breaking changes to non-GA functionality

- Update Public preview `remotecfg` argument from `metadata` to `attributes`. (@erikbaranowski)

- The default value of the argument `unmatched` in the block `routes` of the component `beyla.ebpf` was changed from `unset` to `heuristic` (@marctc)

### Features

- Added community components support, enabling community members to implement and maintain components. (@wildum)

- A new `otelcol.exporter.debug` component for printing OTel telemetry from
  other `otelcol` components to the console. (@BarunKGP)

### Enhancements
- Added custom metrics capability to oracle exporter. (@EHSchmitt4395)

- Added a success rate panel on the Prometheus Components dashboard. (@thampiotr)

- Add namespace field to Faro payload (@cedricziel)

- Add the `targets` argument to the `prometheus.exporter.blackbox` component to support passing blackbox targets at runtime. (@wildum)

- Add concurrent metric collection to `prometheus.exporter.snowflake` to speed up collection times (@Caleb-Hurshman)

- Added live debugging support to `otelcol.processor.*` components. (@wildum)

- Add automatic system attributes for `version` and `os` to `remotecfg`. (@erikbaranowski)

- Added live debugging support to `otelcol.receiver.*` components. (@wildum)

- Added live debugging support to `loki.process`. (@wildum)

- Added live debugging support to `loki.relabel`. (@wildum)

- Added a `namespace` label to probes scraped by the `prometheus.operator.probes` component to align with the upstream Prometheus Operator setup. (@toontijtgat2)

- (_Public preview_) Added rate limiting of cluster state changes to reduce the
  number of unnecessary, intermediate state updates. (@thampiotr)

- Allow setting the CPU profiling event for Java Async Profiler in `pyroscope.java` component (@slbucur)

- Update windows_exporter to v0.26.2. (@jkroepke)

- `mimir.rules.kubernetes` is now able to add extra labels to the Prometheus rules. (@psychomantys)

- `prometheus.exporter.unix` component now exposes hwmon collector config. (@dtrejod)

- Upgrade from OpenTelemetry v0.102.1 to v0.105.0.
  - [`otelcol.receiver.*`] A new `compression_algorithms` attribute to configure which
    compression algorithms are allowed by the HTTP server.
    https://github.com/open-telemetry/opentelemetry-collector/pull/10295
  - [`otelcol.exporter.*`] Fix potential deadlock in the batch sender.
    https://github.com/open-telemetry/opentelemetry-collector/pull/10315
  - [`otelcol.exporter.*`] Fix a bug when the retry and timeout logic was not applied with enabled batching.
    https://github.com/open-telemetry/opentelemetry-collector/issues/10166
  - [`otelcol.exporter.*`] Fix a bug where an unstarted batch_sender exporter hangs on shutdown.
    https://github.com/open-telemetry/opentelemetry-collector/issues/10306
  - [`otelcol.exporter.*`] Fix small batch due to unfavorable goroutine scheduling in batch sender.
    https://github.com/open-telemetry/opentelemetry-collector/issues/9952
  - [`otelcol.exporter.otlphttp`] A new `cookies` block to store cookies from server responses and reuse them in subsequent requests.
    https://github.com/open-telemetry/opentelemetry-collector/issues/10175
  - [`otelcol.exporter.otlp`] Fixed a bug where the receiver's http response was not properly translating grpc error codes to http status codes.
    https://github.com/open-telemetry/opentelemetry-collector/pull/10574
  - [`otelcol.processor.tail_sampling`] Simple LRU Decision Cache for "keep" decisions.
    https://github.com/open-telemetry/opentelemetry-collector-contrib/pull/33533
  - [`otelcol.processor.tail_sampling`] Fix precedence of inverted match in and policy.
    Previously if the decision from a policy evaluation was `NotSampled` or `InvertNotSampled`
    it would return a `NotSampled` decision regardless, effectively downgrading the result.
    This was breaking the documented behaviour that inverted decisions should take precedence over all others.
    https://github.com/open-telemetry/opentelemetry-collector-contrib/pull/33671
  - [`otelcol.exporter.kafka`,`otelcol.receiver.kafka`] Add config attribute to disable Kerberos PA-FX-FAST negotiation.
    https://github.com/open-telemetry/opentelemetry-collector-contrib/issues/26345
  - [`OTTL`]: Added `keep_matching_keys` function to allow dropping all keys from a map that don't match the pattern.
    https://github.com/open-telemetry/opentelemetry-collector-contrib/issues/32989
  - [`OTTL`]: Add debug logs to help troubleshoot OTTL statements/conditions
    https://github.com/open-telemetry/opentelemetry-collector-contrib/pull/33274
  - [`OTTL`]: Introducing `append` function for appending items into an existing array.
    https://github.com/open-telemetry/opentelemetry-collector-contrib/issues/32141
  - [`OTTL`]: Introducing `Uri` converter parsing URI string into SemConv
    https://github.com/open-telemetry/opentelemetry-collector-contrib/issues/32433
  - [`OTTL`]: Added a Hex() converter function
    https://github.com/open-telemetry/opentelemetry-collector-contrib/pull/33450
  - [`OTTL`]: Added a IsRootSpan() converter function.
    https://github.com/open-telemetry/opentelemetry-collector-contrib/pull/33729
  - [`otelcol.processor.probabilistic_sampler`]: Add Proportional and Equalizing sampling modes.
    https://github.com/open-telemetry/opentelemetry-collector-contrib/issues/31918
  - [`otelcol.processor.deltatocumulative`]: Bugfix to properly drop samples when at limit.
    https://github.com/open-telemetry/opentelemetry-collector-contrib/issues/33285
  - [`otelcol.receiver.vcenter`] Fixes errors in some of the client calls for environments containing multiple datacenters.
    https://github.com/open-telemetry/opentelemetry-collector-contrib/pull/33735
  - [`otelcol.processor.resourcedetection`] Fetch CPU info only if related attributes are enabled.
    https://github.com/open-telemetry/opentelemetry-collector-contrib/pull/33774
  - [`otelcol.receiver.vcenter`] Adding metrics for CPU readiness, CPU capacity, and network drop rate.
    https://github.com/open-telemetry/opentelemetry-collector-contrib/issues/33607
  - [`otelcol.receiver.vcenter`] Drop support for vCenter 6.7.
    https://github.com/open-telemetry/opentelemetry-collector-contrib/issues/33607
  - [`otelcol.processor.attributes`] Add an option to extract value from a client address
    by specifying `client.address` value in the `from_context` field.
    https://github.com/open-telemetry/opentelemetry-collector-contrib/pull/34048
  - `otelcol.connector.spanmetrics`: Produce delta temporality span metrics with StartTimeUnixNano and TimeUnixNano values representing an uninterrupted series.
    https://github.com/open-telemetry/opentelemetry-collector-contrib/pull/31780

- Upgrade Beyla component v1.6.3 to v1.7.0
  - Reporting application process metrics
  - New supported protocols: SQL, Redis, Kafka
  - Several bugfixes
  - Full list of changes: https://github.com/grafana/beyla/releases/tag/v1.7.0

- Enable instances connected to remotecfg-compatible servers to Register
  themselves to the remote service. (@tpaschalis)

- Allow in-memory listener to work for remotecfg-supplied components. (@tpaschalis)

### Bugfixes

- Fixed a clustering mode issue where a fatal startup failure of the clustering service
  would exit the service silently, without also exiting the Alloy process. (@thampiotr)

- Fix a bug which prevented config reloads to work if a Loki `metrics` stage is in the pipeline.
  Previously, the reload would fail for `loki.process` without an error in the logs and the metrics
  from the `metrics` stage would get stuck at the same values. (@ptodev)


v1.2.1
-----------------

### Bugfixes

- Fixed an issue with `loki.source.kubernetes_events` not starting in large clusters due to short informer sync timeout. (@nrwiersma)

- Updated [ckit](https://github.com/grafana/ckit) to fix an issue with armv7 panic on startup when forming a cluster. (@imavroukakis)

- Fixed a clustering mode issue where a failure to perform static peers
  discovery did not result in a fatal failure at startup and could lead to
  potential split-brain issues. (@thampiotr)

### Other

- Use Go 1.22.5 for builds. (@mattdurham)

v1.2.0
-----------------

### Security fixes
- Fixes the following vulnerabilities (@ptodev):
  - [CVE-2024-35255](https://cve.mitre.org/cgi-bin/cvename.cgi?name=CVE-2024-35255)
  - [CVE-2024-36129](https://avd.aquasec.com/nvd/2024/cve-2024-36129/)

### Breaking changes

- Updated OpenTelemetry to v0.102.1. (@mattdurham)
  - Components `otelcol.receiver.otlp`,`otelcol.receiver.zipkin`,`otelcol.extension.jaeger_remote_sampling`, and `otelcol.receiver.jaeger` setting `max_request_body_size`
    default changed from unlimited size to `20MiB`. This is due to [CVE-2024-36129](https://github.com/open-telemetry/opentelemetry-collector/security/advisories/GHSA-c74f-6mfw-mm4v).

### Breaking changes to non-GA functionality

- Update Public preview `remotecfg` to use `alloy-remote-config` instead of `agent-remote-config`. The
  API has been updated to use the term `collector` over `agent`. (@erikbaranowski)

- Component `otelcol.receiver.vcenter` removed `vcenter.host.network.packet.errors`, `vcenter.host.network.packet.count`, and
  `vcenter.vm.network.packet.count`.
  - `vcenter.host.network.packet.errors` replaced by `vcenter.host.network.packet.error.rate`.
  - `vcenter.host.network.packet.count` replaced by `vcenter.host.network.packet.rate`.
  - `vcenter.vm.network.packet.count` replaced by `vcenter.vm.network.packet.rate`.

### Features

- Add an `otelcol.exporter.kafka` component to send OTLP metrics, logs, and traces to Kafka.

- Added `live debugging` to the UI. Live debugging streams data as they flow through components for debugging telemetry data.
  Individual components must be updated to support live debugging. (@wildum)

- Added live debugging support for `prometheus.relabel`. (@wildum)

- (_Experimental_) Add a `otelcol.processor.deltatocumulative` component to convert metrics from
  delta temporality to cumulative by accumulating samples in memory. (@rfratto)

- (_Experimental_) Add an `otelcol.receiver.datadog` component to receive
  metrics and traces from Datadog. (@carrieedwards, @jesusvazquez, @alexgreenbank, @fedetorres93)

- Add a `prometheus.exporter.catchpoint` component to collect metrics from Catchpoint. (@bominrahmani)

- Add the `-t/--test` flag to `alloy fmt` to check if a alloy config file is formatted correctly. (@kavfixnel)

### Enhancements

- (_Public preview_) Add native histogram support to `otelcol.receiver.prometheus`. (@wildum)
- (_Public preview_) Add metrics to report status of `remotecfg` service. (@captncraig)

- Added `scrape_protocols` option to `prometheus.scrape`, which allows to
  control the preferred order of scrape protocols. (@thampiotr)

- Add support for configuring CPU profile's duration scraped by `pyroscope.scrape`. (@hainenber)

- `prometheus.exporter.snowflake`: Add support for RSA key-pair authentication. (@Caleb-Hurshman)

- Improved filesystem error handling when working with `loki.source.file` and `local.file_match`,
  which removes some false-positive error log messages on Windows (@thampiotr)

- Updates `processor/probabilistic_sampler` to use new `FailedClosed` field from OTEL release v0.101.0. (@StefanKurek)

- Updates `receiver/vcenter` to use new features and bugfixes introduced in OTEL releases v0.100.0 and v0.101.0.
  Refer to the [v0.100.0](https://github.com/open-telemetry/opentelemetry-collector-contrib/releases/tag/v0.100.0)
  and [v0.101.0](https://github.com/open-telemetry/opentelemetry-collector-contrib/releases/tag/v0.101.0) release
  notes for more detailed information.
  Changes that directly affected the configuration are as follows: (@StefanKurek)
  - The resource attribute `vcenter.datacenter.name` has been added and enabled by default for all resource types.
  - The resource attribute `vcenter.virtual_app.inventory_path` has been added and enabled by default to
    differentiate between resource pools and virtual apps.
  - The resource attribute `vcenter.virtual_app.name` has been added and enabled by default to differentiate
    between resource pools and virtual apps.
  - The resource attribute `vcenter.vm_template.id` has been added and enabled by default to differentiate between
    virtual machines and virtual machine templates.
  - The resource attribute `vcenter.vm_template.name` has been added and enabled by default to differentiate between
    virtual machines and virtual machine templates.
  - The metric `vcenter.cluster.memory.used` has been removed.
  - The metric `vcenter.vm.network.packet.drop.rate` has been added and enabled by default.
  - The metric `vcenter.cluster.vm_template.count` has been added and enabled by default.

- Add `yaml_decode` to standard library. (@mattdurham, @djcode)

- Allow override debug metrics level for `otelcol.*` components. (@hainenber)

- Add an initial lower limit of 10 seconds for the the `poll_frequency`
  argument in the `remotecfg` block. (@tpaschalis)

- Add a constant jitter to `remotecfg` service's polling. (@tpaschalis)

- Added support for NS records to `discovery.dns`. (@djcode)

- Improved clustering use cases for tracking GCP delta metrics in the `prometheus.exporter.gcp` (@kgeckhart)

- Add the `targets` argument to the `prometheus.exporter.snmp` component to support passing SNMP targets at runtime. (@wildum)

- Prefix Faro measurement values with `value_` to align with the latest Faro cloud receiver updates. (@codecapitano)

- Add `base64_decode` to standard library. (@hainenber)

- Updated OpenTelemetry Contrib to [v0.102.0](https://github.com/open-telemetry/opentelemetry-collector-contrib/releases/tag/v0.102.0). (@mattdurham)
  - `otelcol.processor.resourcedetection`: Added a `tags` config argument to the `azure` detection mechanism.
  It exposes regex-matched Azure resource tags as OpenTelemetry resource attributes.

- A new `snmp_context` configuration argument for `prometheus.exporter.snmp`
  which overrides the `context_name` parameter in the SNMP configuration file. (@ptodev)

- Add extra configuration options for `beyla.ebpf` to select Kubernetes objects to monitor. (@marctc)

### Bugfixes

- Fixed an issue with `prometheus.scrape` in which targets that move from one
  cluster instance to another could have a staleness marker inserted and result
  in a gap in metrics (@thampiotr)

- Fix panic when `import.git` is given a revision that does not exist on the remote repo. (@hainenber)

- Fixed an issue with `loki.source.docker` where collecting logs from targets configured with multiple networks would result in errors. (@wildum)

- Fixed an issue where converting OpenTelemetry Collector configs with unused telemetry types resulted in those types being explicitly configured with an empty array in `output` blocks, rather than them being omitted entirely. (@rfratto)

### Other changes

- `pyroscope.ebpf`, `pyroscope.java`, `pyroscope.scrape`, `pyroscope.write` and `discovery.process` components are now GA. (@korniltsev)

- `prometheus.exporter.snmp`: Updating SNMP exporter from v0.24.1 to v0.26.0. (@ptodev, @erikbaranowski)

- `prometheus.scrape` component's `enable_protobuf_negotiation` argument is now
  deprecated and will be removed in a future major release.
  Use `scrape_protocols` instead and refer to `prometheus.scrape` reference
  documentation for further details. (@thampiotr)

- Updated Prometheus dependency to [v2.51.2](https://github.com/prometheus/prometheus/releases/tag/v2.51.2) (@thampiotr)

- Upgrade Beyla from v1.5.1 to v1.6.3. (@marctc)

v1.1.1
------

### Bugfixes

- Fix panic when component ID contains `/` in `otelcomponent.MustNewType(ID)`.(@qclaogui)

- Exit Alloy immediately if the port it runs on is not available.
  This port can be configured with `--server.http.listen-addr` or using
  the default listen address`127.0.0.1:12345`. (@mattdurham)

- Fix a panic in `loki.source.docker` when trying to stop a target that was never started. (@wildum)

- Fix error on boot when using IPv6 advertise addresses without explicitly
  specifying a port. (@matthewpi)

- Fix an issue where having long component labels (>63 chars) on otelcol.auth
  components lead to a panic. (@tpaschalis)

- Update `prometheus.exporter.snowflake` with the [latest](https://github.com/grafana/snowflake-prometheus-exporter) version of the exporter as of May 28, 2024 (@StefanKurek)
  - Fixes issue where returned `NULL` values from database could cause unexpected errors.

- Bubble up SSH key conversion error to facilitate failed `import.git`. (@hainenber)

v1.1.0
------

### Features

- (_Public preview_) Add support for setting GOMEMLIMIT based on cgroup setting. (@mattdurham)
- (_Experimental_) A new `otelcol.exporter.awss3` component for sending telemetry data to a S3 bucket. (@Imshelledin21)

- (_Public preview_) Introduce BoringCrypto Docker images.
  The BoringCrypto image is tagged with the `-boringcrypto` suffix and
  is only available on AMD64 and ARM64 Linux containers.
  (@rfratto, @mattdurham)

- (_Public preview_) Introduce `boringcrypto` release assets. BoringCrypto
  builds are publshed for Linux on AMD64 and ARM64 platforms. (@rfratto,
  @mattdurham)

- `otelcol.exporter.loadbalancing`: Add a new `aws_cloud_map` resolver. (@ptodev)

- Introduce a `otelcol.receiver.file_stats` component from the upstream
  OpenTelemetry `filestatsreceiver` component. (@rfratto)

### Enhancements

- Update `prometheus.exporter.kafka` with the following functionalities (@wildum):

  * GSSAPI config
  * enable/disable PA_FX_FAST
  * set a TLS server name
  * show the offset/lag for all consumer group or only the connected ones
  * set the minimum number of topics to monitor
  * enable/disable auto-creation of requested topics if they don't already exist
  * regex to exclude topics / groups
  * added metric kafka_broker_info

- In `prometheus.exporter.kafka`, the interpolation table used to compute estimated lag metrics is now pruned
  on `metadata_refresh_interval` instead of `prune_interval_seconds`. (@wildum)

- Don't restart tailers in `loki.source.kubernetes` component by above-average
  time deltas if K8s version is >= 1.29.1 (@hainenber)

- In `mimir.rules.kubernetes`, add support for running in a cluster of Alloy instances
  by electing a single instance as the leader for the `mimir.rules.kubernetes` component
  to avoid conflicts when making calls to the Mimir API. (@56quarters)

- Add the possibility of setting custom labels for the AWS Firehose logs via `X-Amz-Firehose-Common-Attributes` header. (@andriikushch)

### Bugfixes

- Fixed issue with defaults for Beyla component not being applied correctly. (marctc)

- Fix an issue on Windows where uninstalling Alloy did not remove it from the
  Add/Remove programs list. (@rfratto)

- Fixed issue where text labels displayed outside of component node's boundary. (@hainenber)

- Fix a bug where a topic was claimed by the wrong consumer type in `otelcol.receiver.kafka`. (@wildum)

- Fix an issue where nested import.git config blocks could conflict if they had the same labels. (@wildum)

- In `mimir.rules.kubernetes`, fix an issue where unrecoverable errors from the Mimir API were retried. (@56quarters)

- Fix an issue where `faro.receiver`'s `extra_log_labels` with empty value
  don't map existing value in log line. (@hainenber)

- Fix an issue where `prometheus.remote_write` only queued data for sending
  every 15 seconds instead of as soon as data was written to the WAL.
  (@rfratto)

- Imported code using `slog` logging will now not panic and replay correctly when logged before the logging
  config block is initialized. (@mattdurham)

- Fix a bug where custom components would not shadow the stdlib. If you have a module whose name conflicts with an stdlib function
  and if you use this exact function in your config, then you will need to rename your module. (@wildum)

- Fix an issue where `loki.source.docker` stops collecting logs after a container restart. (@wildum)

- Upgrading `pyroscope/ebpf` from 0.4.6 to 0.4.7 (@korniltsev):
  * detect libc version properly when libc file name is libc-2.31.so and not libc.so.6
  * treat elf files with short build id (8 bytes) properly

### Other changes

- Update `alloy-mixin` to use more specific alert group names (for example,
  `alloy_clustering` instead of `clustering`) to avoid collision with installs
  of `agent-flow-mixin`. (@rfratto)
- Upgrade Beyla from v1.4.1 to v1.5.1. (@marctc)

- Add a description to Alloy DEB and RPM packages. (@rfratto)

- Allow `pyroscope.scrape` to scrape `alloy.internal:12345`. (@hainenber)

- The latest Windows Docker image is now pushed as `nanoserver-1809` instead of
  `latest-nanoserver-1809`. The old tag will no longer be updated, and will be
  removed in a future release. (@rfratto)

- The log level of `finished node evaluation` log lines has been decreased to
  'debug'. (@tpaschalis)

- Update post-installation scripts for DEB/RPM packages to ensure
  `/var/lib/alloy` exists before configuring its permissions and ownership.
  (@rfratto)

- Remove setcap for `cap_net_bind_service` to allow alloy to run in restricted environments.
  Modern container runtimes allow binding to unprivileged ports as non-root. (@BlackDex)

- Upgrading from OpenTelemetry v0.96.0 to v0.99.0.

  - `otelcol.processor.batch`: Prevent starting unnecessary goroutines.
    https://github.com/open-telemetry/opentelemetry-collector/issues/9739
  - `otelcol.exporter.otlp`: Checks for port in the config validation for the otlpexporter.
    https://github.com/open-telemetry/opentelemetry-collector/issues/9505
  - `otelcol.receiver.otlp`: Fix bug where the otlp receiver did not properly respond
    with a retryable error code when possible for http.
    https://github.com/open-telemetry/opentelemetry-collector/pull/9357
  - `otelcol.receiver.vcenter`: Fixed the resource attribute model to more accurately support multi-cluster deployments.
    https://github.com/open-telemetry/opentelemetry-collector-contrib/issues/30879
    For more information on impacts please refer to:
    https://github.com/open-telemetry/opentelemetry-collector-contrib/pull/31113
    The main impact is that `vcenter.resource_pool.name`, `vcenter.resource_pool.inventory_path`,
    and `vcenter.cluster.name` are reported with more accuracy on VM metrics.
  - `otelcol.receiver.vcenter`: Remove the `vcenter.cluster.name` resource attribute from Host resources if the Host is standalone (no cluster).
    https://github.com/open-telemetry/opentelemetry-collector-contrib/issues/32548
  - `otelcol.receiver.vcenter`: Changes process for collecting VMs & VM perf metrics to be more efficient (one call now for all VMs).
    https://github.com/open-telemetry/opentelemetry-collector-contrib/issues/31837
  - `otelcol.connector.servicegraph`: Added a new `database_name_attribute` config argument to allow users to
    specify a custom attribute name for identifying the database name in span attributes.
    https://github.com/open-telemetry/opentelemetry-collector-contrib/pull/30726
  - `otelcol.connector.servicegraph`: Fix 'failed to find dimensions for key' error from race condition in metrics cleanup.
    https://github.com/open-telemetry/opentelemetry-collector-contrib/issues/31701
  - `otelcol.connector.spanmetrics`: Add `metrics_expiration` option to enable expiration of metrics if spans are not received within a certain time frame.
    By default, the expiration is disabled (set to 0).
    https://github.com/open-telemetry/opentelemetry-collector-contrib/issues/30559
  - `otelcol.connector.spanmetrics`: Change default value of `metrics_flush_interval` from 15s to 60s.
    https://github.com/open-telemetry/opentelemetry-collector-contrib/issues/31776
  - `otelcol.connector.spanmetrics`: Discard counter span metric exemplars after each flush interval to avoid unbounded memory growth.
    This aligns exemplar discarding for counter span metrics with the existing logic for histogram span metrics.
    https://github.com/open-telemetry/opentelemetry-collector-contrib/issues/31683
  - `otelcol.exporter.loadbalancing`: Fix panic when a sub-exporter is shut down while still handling requests.
    https://github.com/open-telemetry/opentelemetry-collector-contrib/issues/31410
  - `otelcol.exporter.loadbalancing`: Fix memory leaks on shutdown.
    https://github.com/open-telemetry/opentelemetry-collector-contrib/pull/31050
  - `otelcol.exporter.loadbalancing`: Support the timeout period of k8s resolver list watch can be configured.
    https://github.com/open-telemetry/opentelemetry-collector-contrib/issues/31757
  - `otelcol.processor.transform`: Change metric unit for metrics extracted with `extract_count_metric()` to be the default unit (`1`).
    https://github.com/open-telemetry/opentelemetry-collector-contrib/issues/31575
  - `otelcol.receiver.opencensus`: Refactor the receiver to pass lifecycle tests and avoid leaking gRPC connections.
    https://github.com/open-telemetry/opentelemetry-collector-contrib/issues/31643
  - `otelcol.extension.jaeger_remote_sampling`: Fix leaking goroutine on shutdown.
    https://github.com/open-telemetry/opentelemetry-collector-contrib/issues/31157
  - `otelcol.receiver.kafka`: Fix panic on shutdown.
    https://github.com/open-telemetry/opentelemetry-collector-contrib/issues/31926
  - `otelcol.processor.resourcedetection`: Only attempt to detect Kubernetes node resource attributes when they're enabled.
    https://github.com/open-telemetry/opentelemetry-collector-contrib/issues/31941
  - `otelcol.processor.resourcedetection`: Fix memory leak on AKS.
    https://github.com/open-telemetry/opentelemetry-collector-contrib/pull/32574
  - `otelcol.processor.resourcedetection`: Update to ec2 scraper so that core attributes are not dropped if describeTags returns an error (likely due to permissions).
    https://github.com/open-telemetry/opentelemetry-collector-contrib/pull/30672

- Use Go 1.22.3 for builds. (@kminehart)

v1.0.0
------

### Features

- Support for programmable pipelines using a rich expression-based syntax.

- Over 130 components for processing, transforming, and exporting telemetry
  data.

- Native support for Kubernetes and Prometheus Operator without needing to
  deploy or learn a separate Kubernetes operator.

- Support for creating and sharing custom components.

- Support for forming a cluster of Alloy instances for automatic workload
  distribution.

- (_Public preview_) Support for receiving configuration from a server for
  centralized configuration management.

- A built-in UI for visualizing and debugging pipelines.

[contributors guide]: ./docs/developer/contributing.md#updating-the-changelog<|MERGE_RESOLUTION|>--- conflicted
+++ resolved
@@ -61,11 +61,9 @@
 
 - Fix Docker log corruption for multiplexed long lines. (@axd1x8a)
 
-<<<<<<< HEAD
 - Fix the promtail converter behavior to mimic promtail behavior by default and limit kubernetes discovery to the same node. (@dehaansa)
-=======
+
 - Allow configuration of `force_attempt_http2` and default it to `true` for otelcol exporters with HTTP client configurations. (@dehaansa)
->>>>>>> ff849f45
 
 v1.12.0
 -----------------
