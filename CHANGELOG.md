--- conflicted
+++ resolved
@@ -111,11 +111,9 @@
 
 - Reduce memory overhead of `prometheus.remote_write`'s WAL by bringing in an upstream change to only track series in a slice if there's a hash conflict. (@kgeckhart)
 
-<<<<<<< HEAD
+- Reduce log level from warning for `loki.write` when request fails and will be retried. (@kalleep)
+
 - The Windows installer and executables are now code signed. (@martincostello)
-=======
-- Reduce log level from warning for `loki.write` when request fails and will be retried. (@kalleep)
->>>>>>> b5126166
 
 ### Bugfixes
 
