# Changelog

> _Contributors should read our [contributors guide][] for instructions on how
> to update the changelog._

This document contains a historical list of changes between releases. Only
changes that impact end-user behavior are listed; changes to documentation or
internal API changes are not present.

Main (unreleased)
-----------------

<<<<<<< HEAD
### Bugfixes

- Upgrading `pyroscope/ebpf` from 0.4.6 to 0.4.7 (@korniltsev):
  * detect libc version properly when libc file name is libc-2.31.so and not libc.so.6
  * treat elf files with short build id (8 bytes) properly
 
- Fix clustering on instances running within Istio mesh by allowing to change the name of the clustering port

=======
>>>>>>> 9f6bc3a1
v1.1.0-rc.0
-----------

### Features

- (_Public preview_) Add support for setting GOMEMLIMIT based on cgroup setting. (@mattdurham)

- (_Public preview_) Introduce BoringCrypto Docker images.
  The BoringCrypto image is tagged with the `-boringcrypto` suffix and
  is only available on AMD64 and ARM64 Linux containers.
  (@rfratto, @mattdurham)

- (_Public preview_) Introduce `boringcrypto` release assets. BoringCrypto
  builds are publshed for Linux on AMD64 and ARM64 platforms. (@rfratto,
  @mattdurham)

- `otelcol.exporter.loadbalancing`: Add a new `aws_cloud_map` resolver. (@ptodev)

- Introduce a `otelcol.receiver.file_stats` component from the upstream
  OpenTelemetry `filestatsreceiver` component. (@rfratto)

### Enhancements

- Update `prometheus.exporter.kafka` with the following functionalities (@wildum):
  * GSSAPI config
  * enable/disable PA_FX_FAST
  * set a TLS server name
  * show the offset/lag for all consumer group or only the connected ones
  * set the minimum number of topics to monitor
  * enable/disable auto-creation of requested topics if they don't already exist
  * regex to exclude topics / groups
  * added metric kafka_broker_info

- In `prometheus.exporter.kafka`, the interpolation table used to compute estimated lag metrics is now pruned
  on `metadata_refresh_interval` instead of `prune_interval_seconds`. (@wildum)

- Don't restart tailers in `loki.source.kubernetes` component by above-average
  time deltas if K8s version is >= 1.29.1 (@hainenber)

- In `mimir.rules.kubernetes`, add support for running in a cluster of Alloy instances
  by electing a single instance as the leader for the `mimir.rules.kubernetes` component
  to avoid conflicts when making calls to the Mimir API. (@56quarters)

### Bugfixes

- Fixed issue with defaults for Beyla component not being applied correctly. (marctc)

- Fix an issue on Windows where uninstalling Alloy did not remove it from the
  Add/Remove programs list. (@rfratto)

- Fixed issue where text labels displayed outside of component node's boundary. (@hainenber)

- Fix a bug where a topic was claimed by the wrong consumer type in `otelcol.receiver.kafka`. (@wildum)

- Fix an issue where nested import.git config blocks could conflict if they had the same labels. (@wildum)

- In `mimir.rules.kubernetes`, fix an issue where unrecoverable errors from the Mimir API were retried. (@56quarters)

- Fix an issue where `faro.receiver`'s `extra_log_labels` with empty value
  don't map existing value in log line. (@hainenber)

- Fix an issue where `prometheus.remote_write` only queued data for sending
  every 15 seconds instead of as soon as data was written to the WAL.
  (@rfratto)

- Imported code using `slog` logging will now not panic and replay correctly when logged before the logging
  config block is initialized. (@mattdurham)

- Fix a bug where custom components would not shadow the stdlib. If you have a module whose name conflicts with an stdlib function
  and if you use this exact function in your config, then you will need to rename your module. (@wildum)

- Fix an issue where `loki.source.docker` stops collecting logs after a container restart. (@wildum)

- Upgrading `pyroscope/ebpf` from 0.4.6 to 0.4.7 (@korniltsev):
  * detect libc version properly when libc file name is libc-2.31.so and not libc.so.6
  * treat elf files with short build id (8 bytes) properly

### Other changes

- Update `alloy-mixin` to use more specific alert group names (for example,
  `alloy_clustering` instead of `clustering`) to avoid collision with installs
  of `agent-flow-mixin`. (@rfratto)
- Upgrade Beyla from v1.4.1 to v1.5.1. (@marctc)

- Add a description to Alloy DEB and RPM packages. (@rfratto)

- Allow `pyroscope.scrape` to scrape `alloy.internal:12345`. (@hainenber)

- The latest Windows Docker image is now pushed as `nanoserver-1809` instead of
  `latest-nanoserver-1809`. The old tag will no longer be updated, and will be
  removed in a future release. (@rfratto)

- The log level of `finished node evaluation` log lines has been decreased to
  'debug'. (@tpaschalis)

- Update post-installation scripts for DEB/RPM packages to ensure
  `/var/lib/alloy` exists before configuring its permissions and ownership.
  (@rfratto)

- Remove setcap for `cap_net_bind_service` to allow alloy to run in restricted environments.
  Modern container runtimes allow binding to unprivileged ports as non-root. (@BlackDex)

- Upgrading from OpenTelemetry v0.96.0 to v0.99.0.
  - `otelcol.processor.batch`: Prevent starting unnecessary goroutines.
    https://github.com/open-telemetry/opentelemetry-collector/issues/9739
  - `otelcol.exporter.otlp`: Checks for port in the config validation for the otlpexporter.
    https://github.com/open-telemetry/opentelemetry-collector/issues/9505
  - `otelcol.receiver.otlp`: Fix bug where the otlp receiver did not properly respond
    with a retryable error code when possible for http.
    https://github.com/open-telemetry/opentelemetry-collector/pull/9357
  - `otelcol.receiver.vcenter`: Fixed the resource attribute model to more accurately support multi-cluster deployments.
    https://github.com/open-telemetry/opentelemetry-collector-contrib/issues/30879
    For more information on impacts please refer to:
    https://github.com/open-telemetry/opentelemetry-collector-contrib/pull/31113
    The main impact is that `vcenter.resource_pool.name`, `vcenter.resource_pool.inventory_path`,
    and `vcenter.cluster.name` are reported with more accuracy on VM metrics.
  - `otelcol.receiver.vcenter`: Remove the `vcenter.cluster.name` resource attribute from Host resources if the Host is standalone (no cluster).
    https://github.com/open-telemetry/opentelemetry-collector-contrib/issues/32548
  - `otelcol.receiver.vcenter`: Changes process for collecting VMs & VM perf metrics to be more efficient (one call now for all VMs).
    https://github.com/open-telemetry/opentelemetry-collector-contrib/issues/31837
  - `otelcol.connector.servicegraph`: Added a new `database_name_attribute` config argument to allow users to
    specify a custom attribute name for identifying the database name in span attributes.
    https://github.com/open-telemetry/opentelemetry-collector-contrib/pull/30726
  - `otelcol.connector.servicegraph`: Fix 'failed to find dimensions for key' error from race condition in metrics cleanup.
    https://github.com/open-telemetry/opentelemetry-collector-contrib/issues/31701
  - `otelcol.connector.spanmetrics`: Add `metrics_expiration` option to enable expiration of metrics if spans are not received within a certain time frame.
    By default, the expiration is disabled (set to 0).
    https://github.com/open-telemetry/opentelemetry-collector-contrib/issues/30559
  - `otelcol.connector.spanmetrics`: Change default value of `metrics_flush_interval` from 15s to 60s.
    https://github.com/open-telemetry/opentelemetry-collector-contrib/issues/31776
  - `otelcol.connector.spanmetrics`: Discard counter span metric exemplars after each flush interval to avoid unbounded memory growth.
    This aligns exemplar discarding for counter span metrics with the existing logic for histogram span metrics.
    https://github.com/open-telemetry/opentelemetry-collector-contrib/issues/31683
  - `otelcol.exporter.loadbalancing`: Fix panic when a sub-exporter is shut down while still handling requests.
    https://github.com/open-telemetry/opentelemetry-collector-contrib/issues/31410
  - `otelcol.exporter.loadbalancing`: Fix memory leaks on shutdown.
    https://github.com/open-telemetry/opentelemetry-collector-contrib/pull/31050
  - `otelcol.exporter.loadbalancing`: Support the timeout period of k8s resolver list watch can be configured.
    https://github.com/open-telemetry/opentelemetry-collector-contrib/issues/31757
  - `otelcol.processor.transform`: Change metric unit for metrics extracted with `extract_count_metric()` to be the default unit (`1`).
    https://github.com/open-telemetry/opentelemetry-collector-contrib/issues/31575
  - `otelcol.receiver.opencensus`: Refactor the receiver to pass lifecycle tests and avoid leaking gRPC connections.
    https://github.com/open-telemetry/opentelemetry-collector-contrib/issues/31643
  - `otelcol.extension.jaeger_remote_sampling`: Fix leaking goroutine on shutdown.
    https://github.com/open-telemetry/opentelemetry-collector-contrib/issues/31157
  - `otelcol.receiver.kafka`: Fix panic on shutdown.
    https://github.com/open-telemetry/opentelemetry-collector-contrib/issues/31926
  - `otelcol.processor.resourcedetection`: Only attempt to detect Kubernetes node resource attributes when they're enabled.
    https://github.com/open-telemetry/opentelemetry-collector-contrib/issues/31941
  - `otelcol.processor.resourcedetection`: Fix memory leak on AKS.
    https://github.com/open-telemetry/opentelemetry-collector-contrib/pull/32574
  - `otelcol.processor.resourcedetection`: Update to ec2 scraper so that core attributes are not dropped if describeTags returns an error (likely due to permissions).
    https://github.com/open-telemetry/opentelemetry-collector-contrib/pull/30672

- Use Go 1.22.3 for builds. (@kminehart)

v1.0.0
------

### Features

- Support for programmable pipelines using a rich expression-based syntax.

- Over 130 components for processing, transforming, and exporting telemetry
  data.

- Native support for Kubernetes and Prometheus Operator without needing to
  deploy or learn a separate Kubernetes operator.

- Support for creating and sharing custom components.

- Support for forming a cluster of Alloy instances for automatic workload
  distribution.

- (_Public preview_) Support for receiving configuration from a server for
  centralized configuration management.

- A built-in UI for visualizing and debugging pipelines.

[contributors guide]: ./docs/developer/contributing.md#updating-the-changelog<|MERGE_RESOLUTION|>--- conflicted
+++ resolved
@@ -10,17 +10,10 @@
 Main (unreleased)
 -----------------
 
-<<<<<<< HEAD
 ### Bugfixes
-
-- Upgrading `pyroscope/ebpf` from 0.4.6 to 0.4.7 (@korniltsev):
-  * detect libc version properly when libc file name is libc-2.31.so and not libc.so.6
-  * treat elf files with short build id (8 bytes) properly
  
 - Fix clustering on instances running within Istio mesh by allowing to change the name of the clustering port
 
-=======
->>>>>>> 9f6bc3a1
 v1.1.0-rc.0
 -----------
 
