--- conflicted
+++ resolved
@@ -64,7 +64,6 @@
 
 - Fix issue where `loki.source.kubernetes` took into account all labels, instead of specific logs labels. Resulting in duplication. (@mattdurham)
 
-<<<<<<< HEAD
 - Fix an issue where some `faro.receiver` would drop multiple fields defined in `payload.meta.browser`, as fields were defined in the struct 
 
 ### Other changes
@@ -75,8 +74,6 @@
 
 - Support TLS client settings for clustering (@tiagorossig)
 
-=======
->>>>>>> 1f14ccab
 v1.4.1
 -----------------
 
