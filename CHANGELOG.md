--- conflicted
+++ resolved
@@ -49,9 +49,6 @@
 
 - `prometheus.exporter.postgres` dependency has been updated to v0.18.1. This includes new `stat_progress_vacuum` and `buffercache_summary` collectors, as well as other bugfixes and enhancements. (@cristiangreco)
 
-<<<<<<< HEAD
-- `loki.source.podlogs` now supports `preserve_discovered_labels` parameter to preserve discovered pod metadata labels for use by downstream components. (@QuentinBisson)
-=======
 - Update Beyla component to 2.7.4. (@grcevski)
 
 - Support delimiters in `stage.luhn`. (@dehaansa)
@@ -62,7 +59,8 @@
 - `prometheus.exporter.unix`: Add an `arp` config block to configure the ARP collector. (@ptodev)
 
 - `prometheus.exporter.snowflake` dependency has been updated to 20251016132346-6d442402afb2, which updates data ownership queries to use `last_over_time` for a 24 hour period. (@dasomeone)
->>>>>>> cfc47152
+
+- `loki.source.podlogs` now supports `preserve_discovered_labels` parameter to preserve discovered pod metadata labels for use by downstream components. (@QuentinBisson)
 
 ### Bugfixes
 
@@ -74,6 +72,8 @@
 
 - Fix issues with "unknown series ref when trying to add exemplar" from `prometheus.remote_write` by allowing series ref links to be updated if they change. (@kgeckhart)
 
+- Fix `loki.source.podlogs` component to register the Kubernetes field index for `spec.nodeName` when node filtering is enabled, preventing "Index with name field:spec.nodeName does not exist" errors. (@QuentinBisson)
+
 v1.11.3
 -----------------
 
@@ -98,8 +98,6 @@
 ### Other changes
 
 - Augment prometheus.scrape 'scheme' argument strengthening link to protocol. (@lewismc)
-
-- Fix `loki.source.podlogs` component to register the Kubernetes field index for `spec.nodeName` when node filtering is enabled, preventing "Index with name field:spec.nodeName does not exist" errors. (@QuentinBisson)
 
 - Stop `faro.receiver` losing trace context when exception has stack trace. (@duartesaraiva98)
 
