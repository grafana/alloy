# Changelog

> _Contributors should read our [contributors guide][] for instructions on how
> to update the changelog._

This document contains a historical list of changes between releases. Only
changes that impact end-user behavior are listed; changes to documentation or
internal API changes are not present.

Main (unreleased)
-----------------

### Features

- (_Experimental_) Add a `stage.windowsevent` block in the `loki.process` component. This aims to replace the existing `stage.eventlogmessage`. (@wildum)

### Enhancements

<<<<<<< HEAD
- Add `go_table_fallback` arg to `pyroscope.ebpf` (@korniltsev)
=======
- Add the possibility to export span events as logs in `otelcol.connector.spanlogs`. (@steve-hb)
>>>>>>> 8a589ed0

- (_Experimental_) Log instance label key in `database_observability.mysql` (@cristiangreco)

- (_Experimental_) Improve parsing of truncated queries in `database_observability.mysql` (@cristiangreco)

- (_Experimental_) Capture schema name for query samples in `database_observability.mysql` (@cristiangreco)

- (_Experimental_) Fix handling of view table types when detecting schema in `database_observability.mysql` (@matthewnolf)

- (_Experimental_) Fix error handling during result set iteration in `database_observability.mysql` (@cristiangreco)

- (_Experimental_) Better support for table name parsing in `database_observability.mysql` (@cristiangreco)

- (_Experimental_) Better error handling for `database_observability.mysql` (@cristiangreco)

- Add json format support for log export via faro receiver (@ravishankar15)

### Bugfixes

- Fix log rotation for Windows in `loki.source.file` by refactoring the component to use the runner pkg. This should also reduce CPU consumption when tailing a lot of files in a dynamic environment. (@wildum)

- Add livedebugging support for `prometheus.remote_write` (@ravishankar15)

- Bump snmp_exporter and embedded modules to 0.27.0. Add support for multi-module handling by comma separation and expose argument to increase SNMP polling concurrency for `prometheus.exporter.snmp`. (@v-zhuravlev)

- Add support for pushv1.PusherService Connect API in `pyroscope.receive_http`. (@simonswine)

v1.6.1
-----------------

## Bugs

- Resolve issue with Beyla starting. (@rafaelroquetto)

v1.6.0
-----------------

### Breaking changes

- Upgrade to OpenTelemetry Collector v0.116.0:
  - `otelcol.processor.tailsampling`: Change decision precedence when using `and_sub_policy` and `invert_match`.
    For more information, see the [release notes for Alloy 1.6][release-notes-alloy-1_6].

    [#33671]: https://github.com/open-telemetry/opentelemetry-collector-contrib/pull/33671
    [release-notes-alloy-1_6]: https://grafana.com/docs/alloy/latest/release-notes/#v16

### Features

- Add support for TLS to `prometheus.write.queue`. (@mattdurham)

- Add `otelcol.receiver.syslog` component to receive otel logs in syslog format (@dehaansa)

- Add support for metrics in `otelcol.exporter.loadbalancing` (@madaraszg-tulip)

- Add `add_cloudwatch_timestamp` to `prometheus.exporter.cloudwatch` metrics. (@captncraig)

- Add support to `prometheus.operator.servicemonitors` to allow `endpointslice` role. (@yoyosir)

- Add `otelcol.exporter.splunkhec` allowing to export otel data to Splunk HEC (@adlotsof)

- Add `otelcol.receiver.solace` component to receive traces from a Solace broker. (@wildum)

- Add `otelcol.exporter.syslog` component to export logs in syslog format (@dehaansa)

- (_Experimental_) Add a `database_observability.mysql` component to collect mysql performance data. (@cristiangreco & @matthewnolf)

- Add `otelcol.receiver.influxdb` to convert influx metric into OTEL. (@EHSchmitt4395)

- Add a new `/-/healthy` endpoint which returns HTTP 500 if one or more components are unhealthy. (@ptodev)

### Enhancements

- Improved performance by reducing allocation in Prometheus write pipelines by ~30% (@thampiotr)

- Update `prometheus.write.queue` to support v2 for cpu performance. (@mattdurham)

- (_Experimental_) Add health reporting to `database_observability.mysql` component (@cristiangreco)

- Add second metrics sample to the support bundle to provide delta information (@dehaansa)

- Add all raw configuration files & a copy of the latest remote config to the support bundle (@dehaansa)

- Add relevant golang environment variables to the support bundle (@dehaansa)

- Add support for server authentication to otelcol components. (@aidaleuc)

- Update mysqld_exporter from v0.15.0 to v0.16.0 (including 2ef168bf6), most notable changes: (@cristiangreco)
  - Support MySQL 8.4 replicas syntax
  - Fetch lock time and cpu time from performance schema
  - Fix fetching tmpTables vs tmpDiskTables from performance_schema
  - Skip SPACE_TYPE column for MariaDB >=10.5
  - Fixed parsing of timestamps with non-zero padded days
  - Fix auto_increment metric collection errors caused by using collation in INFORMATION_SCHEMA searches
  - Change processlist query to support ONLY_FULL_GROUP_BY sql_mode
  - Add perf_schema quantile columns to collector

- Live Debugging button should appear in UI only for supported components (@ravishankar15)
- Add three new stdlib functions to_base64, from_URLbase64 and to_URLbase64 (@ravishankar15)
- Add `ignore_older_than` option for local.file_match (@ravishankar15)
- Add livedebugging support for discovery components (@ravishankar15)
- Add livedebugging support for `discover.relabel` (@ravishankar15)
- Performance optimization for live debugging feature (@ravishankar15)

- Upgrade `github.com/goccy/go-json` to v0.10.4, which reduces the memory consumption of an Alloy instance by 20MB.
  If Alloy is running certain otelcol components, this reduction will not apply. (@ptodev)
- improve performance in regexp component: call fmt only if debug is enabled (@r0ka)

- Update `prometheus.write.queue` library for performance increases in cpu. (@mattdurham)

- Update `loki.secretfilter` to be compatible with the new `[[rules.allowlists]]` gitleaks allowlist format (@romain-gaillard)

- Update `async-profiler` binaries for `pyroscope.java` to 3.0-fa937db (@aleks-p)

- Reduced memory allocation in discovery components by up to 30% (@thampiotr)

### Bugfixes

- Fix issue where `alloy_prometheus_relabel_metrics_processed` was not being incremented. (@mattdurham)

- Fixed issue with automemlimit logging bad messages and trying to access cgroup on non-linux builds (@dehaansa)

- Fixed issue with reloading configuration and prometheus metrics duplication in `prometheus.write.queue`. (@mattdurham)

- Updated `prometheus.write.queue` to fix issue with TTL comparing different scales of time. (@mattdurham)

- Fixed an issue in the `prometheus.operator.servicemonitors`, `prometheus.operator.podmonitors` and `prometheus.operator.probes` to support capitalized actions. (@QuentinBisson)

- Fixed an issue where the `otelcol.processor.interval` could not be used because the debug metrics were not set to default. (@wildum)

- Fixed an issue where `loki.secretfilter` would crash if the secret was shorter than the `partial_mask` value. (@romain-gaillard)

- Change the log level in the `eventlogmessage` stage of the `loki.process` component from `warn` to `debug`. (@wildum)

- Fix a bug in `loki.source.kafka` where the `topics` argument incorrectly used regex matching instead of exact matches. (@wildum)

### Other changes

- Change the stability of the `livedebugging` feature from "experimental" to "generally available". (@wildum)

- Use Go 1.23.3 for builds. (@mattdurham)

- Upgrade Beyla to v1.9.6. (@wildum)

- Upgrade to OpenTelemetry Collector v0.116.0:
  - `otelcol.receiver.datadog`: Return a json reponse instead of "OK" when a trace is received with a newer protocol version.
    https://github.com/open-telemetry/opentelemetry-collector-contrib/pull/35705
  - `otelcol.receiver.datadog`: Changes response message for `/api/v1/check_run` 202 response to be JSON and on par with Datadog API spec
    https://github.com/open-telemetry/opentelemetry-collector-contrib/pull/36029
  - `otelcol.receiver.solace`: The Solace receiver may unexpectedly terminate on reporting traces when used with a memory limiter processor and under high load.
    https://github.com/open-telemetry/opentelemetry-collector-contrib/pull/35958
  - `otelcol.receiver.solace`: Support converting the new `Move to Dead Message Queue` and new `Delete` spans generated by Solace Event Broker to OTLP.
    https://github.com/open-telemetry/opentelemetry-collector-contrib/pull/36071
  - `otelcol.exporter.datadog`: Stop prefixing `http_server_duration`, `http_server_request_size` and `http_server_response_size` with `otelcol`.
    https://github.com/open-telemetry/opentelemetry-collector-contrib/pull/36265
    These metrics can be from SDKs rather than collector. Stop prefixing them to be consistent with
    https://opentelemetry.io/docs/collector/internal-telemetry/#lists-of-internal-metrics
  - `otelcol.receiver.datadog`: Add json handling for the `api/v2/series` endpoint in the datadogreceiver.
    https://github.com/open-telemetry/opentelemetry-collector-contrib/pull/36218
  - `otelcol.processor.span`: Add a new `keep_original_name` configuration argument
    to keep the original span name when extracting attributes from the span name.
    https://github.com/open-telemetry/opentelemetry-collector-contrib/pull/36397
  - `pkg/ottl`: Respect the `depth` option when flattening slices using `flatten`.
    The `depth` option is also now required to be at least `1`.
    https://github.com/open-telemetry/opentelemetry-collector-contrib/pull/36198
  - `otelcol.exporter.loadbalancing`: Shutdown exporters during collector shutdown. This fixes a memory leak.
    https://github.com/open-telemetry/opentelemetry-collector-contrib/pull/36024
  - `otelcol.processor.k8sattributes`: New `wait_for_metadata` and `wait_for_metadata_timeout` configuration arguments,
    which block the processor startup until metadata is received from Kubernetes.
    https://github.com/open-telemetry/opentelemetry-collector-contrib/issues/32556
  - `otelcol.processor.k8sattributes`: Enable the `k8sattr.fieldExtractConfigRegex.disallow` for all Alloy instances,
    to retain the behavior of `regex` argument in the `annotation` and `label` blocks.
    When the feature gate is "deprecated" in the upstream Collector, Alloy users will need to use the transform processor instead.
    https://github.com/open-telemetry/opentelemetry-collector-contrib/issues/25128
  - `otelcol.receiver.vcenter`: The existing code did not honor TLS settings beyond 'insecure'.
    All TLS client config should now be honored.
    https://github.com/open-telemetry/opentelemetry-collector-contrib/pull/36482
  - `otelcol.receiver.opencensus`: Do not report error message when OpenCensus receiver is shutdown cleanly.
    https://github.com/open-telemetry/opentelemetry-collector-contrib/pull/36622
  - `otelcol.processor.k8sattributes`: Fixed parsing of k8s image names to support images with tags and digests.
    https://github.com/open-telemetry/opentelemetry-collector-contrib/pull/36145
  - `otelcol.exporter.loadbalancing`: Adding sending_queue, retry_on_failure and timeout settings to loadbalancing exporter configuration.
    https://github.com/open-telemetry/opentelemetry-collector-contrib/issues/35378
  - `otelcol.exporter.loadbalancing`: The k8sresolver was triggering exporter churn in the way the change event was handled.
    https://github.com/open-telemetry/opentelemetry-collector-contrib/issues/35658
  - `otelcol.processor.k8sattributes`: Override extracted k8s attributes if original value has been empty.
    https://github.com/open-telemetry/opentelemetry-collector-contrib/pull/36466
  - `otelcol.exporter.awss3`: Upgrading to adopt aws sdk v2.
    https://github.com/open-telemetry/opentelemetry-collector-contrib/pull/36698
  - `pkg/ottl`: GetXML Converter now supports selecting text, CDATA, and attribute (value) content.
  - `otelcol.exporter.loadbalancing`: Adds a an optional `return_hostnames` configuration argument to the k8s resolver.
     https://github.com/open-telemetry/opentelemetry-collector-contrib/pull/35411
  - `otelcol.exporter.kafka`, `otelcol.receiver.kafka`: Add a new `AWS_MSK_IAM_OAUTHBEARER` mechanism.
    This mechanism use the AWS MSK IAM SASL Signer for Go https://github.com/aws/aws-msk-iam-sasl-signer-go.
    https://github.com/open-telemetry/opentelemetry-collector-contrib/pull/32500

  - Use Go 1.23.5 for builds. (@wildum)

v1.5.1
-----------------

### Enhancements

- Logs from underlying clustering library `memberlist` are now surfaced with correct level (@thampiotr)

- Allow setting `informer_sync_timeout` in prometheus.operator.* components. (@captncraig)

- For sharding targets during clustering, `loki.source.podlogs` now only takes into account some labels. (@ptodev)

### Bugfixes

- Fixed an issue in the `pyroscope.write` component to prevent TLS connection churn to Pyroscope when the `pyroscope.receive_http` clients don't request keepalive (@madaraszg-tulip)

- Fixed an issue in the `pyroscope.write` component with multiple endpoints not working correctly for forwarding profiles from `pyroscope.receive_http` (@madaraszg-tulip)

- Fixed a few race conditions that could lead to a deadlock when using `import` statements, which could lead to a memory leak on `/metrics` endpoint of an Alloy instance. (@thampiotr)

- Fix a race condition where the ui service was dependent on starting after the remotecfg service, which is not guaranteed. (@dehaansa & @erikbaranowski)

- Fixed an issue in the `otelcol.exporter.prometheus` component that would set series value incorrectly for stale metrics (@YusifAghalar)

- `loki.source.podlogs`: Fixed a bug which prevented clustering from working and caused duplicate logs to be sent.
  The bug only happened when no `selector` or `namespace_selector` blocks were specified in the Alloy configuration. (@ptodev)

- Fixed an issue in the `pyroscope.write` component to allow slashes in application names in the same way it is done in the Pyroscope push API (@marcsanmi)

- Fixed a crash when updating the configuration of `remote.http`. (@kinolaev)

- Fixed an issue in the `otelcol.processor.attribute` component where the actions `delete` and `hash` could not be used with the `pattern` argument. (@wildum)

- Fixed an issue in the `prometheus.exporter.postgres` component that would leak goroutines when the target was not reachable (@dehaansa)

v1.5.0
-----------------

### Breaking changes

- `import.git`: The default value for `revision` has changed from `HEAD` to `main`. (@ptodev)
  It is no longer allowed to set `revision` to `"HEAD"`, `"FETCH_HEAD"`, `"ORIG_HEAD"`, `"MERGE_HEAD"`, or `"CHERRY_PICK_HEAD"`.

- The Otel update to v0.112.0 has a few breaking changes:
  - [`otelcol.processor.deltatocumulative`] Change `max_streams` default value to `9223372036854775807` (max int).
    https://github.com/open-telemetry/opentelemetry-collector-contrib/pull/35048
  - [`otelcol.connector.spanmetrics`] Change `namespace` default value to `traces.span.metrics`.
    https://github.com/open-telemetry/opentelemetry-collector-contrib/pull/34485
  - [`otelcol.exporter.logging`] Removed in favor of the `otelcol.exporter.debug`.
    https://github.com/open-telemetry/opentelemetry-collector/issues/11337

### Features

- Add support bundle generation via the API endpoint /-/support (@dehaansa)

- Add the function `path_join` to the stdlib. (@wildum)

- Add `pyroscope.receive_http` component to receive and forward Pyroscope profiles (@marcsanmi)

- Add support to `loki.source.syslog` for the RFC3164 format ("BSD syslog"). (@sushain97)

- Add support to `loki.source.api` to be able to extract the tenant from the HTTP `X-Scope-OrgID` header (@QuentinBisson)

- (_Experimental_) Add a `loki.secretfilter` component to redact secrets from collected logs.

- (_Experimental_) Add a `prometheus.write.queue` component to add an alternative to `prometheus.remote_write`
  which allowing the writing of metrics  to a prometheus endpoint. (@mattdurham)

- (_Experimental_) Add the `array.combine_maps` function to the stdlib. (@ptodev, @wildum)

### Enhancements

- The `mimir.rules.kubernetes` component now supports adding extra label matchers
  to all queries discovered via `PrometheusRule` CRDs. (@thampiotr)

- The `cluster.use-discovery-v1` flag is now deprecated since there were no issues found with the v2 cluster discovery mechanism. (@thampiotr)

- SNMP exporter now supports labels in both `target` and `targets` parameters. (@mattdurham)

- Add support for relative paths to `import.file`. This new functionality allows users to use `import.file` blocks in modules
  imported via `import.git` and other `import.file`. (@wildum)

- `prometheus.exporter.cloudwatch`: The `discovery` block now has a `recently_active_only` configuration attribute
  to return only metrics which have been active in the last 3 hours.

- Add Prometheus bearer authentication to a `prometheus.write.queue` component (@freak12techno)

- Support logs that have a `timestamp` field instead of a `time` field for the `loki.source.azure_event_hubs` component. (@andriikushch)

- Add `proxy_url` to `otelcol.exporter.otlphttp`. (@wildum)

- Allow setting `informer_sync_timeout` in prometheus.operator.* components. (@captncraig)

### Bugfixes

- Fixed a bug in `import.git` which caused a `"non-fast-forward update"` error message. (@ptodev)

- Do not log error on clean shutdown of `loki.source.journal`. (@thampiotr)

- `prometheus.operator.*` components: Fixed a bug which would sometimes cause a
  "failed to create service discovery refresh metrics" error after a config reload. (@ptodev)

### Other changes

- Small fix in UI stylesheet to fit more content into visible table area. (@defanator)

- Changed OTEL alerts in Alloy mixin to use success rate for tracing. (@thampiotr)

- Support TLS client settings for clustering (@tiagorossig)

- Add support for `not_modified` response in `remotecfg`. (@spartan0x117)

- Fix dead link for RelabelConfig in the PodLog documentation page (@TheoBrigitte)

- Most notable changes coming with the OTel update from v0.108.0 vo v0.112.0 besides the breaking changes: (@wildum)
  - [`http config`] Add support for lz4 compression.
    https://github.com/open-telemetry/opentelemetry-collector/issues/9128
  - [`otelcol.processor.interval`] Add support for gauges and summaries.
    https://github.com/open-telemetry/opentelemetry-collector-contrib/issues/34803
  - [`otelcol.receiver.kafka`] Add possibility to tune the fetch sizes.
    https://github.com/open-telemetry/opentelemetry-collector-contrib/pull/34431
  - [`otelcol.processor.tailsampling`] Add `invert_match` to boolean attribute.
    https://github.com/open-telemetry/opentelemetry-collector-contrib/pull/34730
  - [`otelcol.receiver.kafka`] Add support to decode to `otlp_json`.
    https://github.com/open-telemetry/opentelemetry-collector-contrib/issues/33627
  - [`otelcol.processor.transform`] Add functions `convert_exponential_histogram_to_histogram` and `aggregate_on_attribute_value`.
    https://github.com/open-telemetry/opentelemetry-collector-contrib/pull/33824
    https://github.com/open-telemetry/opentelemetry-collector-contrib/pull/33423

v1.4.3
-----------------

### Bugfixes

- Fix an issue where some `faro.receiver` would drop multiple fields defined in `payload.meta.browser`, as fields were defined in the struct.

- `pyroscope.scrape` no longer tries to scrape endpoints which are not active targets anymore. (@wildum @mattdurham @dehaansa @ptodev)

- Fixed a bug with `loki.source.podlogs` not starting in large clusters due to short informer sync timeout. (@elburnetto-intapp)

- `prometheus.exporter.windows`: Fixed bug with `exclude` regular expression config arguments which caused missing metrics. (@ptodev)

v1.4.2
-----------------

### Bugfixes

- Update windows_exporter from v0.27.2 vo v0.27.3: (@jkroepke)
  - Fixes a bug where scraping Windows service crashes alloy

- Update yet-another-cloudwatch-exporter from v0.60.0 vo v0.61.0: (@morremeyer)
  - Fixes a bug where cloudwatch S3 metrics are reported as `0`

- Issue 1687 - otelcol.exporter.awss3 fails to configure (@cydergoth)
  - Fix parsing of the Level configuration attribute in debug_metrics config block
  - Ensure "optional" debug_metrics config block really is optional

- Fixed an issue with `loki.process` where `stage.luhn` and `stage.timestamp` would not apply
  default configuration settings correctly (@thampiotr)

- Fixed an issue with `loki.process` where configuration could be reloaded even if there
  were no changes. (@ptodev, @thampiotr)

- Fix issue where `loki.source.kubernetes` took into account all labels, instead of specific logs labels. Resulting in duplication. (@mattdurham)

v1.4.1
-----------------

### Bugfixes

- Windows installer: Don't quote Alloy's binary path in the Windows Registry. (@jkroepke)

v1.4.0
-----------------

### Security fixes

- Add quotes to windows service path to prevent path interception attack. [CVE-2024-8975](https://grafana.com/security/security-advisories/cve-2024-8975/) (@mattdurham)

### Breaking changes

- Some debug metrics for `otelcol` components have changed. (@thampiotr)
  For example, `otelcol.exporter.otlp`'s `exporter_sent_spans_ratio_total` metric is now `otelcol_exporter_sent_spans_total`.

- [otelcol.processor.transform] The functions `convert_sum_to_gauge` and `convert_gauge_to_sum` must now be used in the `metric` `context` rather than in the `datapoint` context.
  https://github.com/open-telemetry/opentelemetry-collector-contrib/issues/34567 (@wildum)

- Upgrade Beyla from 1.7.0 to 1.8.2. A complete list of changes can be found on the Beyla releases page: https://github.com/grafana/beyla/releases. (@wildum)
  It contains a few breaking changes for the component `beyla.ebpf`:
  - renamed metric `process.cpu.state` to `cpu.mode`
  - renamed metric `beyla_build_info` to `beyla_internal_build_info`

### Features

- Added Datadog Exporter community component, enabling exporting of otel-formatted Metrics and traces to Datadog. (@polyrain)
- (_Experimental_) Add an `otelcol.processor.interval` component to aggregate metrics and periodically
  forward the latest values to the next component in the pipeline.


### Enhancements

- Clustering peer resolution through `--cluster.join-addresses` flag has been
  improved with more consistent behaviour, better error handling and added
  support for A/AAAA DNS records. If necessary, users can temporarily opt out of
  this new behaviour with the `--cluster.use-discovery-v1`, but this can only be
  used as a temporary measure, since this flag will be disabled in future
  releases. (@thampiotr)

- Added a new panel to Cluster Overview dashboard to show the number of peers
  seen by each instance in the cluster. This can help diagnose cluster split
  brain issues. (@thampiotr)

- Updated Snowflake exporter with performance improvements for larger environments.
  Also added a new panel to track deleted tables to the Snowflake mixin. (@Caleb-Hurshman)
- Add a `otelcol.processor.groupbyattrs` component to reassociate collected metrics that match specified attributes
    from opentelemetry. (@kehindesalaam)

- Update windows_exporter to v0.27.2. (@jkroepke)
  The `smb.enabled_list` and `smb_client.enabled_list` doesn't have any effect anymore. All sub-collectors are enabled by default.

- Live debugging of `loki.process` will now also print the timestamp of incoming and outgoing log lines.
  This is helpful for debugging `stage.timestamp`. (@ptodev)

- Add extra validation in `beyla.ebpf` to avoid panics when network feature is enabled. (@marctc)

- A new parameter `aws_sdk_version_v2` is added for the cloudwatch exporters configuration. It enables the use of aws sdk v2 which has shown to have significant performance benefits. (@kgeckhart, @andriikushch)

- `prometheus.exporter.cloudwatch` can now collect metrics from custom namespaces via the `custom_namespace` block. (@ptodev)

- Add the label `alloy_cluster` in the metric `alloy_config_hash` when the flag `cluster.name` is set to help differentiate between
  configs from the same alloy cluster or different alloy clusters. (@wildum)

- Add support for discovering the cgroup path(s) of a process in `process.discovery`. (@mahendrapaipuri)

### Bugfixes

- Fix a bug where the scrape timeout for a Probe resource was not applied, overwriting the scrape interval instead. (@morremeyer, @stefanandres)

- Fix a bug where custom components don't always get updated when the config is modified in an imported directory. (@ante012)

- Fixed an issue which caused loss of context data in Faro exception. (@codecapitano)

- Fixed an issue where providing multiple hostnames or IP addresses
  via `--cluster.join-addresses` would only use the first provided value.
  (@thampiotr)

- Fixed an issue where providing `<hostname>:<port>`
  in `--cluster.join-addresses` would only resolve with DNS to a single address,
  instead of using all the available records. (@thampiotr)

- Fixed an issue where clustering peers resolution via hostname in `--cluster.join-addresses`
  resolves to duplicated IP addresses when using SRV records. (@thampiotr)

- Fixed an issue where the `connection_string` for the `loki.source.azure_event_hubs` component
  was displayed in the UI in plaintext. (@MorrisWitthein)

- Fix a bug in `discovery.*` components where old `targets` would continue to be
  exported to downstream components. This would only happen if the config
  for `discovery.*`  is reloaded in such a way that no new targets were
  discovered. (@ptodev, @thampiotr)

- Fixed bug in `loki.process` with `sampling` stage where all components use same `drop_counter_reason`. (@captncraig)

- Fixed an issue (see https://github.com/grafana/alloy/issues/1599) where specifying both path and key in the remote.vault `path`
  configuration could result in incorrect URLs. The `path` and `key` arguments have been separated to allow for clear and accurate
  specification of Vault secrets. (@PatMis16)

### Other

- Renamed standard library functions. Old names are still valid but are marked deprecated. (@wildum)

- Aliases for the namespaces are deprecated in the Cloudwatch exporter. For example: "s3" is not allowed, "AWS/S3" should be used. Usage of the aliases will generate warnings in the logs. Support for the aliases will be dropped in the upcoming releases. (@kgeckhart, @andriikushch)

- Update OTel from v0.105.0 vo v0.108.0: (@wildum)
  - [`otelcol.receiver.vcenter`] New VSAN metrics.
    https://github.com/open-telemetry/opentelemetry-collector-contrib/issues/33556
  - [`otelcol.receiver.kafka`] Add `session_timeout` and `heartbeat_interval` attributes.
    https://github.com/open-telemetry/opentelemetry-collector-contrib/pull/33082
  - [`otelcol.processor.transform`] Add `aggregate_on_attributes` function for metrics.
    https://github.com/open-telemetry/opentelemetry-collector-contrib/pull/33334
  - [`otelcol.receiver.vcenter`] Enable metrics by default
    https://github.com/open-telemetry/opentelemetry-collector-contrib/issues/33607

- Updated the docker base image to Ubuntu 24.04 (Noble Numbat). (@mattiasa )

v1.3.4
-----------------

### Bugfixes

- Windows installer: Don't quote Alloy's binary path in the Windows Registry. (@jkroepke)

v1.3.2
-----------------

### Security fixes

- Add quotes to windows service path to prevent path interception attack. [CVE-2024-8975](https://grafana.com/security/security-advisories/cve-2024-8975/) (@mattdurham)

v1.3.1
-----------------

### Bugfixes

- Changed the cluster startup behaviour, reverting to the previous logic where
  a failure to resolve cluster join peers results in the node creating its own cluster. This is
  to facilitate the process of bootstrapping a new cluster following user feedback (@thampiotr)

- Fix a memory leak which would occur any time `loki.process` had its configuration reloaded. (@ptodev)

v1.3.0
-----------------

### Breaking changes

- [`otelcol.exporter.otlp`,`otelcol.exporter.loadbalancing`]: Change the default gRPC load balancing strategy.
  The default value for the `balancer_name` attribute has changed to `round_robin`
  https://github.com/open-telemetry/opentelemetry-collector/pull/10319

### Breaking changes to non-GA functionality

- Update Public preview `remotecfg` argument from `metadata` to `attributes`. (@erikbaranowski)

- The default value of the argument `unmatched` in the block `routes` of the component `beyla.ebpf` was changed from `unset` to `heuristic` (@marctc)

### Features

- Added community components support, enabling community members to implement and maintain components. (@wildum)

- A new `otelcol.exporter.debug` component for printing OTel telemetry from
  other `otelcol` components to the console. (@BarunKGP)

### Enhancements
- Added custom metrics capability to oracle exporter. (@EHSchmitt4395)

- Added a success rate panel on the Prometheus Components dashboard. (@thampiotr)

- Add namespace field to Faro payload (@cedricziel)

- Add the `targets` argument to the `prometheus.exporter.blackbox` component to support passing blackbox targets at runtime. (@wildum)

- Add concurrent metric collection to `prometheus.exporter.snowflake` to speed up collection times (@Caleb-Hurshman)

- Added live debugging support to `otelcol.processor.*` components. (@wildum)

- Add automatic system attributes for `version` and `os` to `remotecfg`. (@erikbaranowski)

- Added live debugging support to `otelcol.receiver.*` components. (@wildum)

- Added live debugging support to `loki.process`. (@wildum)

- Added live debugging support to `loki.relabel`. (@wildum)

- Added a `namespace` label to probes scraped by the `prometheus.operator.probes` component to align with the upstream Prometheus Operator setup. (@toontijtgat2)

- (_Public preview_) Added rate limiting of cluster state changes to reduce the
  number of unnecessary, intermediate state updates. (@thampiotr)

- Allow setting the CPU profiling event for Java Async Profiler in `pyroscope.java` component (@slbucur)

- Update windows_exporter to v0.26.2. (@jkroepke)

- `mimir.rules.kubernetes` is now able to add extra labels to the Prometheus rules. (@psychomantys)

- `prometheus.exporter.unix` component now exposes hwmon collector config. (@dtrejod)

- Upgrade from OpenTelemetry v0.102.1 to v0.105.0.
  - [`otelcol.receiver.*`] A new `compression_algorithms` attribute to configure which
    compression algorithms are allowed by the HTTP server.
    https://github.com/open-telemetry/opentelemetry-collector/pull/10295
  - [`otelcol.exporter.*`] Fix potential deadlock in the batch sender.
    https://github.com/open-telemetry/opentelemetry-collector/pull/10315
  - [`otelcol.exporter.*`] Fix a bug when the retry and timeout logic was not applied with enabled batching.
    https://github.com/open-telemetry/opentelemetry-collector/issues/10166
  - [`otelcol.exporter.*`] Fix a bug where an unstarted batch_sender exporter hangs on shutdown.
    https://github.com/open-telemetry/opentelemetry-collector/issues/10306
  - [`otelcol.exporter.*`] Fix small batch due to unfavorable goroutine scheduling in batch sender.
    https://github.com/open-telemetry/opentelemetry-collector/issues/9952
  - [`otelcol.exporter.otlphttp`] A new `cookies` block to store cookies from server responses and reuse them in subsequent requests.
    https://github.com/open-telemetry/opentelemetry-collector/issues/10175
  - [`otelcol.exporter.otlp`] Fixed a bug where the receiver's http response was not properly translating grpc error codes to http status codes.
    https://github.com/open-telemetry/opentelemetry-collector/pull/10574
  - [`otelcol.processor.tail_sampling`] Simple LRU Decision Cache for "keep" decisions.
    https://github.com/open-telemetry/opentelemetry-collector-contrib/pull/33533
  - [`otelcol.processor.tail_sampling`] Fix precedence of inverted match in and policy.
    Previously if the decision from a policy evaluation was `NotSampled` or `InvertNotSampled`
    it would return a `NotSampled` decision regardless, effectively downgrading the result.
    This was breaking the documented behaviour that inverted decisions should take precedence over all others.
    https://github.com/open-telemetry/opentelemetry-collector-contrib/pull/33671
  - [`otelcol.exporter.kafka`,`otelcol.receiver.kafka`] Add config attribute to disable Kerberos PA-FX-FAST negotiation.
    https://github.com/open-telemetry/opentelemetry-collector-contrib/issues/26345
  - [`OTTL`]: Added `keep_matching_keys` function to allow dropping all keys from a map that don't match the pattern.
    https://github.com/open-telemetry/opentelemetry-collector-contrib/issues/32989
  - [`OTTL`]: Add debug logs to help troubleshoot OTTL statements/conditions
    https://github.com/open-telemetry/opentelemetry-collector-contrib/pull/33274
  - [`OTTL`]: Introducing `append` function for appending items into an existing array.
    https://github.com/open-telemetry/opentelemetry-collector-contrib/issues/32141
  - [`OTTL`]: Introducing `Uri` converter parsing URI string into SemConv
    https://github.com/open-telemetry/opentelemetry-collector-contrib/issues/32433
  - [`OTTL`]: Added a Hex() converter function
    https://github.com/open-telemetry/opentelemetry-collector-contrib/pull/33450
  - [`OTTL`]: Added a IsRootSpan() converter function.
    https://github.com/open-telemetry/opentelemetry-collector-contrib/pull/33729
  - [`otelcol.processor.probabilistic_sampler`]: Add Proportional and Equalizing sampling modes.
    https://github.com/open-telemetry/opentelemetry-collector-contrib/issues/31918
  - [`otelcol.processor.deltatocumulative`]: Bugfix to properly drop samples when at limit.
    https://github.com/open-telemetry/opentelemetry-collector-contrib/issues/33285
  - [`otelcol.receiver.vcenter`] Fixes errors in some of the client calls for environments containing multiple datacenters.
    https://github.com/open-telemetry/opentelemetry-collector-contrib/pull/33735
  - [`otelcol.processor.resourcedetection`] Fetch CPU info only if related attributes are enabled.
    https://github.com/open-telemetry/opentelemetry-collector-contrib/pull/33774
  - [`otelcol.receiver.vcenter`] Adding metrics for CPU readiness, CPU capacity, and network drop rate.
    https://github.com/open-telemetry/opentelemetry-collector-contrib/issues/33607
  - [`otelcol.receiver.vcenter`] Drop support for vCenter 6.7.
    https://github.com/open-telemetry/opentelemetry-collector-contrib/issues/33607
  - [`otelcol.processor.attributes`] Add an option to extract value from a client address
    by specifying `client.address` value in the `from_context` field.
    https://github.com/open-telemetry/opentelemetry-collector-contrib/pull/34048
  - `otelcol.connector.spanmetrics`: Produce delta temporality span metrics with StartTimeUnixNano and TimeUnixNano values representing an uninterrupted series.
    https://github.com/open-telemetry/opentelemetry-collector-contrib/pull/31780

- Upgrade Beyla component v1.6.3 to v1.7.0
  - Reporting application process metrics
  - New supported protocols: SQL, Redis, Kafka
  - Several bugfixes
  - Full list of changes: https://github.com/grafana/beyla/releases/tag/v1.7.0

- Enable instances connected to remotecfg-compatible servers to Register
  themselves to the remote service. (@tpaschalis)

- Allow in-memory listener to work for remotecfg-supplied components. (@tpaschalis)

### Bugfixes

- Fixed a clustering mode issue where a fatal startup failure of the clustering service
  would exit the service silently, without also exiting the Alloy process. (@thampiotr)

- Fix a bug which prevented config reloads to work if a Loki `metrics` stage is in the pipeline.
  Previously, the reload would fail for `loki.process` without an error in the logs and the metrics
  from the `metrics` stage would get stuck at the same values. (@ptodev)


v1.2.1
-----------------

### Bugfixes

- Fixed an issue with `loki.source.kubernetes_events` not starting in large clusters due to short informer sync timeout. (@nrwiersma)

- Updated [ckit](https://github.com/grafana/ckit) to fix an issue with armv7 panic on startup when forming a cluster. (@imavroukakis)

- Fixed a clustering mode issue where a failure to perform static peers
  discovery did not result in a fatal failure at startup and could lead to
  potential split-brain issues. (@thampiotr)

### Other

- Use Go 1.22.5 for builds. (@mattdurham)

v1.2.0
-----------------

### Security fixes
- Fixes the following vulnerabilities (@ptodev):
  - [CVE-2024-35255](https://cve.mitre.org/cgi-bin/cvename.cgi?name=CVE-2024-35255)
  - [CVE-2024-36129](https://avd.aquasec.com/nvd/2024/cve-2024-36129/)

### Breaking changes

- Updated OpenTelemetry to v0.102.1. (@mattdurham)
  - Components `otelcol.receiver.otlp`,`otelcol.receiver.zipkin`,`otelcol.extension.jaeger_remote_sampling`, and `otelcol.receiver.jaeger` setting `max_request_body_size`
    default changed from unlimited size to `20MiB`. This is due to [CVE-2024-36129](https://github.com/open-telemetry/opentelemetry-collector/security/advisories/GHSA-c74f-6mfw-mm4v).

### Breaking changes to non-GA functionality

- Update Public preview `remotecfg` to use `alloy-remote-config` instead of `agent-remote-config`. The
  API has been updated to use the term `collector` over `agent`. (@erikbaranowski)

- Component `otelcol.receiver.vcenter` removed `vcenter.host.network.packet.errors`, `vcenter.host.network.packet.count`, and
  `vcenter.vm.network.packet.count`.
  - `vcenter.host.network.packet.errors` replaced by `vcenter.host.network.packet.error.rate`.
  - `vcenter.host.network.packet.count` replaced by `vcenter.host.network.packet.rate`.
  - `vcenter.vm.network.packet.count` replaced by `vcenter.vm.network.packet.rate`.

### Features

- Add an `otelcol.exporter.kafka` component to send OTLP metrics, logs, and traces to Kafka.

- Added `live debugging` to the UI. Live debugging streams data as they flow through components for debugging telemetry data.
  Individual components must be updated to support live debugging. (@wildum)

- Added live debugging support for `prometheus.relabel`. (@wildum)

- (_Experimental_) Add a `otelcol.processor.deltatocumulative` component to convert metrics from
  delta temporality to cumulative by accumulating samples in memory. (@rfratto)

- (_Experimental_) Add an `otelcol.receiver.datadog` component to receive
  metrics and traces from Datadog. (@carrieedwards, @jesusvazquez, @alexgreenbank, @fedetorres93)

- Add a `prometheus.exporter.catchpoint` component to collect metrics from Catchpoint. (@bominrahmani)

- Add the `-t/--test` flag to `alloy fmt` to check if a alloy config file is formatted correctly. (@kavfixnel)

### Enhancements

- (_Public preview_) Add native histogram support to `otelcol.receiver.prometheus`. (@wildum)
- (_Public preview_) Add metrics to report status of `remotecfg` service. (@captncraig)

- Added `scrape_protocols` option to `prometheus.scrape`, which allows to
  control the preferred order of scrape protocols. (@thampiotr)

- Add support for configuring CPU profile's duration scraped by `pyroscope.scrape`. (@hainenber)

- `prometheus.exporter.snowflake`: Add support for RSA key-pair authentication. (@Caleb-Hurshman)

- Improved filesystem error handling when working with `loki.source.file` and `local.file_match`,
  which removes some false-positive error log messages on Windows (@thampiotr)

- Updates `processor/probabilistic_sampler` to use new `FailedClosed` field from OTEL release v0.101.0. (@StefanKurek)

- Updates `receiver/vcenter` to use new features and bugfixes introduced in OTEL releases v0.100.0 and v0.101.0.
  Refer to the [v0.100.0](https://github.com/open-telemetry/opentelemetry-collector-contrib/releases/tag/v0.100.0)
  and [v0.101.0](https://github.com/open-telemetry/opentelemetry-collector-contrib/releases/tag/v0.101.0) release
  notes for more detailed information.
  Changes that directly affected the configuration are as follows: (@StefanKurek)
  - The resource attribute `vcenter.datacenter.name` has been added and enabled by default for all resource types.
  - The resource attribute `vcenter.virtual_app.inventory_path` has been added and enabled by default to
    differentiate between resource pools and virtual apps.
  - The resource attribute `vcenter.virtual_app.name` has been added and enabled by default to differentiate
    between resource pools and virtual apps.
  - The resource attribute `vcenter.vm_template.id` has been added and enabled by default to differentiate between
    virtual machines and virtual machine templates.
  - The resource attribute `vcenter.vm_template.name` has been added and enabled by default to differentiate between
    virtual machines and virtual machine templates.
  - The metric `vcenter.cluster.memory.used` has been removed.
  - The metric `vcenter.vm.network.packet.drop.rate` has been added and enabled by default.
  - The metric `vcenter.cluster.vm_template.count` has been added and enabled by default.

- Add `yaml_decode` to standard library. (@mattdurham, @djcode)

- Allow override debug metrics level for `otelcol.*` components. (@hainenber)

- Add an initial lower limit of 10 seconds for the the `poll_frequency`
  argument in the `remotecfg` block. (@tpaschalis)

- Add a constant jitter to `remotecfg` service's polling. (@tpaschalis)

- Added support for NS records to `discovery.dns`. (@djcode)

- Improved clustering use cases for tracking GCP delta metrics in the `prometheus.exporter.gcp` (@kgeckhart)

- Add the `targets` argument to the `prometheus.exporter.snmp` component to support passing SNMP targets at runtime. (@wildum)

- Prefix Faro measurement values with `value_` to align with the latest Faro cloud receiver updates. (@codecapitano)

- Add `base64_decode` to standard library. (@hainenber)

- Updated OpenTelemetry Contrib to [v0.102.0](https://github.com/open-telemetry/opentelemetry-collector-contrib/releases/tag/v0.102.0). (@mattdurham)
  - `otelcol.processor.resourcedetection`: Added a `tags` config argument to the `azure` detection mechanism.
  It exposes regex-matched Azure resource tags as OpenTelemetry resource attributes.

- A new `snmp_context` configuration argument for `prometheus.exporter.snmp`
  which overrides the `context_name` parameter in the SNMP configuration file. (@ptodev)

- Add extra configuration options for `beyla.ebpf` to select Kubernetes objects to monitor. (@marctc)

### Bugfixes

- Fixed an issue with `prometheus.scrape` in which targets that move from one
  cluster instance to another could have a staleness marker inserted and result
  in a gap in metrics (@thampiotr)

- Fix panic when `import.git` is given a revision that does not exist on the remote repo. (@hainenber)

- Fixed an issue with `loki.source.docker` where collecting logs from targets configured with multiple networks would result in errors. (@wildum)

- Fixed an issue where converting OpenTelemetry Collector configs with unused telemetry types resulted in those types being explicitly configured with an empty array in `output` blocks, rather than them being omitted entirely. (@rfratto)

### Other changes

- `pyroscope.ebpf`, `pyroscope.java`, `pyroscope.scrape`, `pyroscope.write` and `discovery.process` components are now GA. (@korniltsev)

- `prometheus.exporter.snmp`: Updating SNMP exporter from v0.24.1 to v0.26.0. (@ptodev, @erikbaranowski)

- `prometheus.scrape` component's `enable_protobuf_negotiation` argument is now
  deprecated and will be removed in a future major release.
  Use `scrape_protocols` instead and refer to `prometheus.scrape` reference
  documentation for further details. (@thampiotr)

- Updated Prometheus dependency to [v2.51.2](https://github.com/prometheus/prometheus/releases/tag/v2.51.2) (@thampiotr)

- Upgrade Beyla from v1.5.1 to v1.6.3. (@marctc)

v1.1.1
------

### Bugfixes

- Fix panic when component ID contains `/` in `otelcomponent.MustNewType(ID)`.(@qclaogui)

- Exit Alloy immediately if the port it runs on is not available.
  This port can be configured with `--server.http.listen-addr` or using
  the default listen address`127.0.0.1:12345`. (@mattdurham)

- Fix a panic in `loki.source.docker` when trying to stop a target that was never started. (@wildum)

- Fix error on boot when using IPv6 advertise addresses without explicitly
  specifying a port. (@matthewpi)

- Fix an issue where having long component labels (>63 chars) on otelcol.auth
  components lead to a panic. (@tpaschalis)

- Update `prometheus.exporter.snowflake` with the [latest](https://github.com/grafana/snowflake-prometheus-exporter) version of the exporter as of May 28, 2024 (@StefanKurek)
  - Fixes issue where returned `NULL` values from database could cause unexpected errors.

- Bubble up SSH key conversion error to facilitate failed `import.git`. (@hainenber)

v1.1.0
------

### Features

- (_Public preview_) Add support for setting GOMEMLIMIT based on cgroup setting. (@mattdurham)
- (_Experimental_) A new `otelcol.exporter.awss3` component for sending telemetry data to a S3 bucket. (@Imshelledin21)

- (_Public preview_) Introduce BoringCrypto Docker images.
  The BoringCrypto image is tagged with the `-boringcrypto` suffix and
  is only available on AMD64 and ARM64 Linux containers.
  (@rfratto, @mattdurham)

- (_Public preview_) Introduce `boringcrypto` release assets. BoringCrypto
  builds are publshed for Linux on AMD64 and ARM64 platforms. (@rfratto,
  @mattdurham)

- `otelcol.exporter.loadbalancing`: Add a new `aws_cloud_map` resolver. (@ptodev)

- Introduce a `otelcol.receiver.file_stats` component from the upstream
  OpenTelemetry `filestatsreceiver` component. (@rfratto)

### Enhancements

- Update `prometheus.exporter.kafka` with the following functionalities (@wildum):

  * GSSAPI config
  * enable/disable PA_FX_FAST
  * set a TLS server name
  * show the offset/lag for all consumer group or only the connected ones
  * set the minimum number of topics to monitor
  * enable/disable auto-creation of requested topics if they don't already exist
  * regex to exclude topics / groups
  * added metric kafka_broker_info

- In `prometheus.exporter.kafka`, the interpolation table used to compute estimated lag metrics is now pruned
  on `metadata_refresh_interval` instead of `prune_interval_seconds`. (@wildum)

- Don't restart tailers in `loki.source.kubernetes` component by above-average
  time deltas if K8s version is >= 1.29.1 (@hainenber)

- In `mimir.rules.kubernetes`, add support for running in a cluster of Alloy instances
  by electing a single instance as the leader for the `mimir.rules.kubernetes` component
  to avoid conflicts when making calls to the Mimir API. (@56quarters)

- Add the possibility of setting custom labels for the AWS Firehose logs via `X-Amz-Firehose-Common-Attributes` header. (@andriikushch)

### Bugfixes

- Fixed issue with defaults for Beyla component not being applied correctly. (marctc)

- Fix an issue on Windows where uninstalling Alloy did not remove it from the
  Add/Remove programs list. (@rfratto)

- Fixed issue where text labels displayed outside of component node's boundary. (@hainenber)

- Fix a bug where a topic was claimed by the wrong consumer type in `otelcol.receiver.kafka`. (@wildum)

- Fix an issue where nested import.git config blocks could conflict if they had the same labels. (@wildum)

- In `mimir.rules.kubernetes`, fix an issue where unrecoverable errors from the Mimir API were retried. (@56quarters)

- Fix an issue where `faro.receiver`'s `extra_log_labels` with empty value
  don't map existing value in log line. (@hainenber)

- Fix an issue where `prometheus.remote_write` only queued data for sending
  every 15 seconds instead of as soon as data was written to the WAL.
  (@rfratto)

- Imported code using `slog` logging will now not panic and replay correctly when logged before the logging
  config block is initialized. (@mattdurham)

- Fix a bug where custom components would not shadow the stdlib. If you have a module whose name conflicts with an stdlib function
  and if you use this exact function in your config, then you will need to rename your module. (@wildum)

- Fix an issue where `loki.source.docker` stops collecting logs after a container restart. (@wildum)

- Upgrading `pyroscope/ebpf` from 0.4.6 to 0.4.7 (@korniltsev):
  * detect libc version properly when libc file name is libc-2.31.so and not libc.so.6
  * treat elf files with short build id (8 bytes) properly

### Other changes

- Update `alloy-mixin` to use more specific alert group names (for example,
  `alloy_clustering` instead of `clustering`) to avoid collision with installs
  of `agent-flow-mixin`. (@rfratto)
- Upgrade Beyla from v1.4.1 to v1.5.1. (@marctc)

- Add a description to Alloy DEB and RPM packages. (@rfratto)

- Allow `pyroscope.scrape` to scrape `alloy.internal:12345`. (@hainenber)

- The latest Windows Docker image is now pushed as `nanoserver-1809` instead of
  `latest-nanoserver-1809`. The old tag will no longer be updated, and will be
  removed in a future release. (@rfratto)

- The log level of `finished node evaluation` log lines has been decreased to
  'debug'. (@tpaschalis)

- Update post-installation scripts for DEB/RPM packages to ensure
  `/var/lib/alloy` exists before configuring its permissions and ownership.
  (@rfratto)

- Remove setcap for `cap_net_bind_service` to allow alloy to run in restricted environments.
  Modern container runtimes allow binding to unprivileged ports as non-root. (@BlackDex)

- Upgrading from OpenTelemetry v0.96.0 to v0.99.0.

  - `otelcol.processor.batch`: Prevent starting unnecessary goroutines.
    https://github.com/open-telemetry/opentelemetry-collector/issues/9739
  - `otelcol.exporter.otlp`: Checks for port in the config validation for the otlpexporter.
    https://github.com/open-telemetry/opentelemetry-collector/issues/9505
  - `otelcol.receiver.otlp`: Fix bug where the otlp receiver did not properly respond
    with a retryable error code when possible for http.
    https://github.com/open-telemetry/opentelemetry-collector/pull/9357
  - `otelcol.receiver.vcenter`: Fixed the resource attribute model to more accurately support multi-cluster deployments.
    https://github.com/open-telemetry/opentelemetry-collector-contrib/issues/30879
    For more information on impacts please refer to:
    https://github.com/open-telemetry/opentelemetry-collector-contrib/pull/31113
    The main impact is that `vcenter.resource_pool.name`, `vcenter.resource_pool.inventory_path`,
    and `vcenter.cluster.name` are reported with more accuracy on VM metrics.
  - `otelcol.receiver.vcenter`: Remove the `vcenter.cluster.name` resource attribute from Host resources if the Host is standalone (no cluster).
    https://github.com/open-telemetry/opentelemetry-collector-contrib/issues/32548
  - `otelcol.receiver.vcenter`: Changes process for collecting VMs & VM perf metrics to be more efficient (one call now for all VMs).
    https://github.com/open-telemetry/opentelemetry-collector-contrib/issues/31837
  - `otelcol.connector.servicegraph`: Added a new `database_name_attribute` config argument to allow users to
    specify a custom attribute name for identifying the database name in span attributes.
    https://github.com/open-telemetry/opentelemetry-collector-contrib/pull/30726
  - `otelcol.connector.servicegraph`: Fix 'failed to find dimensions for key' error from race condition in metrics cleanup.
    https://github.com/open-telemetry/opentelemetry-collector-contrib/issues/31701
  - `otelcol.connector.spanmetrics`: Add `metrics_expiration` option to enable expiration of metrics if spans are not received within a certain time frame.
    By default, the expiration is disabled (set to 0).
    https://github.com/open-telemetry/opentelemetry-collector-contrib/issues/30559
  - `otelcol.connector.spanmetrics`: Change default value of `metrics_flush_interval` from 15s to 60s.
    https://github.com/open-telemetry/opentelemetry-collector-contrib/issues/31776
  - `otelcol.connector.spanmetrics`: Discard counter span metric exemplars after each flush interval to avoid unbounded memory growth.
    This aligns exemplar discarding for counter span metrics with the existing logic for histogram span metrics.
    https://github.com/open-telemetry/opentelemetry-collector-contrib/issues/31683
  - `otelcol.exporter.loadbalancing`: Fix panic when a sub-exporter is shut down while still handling requests.
    https://github.com/open-telemetry/opentelemetry-collector-contrib/issues/31410
  - `otelcol.exporter.loadbalancing`: Fix memory leaks on shutdown.
    https://github.com/open-telemetry/opentelemetry-collector-contrib/pull/31050
  - `otelcol.exporter.loadbalancing`: Support the timeout period of k8s resolver list watch can be configured.
    https://github.com/open-telemetry/opentelemetry-collector-contrib/issues/31757
  - `otelcol.processor.transform`: Change metric unit for metrics extracted with `extract_count_metric()` to be the default unit (`1`).
    https://github.com/open-telemetry/opentelemetry-collector-contrib/issues/31575
  - `otelcol.receiver.opencensus`: Refactor the receiver to pass lifecycle tests and avoid leaking gRPC connections.
    https://github.com/open-telemetry/opentelemetry-collector-contrib/issues/31643
  - `otelcol.extension.jaeger_remote_sampling`: Fix leaking goroutine on shutdown.
    https://github.com/open-telemetry/opentelemetry-collector-contrib/issues/31157
  - `otelcol.receiver.kafka`: Fix panic on shutdown.
    https://github.com/open-telemetry/opentelemetry-collector-contrib/issues/31926
  - `otelcol.processor.resourcedetection`: Only attempt to detect Kubernetes node resource attributes when they're enabled.
    https://github.com/open-telemetry/opentelemetry-collector-contrib/issues/31941
  - `otelcol.processor.resourcedetection`: Fix memory leak on AKS.
    https://github.com/open-telemetry/opentelemetry-collector-contrib/pull/32574
  - `otelcol.processor.resourcedetection`: Update to ec2 scraper so that core attributes are not dropped if describeTags returns an error (likely due to permissions).
    https://github.com/open-telemetry/opentelemetry-collector-contrib/pull/30672

- Use Go 1.22.3 for builds. (@kminehart)

v1.0.0
------

### Features

- Support for programmable pipelines using a rich expression-based syntax.

- Over 130 components for processing, transforming, and exporting telemetry
  data.

- Native support for Kubernetes and Prometheus Operator without needing to
  deploy or learn a separate Kubernetes operator.

- Support for creating and sharing custom components.

- Support for forming a cluster of Alloy instances for automatic workload
  distribution.

- (_Public preview_) Support for receiving configuration from a server for
  centralized configuration management.

- A built-in UI for visualizing and debugging pipelines.

[contributors guide]: ./docs/developer/contributing.md#updating-the-changelog<|MERGE_RESOLUTION|>--- conflicted
+++ resolved
@@ -16,11 +16,9 @@
 
 ### Enhancements
 
-<<<<<<< HEAD
 - Add `go_table_fallback` arg to `pyroscope.ebpf` (@korniltsev)
-=======
+
 - Add the possibility to export span events as logs in `otelcol.connector.spanlogs`. (@steve-hb)
->>>>>>> 8a589ed0
 
 - (_Experimental_) Log instance label key in `database_observability.mysql` (@cristiangreco)
 
