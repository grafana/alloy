--- conflicted
+++ resolved
@@ -10,65 +10,11 @@
 Main (unreleased)
 -----------------
 
-<<<<<<< HEAD
 ### Other changes 
 
 - Only use labelstore cache if `prometheus.remote_write` is enabled. (@mattdurham)
 
 v1.8.0-rc.0
-=======
-### Features
-
-- Add the `otelcol.storage.file` extension to support persistent sending queues and `otelcol.receiver.filelog` file state tracking between restarts. (@dehaansa)
-
-- Add `otelcol.exporter.googlecloud` community component to export metrics, traces, and logs to Google Cloud. (@motoki317)
-
-- Add support to configure basic authentication for alloy http server. (@kalleep)
-
-### Enhancements
-
-- Add binary version to constants exposed in configuration file syntatx. (@adlots)
-
-- Update `loki.secretfilter` to include metrics about redactions (@kelnage)
-
-- (_Experimental_) Various changes to the experimental component `database_observability.mysql`:
-  - `schema_table`: add support for index expressions (@cristiangreco)
-  - `query_tables`: improve queries parsing (@cristiangreco)
-  - make tidbparser the default choice (@cristiangreco)
-
-- Mixin dashboards improvements: added minimum cluster size to Cluster Overview dashboard, fixed units in OpenTelemetry dashboard, fixed slow components evaluation time units in Controller dashboard and updated Prometheus dashboard to correctly aggregate across instances. (@thampiotr)
-
-- Reduced the lag time during targets handover in a cluster in `prometheus.scrape` components by reducing thread contention. (@thampiotr)
-
-- Pretty print diagnostic errors when using `alloy run` (@kalleep)
-
-### Bugfixes
-
-- Fix `otelcol.exporter.prometheus` dropping valid exemplars. (@github-vincent-miszczak)
-
-- Fix `loki.source.podlogs` add missing labels `__meta_kubernetes_namespace` and `__meta_kubernetes_pod_label_*`. (@kalleep)
-
-### Other changes
-
-- Update the zap logging adapter used by `otelcol` components to log arrays and objects. (@dehaansa)
-
-- Updated Windows install script to add DisplayVersion into registry on install (@enessene)
-
-v1.8.1
------------------
-
-### Bugfixes
-
-- `rfc3164_default_to_current_year` argument was not fully added to `loki.source.syslog` (@dehaansa)
-
-- Fix issue with `remoteCfg` service stopping immediately and logging noop error if not configured (@dehaansa)
-
-- Fix potential race condition in `remoteCfg` service metrics registration (@kalleep)
-
-- Fix panic in `prometheus.exporter.postgres` when using minimal url as data source name. (@kalleep)
-
-v1.8.0
->>>>>>> a6b84ad3
 -----------------
 
 ### Breaking changes
