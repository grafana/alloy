# Changelog

> _Contributors should read our [contributors guide][] for instructions on how
> to update the changelog._

This document contains a historical list of changes between releases. Only
changes that impact end-user behavior are listed; changes to documentation or
internal API changes are not present.

Main (unreleased)
-----------------
### Features

- Added Datadog Exporter community component, enabling exporting of otel-formatted Metrics and traces to Datadog. (@polyrain)
- (_Experimental_) Add an `otelcol.processor.interval` component to aggregate metrics and periodically
  forward the latest values to the next component in the pipeline.

### Enhancements

- Clustering peer resolution through `--cluster.join-addresses` flag has been
  improved with more consistent behaviour, better error handling and added
  support for A/AAAA DNS records. If necessary, users can temporarily opt out of
  this new behaviour with the `--cluster.use-discovery-v1`, but this can only be
  used as a temporary measure, since this flag will be disabled in future
  releases. (@thampiotr)

- Added a new panel to Cluster Overview dashboard to show the number of peers
  seen by each instance in the cluster. This can help diagnose cluster split
  brain issues. (@thampiotr)

- Updated Snowflake exporter with performance improvements for larger environments. 
  Also added a new panel to track deleted tables to the Snowflake mixin. (@Caleb-Hurshman)
- Add a `otelcol.processor.groupbyattrs` component to reassociate collected metrics that match specified attributes
    from opentelemetry. (@kehindesalaam)

- Update windows_exporter to v0.27.2. (@jkroepke)

- Live debugging of `loki.process` will now also print the timestamp of incoming and outgoing log lines.
  This is helpful for debugging `stage.timestamp`. (@ptodev)

- Add extra validation in `beyla.ebpf` to avoid panics when network feature is enabled. (@marctc)

### Bugfixes

- Fix a bug where custom components don't always get updated when the config is modified in an imported directory. (@ante012)

- Fixed an issue which caused loss of context data in Faro exception. (@codecapitano)

- Fixed an issue where providing multiple hostnames or IP addresses
  via `--cluster.join-addresses` would only use the first provided value.
  (@thampiotr)

- Fixed an issue where providing `<hostname>:<port>`
  in `--cluster.join-addresses` would only resolve with DNS to a single address,
  instead of using all the available records. (@thampiotr)

- Fixed an issue where clustering peers resolution via hostname in `--cluster.join-addresses`
  resolves to duplicated IP addresses when using SRV records. (@thampiotr)

- Fixed an issue where the `connection_string` for the `loki.source.azure_event_hubs` component
  was displayed in the UI in plaintext. (@MorrisWitthein)

- Fix a bug in `discovery.*` components where old `targets` would continue to be
  exported to downstream components. This would only happen if the config
  for `discovery.*`  is reloaded in such a way that no new targets were
  discovered. (@ptodev, @thampiotr)
<<<<<<< HEAD
  
=======

### Other

- Renamed standard library functions. Old names are still valid but are marked deprecated. (@wildum)

>>>>>>> f2baeffa
v1.3.1
-----------------

### Bugfixes

- Changed the cluster startup behaviour, reverting to the previous logic where
  a failure to resolve cluster join peers results in the node creating its own cluster. This is
  to facilitate the process of bootstrapping a new cluster following user feedback (@thampiotr)

- Fix a memory leak which would occur any time `loki.process` had its configuration reloaded. (@ptodev)

v1.3.0
-----------------

### Breaking changes

- [`otelcol.exporter.otlp`,`otelcol.exporter.loadbalancing`]: Change the default gRPC load balancing strategy.
  The default value for the `balancer_name` attribute has changed to `round_robin`
  https://github.com/open-telemetry/opentelemetry-collector/pull/10319

### Breaking changes to non-GA functionality

- Update Public preview `remotecfg` argument from `metadata` to `attributes`. (@erikbaranowski)

- The default value of the argument `unmatched` in the block `routes` of the component `beyla.ebpf` was changed from `unset` to `heuristic` (@marctc) 

### Features

- Added community components support, enabling community members to implement and maintain components. (@wildum)

- A new `otelcol.exporter.debug` component for printing OTel telemetry from 
  other `otelcol` components to the console. (@BarunKGP)

### Enhancements
- Added custom metrics capability to oracle exporter. (@EHSchmitt4395)

- Added a success rate panel on the Prometheus Components dashboard. (@thampiotr)

- Add namespace field to Faro payload (@cedricziel)

- Add the `targets` argument to the `prometheus.exporter.blackbox` component to support passing blackbox targets at runtime. (@wildum)

- Add concurrent metric collection to `prometheus.exporter.snowflake` to speed up collection times (@Caleb-Hurshman)

- Added live debugging support to `otelcol.processor.*` components. (@wildum)

- Add automatic system attributes for `version` and `os` to `remotecfg`. (@erikbaranowski)

- Added live debugging support to `otelcol.receiver.*` components. (@wildum)

- Added live debugging support to `loki.process`. (@wildum)

- Added live debugging support to `loki.relabel`. (@wildum)

- Added a `namespace` label to probes scraped by the `prometheus.operator.probes` component to align with the upstream Prometheus Operator setup. (@toontijtgat2)

- (_Public preview_) Added rate limiting of cluster state changes to reduce the
  number of unnecessary, intermediate state updates. (@thampiotr)

- Allow setting the CPU profiling event for Java Async Profiler in `pyroscope.java` component (@slbucur)

- Update windows_exporter to v0.26.2. (@jkroepke)

- `mimir.rules.kubernetes` is now able to add extra labels to the Prometheus rules. (@psychomantys)

- `prometheus.exporter.unix` component now exposes hwmon collector config. (@dtrejod)

- Upgrade from OpenTelemetry v0.102.1 to v0.105.0.
  - [`otelcol.receiver.*`] A new `compression_algorithms` attribute to configure which 
    compression algorithms are allowed by the HTTP server.
    https://github.com/open-telemetry/opentelemetry-collector/pull/10295
  - [`otelcol.exporter.*`] Fix potential deadlock in the batch sender.
    https://github.com/open-telemetry/opentelemetry-collector/pull/10315
  - [`otelcol.exporter.*`] Fix a bug when the retry and timeout logic was not applied with enabled batching.
    https://github.com/open-telemetry/opentelemetry-collector/issues/10166
  - [`otelcol.exporter.*`] Fix a bug where an unstarted batch_sender exporter hangs on shutdown.
    https://github.com/open-telemetry/opentelemetry-collector/issues/10306
  - [`otelcol.exporter.*`] Fix small batch due to unfavorable goroutine scheduling in batch sender.
    https://github.com/open-telemetry/opentelemetry-collector/issues/9952
  - [`otelcol.exporter.otlphttp`] A new `cookies` block to store cookies from server responses and reuse them in subsequent requests.
    https://github.com/open-telemetry/opentelemetry-collector/issues/10175
  - [`otelcol.exporter.otlp`] Fixed a bug where the receiver's http response was not properly translating grpc error codes to http status codes.
    https://github.com/open-telemetry/opentelemetry-collector/pull/10574
  - [`otelcol.processor.tail_sampling`] Simple LRU Decision Cache for "keep" decisions.
    https://github.com/open-telemetry/opentelemetry-collector-contrib/pull/33533
  - [`otelcol.processor.tail_sampling`] Fix precedence of inverted match in and policy.
    Previously if the decision from a policy evaluation was `NotSampled` or `InvertNotSampled` 
    it would return a `NotSampled` decision regardless, effectively downgrading the result.
    This was breaking the documented behaviour that inverted decisions should take precedence over all others.
    https://github.com/open-telemetry/opentelemetry-collector-contrib/pull/33671
  - [`otelcol.exporter.kafka`,`otelcol.receiver.kafka`] Add config attribute to disable Kerberos PA-FX-FAST negotiation.
    https://github.com/open-telemetry/opentelemetry-collector-contrib/issues/26345
  - [`OTTL`]: Added `keep_matching_keys` function to allow dropping all keys from a map that don't match the pattern.
    https://github.com/open-telemetry/opentelemetry-collector-contrib/issues/32989
  - [`OTTL`]: Add debug logs to help troubleshoot OTTL statements/conditions
    https://github.com/open-telemetry/opentelemetry-collector-contrib/pull/33274
  - [`OTTL`]: Introducing `append` function for appending items into an existing array.
    https://github.com/open-telemetry/opentelemetry-collector-contrib/issues/32141
  - [`OTTL`]: Introducing `Uri` converter parsing URI string into SemConv
    https://github.com/open-telemetry/opentelemetry-collector-contrib/issues/32433
  - [`OTTL`]: Added a Hex() converter function
    https://github.com/open-telemetry/opentelemetry-collector-contrib/pull/33450
  - [`OTTL`]: Added a IsRootSpan() converter function.
    https://github.com/open-telemetry/opentelemetry-collector-contrib/pull/33729
  - [`otelcol.processor.probabilistic_sampler`]: Add Proportional and Equalizing sampling modes.
    https://github.com/open-telemetry/opentelemetry-collector-contrib/issues/31918
  - [`otelcol.processor.deltatocumulative`]: Bugfix to properly drop samples when at limit.
    https://github.com/open-telemetry/opentelemetry-collector-contrib/issues/33285
  - [`otelcol.receiver.vcenter`] Fixes errors in some of the client calls for environments containing multiple datacenters.
    https://github.com/open-telemetry/opentelemetry-collector-contrib/pull/33735
  - [`otelcol.processor.resourcedetection`] Fetch CPU info only if related attributes are enabled.
    https://github.com/open-telemetry/opentelemetry-collector-contrib/pull/33774
  - [`otelcol.receiver.vcenter`] Adding metrics for CPU readiness, CPU capacity, and network drop rate.
    https://github.com/open-telemetry/opentelemetry-collector-contrib/issues/33607
  - [`otelcol.receiver.vcenter`] Drop support for vCenter 6.7.
    https://github.com/open-telemetry/opentelemetry-collector-contrib/issues/33607
  - [`otelcol.processor.attributes`] Add an option to extract value from a client address 
    by specifying `client.address` value in the `from_context` field.
    https://github.com/open-telemetry/opentelemetry-collector-contrib/pull/34048
  - `otelcol.connector.spanmetrics`: Produce delta temporality span metrics with StartTimeUnixNano and TimeUnixNano values representing an uninterrupted series.
    https://github.com/open-telemetry/opentelemetry-collector-contrib/pull/31780

- Upgrade Beyla component v1.6.3 to v1.7.0
  - Reporting application process metrics
  - New supported protocols: SQL, Redis, Kafka
  - Several bugfixes
  - Full list of changes: https://github.com/grafana/beyla/releases/tag/v1.7.0

- Enable instances connected to remotecfg-compatible servers to Register
  themselves to the remote service. (@tpaschalis)

- Allow in-memory listener to work for remotecfg-supplied components. (@tpaschalis)

### Bugfixes

- Fixed a clustering mode issue where a fatal startup failure of the clustering service
  would exit the service silently, without also exiting the Alloy process. (@thampiotr)

- Fix a bug which prevented config reloads to work if a Loki `metrics` stage is in the pipeline.
  Previously, the reload would fail for `loki.process` without an error in the logs and the metrics
  from the `metrics` stage would get stuck at the same values. (@ptodev)


v1.2.1
-----------------

### Bugfixes

- Fixed an issue with `loki.source.kubernetes_events` not starting in large clusters due to short informer sync timeout. (@nrwiersma)

- Updated [ckit](https://github.com/grafana/ckit) to fix an issue with armv7 panic on startup when forming a cluster. (@imavroukakis)

- Fixed a clustering mode issue where a failure to perform static peers
  discovery did not result in a fatal failure at startup and could lead to
  potential split-brain issues. (@thampiotr)

### Other

- Use Go 1.22.5 for builds. (@mattdurham)

v1.2.0
-----------------

### Security fixes
- Fixes the following vulnerabilities (@ptodev):
  - [CVE-2024-35255](https://cve.mitre.org/cgi-bin/cvename.cgi?name=CVE-2024-35255)
  - [CVE-2024-36129](https://avd.aquasec.com/nvd/2024/cve-2024-36129/)

### Breaking changes

- Updated OpenTelemetry to v0.102.1. (@mattdurham)
  - Components `otelcol.receiver.otlp`,`otelcol.receiver.zipkin`,`otelcol.extension.jaeger_remote_sampling`, and `otelcol.receiver.jaeger` setting `max_request_body_size`
    default changed from unlimited size to `20MiB`. This is due to [CVE-2024-36129](https://github.com/open-telemetry/opentelemetry-collector/security/advisories/GHSA-c74f-6mfw-mm4v).

### Breaking changes to non-GA functionality

- Update Public preview `remotecfg` to use `alloy-remote-config` instead of `agent-remote-config`. The
  API has been updated to use the term `collector` over `agent`. (@erikbaranowski)

- Component `otelcol.receiver.vcenter` removed `vcenter.host.network.packet.errors`, `vcenter.host.network.packet.count`, and
  `vcenter.vm.network.packet.count`.
  - `vcenter.host.network.packet.errors` replaced by `vcenter.host.network.packet.error.rate`.
  - `vcenter.host.network.packet.count` replaced by `vcenter.host.network.packet.rate`.
  - `vcenter.vm.network.packet.count` replaced by `vcenter.vm.network.packet.rate`.

### Features

- Add an `otelcol.exporter.kafka` component to send OTLP metrics, logs, and traces to Kafka.

- Added `live debugging` to the UI. Live debugging streams data as they flow through components for debugging telemetry data.
  Individual components must be updated to support live debugging. (@wildum)

- Added live debugging support for `prometheus.relabel`. (@wildum)

- (_Experimental_) Add a `otelcol.processor.deltatocumulative` component to convert metrics from
  delta temporality to cumulative by accumulating samples in memory. (@rfratto)

- (_Experimental_) Add an `otelcol.receiver.datadog` component to receive
  metrics and traces from Datadog. (@carrieedwards, @jesusvazquez, @alexgreenbank, @fedetorres93)

- Add a `prometheus.exporter.catchpoint` component to collect metrics from Catchpoint. (@bominrahmani)

### Enhancements

- (_Public preview_) Add native histogram support to `otelcol.receiver.prometheus`. (@wildum)
- (_Public preview_) Add metrics to report status of `remotecfg` service. (@captncraig)

- Added `scrape_protocols` option to `prometheus.scrape`, which allows to
  control the preferred order of scrape protocols. (@thampiotr)

- Add support for configuring CPU profile's duration scraped by `pyroscope.scrape`. (@hainenber)

- `prometheus.exporter.snowflake`: Add support for RSA key-pair authentication. (@Caleb-Hurshman)

- Improved filesystem error handling when working with `loki.source.file` and `local.file_match`,
  which removes some false-positive error log messages on Windows (@thampiotr)

- Updates `processor/probabilistic_sampler` to use new `FailedClosed` field from OTEL release v0.101.0. (@StefanKurek)

- Updates `receiver/vcenter` to use new features and bugfixes introduced in OTEL releases v0.100.0 and v0.101.0.
  Refer to the [v0.100.0](https://github.com/open-telemetry/opentelemetry-collector-contrib/releases/tag/v0.100.0)
  and [v0.101.0](https://github.com/open-telemetry/opentelemetry-collector-contrib/releases/tag/v0.101.0) release
  notes for more detailed information.
  Changes that directly affected the configuration are as follows: (@StefanKurek)
  - The resource attribute `vcenter.datacenter.name` has been added and enabled by default for all resource types.
  - The resource attribute `vcenter.virtual_app.inventory_path` has been added and enabled by default to
    differentiate between resource pools and virtual apps.
  - The resource attribute `vcenter.virtual_app.name` has been added and enabled by default to differentiate
    between resource pools and virtual apps.
  - The resource attribute `vcenter.vm_template.id` has been added and enabled by default to differentiate between
    virtual machines and virtual machine templates.
  - The resource attribute `vcenter.vm_template.name` has been added and enabled by default to differentiate between
    virtual machines and virtual machine templates.
  - The metric `vcenter.cluster.memory.used` has been removed.
  - The metric `vcenter.vm.network.packet.drop.rate` has been added and enabled by default.
  - The metric `vcenter.cluster.vm_template.count` has been added and enabled by default.

- Add `yaml_decode` to standard library. (@mattdurham, @djcode)

- Allow override debug metrics level for `otelcol.*` components. (@hainenber)

- Add an initial lower limit of 10 seconds for the the `poll_frequency`
  argument in the `remotecfg` block. (@tpaschalis)

- Add a constant jitter to `remotecfg` service's polling. (@tpaschalis)

- Added support for NS records to `discovery.dns`. (@djcode)

- Improved clustering use cases for tracking GCP delta metrics in the `prometheus.exporter.gcp` (@kgeckhart)

- Add the `targets` argument to the `prometheus.exporter.snmp` component to support passing SNMP targets at runtime. (@wildum)

- Prefix Faro measurement values with `value_` to align with the latest Faro cloud receiver updates. (@codecapitano)

- Add `base64_decode` to standard library. (@hainenber)

- Updated OpenTelemetry Contrib to [v0.102.0](https://github.com/open-telemetry/opentelemetry-collector-contrib/releases/tag/v0.102.0). (@mattdurham)
  - `otelcol.processor.resourcedetection`: Added a `tags` config argument to the `azure` detection mechanism.
  It exposes regex-matched Azure resource tags as OpenTelemetry resource attributes.

- A new `snmp_context` configuration argument for `prometheus.exporter.snmp`
  which overrides the `context_name` parameter in the SNMP configuration file. (@ptodev)

- Add extra configuration options for `beyla.ebpf` to select Kubernetes objects to monitor. (@marctc)

### Bugfixes

- Fixed an issue with `prometheus.scrape` in which targets that move from one
  cluster instance to another could have a staleness marker inserted and result
  in a gap in metrics (@thampiotr)

- Fix panic when `import.git` is given a revision that does not exist on the remote repo. (@hainenber)

- Fixed an issue with `loki.source.docker` where collecting logs from targets configured with multiple networks would result in errors. (@wildum)

- Fixed an issue where converting OpenTelemetry Collector configs with unused telemetry types resulted in those types being explicitly configured with an empty array in `output` blocks, rather than them being omitted entirely. (@rfratto)

### Other changes

- `pyroscope.ebpf`, `pyroscope.java`, `pyroscope.scrape`, `pyroscope.write` and `discovery.process` components are now GA. (@korniltsev)

- `prometheus.exporter.snmp`: Updating SNMP exporter from v0.24.1 to v0.26.0. (@ptodev, @erikbaranowski)

- `prometheus.scrape` component's `enable_protobuf_negotiation` argument is now
  deprecated and will be removed in a future major release.
  Use `scrape_protocols` instead and refer to `prometheus.scrape` reference
  documentation for further details. (@thampiotr)

- Updated Prometheus dependency to [v2.51.2](https://github.com/prometheus/prometheus/releases/tag/v2.51.2) (@thampiotr)

- Upgrade Beyla from v1.5.1 to v1.6.3. (@marctc)

v1.1.1
------

### Bugfixes

- Fix panic when component ID contains `/` in `otelcomponent.MustNewType(ID)`.(@qclaogui)

- Exit Alloy immediately if the port it runs on is not available.
  This port can be configured with `--server.http.listen-addr` or using
  the default listen address`127.0.0.1:12345`. (@mattdurham)

- Fix a panic in `loki.source.docker` when trying to stop a target that was never started. (@wildum)

- Fix error on boot when using IPv6 advertise addresses without explicitly
  specifying a port. (@matthewpi)

- Fix an issue where having long component labels (>63 chars) on otelcol.auth
  components lead to a panic. (@tpaschalis)

- Update `prometheus.exporter.snowflake` with the [latest](https://github.com/grafana/snowflake-prometheus-exporter) version of the exporter as of May 28, 2024 (@StefanKurek)
  - Fixes issue where returned `NULL` values from database could cause unexpected errors.

- Bubble up SSH key conversion error to facilitate failed `import.git`. (@hainenber)

v1.1.0
------

### Features

- (_Public preview_) Add support for setting GOMEMLIMIT based on cgroup setting. (@mattdurham)
- (_Experimental_) A new `otelcol.exporter.awss3` component for sending telemetry data to a S3 bucket. (@Imshelledin21)

- (_Public preview_) Introduce BoringCrypto Docker images.
  The BoringCrypto image is tagged with the `-boringcrypto` suffix and
  is only available on AMD64 and ARM64 Linux containers.
  (@rfratto, @mattdurham)

- (_Public preview_) Introduce `boringcrypto` release assets. BoringCrypto
  builds are publshed for Linux on AMD64 and ARM64 platforms. (@rfratto,
  @mattdurham)

- `otelcol.exporter.loadbalancing`: Add a new `aws_cloud_map` resolver. (@ptodev)

- Introduce a `otelcol.receiver.file_stats` component from the upstream
  OpenTelemetry `filestatsreceiver` component. (@rfratto)

### Enhancements

- Update `prometheus.exporter.kafka` with the following functionalities (@wildum):

  * GSSAPI config
  * enable/disable PA_FX_FAST
  * set a TLS server name
  * show the offset/lag for all consumer group or only the connected ones
  * set the minimum number of topics to monitor
  * enable/disable auto-creation of requested topics if they don't already exist
  * regex to exclude topics / groups
  * added metric kafka_broker_info

- In `prometheus.exporter.kafka`, the interpolation table used to compute estimated lag metrics is now pruned
  on `metadata_refresh_interval` instead of `prune_interval_seconds`. (@wildum)

- Don't restart tailers in `loki.source.kubernetes` component by above-average
  time deltas if K8s version is >= 1.29.1 (@hainenber)

- In `mimir.rules.kubernetes`, add support for running in a cluster of Alloy instances
  by electing a single instance as the leader for the `mimir.rules.kubernetes` component
  to avoid conflicts when making calls to the Mimir API. (@56quarters)

- Add the possibility of setting custom labels for the AWS Firehose logs via `X-Amz-Firehose-Common-Attributes` header. (@andriikushch)

### Bugfixes

- Fixed issue with defaults for Beyla component not being applied correctly. (marctc)

- Fix an issue on Windows where uninstalling Alloy did not remove it from the
  Add/Remove programs list. (@rfratto)

- Fixed issue where text labels displayed outside of component node's boundary. (@hainenber)

- Fix a bug where a topic was claimed by the wrong consumer type in `otelcol.receiver.kafka`. (@wildum)

- Fix an issue where nested import.git config blocks could conflict if they had the same labels. (@wildum)

- In `mimir.rules.kubernetes`, fix an issue where unrecoverable errors from the Mimir API were retried. (@56quarters)

- Fix an issue where `faro.receiver`'s `extra_log_labels` with empty value
  don't map existing value in log line. (@hainenber)

- Fix an issue where `prometheus.remote_write` only queued data for sending
  every 15 seconds instead of as soon as data was written to the WAL.
  (@rfratto)

- Imported code using `slog` logging will now not panic and replay correctly when logged before the logging
  config block is initialized. (@mattdurham)

- Fix a bug where custom components would not shadow the stdlib. If you have a module whose name conflicts with an stdlib function
  and if you use this exact function in your config, then you will need to rename your module. (@wildum)

- Fix an issue where `loki.source.docker` stops collecting logs after a container restart. (@wildum)

- Upgrading `pyroscope/ebpf` from 0.4.6 to 0.4.7 (@korniltsev):
  * detect libc version properly when libc file name is libc-2.31.so and not libc.so.6
  * treat elf files with short build id (8 bytes) properly

### Other changes

- Update `alloy-mixin` to use more specific alert group names (for example,
  `alloy_clustering` instead of `clustering`) to avoid collision with installs
  of `agent-flow-mixin`. (@rfratto)
- Upgrade Beyla from v1.4.1 to v1.5.1. (@marctc)

- Add a description to Alloy DEB and RPM packages. (@rfratto)

- Allow `pyroscope.scrape` to scrape `alloy.internal:12345`. (@hainenber)

- The latest Windows Docker image is now pushed as `nanoserver-1809` instead of
  `latest-nanoserver-1809`. The old tag will no longer be updated, and will be
  removed in a future release. (@rfratto)

- The log level of `finished node evaluation` log lines has been decreased to
  'debug'. (@tpaschalis)

- Update post-installation scripts for DEB/RPM packages to ensure
  `/var/lib/alloy` exists before configuring its permissions and ownership.
  (@rfratto)

- Remove setcap for `cap_net_bind_service` to allow alloy to run in restricted environments.
  Modern container runtimes allow binding to unprivileged ports as non-root. (@BlackDex)

- Upgrading from OpenTelemetry v0.96.0 to v0.99.0.

  - `otelcol.processor.batch`: Prevent starting unnecessary goroutines.
    https://github.com/open-telemetry/opentelemetry-collector/issues/9739
  - `otelcol.exporter.otlp`: Checks for port in the config validation for the otlpexporter.
    https://github.com/open-telemetry/opentelemetry-collector/issues/9505
  - `otelcol.receiver.otlp`: Fix bug where the otlp receiver did not properly respond
    with a retryable error code when possible for http.
    https://github.com/open-telemetry/opentelemetry-collector/pull/9357
  - `otelcol.receiver.vcenter`: Fixed the resource attribute model to more accurately support multi-cluster deployments.
    https://github.com/open-telemetry/opentelemetry-collector-contrib/issues/30879
    For more information on impacts please refer to:
    https://github.com/open-telemetry/opentelemetry-collector-contrib/pull/31113
    The main impact is that `vcenter.resource_pool.name`, `vcenter.resource_pool.inventory_path`,
    and `vcenter.cluster.name` are reported with more accuracy on VM metrics.
  - `otelcol.receiver.vcenter`: Remove the `vcenter.cluster.name` resource attribute from Host resources if the Host is standalone (no cluster).
    https://github.com/open-telemetry/opentelemetry-collector-contrib/issues/32548
  - `otelcol.receiver.vcenter`: Changes process for collecting VMs & VM perf metrics to be more efficient (one call now for all VMs).
    https://github.com/open-telemetry/opentelemetry-collector-contrib/issues/31837
  - `otelcol.connector.servicegraph`: Added a new `database_name_attribute` config argument to allow users to
    specify a custom attribute name for identifying the database name in span attributes.
    https://github.com/open-telemetry/opentelemetry-collector-contrib/pull/30726
  - `otelcol.connector.servicegraph`: Fix 'failed to find dimensions for key' error from race condition in metrics cleanup.
    https://github.com/open-telemetry/opentelemetry-collector-contrib/issues/31701
  - `otelcol.connector.spanmetrics`: Add `metrics_expiration` option to enable expiration of metrics if spans are not received within a certain time frame.
    By default, the expiration is disabled (set to 0).
    https://github.com/open-telemetry/opentelemetry-collector-contrib/issues/30559
  - `otelcol.connector.spanmetrics`: Change default value of `metrics_flush_interval` from 15s to 60s.
    https://github.com/open-telemetry/opentelemetry-collector-contrib/issues/31776
  - `otelcol.connector.spanmetrics`: Discard counter span metric exemplars after each flush interval to avoid unbounded memory growth.
    This aligns exemplar discarding for counter span metrics with the existing logic for histogram span metrics.
    https://github.com/open-telemetry/opentelemetry-collector-contrib/issues/31683
  - `otelcol.exporter.loadbalancing`: Fix panic when a sub-exporter is shut down while still handling requests.
    https://github.com/open-telemetry/opentelemetry-collector-contrib/issues/31410
  - `otelcol.exporter.loadbalancing`: Fix memory leaks on shutdown.
    https://github.com/open-telemetry/opentelemetry-collector-contrib/pull/31050
  - `otelcol.exporter.loadbalancing`: Support the timeout period of k8s resolver list watch can be configured.
    https://github.com/open-telemetry/opentelemetry-collector-contrib/issues/31757
  - `otelcol.processor.transform`: Change metric unit for metrics extracted with `extract_count_metric()` to be the default unit (`1`).
    https://github.com/open-telemetry/opentelemetry-collector-contrib/issues/31575
  - `otelcol.receiver.opencensus`: Refactor the receiver to pass lifecycle tests and avoid leaking gRPC connections.
    https://github.com/open-telemetry/opentelemetry-collector-contrib/issues/31643
  - `otelcol.extension.jaeger_remote_sampling`: Fix leaking goroutine on shutdown.
    https://github.com/open-telemetry/opentelemetry-collector-contrib/issues/31157
  - `otelcol.receiver.kafka`: Fix panic on shutdown.
    https://github.com/open-telemetry/opentelemetry-collector-contrib/issues/31926
  - `otelcol.processor.resourcedetection`: Only attempt to detect Kubernetes node resource attributes when they're enabled.
    https://github.com/open-telemetry/opentelemetry-collector-contrib/issues/31941
  - `otelcol.processor.resourcedetection`: Fix memory leak on AKS.
    https://github.com/open-telemetry/opentelemetry-collector-contrib/pull/32574
  - `otelcol.processor.resourcedetection`: Update to ec2 scraper so that core attributes are not dropped if describeTags returns an error (likely due to permissions).
    https://github.com/open-telemetry/opentelemetry-collector-contrib/pull/30672

- Use Go 1.22.3 for builds. (@kminehart)

v1.0.0
------

### Features

- Support for programmable pipelines using a rich expression-based syntax.

- Over 130 components for processing, transforming, and exporting telemetry
  data.

- Native support for Kubernetes and Prometheus Operator without needing to
  deploy or learn a separate Kubernetes operator.

- Support for creating and sharing custom components.

- Support for forming a cluster of Alloy instances for automatic workload
  distribution.

- (_Public preview_) Support for receiving configuration from a server for
  centralized configuration management.

- A built-in UI for visualizing and debugging pipelines.

[contributors guide]: ./docs/developer/contributing.md#updating-the-changelog<|MERGE_RESOLUTION|>--- conflicted
+++ resolved
@@ -34,6 +34,7 @@
     from opentelemetry. (@kehindesalaam)
 
 - Update windows_exporter to v0.27.2. (@jkroepke)
+  The `smb.enabled_list` and `smb_client.enabled_list` doesn't have any effect anymore. All sub-collectors are enabled by default.
 
 - Live debugging of `loki.process` will now also print the timestamp of incoming and outgoing log lines.
   This is helpful for debugging `stage.timestamp`. (@ptodev)
@@ -64,15 +65,11 @@
   exported to downstream components. This would only happen if the config
   for `discovery.*`  is reloaded in such a way that no new targets were
   discovered. (@ptodev, @thampiotr)
-<<<<<<< HEAD
-  
-=======
 
 ### Other
 
 - Renamed standard library functions. Old names are still valid but are marked deprecated. (@wildum)
 
->>>>>>> f2baeffa
 v1.3.1
 -----------------
 
