# Changelog

> _Contributors should read our [contributors guide][] for instructions on how
> to update the changelog._

This document contains a historical list of changes between releases. Only
changes that impact end-user behavior are listed; changes to documentation or
internal API changes are not present.

Main (unreleased)
-----------------

### Features

- (_Public preview_) Add support for setting GOMEMLIMIT based on cgroup setting. (@mattdurham)

### Enhancements

- Update `prometheus.exporter.kafka` with the following functionalities (@wildum):
  * GSSAPI config
  * enable/disable PA_FX_FAST
  * set a TLS server name
  * show the offset/lag for all consumer group or only the connected ones
  * set the minimum number of topics to monitor
  * enable/disable auto-creation of requested topics if they don't already exist
  * regex to exclude topics / groups
  * added metric kafka_broker_info

- In `prometheus.exporter.kafka`, the interpolation table used to compute estimated lag metrics is now pruned
  on `metadata_refresh_interval` instead of `prune_interval_seconds`. (@wildum)

<<<<<<< HEAD
- Add support for configuring CPU profile's duration scraped by `pyroscope.scrape`. (@hainenber)
=======
- Don't restart tailers in `loki.source.kubernetes` component by above-average
  time deltas if K8s version is >= 1.29.1 (@hainenber)
>>>>>>> 3dd71436

### Bugfixes

- Fixed issue with defaults for Beyla component not being applied correctly. (marctc)

- Fix an issue on Windows where uninstalling Alloy did not remove it from the
  Add/Remove programs list. (@rfratto)

- Fixed issue where text labels displayed outside of component node's boundary. (@hainenber)

- Fix a bug where a topic was claimed by the wrong consumer type in `otelcol.receiver.kafka`. (@wildum)

- Fix an issue where nested import.git config blocks could conflict if they had the same labels. (@wildum)

- In `mimir.rules.kubernetes`, fix an issue where unrecoverable errors from the Mimir API were retried. (@56quarters)

- Fix an issue where `faro.receiver`'s `extra_log_labels` with empty value
  don't map existing value in log line. (@hainenber)

- Fix an issue where `prometheus.remote_write` only queued data for sending
  every 15 seconds instead of as soon as data was written to the WAL.
  (@rfratto)

### Other changes

- Update `alloy-mixin` to use more specific alert group names (for example,
  `alloy_clustering` instead of `clustering`) to avoid collision with installs
  of `agent-flow-mixin`. (@rfratto)
- Upgrade Beyla from v1.4.1 to v1.5.1. (@marctc)

- Add a description to Alloy DEB and RPM packages. (@rfratto)

- Allow `pyroscope.scrape` to scrape `alloy.internal:12345`. (@hainenber)

- The latest Windows Docker image is now pushed as `nanoserver-1809` instead of
  `latest-nanoserver-1809`. The old tag will no longer be updated, and will be
  removed in a future release. (@rfratto)

- The log level of `finished node evaluation` log lines has been decreased to
  'debug'. (@tpaschalis)

- Update post-installation scripts for DEB/RPM packages to ensure
  `/var/lib/alloy` exists before configuring its permissions and ownership.
  (@rfratto)

v1.0.0 (2024-04-09)
-------------------

### Features

- Support for programmable pipelines using a rich expression-based syntax.

- Over 130 components for processing, transforming, and exporting telemetry
  data.

- Native support for Kubernetes and Prometheus Operator without needing to
  deploy or learn a separate Kubernetes operator.

- Support for creating and sharing custom components.

- Support for forming a cluster of Alloy instances for automatic workload
  distribution.

- (_Public preview_) Support for receiving configuration from a server for
  centralized configuration management.

- A built-in UI for visualizing and debugging pipelines.

[contributors guide]: ./docs/developer/contributing.md#updating-the-changelog<|MERGE_RESOLUTION|>--- conflicted
+++ resolved
@@ -29,12 +29,10 @@
 - In `prometheus.exporter.kafka`, the interpolation table used to compute estimated lag metrics is now pruned
   on `metadata_refresh_interval` instead of `prune_interval_seconds`. (@wildum)
 
-<<<<<<< HEAD
-- Add support for configuring CPU profile's duration scraped by `pyroscope.scrape`. (@hainenber)
-=======
 - Don't restart tailers in `loki.source.kubernetes` component by above-average
   time deltas if K8s version is >= 1.29.1 (@hainenber)
->>>>>>> 3dd71436
+
+- Add support for configuring CPU profile's duration scraped by `pyroscope.scrape`. (@hainenber)
 
 ### Bugfixes
 
