--- conflicted
+++ resolved
@@ -22,6 +22,8 @@
 
 - Added `scrape_protocols` option to `prometheus.scrape`, which allows to
   control the preferred order of scrape protocols. (@thampiotr)
+  
+- Add support for configuring CPU profile's duration scraped by `pyroscope.scrape`. (@hainenber)
 
 ### Bugfixes
 
@@ -88,13 +90,9 @@
 - Don't restart tailers in `loki.source.kubernetes` component by above-average
   time deltas if K8s version is >= 1.29.1 (@hainenber)
 
-<<<<<<< HEAD
-- Add support for configuring CPU profile's duration scraped by `pyroscope.scrape`. (@hainenber)
-=======
 - In `mimir.rules.kubernetes`, add support for running in a cluster of Alloy instances
   by electing a single instance as the leader for the `mimir.rules.kubernetes` component
   to avoid conflicts when making calls to the Mimir API. (@56quarters)
->>>>>>> e3ef9d3e
 
 ### Bugfixes
 
