--- conflicted
+++ resolved
@@ -10,7 +10,6 @@
 Main (unreleased)
 -----------------
 
-<<<<<<< HEAD
 ### Breaking changes
 
 - Prometheus dependency had a major version upgrade from v2.55.1 to v3.4.2. (@thampiotr)
@@ -32,7 +31,7 @@
     The recommended way to deal with this change is to fix references to integer `le` and `quantile` label values, but otherwise do nothing and accept that some queries that span the transition time will produce inaccurate or unexpected results.
 
   See the upstream [Prometheus v3 migration guide](https://prometheus.io/docs/prometheus/3.4/migration/) for more details.
-=======
+
 ### Bugfixes
 
 - Upgrade `otelcol` components from OpenTelemetry v0.126.0 to v0.128.0 (@korniltsev, @dehaansa)
@@ -44,7 +43,6 @@
   - [`otelcol.exporter.datadog`]: Correctly treat summary counts as cumulative monotonic sums instead of cumulative non-monotonic sums.
   - [`otelcol.connector.spanmetrics`]: Fix bug causing span metrics calls count to be always 0 when using delta temporality.
   - [`otelcol.exporter.splunkhec`]: Treat HTTP 403 Forbidden as a permanent error.
->>>>>>> 465d5a68
 
 ### Features
 
