--- conflicted
+++ resolved
@@ -34,6 +34,8 @@
 - Reduce memory overhead of `prometheus.remote_write`'s WAL by lowering the size of the allocated series storage. (@kgeckhart)
 
 - Reduce lock wait/contention on the labelstore.LabelStore by removing unecessary usage from `prometheus.relabel`. (@kgeckhart)
+
+- Update percona/mongodb_exporter dependency for `prometheus.exporter.mongodb`. (@dehaansa)
 
 ### Bugfixes
 
@@ -181,13 +183,9 @@
 
 - Reduce allocations for `loki.process` when `stage.template` is used. (@kalleep)
 
-<<<<<<< HEAD
-- Update percona/mongodb_exporter dependency for `prometheus.exporter.mongodb`. (@dehaansa)
-=======
 - Reduce CPU of `prometheus.write.queue` by eliminating duplicate calls to calculate the protobuf Size. (@kgeckhart)
 
 - Use new cache for metadata cache in `prometheus.write.queue` and support disabling the metadata cache with it disable by default. (@kgeckhart, @dehaansa)
->>>>>>> ec629089
 
 ### Bugfixes
 
