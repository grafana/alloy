--- conflicted
+++ resolved
@@ -55,16 +55,13 @@
 
 - Add otel collector converter for `otelcol.receiver.googlecloudpubsub`. (@kalleep)
 
-<<<<<<< HEAD
 - Add `otelcol.exporter.googlecloudpubsub` community component to export metrics, traces, and logs to Google Cloud Pub/Sub topic. (@eraac)
   
 - Add otel collector converter for `otelcol.exporter.googlecloudpubsub`. (@eraac)
 
-=======
 - (_Experimental_) Add a `honor_metadata` configuration argument to the `prometheus.scrape` component.
   When set to `true`, it will propagate metric metadata to downstream components.
-  
->>>>>>> 3b2f2a7e
+
 ### Enhancements
 
 - Fix `pyroscope.write` component's `AppendIngest` method to respect configured timeout and implement retry logic. The method now properly uses the configured `remote_timeout`, includes retry logic with exponential backoff, and tracks metrics for sent/dropped bytes and profiles consistently with the `Append` method. (@korniltsev)
