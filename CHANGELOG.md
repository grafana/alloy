--- conflicted
+++ resolved
@@ -21,11 +21,9 @@
 
 - Add `otelcol.exporter.googlecloudpubsub` community component to export metrics, traces, and logs to Google Cloud Pub/Sub topic. (@eraac)
 
-<<<<<<< HEAD
+- Add `structured_metadata_drop` stage for `loki.process` to filter structured metadata. (@baurmatt)
+
 - Send remote config status to the remote server for the remotecfg service. (@erikbaranowski)
-=======
-- Add `structured_metadata_drop` stage for `loki.process` to filter structured metadata. (@baurmatt)
->>>>>>> 8b1d520b
 
 ### Enhancements
 
