--- conflicted
+++ resolved
@@ -19,12 +19,9 @@
 - Update yet-another-cloudwatch-exporter from v0.60.0 vo v0.61.0: (@morremeyer)
   - Fixes a bug where cloudwatch S3 metrics are reported as `0`
 
-
-<<<<<<< HEAD
 - Fix issue where `loki.source.kubernetes` took into account all labels, instead of specific logs labels. Resulting in duplication. (@mattdurham)
-=======
+
 ### Other changes
->>>>>>> 670c894e
 
 - Small fix in UI stylesheet to fit more content into visible table area. (@defanator)
 
