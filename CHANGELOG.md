# Changelog

> _Contributors should read our [contributors guide][] for instructions on how
> to update the changelog._

This document contains a historical list of changes between releases. Only
changes that impact end-user behavior are listed; changes to documentation or
internal API changes are not present.

Main (unreleased)
-----------------

### Features

- Add the `otelcol.storage.file` extension to support persistent sending queues and `otelcol.receiver.filelog` file state tracking between restarts. (@dehaansa)

- Add `otelcol.exporter.googlecloud` community component to export metrics, traces, and logs to Google Cloud. (@motoki317)

- Add support to configure basic authentication for alloy http server. (@kalleep)

### Enhancements

- Add binary version to constants exposed in configuration file syntatx. (@adlots)

- Update `loki.secretfilter` to include metrics about redactions (@kelnage)

- (_Experimental_) Various changes to the experimental component `database_observability.mysql`:
  - `schema_table`: add support for index expressions (@cristiangreco)
  - `query_sample`: enable opt-in support to extract unredacted sql query (sql_text) (@matthewnolf)
  - `query_tables`: improve queries parsing (@cristiangreco)
  - make tidbparser the default choice (@cristiangreco)

<<<<<<< HEAD
- The `mimir.rules.kubernetes` component now supports adding extra label matchers
  to all queries discovered via `PrometheusRule` CRDs by extracting label values defined on the `PrometheusRule`. (@QuentinBisson)

### Bugfixes
=======
- Mixin dashboards improvements: added minimum cluster size to Cluster Overview dashboard, fixed units in OpenTelemetry dashboard, fixed slow components evaluation time units in Controller dashboard and updated Prometheus dashboard to correctly aggregate across instances. (@thampiotr)
>>>>>>> 194a99c4

- Reduced the lag time during targets handover in a cluster in `prometheus.scrape` components by reducing thread contention. (@thampiotr)

- Pretty print diagnostic errors when using `alloy run` (@kalleep)

### Bugfixes

- Fix `otelcol.exporter.prometheus` dropping valid exemplars. (@github-vincent-miszczak)

- Fix `loki.source.podlogs` add missing labels `__meta_kubernetes_namespace` and `__meta_kubernetes_pod_label_*`. (@kalleep)

- Fix `otelcol.receiver.filelog` documentation's default value for `start_at`. (@petewall)

### Other changes

- Update the zap logging adapter used by `otelcol` components to log arrays and objects. (@dehaansa)

- Updated Windows install script to add DisplayVersion into registry on install (@enessene)

v1.8.1
-----------------

### Bugfixes

- `rfc3164_default_to_current_year` argument was not fully added to `loki.source.syslog` (@dehaansa)

- Fix issue with `remoteCfg` service stopping immediately and logging noop error if not configured (@dehaansa)

- Fix potential race condition in `remoteCfg` service metrics registration (@kalleep)

- Fix panic in `prometheus.exporter.postgres` when using minimal url as data source name. (@kalleep)

v1.8.0
-----------------

### Breaking changes

- Removed `open_port` and `executable_name` from top level configuration of Beyla component. Removed `enabled` argument from `network` block. (@marctc)

- Breaking changes from the OpenTelemetry Collector v0.122 update: (@wildum)
  - `otelcol.exporter.splunkhec`: `min_size_items` and `max_size_items` were replaced by `min_size`, `max_size` and `sizer` in the `batcher` block to allow
  users to configure the size of the batch in a more flexible way.
  - The telemetry level of Otel components is no longer configurable. The `level` argument in the `debug_metrics` block is kept to avoid breaking changes but it is not used anymore.
  - `otelcol.processor.tailsampling` changed the unit of the decision timer metric from microseconds to milliseconds. (change unit of otelcol_processor_tail_sampling_sampling_decision_timer_latency)
  - `otelcol.processor.deltatocumulative`: rename `otelcol_deltatocumulative_datapoints_processed` to `otelcol_deltatocumulative_datapoints` and remove the metrics `otelcol_deltatocumulative_streams_evicted`, `otelcol_deltatocumulative_datapoints_dropped` and `otelcol_deltatocumulative_gaps_length`.
  - The `regex` attribute was removed from `otelcol.processor.k8sattributes`. The extract-patterns function from `otelcol.processor.transform` can be used instead.
  - The default value of `metrics_flush_interval` in `otelcol.connector.servicegraph` was changed from `0s` to `60s`.
  - `s3_partition` in `otelcol.exporter.awss3` was replaced by `s3_partition_format`.

- (_Experimental_) `prometheus.write.queue` metric names changed to align better with prometheus standards. (@mattdurham)

### Features

- Add `otelcol.receiver.awscloudwatch` component to receive logs from AWS CloudWatch and forward them to other `otelcol.*` components. (@wildum)
- Add `loki.enrich` component to enrich logs using labels from `discovery.*` components. (@v-zhuravlev)
- Add string concatenation for secrets type (@ravishankar15)
- Add support for environment variables to OpenTelemetry Collector config. (@jharvey10)
- Replace graph in Alloy UI with a new version that supports modules and data flow visualization. (@wildum)
- Added `--cluster.wait-for-size` and `--cluster.wait-timeout` flags which allow to specify the minimum cluster size
  required before components that use clustering begin processing traffic to ensure adequate cluster capacity is
  available. (@thampiotr)
- Add `trace_printer` to `beyla.ebpf` component to print trace information in a specific format. (@marctc)
- Add support for live debugging and graph in the UI for components imported via remotecfg. (@wildum)

### Enhancements

- Add the ability to set user for Windows Service with silent install (@dehaansa)

- Add livedebugging support for structured_metadata in `loki.process` (@dehaansa)

- (_Public Preview_) Add a `--windows.priority` flag to the run command, allowing users to set windows process priority for Alloy. (@dehaansa)

- (_Experimental_) Adding a new `prometheus.operator.scrapeconfigs` which discovers and scrapes [ScrapeConfig](https://prometheus-operator.dev/docs/developer/scrapeconfig/) Kubernetes resources. (@alex-berger)

- Add `rfc3164_default_to_current_year` argument to `loki.source.syslog` (@dehaansa)

- Add `connection_name` support for `prometheus.exporter.mssql` (@bck01215)

- Add livedebugging support for `prometheus.scrape` (@ravishankar15, @wildum)

- Have `loki.echo` log the `entry_timestamp` and `structured_metadata` for any loki entries received (@dehaansa)

- Bump snmp_exporter and embedded modules in `prometheus.exporter.snmp` to v0.28.0 (@v-zhuravlev)

- Update mysqld_exporter to v0.17.2, most notable changes: (@cristiangreco)
  - [0.17.1] Add perf_schema quantile columns to collector
  - [0.17.1] Fix database quoting problem in collector 'info_schema.tables'
  - [0.17.1] Use SUM_LOCK_TIME and SUM_CPU_TIME with mysql >= 8.0.28
  - [0.17.1] Fix query on perf_schema.events_statements_summary_by_digest
  - [0.17.2] Fix query on events_statements_summary_by_digest for mariadb

- Added additional backwards compatibility metrics to `prometheus.write.queue`. (@mattdurham)

- Add new stdlib functions encoding.to_json (@ravishankar15)

- Added OpenTelemetry logs and metrics support to Alloy mixin's dashboards and alerts. (@thampiotr)

- Add support for proxy and headers in `prometheus.write.queue`. (@mattdurham)

- Added support for switching namespace between authentication and kv retrieval to support Vault Enterprise (@notedop)

- (_Experimental_) Various changes to the experimental component `database_observability.mysql`:
  - `query_sample`: better handling of truncated queries (@cristiangreco)
  - `query_sample`: add option to use TiDB sql parser (@cristiangreco)
  - `query_tables`: rename collector from `query_sample` to better reflect responsibility (@matthewnolf)
  - `query_sample`: add new collector that replaces previous implementation to collect more detailed sample information (@matthewnolf)
  - `query_sample`: refactor parsing of truncated queries (@cristiangreco)

- Add labels validation in `pyroscope.write` to prevent duplicate labels and invalid label names/values. (@marcsanmi)

- Reduced lock contention in `prometheus.scrape` component (@thampiotr)

- Support converting otel config which uses a common receiver across pipelines with different names. (@wildum)

- Reduce CPU usage of the `loki.source.podlogs` component when pods logs target lots of pods (@QuentinBisson)

- Add error body propagation in `pyroscope.write`, for `/ingest` calls. (@simonswine)

- Add `tenant` label to remaining `loki_write_.+` metrics (@towolf)

- Removed syntax highlighting from the component details UI view to improve
  rendering performance. (@tpaschalis)

- A new `grafana/alloy:vX.Y.Z-windowsservercore-ltsc2022` Docker image is now published on DockerHub. (@ptodev)

### Bugfixes

- Fix deadlocks in `loki.source.file` when tailing fails (@mblaschke)
- Add missing RBAC permission for ScrapeConfig (@alex-berger)

- Fixed an issue in the `mimir.rules.kubernetes` component that would keep the component as unhealthy even when it managed to start after temporary errors (@nicolasvan)

- Allow kafka exporter to attempt to connect even if TLS enabled but cert & key are not specified (@dehaansa)

- Fixed bug where all resources were not being collected from `prometheus.exporter.azure` when using `regions` (@kgeckhart)

- Fix panic in `loki.source.file` when the tailer had no time to run before the runner was stopped (@wildum)

### Other changes

- Upgrading to Prometheus v2.55.1. (@ptodev)
  - Added a new `http_headers` argument to many `discovery` and `prometheus` components.
  - Added a new `scrape_failure_log_file` argument to `prometheus.scrape`.

- Non-breaking changes from the OpenTelemetry Collector v0.122 update: (@wildum)
  - `otelcol.processor.transform` has a new `statements` block for transformations which don't require a context to be specified explicitly.
  - `otelcol.receiver.syslog` has a new `on_error` argument to specify the action to take when an error occurs while receiving logs.
  - `otelcol.processor.resourcedetection` now supports `dynatrace` as a resource detector.
  - `otelcol.receiver.kafka` has a new `error_backoff` block to configure how failed requests are retried.
  - `otelcol.receiver.vcenter` has three new metrics `vcenter.vm.cpu.time`, `vcenter.vm.network.broadcast.packet.rate` and `vcenter.vm.network.multicast.packet.rate`.
  - `otelcol.exporter.awss3` has two new arguments `acl` and `storage_class`.
  - `otelcol.auth.headers` headers can now be populated using Authentication metadata using from_attribute

- Change the stability of the `beyla.ebpf` component from "public preview" to "generally available". (@marctc)

- The ingest API of `pyroscope.receive_http` no longer forwards all received headers, instead only passes through the `Content-Type` header. (@simonswine)

v1.7.5
-----------------

### Enhancements

- Set zstd as default compression for `prometheus.write.queue`. (@mattdurham)

v1.7.4
-----------------

### Bugfixes

- Revert the changes to `loki.source.file` from release v1.7.0. These changes introduced a potential deadlock. (@dehaansa)

v1.7.3
-----------------

### Breaking changes

- Fixed the parsing of selections, application and network filter blocks for Beyla. (@raffaelroquetto)

### Enhancements

- Add the `stat_checkpointer` collector in `prometheus.exporter.postgres` (@dehaansa)

### Bugfixes

- Update the `prometheus.exporter.postgres` component to correctly support Postgres17 when `stat_bgwriter` collector is enabled (@dehaansa)

- Fix `remoteCfg` logging and metrics reporting of `errNotModified` as a failure (@zackman0010)


v1.7.2
-----------------

### Bugfixes

- Fixed an issue where the `otelcol.exporter.awss3` could not be started with the `sumo_ic` marshaler. (@wildum)

- Update `jfr-parser` dependency to v0.9.3 to fix jfr parsing issues in `pyroscope.java`. (@korniltsev)

- Fixed an issue where passing targets from some standard library functions was failing with `target::ConvertFrom` error. (@thampiotr)

- Fixed an issue where indexing targets as maps (e.g. `target["foo"]`) or objects (e.g. `target.foo`) or using them with
  certain standard library functions was resulting in `expected object or array, got capsule` error under some
  circumstances. This could also lead to `foreach evaluation failed` errors when using the `foreach` configuration
  block. (@thampiotr)

- Update `prometheus.write.queue` to reduce memory fragmentation and increase sent throughput. (@mattdurham)

- Fixed an issue where the `otelcol.exporter.kafka` component would not start if the `encoding` was specific to a signal type. (@wildum)

v1.7.1
-----------------

### Bugfixes

- Fixed an issue where some exporters such as `prometheus.exporter.snmp` couldn't accept targets from other components
  with an error `conversion to '*map[string]string' is not supported"`. (@thampiotr)

- Enable batching of calls to the appender in `prometheus.write.queue` to reduce lock contention when scraping, which
  will lead to reduced scrape duration. (@mattdurham)

v1.7.0
-----------------

### Breaking changes

- (_Experimental_) In `prometheus.write.queue` changed `parallelism` from attribute to a block to allow for dynamic scaling. (@mattdurham)

- Remove `tls_basic_auth_config_path` attribute from `prometheus.exporter.mongodb` configuration as it does not configure TLS client
  behavior as previously documented.

- Remove `encoding` and `encoding_file_ext` from `otelcol.exporter.awss3` component as it was not wired in to the otel component and
  Alloy does not currently integrate the upstream encoding extensions that this would utilize.

### Features

- Add a `otelcol.receiver.tcplog` component to receive OpenTelemetry logs over a TCP connection. (@nosammai)

- (_Public preview_) Add `otelcol.receiver.filelog` component to read otel log entries from files (@dehaansa)

- (_Public preview_) Add a `otelcol.processor.cumulativetodelta` component to convert metrics from
  cumulative temporality to delta. (@madaraszg-tulip)

- (_Experimental_) Add a `stage.windowsevent` block in the `loki.process` component. This aims to replace the existing `stage.eventlogmessage`. (@wildum)

- Add `pyroscope.relabel` component to modify or filter profiles using Prometheus relabeling rules. (@marcsanmi)

- (_Experimental_) A new `foreach` block which starts an Alloy pipeline for each item inside a list. (@wildum, @thampiotr, @ptodev)

### Enhancements

- Upgrade to OpenTelemetry Collector v0.119.0 (@dehaansa):
  - `otelcol.processor.resourcedetection`: additional configuration for the `ec2` detector to configure retry behavior
  - `otelcol.processor.resourcedetection`: additional configuration for the `gcp` detector to collect Managed Instance Group attributes
  - `otelcol.processor.resourcedetection`: additional configuration for the `eks` detector to collect cloud account attributes
  - `otelcol.processor.resourcedetection`: add `kubeadm` detector to collect local cluster attributes
  - `otelcol.processor.cumulativetodelta`: add `metric_types` filtering options
  - `otelcol.exporter.awss3`: support configuring sending_queue behavior
  - `otelcol.exporter.otlphttp`: support configuring `compression_params`, which currently only includes `level`
  - `configtls`: opentelemetry components with tls config now support specifying TLS curve preferences
  - `sending_queue`: opentelemetry exporters with a `sending_queue` can now configure the queue to be `blocking`

- Add `go_table_fallback` arg to `pyroscope.ebpf` (@korniltsev)

- Memory optimizations in `pyroscope.scrape` (@korniltsev)

- Do not drop `__meta` labels in `pyroscope.scrape`. (@korniltsev)

- Add the possibility to export span events as logs in `otelcol.connector.spanlogs`. (@steve-hb)

- Add json format support for log export via faro receiver (@ravishankar15)

- (_Experimental_) Various changes to the experimental component `database_observability.mysql`:
  - `connection_info`: add namespace to the metric (@cristiangreco)
  - `query_sample`: better support for table name parsing (@cristiangreco)
  - `query_sample`: capture schema name for query samples (@cristiangreco)
  - `query_sample`: fix error handling during result set iteration (@cristiangreco)
  - `query_sample`: improve parsing of truncated queries (@cristiangreco)
  - `query_sample`: split out sql parsing logic to a separate file (@cristiangreco)
  - `schema_table`: add table columns parsing (@cristiagreco)
  - `schema_table`: correctly quote schema and table name in SHOW CREATE (@cristiangreco)
  - `schema_table`: fix handling of view table types when detecting schema (@matthewnolf)
  - `schema_table`: refactor cache config in schema_table collector (@cristiangreco)
  - Component: add enable/disable collector configurability to `database_observability.mysql`. This removes the `query_samples_enabled` argument, now configurable via enable/disable collector. (@fridgepoet)
  - Component: always log `instance` label key (@cristiangreco)
  - Component: better error handling for collectors (@cristiangreco)
  - Component: use labels for some indexed logs elements (@cristiangreco)

- Reduce CPU usage of `loki.source.windowsevent` by up to 85% by updating the bookmark file every 10 seconds instead of after every event and by
  optimizing the retrieval of the process name. (@wildum)

- Ensure consistent service_name label handling in `pyroscope.receive_http` to match Pyroscope's behavior. (@marcsanmi)

- Improved memory and CPU performance of Prometheus pipelines by changing the underlying implementation of targets (@thampiotr)

- Add `config_merge_strategy` in `prometheus.exporter.snmp` to optionally merge custom snmp config with embedded config instead of replacing. Useful for providing SNMP auths. (@v-zhuravlev)

- Upgrade `beyla.ebpf` to v2.0.4. The full list of changes can be found in the [Beyla release notes](https://github.com/grafana/beyla/releases/tag/v2.0.0). (@marctc)

### Bugfixes

- Fix log rotation for Windows in `loki.source.file` by refactoring the component to use the runner pkg. This should also reduce CPU consumption when tailing a lot of files in a dynamic environment. (@wildum)

- Add livedebugging support for `prometheus.remote_write` (@ravishankar15)

- Add livedebugging support for `otelcol.connector.*` components (@wildum)

- Bump snmp_exporter and embedded modules to 0.27.0. Add support for multi-module handling by comma separation and expose argument to increase SNMP polling concurrency for `prometheus.exporter.snmp`. (@v-zhuravlev)

- Add support for pushv1.PusherService Connect API in `pyroscope.receive_http`. (@simonswine)

- Fixed an issue where `loki.process` would sometimes output live debugging entries out-of-order (@thampiotr)

- Fixed a bug where components could be evaluated concurrently without the full context during a config reload (@wildum)

- Fixed locks that wouldn't be released in the remotecfg service if some errors occurred during the configuration reload (@spartan0x117)

- Fix issue with `prometheus.write.queue` that lead to excessive connections. (@mattdurham)

- Fixed a bug where `loki.source.awsfirehose` and `loki.source.gcplog` could
  not be used from within a module. (@tpaschalis)

- Fix an issue where Prometheus metric name validation scheme was set by default to UTF-8. It is now set back to the
  previous "legacy" scheme. An experimental flag `--feature.prometheus.metric-validation-scheme` can be used to switch
  it to `utf-8` to experiment with UTF-8 support. (@thampiotr)

### Other changes

- Upgrading to Prometheus v2.54.1. (@ptodev)
  - `discovery.docker` has a new `match_first_network` attribute for matching the first network
    if the container has multiple networks defined, thus avoiding collecting duplicate targets.
  - `discovery.ec2`, `discovery.kubernetes`, `discovery.openstack`, and `discovery.ovhcloud`
    add extra `__meta_` labels.
  - `prometheus.remote_write` supports Azure OAuth and Azure SDK authentication.
  - `discovery.linode` has a new `region` attribute, as well as extra `__meta_` labels.
  - A new `scrape_native_histograms` argument for `prometheus.scrape`.
    This is enabled by default and can be used to explicitly disable native histogram support.
    In previous versions of Alloy, native histogram support has also been enabled by default
    as long as `scrape_protocols` starts with `PrometheusProto`.

  - Change the stability of the `remotecfg` feature from "public preview" to "generally available". (@erikbaranowski)

v1.6.1
-----------------

## Bugs

- Resolve issue with Beyla starting. (@rafaelroquetto)

v1.6.0
-----------------

### Breaking changes

- Upgrade to OpenTelemetry Collector v0.116.0:
  - `otelcol.processor.tailsampling`: Change decision precedence when using `and_sub_policy` and `invert_match`.
    For more information, see the [release notes for Alloy 1.6][release-notes-alloy-1_6].

    [#33671]: https://github.com/open-telemetry/opentelemetry-collector-contrib/pull/33671
    [release-notes-alloy-1_6]: https://grafana.com/docs/alloy/latest/release-notes/#v16

### Features

- Add support for TLS to `prometheus.write.queue`. (@mattdurham)

- Add `otelcol.receiver.syslog` component to receive otel logs in syslog format (@dehaansa)

- Add support for metrics in `otelcol.exporter.loadbalancing` (@madaraszg-tulip)

- Add `add_cloudwatch_timestamp` to `prometheus.exporter.cloudwatch` metrics. (@captncraig)

- Add support to `prometheus.operator.servicemonitors` to allow `endpointslice` role. (@yoyosir)

- Add `otelcol.exporter.splunkhec` allowing to export otel data to Splunk HEC (@adlotsof)

- Add `otelcol.receiver.solace` component to receive traces from a Solace broker. (@wildum)

- Add `otelcol.exporter.syslog` component to export logs in syslog format (@dehaansa)

- (_Experimental_) Add a `database_observability.mysql` component to collect mysql performance data. (@cristiangreco & @matthewnolf)

- Add `otelcol.receiver.influxdb` to convert influx metric into OTEL. (@EHSchmitt4395)

- Add a new `/-/healthy` endpoint which returns HTTP 500 if one or more components are unhealthy. (@ptodev)

### Enhancements

- Improved performance by reducing allocation in Prometheus write pipelines by ~30% (@thampiotr)

- Update `prometheus.write.queue` to support v2 for cpu performance. (@mattdurham)

- (_Experimental_) Add health reporting to `database_observability.mysql` component (@cristiangreco)

- Add second metrics sample to the support bundle to provide delta information (@dehaansa)

- Add all raw configuration files & a copy of the latest remote config to the support bundle (@dehaansa)

- Add relevant golang environment variables to the support bundle (@dehaansa)

- Add support for server authentication to otelcol components. (@aidaleuc)

- Update mysqld_exporter from v0.15.0 to v0.16.0 (including 2ef168bf6), most notable changes: (@cristiangreco)
  - Support MySQL 8.4 replicas syntax
  - Fetch lock time and cpu time from performance schema
  - Fix fetching tmpTables vs tmpDiskTables from performance_schema
  - Skip SPACE_TYPE column for MariaDB >=10.5
  - Fixed parsing of timestamps with non-zero padded days
  - Fix auto_increment metric collection errors caused by using collation in INFORMATION_SCHEMA searches
  - Change processlist query to support ONLY_FULL_GROUP_BY sql_mode
  - Add perf_schema quantile columns to collector

- Live Debugging button should appear in UI only for supported components (@ravishankar15)
- Add three new stdlib functions to_base64, from_URLbase64 and to_URLbase64 (@ravishankar15)
- Add `ignore_older_than` option for local.file_match (@ravishankar15)
- Add livedebugging support for discovery components (@ravishankar15)
- Add livedebugging support for `discover.relabel` (@ravishankar15)
- Performance optimization for live debugging feature (@ravishankar15)

- Upgrade `github.com/goccy/go-json` to v0.10.4, which reduces the memory consumption of an Alloy instance by 20MB.
  If Alloy is running certain otelcol components, this reduction will not apply. (@ptodev)
- improve performance in regexp component: call fmt only if debug is enabled (@r0ka)

- Update `prometheus.write.queue` library for performance increases in cpu. (@mattdurham)

- Update `loki.secretfilter` to be compatible with the new `[[rules.allowlists]]` gitleaks allowlist format (@romain-gaillard)

- Update `async-profiler` binaries for `pyroscope.java` to 3.0-fa937db (@aleks-p)

- Reduced memory allocation in discovery components by up to 30% (@thampiotr)

### Bugfixes

- Fix issue where `alloy_prometheus_relabel_metrics_processed` was not being incremented. (@mattdurham)

- Fixed issue with automemlimit logging bad messages and trying to access cgroup on non-linux builds (@dehaansa)

- Fixed issue with reloading configuration and prometheus metrics duplication in `prometheus.write.queue`. (@mattdurham)

- Updated `prometheus.write.queue` to fix issue with TTL comparing different scales of time. (@mattdurham)

- Fixed an issue in the `prometheus.operator.servicemonitors`, `prometheus.operator.podmonitors` and `prometheus.operator.probes` to support capitalized actions. (@QuentinBisson)

- Fixed an issue where the `otelcol.processor.interval` could not be used because the debug metrics were not set to default. (@wildum)

- Fixed an issue where `loki.secretfilter` would crash if the secret was shorter than the `partial_mask` value. (@romain-gaillard)

- Change the log level in the `eventlogmessage` stage of the `loki.process` component from `warn` to `debug`. (@wildum)

- Fix a bug in `loki.source.kafka` where the `topics` argument incorrectly used regex matching instead of exact matches. (@wildum)

### Other changes

- Change the stability of the `livedebugging` feature from "experimental" to "generally available". (@wildum)

- Use Go 1.23.3 for builds. (@mattdurham)

- Upgrade Beyla to v1.9.6. (@wildum)

- Upgrade to OpenTelemetry Collector v0.116.0:
  - `otelcol.receiver.datadog`: Return a json reponse instead of "OK" when a trace is received with a newer protocol version.
    https://github.com/open-telemetry/opentelemetry-collector-contrib/pull/35705
  - `otelcol.receiver.datadog`: Changes response message for `/api/v1/check_run` 202 response to be JSON and on par with Datadog API spec
    https://github.com/open-telemetry/opentelemetry-collector-contrib/pull/36029
  - `otelcol.receiver.solace`: The Solace receiver may unexpectedly terminate on reporting traces when used with a memory limiter processor and under high load.
    https://github.com/open-telemetry/opentelemetry-collector-contrib/pull/35958
  - `otelcol.receiver.solace`: Support converting the new `Move to Dead Message Queue` and new `Delete` spans generated by Solace Event Broker to OTLP.
    https://github.com/open-telemetry/opentelemetry-collector-contrib/pull/36071
  - `otelcol.exporter.datadog`: Stop prefixing `http_server_duration`, `http_server_request_size` and `http_server_response_size` with `otelcol`.
    https://github.com/open-telemetry/opentelemetry-collector-contrib/pull/36265
    These metrics can be from SDKs rather than collector. Stop prefixing them to be consistent with
    https://opentelemetry.io/docs/collector/internal-telemetry/#lists-of-internal-metrics
  - `otelcol.receiver.datadog`: Add json handling for the `api/v2/series` endpoint in the datadogreceiver.
    https://github.com/open-telemetry/opentelemetry-collector-contrib/pull/36218
  - `otelcol.processor.span`: Add a new `keep_original_name` configuration argument
    to keep the original span name when extracting attributes from the span name.
    https://github.com/open-telemetry/opentelemetry-collector-contrib/pull/36397
  - `pkg/ottl`: Respect the `depth` option when flattening slices using `flatten`.
    The `depth` option is also now required to be at least `1`.
    https://github.com/open-telemetry/opentelemetry-collector-contrib/pull/36198
  - `otelcol.exporter.loadbalancing`: Shutdown exporters during collector shutdown. This fixes a memory leak.
    https://github.com/open-telemetry/opentelemetry-collector-contrib/pull/36024
  - `otelcol.processor.k8sattributes`: New `wait_for_metadata` and `wait_for_metadata_timeout` configuration arguments,
    which block the processor startup until metadata is received from Kubernetes.
    https://github.com/open-telemetry/opentelemetry-collector-contrib/issues/32556
  - `otelcol.processor.k8sattributes`: Enable the `k8sattr.fieldExtractConfigRegex.disallow` for all Alloy instances,
    to retain the behavior of `regex` argument in the `annotation` and `label` blocks.
    When the feature gate is "deprecated" in the upstream Collector, Alloy users will need to use the transform processor instead.
    https://github.com/open-telemetry/opentelemetry-collector-contrib/issues/25128
  - `otelcol.receiver.vcenter`: The existing code did not honor TLS settings beyond 'insecure'.
    All TLS client config should now be honored.
    https://github.com/open-telemetry/opentelemetry-collector-contrib/pull/36482
  - `otelcol.receiver.opencensus`: Do not report error message when OpenCensus receiver is shutdown cleanly.
    https://github.com/open-telemetry/opentelemetry-collector-contrib/pull/36622
  - `otelcol.processor.k8sattributes`: Fixed parsing of k8s image names to support images with tags and digests.
    https://github.com/open-telemetry/opentelemetry-collector-contrib/pull/36145
  - `otelcol.exporter.loadbalancing`: Adding sending_queue, retry_on_failure and timeout settings to loadbalancing exporter configuration.
    https://github.com/open-telemetry/opentelemetry-collector-contrib/issues/35378
  - `otelcol.exporter.loadbalancing`: The k8sresolver was triggering exporter churn in the way the change event was handled.
    https://github.com/open-telemetry/opentelemetry-collector-contrib/issues/35658
  - `otelcol.processor.k8sattributes`: Override extracted k8s attributes if original value has been empty.
    https://github.com/open-telemetry/opentelemetry-collector-contrib/pull/36466
  - `otelcol.exporter.awss3`: Upgrading to adopt aws sdk v2.
    https://github.com/open-telemetry/opentelemetry-collector-contrib/pull/36698
  - `pkg/ottl`: GetXML Converter now supports selecting text, CDATA, and attribute (value) content.
  - `otelcol.exporter.loadbalancing`: Adds a an optional `return_hostnames` configuration argument to the k8s resolver.
     https://github.com/open-telemetry/opentelemetry-collector-contrib/pull/35411
  - `otelcol.exporter.kafka`, `otelcol.receiver.kafka`: Add a new `AWS_MSK_IAM_OAUTHBEARER` mechanism.
    This mechanism use the AWS MSK IAM SASL Signer for Go https://github.com/aws/aws-msk-iam-sasl-signer-go.
    https://github.com/open-telemetry/opentelemetry-collector-contrib/pull/32500

  - Use Go 1.23.5 for builds. (@wildum)

v1.5.1
-----------------

### Enhancements

- Logs from underlying clustering library `memberlist` are now surfaced with correct level (@thampiotr)

- Allow setting `informer_sync_timeout` in prometheus.operator.* components. (@captncraig)

- For sharding targets during clustering, `loki.source.podlogs` now only takes into account some labels. (@ptodev)

- Improve instrumentation of `pyroscope.relabel` component. (@marcsanmi)

### Bugfixes

- Fixed an issue in the `pyroscope.write` component to prevent TLS connection churn to Pyroscope when the `pyroscope.receive_http` clients don't request keepalive (@madaraszg-tulip)

- Fixed an issue in the `pyroscope.write` component with multiple endpoints not working correctly for forwarding profiles from `pyroscope.receive_http` (@madaraszg-tulip)

- Fixed a few race conditions that could lead to a deadlock when using `import` statements, which could lead to a memory leak on `/metrics` endpoint of an Alloy instance. (@thampiotr)

- Fix a race condition where the ui service was dependent on starting after the remotecfg service, which is not guaranteed. (@dehaansa & @erikbaranowski)

- Fixed an issue in the `otelcol.exporter.prometheus` component that would set series value incorrectly for stale metrics (@YusifAghalar)

- `loki.source.podlogs`: Fixed a bug which prevented clustering from working and caused duplicate logs to be sent.
  The bug only happened when no `selector` or `namespace_selector` blocks were specified in the Alloy configuration. (@ptodev)

- Fixed an issue in the `pyroscope.write` component to allow slashes in application names in the same way it is done in the Pyroscope push API (@marcsanmi)

- Fixed a crash when updating the configuration of `remote.http`. (@kinolaev)

- Fixed an issue in the `otelcol.processor.attribute` component where the actions `delete` and `hash` could not be used with the `pattern` argument. (@wildum)

- Fixed an issue in the `prometheus.exporter.postgres` component that would leak goroutines when the target was not reachable (@dehaansa)

v1.5.0
-----------------

### Breaking changes

- `import.git`: The default value for `revision` has changed from `HEAD` to `main`. (@ptodev)
  It is no longer allowed to set `revision` to `"HEAD"`, `"FETCH_HEAD"`, `"ORIG_HEAD"`, `"MERGE_HEAD"`, or `"CHERRY_PICK_HEAD"`.

- The Otel update to v0.112.0 has a few breaking changes:
  - [`otelcol.processor.deltatocumulative`] Change `max_streams` default value to `9223372036854775807` (max int).
    https://github.com/open-telemetry/opentelemetry-collector-contrib/pull/35048
  - [`otelcol.connector.spanmetrics`] Change `namespace` default value to `traces.span.metrics`.
    https://github.com/open-telemetry/opentelemetry-collector-contrib/pull/34485
  - [`otelcol.exporter.logging`] Removed in favor of the `otelcol.exporter.debug`.
    https://github.com/open-telemetry/opentelemetry-collector/issues/11337

### Features

- Add support bundle generation via the API endpoint /-/support (@dehaansa)

- Add the function `path_join` to the stdlib. (@wildum)

- Add `pyroscope.receive_http` component to receive and forward Pyroscope profiles (@marcsanmi)

- Add support to `loki.source.syslog` for the RFC3164 format ("BSD syslog"). (@sushain97)

- Add support to `loki.source.api` to be able to extract the tenant from the HTTP `X-Scope-OrgID` header (@QuentinBisson)

- (_Experimental_) Add a `loki.secretfilter` component to redact secrets from collected logs.

- (_Experimental_) Add a `prometheus.write.queue` component to add an alternative to `prometheus.remote_write`
  which allowing the writing of metrics  to a prometheus endpoint. (@mattdurham)

- (_Experimental_) Add the `array.combine_maps` function to the stdlib. (@ptodev, @wildum)

### Enhancements

- The `mimir.rules.kubernetes` component now supports adding extra label matchers
  to all queries discovered via `PrometheusRule` CRDs. (@thampiotr)

- The `cluster.use-discovery-v1` flag is now deprecated since there were no issues found with the v2 cluster discovery mechanism. (@thampiotr)

- SNMP exporter now supports labels in both `target` and `targets` parameters. (@mattdurham)

- Add support for relative paths to `import.file`. This new functionality allows users to use `import.file` blocks in modules
  imported via `import.git` and other `import.file`. (@wildum)

- `prometheus.exporter.cloudwatch`: The `discovery` block now has a `recently_active_only` configuration attribute
  to return only metrics which have been active in the last 3 hours.

- Add Prometheus bearer authentication to a `prometheus.write.queue` component (@freak12techno)

- Support logs that have a `timestamp` field instead of a `time` field for the `loki.source.azure_event_hubs` component. (@andriikushch)

- Add `proxy_url` to `otelcol.exporter.otlphttp`. (@wildum)

- Allow setting `informer_sync_timeout` in prometheus.operator.* components. (@captncraig)

### Bugfixes

- Fixed a bug in `import.git` which caused a `"non-fast-forward update"` error message. (@ptodev)

- Do not log error on clean shutdown of `loki.source.journal`. (@thampiotr)

- `prometheus.operator.*` components: Fixed a bug which would sometimes cause a
  "failed to create service discovery refresh metrics" error after a config reload. (@ptodev)

### Other changes

- Small fix in UI stylesheet to fit more content into visible table area. (@defanator)

- Changed OTEL alerts in Alloy mixin to use success rate for tracing. (@thampiotr)

- Support TLS client settings for clustering (@tiagorossig)

- Add support for `not_modified` response in `remotecfg`. (@spartan0x117)

- Fix dead link for RelabelConfig in the PodLog documentation page (@TheoBrigitte)

- Most notable changes coming with the OTel update from v0.108.0 vo v0.112.0 besides the breaking changes: (@wildum)
  - [`http config`] Add support for lz4 compression.
    https://github.com/open-telemetry/opentelemetry-collector/issues/9128
  - [`otelcol.processor.interval`] Add support for gauges and summaries.
    https://github.com/open-telemetry/opentelemetry-collector-contrib/issues/34803
  - [`otelcol.receiver.kafka`] Add possibility to tune the fetch sizes.
    https://github.com/open-telemetry/opentelemetry-collector-contrib/pull/34431
  - [`otelcol.processor.tailsampling`] Add `invert_match` to boolean attribute.
    https://github.com/open-telemetry/opentelemetry-collector-contrib/pull/34730
  - [`otelcol.receiver.kafka`] Add support to decode to `otlp_json`.
    https://github.com/open-telemetry/opentelemetry-collector-contrib/issues/33627
  - [`otelcol.processor.transform`] Add functions `convert_exponential_histogram_to_histogram` and `aggregate_on_attribute_value`.
    https://github.com/open-telemetry/opentelemetry-collector-contrib/pull/33824
    https://github.com/open-telemetry/opentelemetry-collector-contrib/pull/33423

v1.4.3
-----------------

### Bugfixes

- Fix an issue where some `faro.receiver` would drop multiple fields defined in `payload.meta.browser`, as fields were defined in the struct.

- `pyroscope.scrape` no longer tries to scrape endpoints which are not active targets anymore. (@wildum @mattdurham @dehaansa @ptodev)

- Fixed a bug with `loki.source.podlogs` not starting in large clusters due to short informer sync timeout. (@elburnetto-intapp)

- `prometheus.exporter.windows`: Fixed bug with `exclude` regular expression config arguments which caused missing metrics. (@ptodev)

v1.4.2
-----------------

### Bugfixes

- Update windows_exporter from v0.27.2 vo v0.27.3: (@jkroepke)
  - Fixes a bug where scraping Windows service crashes alloy

- Update yet-another-cloudwatch-exporter from v0.60.0 vo v0.61.0: (@morremeyer)
  - Fixes a bug where cloudwatch S3 metrics are reported as `0`

- Issue 1687 - otelcol.exporter.awss3 fails to configure (@cydergoth)
  - Fix parsing of the Level configuration attribute in debug_metrics config block
  - Ensure "optional" debug_metrics config block really is optional

- Fixed an issue with `loki.process` where `stage.luhn` and `stage.timestamp` would not apply
  default configuration settings correctly (@thampiotr)

- Fixed an issue with `loki.process` where configuration could be reloaded even if there
  were no changes. (@ptodev, @thampiotr)

- Fix issue where `loki.source.kubernetes` took into account all labels, instead of specific logs labels. Resulting in duplication. (@mattdurham)

v1.4.1
-----------------

### Bugfixes

- Windows installer: Don't quote Alloy's binary path in the Windows Registry. (@jkroepke)

v1.4.0
-----------------

### Security fixes

- Add quotes to windows service path to prevent path interception attack. [CVE-2024-8975](https://grafana.com/security/security-advisories/cve-2024-8975/) (@mattdurham)

### Breaking changes

- Some debug metrics for `otelcol` components have changed. (@thampiotr)
  For example, `otelcol.exporter.otlp`'s `exporter_sent_spans_ratio_total` metric is now `otelcol_exporter_sent_spans_total`.

- [otelcol.processor.transform] The functions `convert_sum_to_gauge` and `convert_gauge_to_sum` must now be used in the `metric` `context` rather than in the `datapoint` context.
  https://github.com/open-telemetry/opentelemetry-collector-contrib/issues/34567 (@wildum)

- Upgrade Beyla from 1.7.0 to 1.8.2. A complete list of changes can be found on the Beyla releases page: https://github.com/grafana/beyla/releases. (@wildum)
  It contains a few breaking changes for the component `beyla.ebpf`:
  - renamed metric `process.cpu.state` to `cpu.mode`
  - renamed metric `beyla_build_info` to `beyla_internal_build_info`

### Features

- Added Datadog Exporter community component, enabling exporting of otel-formatted Metrics and traces to Datadog. (@polyrain)
- (_Experimental_) Add an `otelcol.processor.interval` component to aggregate metrics and periodically
  forward the latest values to the next component in the pipeline.


### Enhancements

- Clustering peer resolution through `--cluster.join-addresses` flag has been
  improved with more consistent behaviour, better error handling and added
  support for A/AAAA DNS records. If necessary, users can temporarily opt out of
  this new behaviour with the `--cluster.use-discovery-v1`, but this can only be
  used as a temporary measure, since this flag will be disabled in future
  releases. (@thampiotr)

- Added a new panel to Cluster Overview dashboard to show the number of peers
  seen by each instance in the cluster. This can help diagnose cluster split
  brain issues. (@thampiotr)

- Updated Snowflake exporter with performance improvements for larger environments.
  Also added a new panel to track deleted tables to the Snowflake mixin. (@Caleb-Hurshman)
- Add a `otelcol.processor.groupbyattrs` component to reassociate collected metrics that match specified attributes
    from opentelemetry. (@kehindesalaam)

- Update windows_exporter to v0.27.2. (@jkroepke)
  The `smb.enabled_list` and `smb_client.enabled_list` doesn't have any effect anymore. All sub-collectors are enabled by default.

- Live debugging of `loki.process` will now also print the timestamp of incoming and outgoing log lines.
  This is helpful for debugging `stage.timestamp`. (@ptodev)

- Add extra validation in `beyla.ebpf` to avoid panics when network feature is enabled. (@marctc)

- A new parameter `aws_sdk_version_v2` is added for the cloudwatch exporters configuration. It enables the use of aws sdk v2 which has shown to have significant performance benefits. (@kgeckhart, @andriikushch)

- `prometheus.exporter.cloudwatch` can now collect metrics from custom namespaces via the `custom_namespace` block. (@ptodev)

- Add the label `alloy_cluster` in the metric `alloy_config_hash` when the flag `cluster.name` is set to help differentiate between
  configs from the same alloy cluster or different alloy clusters. (@wildum)

- Add support for discovering the cgroup path(s) of a process in `process.discovery`. (@mahendrapaipuri)

### Bugfixes

- Fix a bug where the scrape timeout for a Probe resource was not applied, overwriting the scrape interval instead. (@morremeyer, @stefanandres)

- Fix a bug where custom components don't always get updated when the config is modified in an imported directory. (@ante012)

- Fixed an issue which caused loss of context data in Faro exception. (@codecapitano)

- Fixed an issue where providing multiple hostnames or IP addresses
  via `--cluster.join-addresses` would only use the first provided value.
  (@thampiotr)

- Fixed an issue where providing `<hostname>:<port>`
  in `--cluster.join-addresses` would only resolve with DNS to a single address,
  instead of using all the available records. (@thampiotr)

- Fixed an issue where clustering peers resolution via hostname in `--cluster.join-addresses`
  resolves to duplicated IP addresses when using SRV records. (@thampiotr)

- Fixed an issue where the `connection_string` for the `loki.source.azure_event_hubs` component
  was displayed in the UI in plaintext. (@MorrisWitthein)

- Fix a bug in `discovery.*` components where old `targets` would continue to be
  exported to downstream components. This would only happen if the config
  for `discovery.*`  is reloaded in such a way that no new targets were
  discovered. (@ptodev, @thampiotr)

- Fixed bug in `loki.process` with `sampling` stage where all components use same `drop_counter_reason`. (@captncraig)

- Fixed an issue (see https://github.com/grafana/alloy/issues/1599) where specifying both path and key in the remote.vault `path`
  configuration could result in incorrect URLs. The `path` and `key` arguments have been separated to allow for clear and accurate
  specification of Vault secrets. (@PatMis16)

### Other

- Renamed standard library functions. Old names are still valid but are marked deprecated. (@wildum)

- Aliases for the namespaces are deprecated in the Cloudwatch exporter. For example: "s3" is not allowed, "AWS/S3" should be used. Usage of the aliases will generate warnings in the logs. Support for the aliases will be dropped in the upcoming releases. (@kgeckhart, @andriikushch)

- Update OTel from v0.105.0 vo v0.108.0: (@wildum)
  - [`otelcol.receiver.vcenter`] New VSAN metrics.
    https://github.com/open-telemetry/opentelemetry-collector-contrib/issues/33556
  - [`otelcol.receiver.kafka`] Add `session_timeout` and `heartbeat_interval` attributes.
    https://github.com/open-telemetry/opentelemetry-collector-contrib/pull/33082
  - [`otelcol.processor.transform`] Add `aggregate_on_attributes` function for metrics.
    https://github.com/open-telemetry/opentelemetry-collector-contrib/pull/33334
  - [`otelcol.receiver.vcenter`] Enable metrics by default
    https://github.com/open-telemetry/opentelemetry-collector-contrib/issues/33607

- Updated the docker base image to Ubuntu 24.04 (Noble Numbat). (@mattiasa )

v1.3.4
-----------------

### Bugfixes

- Windows installer: Don't quote Alloy's binary path in the Windows Registry. (@jkroepke)

v1.3.2
-----------------

### Security fixes

- Add quotes to windows service path to prevent path interception attack. [CVE-2024-8975](https://grafana.com/security/security-advisories/cve-2024-8975/) (@mattdurham)

v1.3.1
-----------------

### Bugfixes

- Changed the cluster startup behaviour, reverting to the previous logic where
  a failure to resolve cluster join peers results in the node creating its own cluster. This is
  to facilitate the process of bootstrapping a new cluster following user feedback (@thampiotr)

- Fix a memory leak which would occur any time `loki.process` had its configuration reloaded. (@ptodev)

v1.3.0
-----------------

### Breaking changes

- [`otelcol.exporter.otlp`,`otelcol.exporter.loadbalancing`]: Change the default gRPC load balancing strategy.
  The default value for the `balancer_name` attribute has changed to `round_robin`
  https://github.com/open-telemetry/opentelemetry-collector/pull/10319

### Breaking changes to non-GA functionality

- Update Public preview `remotecfg` argument from `metadata` to `attributes`. (@erikbaranowski)

- The default value of the argument `unmatched` in the block `routes` of the component `beyla.ebpf` was changed from `unset` to `heuristic` (@marctc)

### Features

- Added community components support, enabling community members to implement and maintain components. (@wildum)

- A new `otelcol.exporter.debug` component for printing OTel telemetry from
  other `otelcol` components to the console. (@BarunKGP)

### Enhancements
- Added custom metrics capability to oracle exporter. (@EHSchmitt4395)

- Added a success rate panel on the Prometheus Components dashboard. (@thampiotr)

- Add namespace field to Faro payload (@cedricziel)

- Add the `targets` argument to the `prometheus.exporter.blackbox` component to support passing blackbox targets at runtime. (@wildum)

- Add concurrent metric collection to `prometheus.exporter.snowflake` to speed up collection times (@Caleb-Hurshman)

- Added live debugging support to `otelcol.processor.*` components. (@wildum)

- Add automatic system attributes for `version` and `os` to `remotecfg`. (@erikbaranowski)

- Added live debugging support to `otelcol.receiver.*` components. (@wildum)

- Added live debugging support to `loki.process`. (@wildum)

- Added live debugging support to `loki.relabel`. (@wildum)

- Added a `namespace` label to probes scraped by the `prometheus.operator.probes` component to align with the upstream Prometheus Operator setup. (@toontijtgat2)

- (_Public preview_) Added rate limiting of cluster state changes to reduce the
  number of unnecessary, intermediate state updates. (@thampiotr)

- Allow setting the CPU profiling event for Java Async Profiler in `pyroscope.java` component (@slbucur)

- Update windows_exporter to v0.26.2. (@jkroepke)

- `mimir.rules.kubernetes` is now able to add extra labels to the Prometheus rules. (@psychomantys)

- `prometheus.exporter.unix` component now exposes hwmon collector config. (@dtrejod)

- Upgrade from OpenTelemetry v0.102.1 to v0.105.0.
  - [`otelcol.receiver.*`] A new `compression_algorithms` attribute to configure which
    compression algorithms are allowed by the HTTP server.
    https://github.com/open-telemetry/opentelemetry-collector/pull/10295
  - [`otelcol.exporter.*`] Fix potential deadlock in the batch sender.
    https://github.com/open-telemetry/opentelemetry-collector/pull/10315
  - [`otelcol.exporter.*`] Fix a bug when the retry and timeout logic was not applied with enabled batching.
    https://github.com/open-telemetry/opentelemetry-collector/issues/10166
  - [`otelcol.exporter.*`] Fix a bug where an unstarted batch_sender exporter hangs on shutdown.
    https://github.com/open-telemetry/opentelemetry-collector/issues/10306
  - [`otelcol.exporter.*`] Fix small batch due to unfavorable goroutine scheduling in batch sender.
    https://github.com/open-telemetry/opentelemetry-collector/issues/9952
  - [`otelcol.exporter.otlphttp`] A new `cookies` block to store cookies from server responses and reuse them in subsequent requests.
    https://github.com/open-telemetry/opentelemetry-collector/issues/10175
  - [`otelcol.exporter.otlp`] Fixed a bug where the receiver's http response was not properly translating grpc error codes to http status codes.
    https://github.com/open-telemetry/opentelemetry-collector/pull/10574
  - [`otelcol.processor.tail_sampling`] Simple LRU Decision Cache for "keep" decisions.
    https://github.com/open-telemetry/opentelemetry-collector-contrib/pull/33533
  - [`otelcol.processor.tail_sampling`] Fix precedence of inverted match in and policy.
    Previously if the decision from a policy evaluation was `NotSampled` or `InvertNotSampled`
    it would return a `NotSampled` decision regardless, effectively downgrading the result.
    This was breaking the documented behaviour that inverted decisions should take precedence over all others.
    https://github.com/open-telemetry/opentelemetry-collector-contrib/pull/33671
  - [`otelcol.exporter.kafka`,`otelcol.receiver.kafka`] Add config attribute to disable Kerberos PA-FX-FAST negotiation.
    https://github.com/open-telemetry/opentelemetry-collector-contrib/issues/26345
  - [`OTTL`]: Added `keep_matching_keys` function to allow dropping all keys from a map that don't match the pattern.
    https://github.com/open-telemetry/opentelemetry-collector-contrib/issues/32989
  - [`OTTL`]: Add debug logs to help troubleshoot OTTL statements/conditions
    https://github.com/open-telemetry/opentelemetry-collector-contrib/pull/33274
  - [`OTTL`]: Introducing `append` function for appending items into an existing array.
    https://github.com/open-telemetry/opentelemetry-collector-contrib/issues/32141
  - [`OTTL`]: Introducing `Uri` converter parsing URI string into SemConv
    https://github.com/open-telemetry/opentelemetry-collector-contrib/issues/32433
  - [`OTTL`]: Added a Hex() converter function
    https://github.com/open-telemetry/opentelemetry-collector-contrib/pull/33450
  - [`OTTL`]: Added a IsRootSpan() converter function.
    https://github.com/open-telemetry/opentelemetry-collector-contrib/pull/33729
  - [`otelcol.processor.probabilistic_sampler`]: Add Proportional and Equalizing sampling modes.
    https://github.com/open-telemetry/opentelemetry-collector-contrib/issues/31918
  - [`otelcol.processor.deltatocumulative`]: Bugfix to properly drop samples when at limit.
    https://github.com/open-telemetry/opentelemetry-collector-contrib/issues/33285
  - [`otelcol.receiver.vcenter`] Fixes errors in some of the client calls for environments containing multiple datacenters.
    https://github.com/open-telemetry/opentelemetry-collector-contrib/pull/33735
  - [`otelcol.processor.resourcedetection`] Fetch CPU info only if related attributes are enabled.
    https://github.com/open-telemetry/opentelemetry-collector-contrib/pull/33774
  - [`otelcol.receiver.vcenter`] Adding metrics for CPU readiness, CPU capacity, and network drop rate.
    https://github.com/open-telemetry/opentelemetry-collector-contrib/issues/33607
  - [`otelcol.receiver.vcenter`] Drop support for vCenter 6.7.
    https://github.com/open-telemetry/opentelemetry-collector-contrib/issues/33607
  - [`otelcol.processor.attributes`] Add an option to extract value from a client address
    by specifying `client.address` value in the `from_context` field.
    https://github.com/open-telemetry/opentelemetry-collector-contrib/pull/34048
  - `otelcol.connector.spanmetrics`: Produce delta temporality span metrics with StartTimeUnixNano and TimeUnixNano values representing an uninterrupted series.
    https://github.com/open-telemetry/opentelemetry-collector-contrib/pull/31780

- Upgrade Beyla component v1.6.3 to v1.7.0
  - Reporting application process metrics
  - New supported protocols: SQL, Redis, Kafka
  - Several bugfixes
  - Full list of changes: https://github.com/grafana/beyla/releases/tag/v1.7.0

- Enable instances connected to remotecfg-compatible servers to Register
  themselves to the remote service. (@tpaschalis)

- Allow in-memory listener to work for remotecfg-supplied components. (@tpaschalis)

### Bugfixes

- Fixed a clustering mode issue where a fatal startup failure of the clustering service
  would exit the service silently, without also exiting the Alloy process. (@thampiotr)

- Fix a bug which prevented config reloads to work if a Loki `metrics` stage is in the pipeline.
  Previously, the reload would fail for `loki.process` without an error in the logs and the metrics
  from the `metrics` stage would get stuck at the same values. (@ptodev)


v1.2.1
-----------------

### Bugfixes

- Fixed an issue with `loki.source.kubernetes_events` not starting in large clusters due to short informer sync timeout. (@nrwiersma)

- Updated [ckit](https://github.com/grafana/ckit) to fix an issue with armv7 panic on startup when forming a cluster. (@imavroukakis)

- Fixed a clustering mode issue where a failure to perform static peers
  discovery did not result in a fatal failure at startup and could lead to
  potential split-brain issues. (@thampiotr)

### Other

- Use Go 1.22.5 for builds. (@mattdurham)

v1.2.0
-----------------

### Security fixes
- Fixes the following vulnerabilities (@ptodev):
  - [CVE-2024-35255](https://cve.mitre.org/cgi-bin/cvename.cgi?name=CVE-2024-35255)
  - [CVE-2024-36129](https://avd.aquasec.com/nvd/2024/cve-2024-36129/)

### Breaking changes

- Updated OpenTelemetry to v0.102.1. (@mattdurham)
  - Components `otelcol.receiver.otlp`,`otelcol.receiver.zipkin`,`otelcol.extension.jaeger_remote_sampling`, and `otelcol.receiver.jaeger` setting `max_request_body_size`
    default changed from unlimited size to `20MiB`. This is due to [CVE-2024-36129](https://github.com/open-telemetry/opentelemetry-collector/security/advisories/GHSA-c74f-6mfw-mm4v).

### Breaking changes to non-GA functionality

- Update Public preview `remotecfg` to use `alloy-remote-config` instead of `agent-remote-config`. The
  API has been updated to use the term `collector` over `agent`. (@erikbaranowski)

- Component `otelcol.receiver.vcenter` removed `vcenter.host.network.packet.errors`, `vcenter.host.network.packet.count`, and
  `vcenter.vm.network.packet.count`.
  - `vcenter.host.network.packet.errors` replaced by `vcenter.host.network.packet.error.rate`.
  - `vcenter.host.network.packet.count` replaced by `vcenter.host.network.packet.rate`.
  - `vcenter.vm.network.packet.count` replaced by `vcenter.vm.network.packet.rate`.

### Features

- Add an `otelcol.exporter.kafka` component to send OTLP metrics, logs, and traces to Kafka.

- Added `live debugging` to the UI. Live debugging streams data as they flow through components for debugging telemetry data.
  Individual components must be updated to support live debugging. (@wildum)

- Added live debugging support for `prometheus.relabel`. (@wildum)

- (_Experimental_) Add a `otelcol.processor.deltatocumulative` component to convert metrics from
  delta temporality to cumulative by accumulating samples in memory. (@rfratto)

- (_Experimental_) Add an `otelcol.receiver.datadog` component to receive
  metrics and traces from Datadog. (@carrieedwards, @jesusvazquez, @alexgreenbank, @fedetorres93)

- Add a `prometheus.exporter.catchpoint` component to collect metrics from Catchpoint. (@bominrahmani)

- Add the `-t/--test` flag to `alloy fmt` to check if a alloy config file is formatted correctly. (@kavfixnel)

### Enhancements

- (_Public preview_) Add native histogram support to `otelcol.receiver.prometheus`. (@wildum)
- (_Public preview_) Add metrics to report status of `remotecfg` service. (@captncraig)

- Added `scrape_protocols` option to `prometheus.scrape`, which allows to
  control the preferred order of scrape protocols. (@thampiotr)

- Add support for configuring CPU profile's duration scraped by `pyroscope.scrape`. (@hainenber)

- `prometheus.exporter.snowflake`: Add support for RSA key-pair authentication. (@Caleb-Hurshman)

- Improved filesystem error handling when working with `loki.source.file` and `local.file_match`,
  which removes some false-positive error log messages on Windows (@thampiotr)

- Updates `processor/probabilistic_sampler` to use new `FailedClosed` field from OTEL release v0.101.0. (@StefanKurek)

- Updates `receiver/vcenter` to use new features and bugfixes introduced in OTEL releases v0.100.0 and v0.101.0.
  Refer to the [v0.100.0](https://github.com/open-telemetry/opentelemetry-collector-contrib/releases/tag/v0.100.0)
  and [v0.101.0](https://github.com/open-telemetry/opentelemetry-collector-contrib/releases/tag/v0.101.0) release
  notes for more detailed information.
  Changes that directly affected the configuration are as follows: (@StefanKurek)
  - The resource attribute `vcenter.datacenter.name` has been added and enabled by default for all resource types.
  - The resource attribute `vcenter.virtual_app.inventory_path` has been added and enabled by default to
    differentiate between resource pools and virtual apps.
  - The resource attribute `vcenter.virtual_app.name` has been added and enabled by default to differentiate
    between resource pools and virtual apps.
  - The resource attribute `vcenter.vm_template.id` has been added and enabled by default to differentiate between
    virtual machines and virtual machine templates.
  - The resource attribute `vcenter.vm_template.name` has been added and enabled by default to differentiate between
    virtual machines and virtual machine templates.
  - The metric `vcenter.cluster.memory.used` has been removed.
  - The metric `vcenter.vm.network.packet.drop.rate` has been added and enabled by default.
  - The metric `vcenter.cluster.vm_template.count` has been added and enabled by default.

- Add `yaml_decode` to standard library. (@mattdurham, @djcode)

- Allow override debug metrics level for `otelcol.*` components. (@hainenber)

- Add an initial lower limit of 10 seconds for the the `poll_frequency`
  argument in the `remotecfg` block. (@tpaschalis)

- Add a constant jitter to `remotecfg` service's polling. (@tpaschalis)

- Added support for NS records to `discovery.dns`. (@djcode)

- Improved clustering use cases for tracking GCP delta metrics in the `prometheus.exporter.gcp` (@kgeckhart)

- Add the `targets` argument to the `prometheus.exporter.snmp` component to support passing SNMP targets at runtime. (@wildum)

- Prefix Faro measurement values with `value_` to align with the latest Faro cloud receiver updates. (@codecapitano)

- Add `base64_decode` to standard library. (@hainenber)

- Updated OpenTelemetry Contrib to [v0.102.0](https://github.com/open-telemetry/opentelemetry-collector-contrib/releases/tag/v0.102.0). (@mattdurham)
  - `otelcol.processor.resourcedetection`: Added a `tags` config argument to the `azure` detection mechanism.
  It exposes regex-matched Azure resource tags as OpenTelemetry resource attributes.

- A new `snmp_context` configuration argument for `prometheus.exporter.snmp`
  which overrides the `context_name` parameter in the SNMP configuration file. (@ptodev)

- Add extra configuration options for `beyla.ebpf` to select Kubernetes objects to monitor. (@marctc)

### Bugfixes

- Fixed an issue with `prometheus.scrape` in which targets that move from one
  cluster instance to another could have a staleness marker inserted and result
  in a gap in metrics (@thampiotr)

- Fix panic when `import.git` is given a revision that does not exist on the remote repo. (@hainenber)

- Fixed an issue with `loki.source.docker` where collecting logs from targets configured with multiple networks would result in errors. (@wildum)

- Fixed an issue where converting OpenTelemetry Collector configs with unused telemetry types resulted in those types being explicitly configured with an empty array in `output` blocks, rather than them being omitted entirely. (@rfratto)

### Other changes

- `pyroscope.ebpf`, `pyroscope.java`, `pyroscope.scrape`, `pyroscope.write` and `discovery.process` components are now GA. (@korniltsev)

- `prometheus.exporter.snmp`: Updating SNMP exporter from v0.24.1 to v0.26.0. (@ptodev, @erikbaranowski)

- `prometheus.scrape` component's `enable_protobuf_negotiation` argument is now
  deprecated and will be removed in a future major release.
  Use `scrape_protocols` instead and refer to `prometheus.scrape` reference
  documentation for further details. (@thampiotr)

- Updated Prometheus dependency to [v2.51.2](https://github.com/prometheus/prometheus/releases/tag/v2.51.2) (@thampiotr)

- Upgrade Beyla from v1.5.1 to v1.6.3. (@marctc)

v1.1.1
------

### Bugfixes

- Fix panic when component ID contains `/` in `otelcomponent.MustNewType(ID)`.(@qclaogui)

- Exit Alloy immediately if the port it runs on is not available.
  This port can be configured with `--server.http.listen-addr` or using
  the default listen address`127.0.0.1:12345`. (@mattdurham)

- Fix a panic in `loki.source.docker` when trying to stop a target that was never started. (@wildum)

- Fix error on boot when using IPv6 advertise addresses without explicitly
  specifying a port. (@matthewpi)

- Fix an issue where having long component labels (>63 chars) on otelcol.auth
  components lead to a panic. (@tpaschalis)

- Update `prometheus.exporter.snowflake` with the [latest](https://github.com/grafana/snowflake-prometheus-exporter) version of the exporter as of May 28, 2024 (@StefanKurek)
  - Fixes issue where returned `NULL` values from database could cause unexpected errors.

- Bubble up SSH key conversion error to facilitate failed `import.git`. (@hainenber)

v1.1.0
------

### Features

- (_Public preview_) Add support for setting GOMEMLIMIT based on cgroup setting. (@mattdurham)
- (_Experimental_) A new `otelcol.exporter.awss3` component for sending telemetry data to a S3 bucket. (@Imshelledin21)

- (_Public preview_) Introduce BoringCrypto Docker images.
  The BoringCrypto image is tagged with the `-boringcrypto` suffix and
  is only available on AMD64 and ARM64 Linux containers.
  (@rfratto, @mattdurham)

- (_Public preview_) Introduce `boringcrypto` release assets. BoringCrypto
  builds are publshed for Linux on AMD64 and ARM64 platforms. (@rfratto,
  @mattdurham)

- `otelcol.exporter.loadbalancing`: Add a new `aws_cloud_map` resolver. (@ptodev)

- Introduce a `otelcol.receiver.file_stats` component from the upstream
  OpenTelemetry `filestatsreceiver` component. (@rfratto)

### Enhancements

- Update `prometheus.exporter.kafka` with the following functionalities (@wildum):

  * GSSAPI config
  * enable/disable PA_FX_FAST
  * set a TLS server name
  * show the offset/lag for all consumer group or only the connected ones
  * set the minimum number of topics to monitor
  * enable/disable auto-creation of requested topics if they don't already exist
  * regex to exclude topics / groups
  * added metric kafka_broker_info

- In `prometheus.exporter.kafka`, the interpolation table used to compute estimated lag metrics is now pruned
  on `metadata_refresh_interval` instead of `prune_interval_seconds`. (@wildum)

- Don't restart tailers in `loki.source.kubernetes` component by above-average
  time deltas if K8s version is >= 1.29.1 (@hainenber)

- In `mimir.rules.kubernetes`, add support for running in a cluster of Alloy instances
  by electing a single instance as the leader for the `mimir.rules.kubernetes` component
  to avoid conflicts when making calls to the Mimir API. (@56quarters)

- Add the possibility of setting custom labels for the AWS Firehose logs via `X-Amz-Firehose-Common-Attributes` header. (@andriikushch)

### Bugfixes

- Fixed issue with defaults for Beyla component not being applied correctly. (marctc)

- Fix an issue on Windows where uninstalling Alloy did not remove it from the
  Add/Remove programs list. (@rfratto)

- Fixed issue where text labels displayed outside of component node's boundary. (@hainenber)

- Fix a bug where a topic was claimed by the wrong consumer type in `otelcol.receiver.kafka`. (@wildum)

- Fix an issue where nested import.git config blocks could conflict if they had the same labels. (@wildum)

- In `mimir.rules.kubernetes`, fix an issue where unrecoverable errors from the Mimir API were retried. (@56quarters)

- Fix an issue where `faro.receiver`'s `extra_log_labels` with empty value
  don't map existing value in log line. (@hainenber)

- Fix an issue where `prometheus.remote_write` only queued data for sending
  every 15 seconds instead of as soon as data was written to the WAL.
  (@rfratto)

- Imported code using `slog` logging will now not panic and replay correctly when logged before the logging
  config block is initialized. (@mattdurham)

- Fix a bug where custom components would not shadow the stdlib. If you have a module whose name conflicts with an stdlib function
  and if you use this exact function in your config, then you will need to rename your module. (@wildum)

- Fix an issue where `loki.source.docker` stops collecting logs after a container restart. (@wildum)

- Upgrading `pyroscope/ebpf` from 0.4.6 to 0.4.7 (@korniltsev):
  * detect libc version properly when libc file name is libc-2.31.so and not libc.so.6
  * treat elf files with short build id (8 bytes) properly

### Other changes

- Update `alloy-mixin` to use more specific alert group names (for example,
  `alloy_clustering` instead of `clustering`) to avoid collision with installs
  of `agent-flow-mixin`. (@rfratto)
- Upgrade Beyla from v1.4.1 to v1.5.1. (@marctc)

- Add a description to Alloy DEB and RPM packages. (@rfratto)

- Allow `pyroscope.scrape` to scrape `alloy.internal:12345`. (@hainenber)

- The latest Windows Docker image is now pushed as `nanoserver-1809` instead of
  `latest-nanoserver-1809`. The old tag will no longer be updated, and will be
  removed in a future release. (@rfratto)

- The log level of `finished node evaluation` log lines has been decreased to
  'debug'. (@tpaschalis)

- Update post-installation scripts for DEB/RPM packages to ensure
  `/var/lib/alloy` exists before configuring its permissions and ownership.
  (@rfratto)

- Remove setcap for `cap_net_bind_service` to allow alloy to run in restricted environments.
  Modern container runtimes allow binding to unprivileged ports as non-root. (@BlackDex)

- Upgrading from OpenTelemetry v0.96.0 to v0.99.0.

  - `otelcol.processor.batch`: Prevent starting unnecessary goroutines.
    https://github.com/open-telemetry/opentelemetry-collector/issues/9739
  - `otelcol.exporter.otlp`: Checks for port in the config validation for the otlpexporter.
    https://github.com/open-telemetry/opentelemetry-collector/issues/9505
  - `otelcol.receiver.otlp`: Fix bug where the otlp receiver did not properly respond
    with a retryable error code when possible for http.
    https://github.com/open-telemetry/opentelemetry-collector/pull/9357
  - `otelcol.receiver.vcenter`: Fixed the resource attribute model to more accurately support multi-cluster deployments.
    https://github.com/open-telemetry/opentelemetry-collector-contrib/issues/30879
    For more information on impacts please refer to:
    https://github.com/open-telemetry/opentelemetry-collector-contrib/pull/31113
    The main impact is that `vcenter.resource_pool.name`, `vcenter.resource_pool.inventory_path`,
    and `vcenter.cluster.name` are reported with more accuracy on VM metrics.
  - `otelcol.receiver.vcenter`: Remove the `vcenter.cluster.name` resource attribute from Host resources if the Host is standalone (no cluster).
    https://github.com/open-telemetry/opentelemetry-collector-contrib/issues/32548
  - `otelcol.receiver.vcenter`: Changes process for collecting VMs & VM perf metrics to be more efficient (one call now for all VMs).
    https://github.com/open-telemetry/opentelemetry-collector-contrib/issues/31837
  - `otelcol.connector.servicegraph`: Added a new `database_name_attribute` config argument to allow users to
    specify a custom attribute name for identifying the database name in span attributes.
    https://github.com/open-telemetry/opentelemetry-collector-contrib/pull/30726
  - `otelcol.connector.servicegraph`: Fix 'failed to find dimensions for key' error from race condition in metrics cleanup.
    https://github.com/open-telemetry/opentelemetry-collector-contrib/issues/31701
  - `otelcol.connector.spanmetrics`: Add `metrics_expiration` option to enable expiration of metrics if spans are not received within a certain time frame.
    By default, the expiration is disabled (set to 0).
    https://github.com/open-telemetry/opentelemetry-collector-contrib/issues/30559
  - `otelcol.connector.spanmetrics`: Change default value of `metrics_flush_interval` from 15s to 60s.
    https://github.com/open-telemetry/opentelemetry-collector-contrib/issues/31776
  - `otelcol.connector.spanmetrics`: Discard counter span metric exemplars after each flush interval to avoid unbounded memory growth.
    This aligns exemplar discarding for counter span metrics with the existing logic for histogram span metrics.
    https://github.com/open-telemetry/opentelemetry-collector-contrib/issues/31683
  - `otelcol.exporter.loadbalancing`: Fix panic when a sub-exporter is shut down while still handling requests.
    https://github.com/open-telemetry/opentelemetry-collector-contrib/issues/31410
  - `otelcol.exporter.loadbalancing`: Fix memory leaks on shutdown.
    https://github.com/open-telemetry/opentelemetry-collector-contrib/pull/31050
  - `otelcol.exporter.loadbalancing`: Support the timeout period of k8s resolver list watch can be configured.
    https://github.com/open-telemetry/opentelemetry-collector-contrib/issues/31757
  - `otelcol.processor.transform`: Change metric unit for metrics extracted with `extract_count_metric()` to be the default unit (`1`).
    https://github.com/open-telemetry/opentelemetry-collector-contrib/issues/31575
  - `otelcol.receiver.opencensus`: Refactor the receiver to pass lifecycle tests and avoid leaking gRPC connections.
    https://github.com/open-telemetry/opentelemetry-collector-contrib/issues/31643
  - `otelcol.extension.jaeger_remote_sampling`: Fix leaking goroutine on shutdown.
    https://github.com/open-telemetry/opentelemetry-collector-contrib/issues/31157
  - `otelcol.receiver.kafka`: Fix panic on shutdown.
    https://github.com/open-telemetry/opentelemetry-collector-contrib/issues/31926
  - `otelcol.processor.resourcedetection`: Only attempt to detect Kubernetes node resource attributes when they're enabled.
    https://github.com/open-telemetry/opentelemetry-collector-contrib/issues/31941
  - `otelcol.processor.resourcedetection`: Fix memory leak on AKS.
    https://github.com/open-telemetry/opentelemetry-collector-contrib/pull/32574
  - `otelcol.processor.resourcedetection`: Update to ec2 scraper so that core attributes are not dropped if describeTags returns an error (likely due to permissions).
    https://github.com/open-telemetry/opentelemetry-collector-contrib/pull/30672

- Use Go 1.22.3 for builds. (@kminehart)

v1.0.0
------

### Features

- Support for programmable pipelines using a rich expression-based syntax.

- Over 130 components for processing, transforming, and exporting telemetry
  data.

- Native support for Kubernetes and Prometheus Operator without needing to
  deploy or learn a separate Kubernetes operator.

- Support for creating and sharing custom components.

- Support for forming a cluster of Alloy instances for automatic workload
  distribution.

- (_Public preview_) Support for receiving configuration from a server for
  centralized configuration management.

- A built-in UI for visualizing and debugging pipelines.

[contributors guide]: ./docs/developer/contributing.md#updating-the-changelog<|MERGE_RESOLUTION|>--- conflicted
+++ resolved
@@ -30,18 +30,14 @@
   - `query_tables`: improve queries parsing (@cristiangreco)
   - make tidbparser the default choice (@cristiangreco)
 
-<<<<<<< HEAD
+- Mixin dashboards improvements: added minimum cluster size to Cluster Overview dashboard, fixed units in OpenTelemetry dashboard, fixed slow components evaluation time units in Controller dashboard and updated Prometheus dashboard to correctly aggregate across instances. (@thampiotr)
+
+- Reduced the lag time during targets handover in a cluster in `prometheus.scrape` components by reducing thread contention. (@thampiotr)
+
+- Pretty print diagnostic errors when using `alloy run` (@kalleep)
+
 - The `mimir.rules.kubernetes` component now supports adding extra label matchers
   to all queries discovered via `PrometheusRule` CRDs by extracting label values defined on the `PrometheusRule`. (@QuentinBisson)
-
-### Bugfixes
-=======
-- Mixin dashboards improvements: added minimum cluster size to Cluster Overview dashboard, fixed units in OpenTelemetry dashboard, fixed slow components evaluation time units in Controller dashboard and updated Prometheus dashboard to correctly aggregate across instances. (@thampiotr)
->>>>>>> 194a99c4
-
-- Reduced the lag time during targets handover in a cluster in `prometheus.scrape` components by reducing thread contention. (@thampiotr)
-
-- Pretty print diagnostic errors when using `alloy run` (@kalleep)
 
 ### Bugfixes
 
