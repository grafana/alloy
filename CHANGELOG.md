# Changelog

> _Contributors should read our [contributors guide][] for instructions on how
> to update the changelog._

This document contains a historical list of changes between releases. Only
changes that impact end-user behavior are listed; changes to documentation or
internal API changes are not present.

Main (unreleased)
-----------------

### Breaking changes to non-GA functionality

- Update Public preview `remotecfg` to use `alloy-remote-config` instead of `agent-remote-config`. The
  API has been updated to use the term `collector` over `agent`. (@erikbaranowski)

### Enhancements

- (_Public preview_) Add native histogram support to `otelcol.receiver.prometheus`. (@wildum)
- (_Public preview_) Add metrics to report status of `remotecfg` service. (@captncraig)

- Added `scrape_protocols` option to `prometheus.scrape`, which allows to
  control the preferred order of scrape protocols. (@thampiotr)
  
- Add support for configuring CPU profile's duration scraped by `pyroscope.scrape`. (@hainenber)

- Improved filesystem error handling when working with `loki.source.file` and `local.file_match`,
  which removes some false-positive error log messages on Windows (@thampiotr)

- Updates `processor/probabilistic_sampler` to use new `FailedClosed` field from OTEL release v0.101.0. (@StefanKurek)

- Updates `receiver/vcenter` to use new features and bugfixes introduced in OTEL releases v0.100.0 and v0.101.0.
  Refer to the [v0.100.0](https://github.com/open-telemetry/opentelemetry-collector-contrib/releases/tag/v0.100.0)
  and [v0.101.0](https://github.com/open-telemetry/opentelemetry-collector-contrib/releases/tag/v0.101.0) release
  notes for more detailed information.
  Changes that directly affected the configuration are as follows: (@StefanKurek)
  - The resource attribute `vcenter.datacenter.name` has been added and enabled by default for all resource types.
  - The resource attribute `vcenter.virtual_app.inventory_path` has been added and enabled by default to
    differentiate between resource pools and virtual apps.
  - The resource attribute `vcenter.virtual_app.name` has been added and enabled by default to differentiate
    between resource pools and virtual apps.
  - The resource attribute `vcenter.vm_template.id` has been added and enabled by default to differentiate between
    virtual machines and virtual machine templates.
  - The resource attribute `vcenter.vm_template.name` has been added and enabled by default to differentiate between
    virtual machines and virtual machine templates.
  - The metric `vcenter.cluster.memory.used` has been removed.
  - The metric `vcenter.host.network.packet.count` has been hidden (removed from docs & disabled from default).
    It has been replaced by a new metric `vcenter.host.network.packet.rate` that is enabled by default.
  - The metric `vcenter.host.network.packet.errors` has been hidden (removed from docs & disabled from default).
    It has been replaced by a new metric `vcenter.host.network.packet.error.rate` that is enabled by default.
  - The metric `vcenter.vm.network.packet.count` has been hidden (removed from docs & disabled from default).
    It has been replaced by a new metric `vcenter.vm.network.packet.rate` that is enabled by default.
  - The metric `vcenter.vm.network.packet.drop.rate` has been added and enabled by default.
  - The metric `vcenter.cluster.vm_template.count` has been added and enabled by default.

- Add `yaml_decode` to standard library. (@mattdurham, @djcode)

- Allow override debug metrics level for `otelcol.*` components. (@hainenber)

- Added support for NS records to `discovery.dns`. (@djcode)

### Bugfixes

- Fix panic when component ID contains `/` in `otelcomponent.MustNewType(ID)`.(@qclaogui)

- Fixed an issue with `prometheus.scrape` in which targets that move from one
  cluster instance to another could have a staleness marker inserted and result
  in a gap in metrics (@thampiotr)

- Exit Alloy immediately if the port it runs on is not available. 
  This port can be configured with `--server.http.listen-addr` or using
  the default listen address`127.0.0.1:12345`. (@mattdurham)

- Fix a panic in `loki.source.docker` when trying to stop a target that was never started. (@wildum)

- Fix error on boot when using IPv6 advertise addresses without explicitly
  specifying a port. (@matthewpi)
  
- Fix an issue where having long component labels (>63 chars) on otelcol.auth
  components lead to a panic. (@tpaschalis)

- Update `prometheus.exporter.snowflake` with the [latest](https://github.com/grafana/snowflake-prometheus-exporter) version of the exporter as of May 28, 2024 (@StefanKurek)
  - Fixes issue where returned `NULL` values from database could cause unexpected errors.

### Other changes

- `pyroscope.ebpf`, `pyroscope.java`, `pyroscope.scrape`, `pyroscope.write` and `discovery.process` components are now GA. (@korniltsev)

- `prometheus.exporter.snmp`: Updating SNMP exporter from v0.24.1 to v0.26.0. (@ptodev, @erikbaranowski)

- `prometheus.scrape` component's `enable_protobuf_negotiation` argument is now
  deprecated and will be removed in a future major release.
  Use `scrape_protocols` instead and refer to `prometheus.scrape` reference
  documentation for further details. (@thampiotr)

- Updated Prometheus dependency to [v2.51.2](https://github.com/prometheus/prometheus/releases/tag/v2.51.2) (@thampiotr)

<<<<<<< HEAD
- Bubble up SSH key conversion error to facilitate failed `import.git`. (@hainenber)


=======
>>>>>>> 71c904c9
v1.1.0
------

### Features

- (_Public preview_) Add support for setting GOMEMLIMIT based on cgroup setting. (@mattdurham)

- (_Public preview_) Introduce BoringCrypto Docker images.
  The BoringCrypto image is tagged with the `-boringcrypto` suffix and
  is only available on AMD64 and ARM64 Linux containers.
  (@rfratto, @mattdurham)

- (_Public preview_) Introduce `boringcrypto` release assets. BoringCrypto
  builds are publshed for Linux on AMD64 and ARM64 platforms. (@rfratto,
  @mattdurham)

- `otelcol.exporter.loadbalancing`: Add a new `aws_cloud_map` resolver. (@ptodev)

- Introduce a `otelcol.receiver.file_stats` component from the upstream
  OpenTelemetry `filestatsreceiver` component. (@rfratto)

### Enhancements

- Update `prometheus.exporter.kafka` with the following functionalities (@wildum):
  * GSSAPI config
  * enable/disable PA_FX_FAST
  * set a TLS server name
  * show the offset/lag for all consumer group or only the connected ones
  * set the minimum number of topics to monitor
  * enable/disable auto-creation of requested topics if they don't already exist
  * regex to exclude topics / groups
  * added metric kafka_broker_info

- In `prometheus.exporter.kafka`, the interpolation table used to compute estimated lag metrics is now pruned
  on `metadata_refresh_interval` instead of `prune_interval_seconds`. (@wildum)

- Don't restart tailers in `loki.source.kubernetes` component by above-average
  time deltas if K8s version is >= 1.29.1 (@hainenber)

- In `mimir.rules.kubernetes`, add support for running in a cluster of Alloy instances
  by electing a single instance as the leader for the `mimir.rules.kubernetes` component
  to avoid conflicts when making calls to the Mimir API. (@56quarters)

### Bugfixes

- Fixed issue with defaults for Beyla component not being applied correctly. (marctc)

- Fix an issue on Windows where uninstalling Alloy did not remove it from the
  Add/Remove programs list. (@rfratto)

- Fixed issue where text labels displayed outside of component node's boundary. (@hainenber)

- Fix a bug where a topic was claimed by the wrong consumer type in `otelcol.receiver.kafka`. (@wildum)

- Fix an issue where nested import.git config blocks could conflict if they had the same labels. (@wildum)

- In `mimir.rules.kubernetes`, fix an issue where unrecoverable errors from the Mimir API were retried. (@56quarters)

- Fix an issue where `faro.receiver`'s `extra_log_labels` with empty value
  don't map existing value in log line. (@hainenber)

- Fix an issue where `prometheus.remote_write` only queued data for sending
  every 15 seconds instead of as soon as data was written to the WAL.
  (@rfratto)

- Imported code using `slog` logging will now not panic and replay correctly when logged before the logging
  config block is initialized. (@mattdurham)

- Fix a bug where custom components would not shadow the stdlib. If you have a module whose name conflicts with an stdlib function
  and if you use this exact function in your config, then you will need to rename your module. (@wildum)

- Fix an issue where `loki.source.docker` stops collecting logs after a container restart. (@wildum)

- Upgrading `pyroscope/ebpf` from 0.4.6 to 0.4.7 (@korniltsev):
  * detect libc version properly when libc file name is libc-2.31.so and not libc.so.6
  * treat elf files with short build id (8 bytes) properly

### Other changes

- Update `alloy-mixin` to use more specific alert group names (for example,
  `alloy_clustering` instead of `clustering`) to avoid collision with installs
  of `agent-flow-mixin`. (@rfratto)
- Upgrade Beyla from v1.4.1 to v1.5.1. (@marctc)

- Add a description to Alloy DEB and RPM packages. (@rfratto)

- Allow `pyroscope.scrape` to scrape `alloy.internal:12345`. (@hainenber)

- The latest Windows Docker image is now pushed as `nanoserver-1809` instead of
  `latest-nanoserver-1809`. The old tag will no longer be updated, and will be
  removed in a future release. (@rfratto)

- The log level of `finished node evaluation` log lines has been decreased to
  'debug'. (@tpaschalis)

- Update post-installation scripts for DEB/RPM packages to ensure
  `/var/lib/alloy` exists before configuring its permissions and ownership.
  (@rfratto)

- Remove setcap for `cap_net_bind_service` to allow alloy to run in restricted environments.
  Modern container runtimes allow binding to unprivileged ports as non-root. (@BlackDex)

- Upgrading from OpenTelemetry v0.96.0 to v0.99.0.
  - `otelcol.processor.batch`: Prevent starting unnecessary goroutines.
    https://github.com/open-telemetry/opentelemetry-collector/issues/9739
  - `otelcol.exporter.otlp`: Checks for port in the config validation for the otlpexporter.
    https://github.com/open-telemetry/opentelemetry-collector/issues/9505
  - `otelcol.receiver.otlp`: Fix bug where the otlp receiver did not properly respond
    with a retryable error code when possible for http.
    https://github.com/open-telemetry/opentelemetry-collector/pull/9357
  - `otelcol.receiver.vcenter`: Fixed the resource attribute model to more accurately support multi-cluster deployments.
    https://github.com/open-telemetry/opentelemetry-collector-contrib/issues/30879
    For more information on impacts please refer to:
    https://github.com/open-telemetry/opentelemetry-collector-contrib/pull/31113
    The main impact is that `vcenter.resource_pool.name`, `vcenter.resource_pool.inventory_path`,
    and `vcenter.cluster.name` are reported with more accuracy on VM metrics.
  - `otelcol.receiver.vcenter`: Remove the `vcenter.cluster.name` resource attribute from Host resources if the Host is standalone (no cluster).
    https://github.com/open-telemetry/opentelemetry-collector-contrib/issues/32548
  - `otelcol.receiver.vcenter`: Changes process for collecting VMs & VM perf metrics to be more efficient (one call now for all VMs).
    https://github.com/open-telemetry/opentelemetry-collector-contrib/issues/31837
  - `otelcol.connector.servicegraph`: Added a new `database_name_attribute` config argument to allow users to
    specify a custom attribute name for identifying the database name in span attributes.
    https://github.com/open-telemetry/opentelemetry-collector-contrib/pull/30726
  - `otelcol.connector.servicegraph`: Fix 'failed to find dimensions for key' error from race condition in metrics cleanup.
    https://github.com/open-telemetry/opentelemetry-collector-contrib/issues/31701
  - `otelcol.connector.spanmetrics`: Add `metrics_expiration` option to enable expiration of metrics if spans are not received within a certain time frame.
    By default, the expiration is disabled (set to 0).
    https://github.com/open-telemetry/opentelemetry-collector-contrib/issues/30559
  - `otelcol.connector.spanmetrics`: Change default value of `metrics_flush_interval` from 15s to 60s.
    https://github.com/open-telemetry/opentelemetry-collector-contrib/issues/31776
  - `otelcol.connector.spanmetrics`: Discard counter span metric exemplars after each flush interval to avoid unbounded memory growth.
    This aligns exemplar discarding for counter span metrics with the existing logic for histogram span metrics.
    https://github.com/open-telemetry/opentelemetry-collector-contrib/issues/31683
  - `otelcol.exporter.loadbalancing`: Fix panic when a sub-exporter is shut down while still handling requests.
    https://github.com/open-telemetry/opentelemetry-collector-contrib/issues/31410
  - `otelcol.exporter.loadbalancing`: Fix memory leaks on shutdown.
    https://github.com/open-telemetry/opentelemetry-collector-contrib/pull/31050
  - `otelcol.exporter.loadbalancing`: Support the timeout period of k8s resolver list watch can be configured.
    https://github.com/open-telemetry/opentelemetry-collector-contrib/issues/31757
  - `otelcol.processor.transform`: Change metric unit for metrics extracted with `extract_count_metric()` to be the default unit (`1`).
    https://github.com/open-telemetry/opentelemetry-collector-contrib/issues/31575
  - `otelcol.receiver.opencensus`: Refactor the receiver to pass lifecycle tests and avoid leaking gRPC connections.
    https://github.com/open-telemetry/opentelemetry-collector-contrib/issues/31643
  - `otelcol.extension.jaeger_remote_sampling`: Fix leaking goroutine on shutdown.
    https://github.com/open-telemetry/opentelemetry-collector-contrib/issues/31157
  - `otelcol.receiver.kafka`: Fix panic on shutdown.
    https://github.com/open-telemetry/opentelemetry-collector-contrib/issues/31926
  - `otelcol.processor.resourcedetection`: Only attempt to detect Kubernetes node resource attributes when they're enabled.
    https://github.com/open-telemetry/opentelemetry-collector-contrib/issues/31941
  - `otelcol.processor.resourcedetection`: Fix memory leak on AKS.
    https://github.com/open-telemetry/opentelemetry-collector-contrib/pull/32574
  - `otelcol.processor.resourcedetection`: Update to ec2 scraper so that core attributes are not dropped if describeTags returns an error (likely due to permissions).
    https://github.com/open-telemetry/opentelemetry-collector-contrib/pull/30672

- Use Go 1.22.3 for builds. (@kminehart)

v1.0.0
------

### Features

- Support for programmable pipelines using a rich expression-based syntax.

- Over 130 components for processing, transforming, and exporting telemetry
  data.

- Native support for Kubernetes and Prometheus Operator without needing to
  deploy or learn a separate Kubernetes operator.

- Support for creating and sharing custom components.

- Support for forming a cluster of Alloy instances for automatic workload
  distribution.

- (_Public preview_) Support for receiving configuration from a server for
  centralized configuration management.

- A built-in UI for visualizing and debugging pipelines.

[contributors guide]: ./docs/developer/contributing.md#updating-the-changelog<|MERGE_RESOLUTION|>--- conflicted
+++ resolved
@@ -83,6 +83,8 @@
 - Update `prometheus.exporter.snowflake` with the [latest](https://github.com/grafana/snowflake-prometheus-exporter) version of the exporter as of May 28, 2024 (@StefanKurek)
   - Fixes issue where returned `NULL` values from database could cause unexpected errors.
 
+- Bubble up SSH key conversion error to facilitate failed `import.git`. (@hainenber)
+
 ### Other changes
 
 - `pyroscope.ebpf`, `pyroscope.java`, `pyroscope.scrape`, `pyroscope.write` and `discovery.process` components are now GA. (@korniltsev)
@@ -96,12 +98,6 @@
 
 - Updated Prometheus dependency to [v2.51.2](https://github.com/prometheus/prometheus/releases/tag/v2.51.2) (@thampiotr)
 
-<<<<<<< HEAD
-- Bubble up SSH key conversion error to facilitate failed `import.git`. (@hainenber)
-
-
-=======
->>>>>>> 71c904c9
 v1.1.0
 ------
 
