--- conflicted
+++ resolved
@@ -48,12 +48,10 @@
 
 -  Add optional `id` field to `foreach` block to generate more meaningful component paths in metrics by using a specific field from collection items. (@harshrai654)
   
-<<<<<<< HEAD
 - The `mimir.rules.kubernetes` component now supports adding extra label matchers
   to all queries discovered via `PrometheusRule` CRDs by extracting label values defined on the `PrometheusRule`. (@QuentinBisson)
-=======
+
 - Fix validation logic in `beyla.ebpf` component to ensure that either metrics or traces are enabled. (@marctc)
->>>>>>> 37b47039
 
 ### Bugfixes
 
