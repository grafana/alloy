--- conflicted
+++ resolved
@@ -88,13 +88,10 @@
 
 - Add `encoding.url_encode` and `encoding.url_decode` std lib functions. (@kalleep)
 
-<<<<<<< HEAD
 - Add `otelcol.exporter.googlecloudpubsub` community component to export metrics, traces, and logs to Google Cloud Pub/Sub topic. (@eraac)
   
 - Add otel collector converter for `otelcol.exporter.googlecloudpubsub`. (@eraac)
 
-=======
->>>>>>> fb94f3b6
 ### Enhancements
 
 - Fix `pyroscope.write` component's `AppendIngest` method to respect configured timeout and implement retry logic. The method now properly uses the configured `remote_timeout`, includes retry logic with exponential backoff, and tracks metrics for sent/dropped bytes and profiles consistently with the `Append` method. (@korniltsev)
