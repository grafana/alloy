--- conflicted
+++ resolved
@@ -49,11 +49,9 @@
 
 - Schedule new path targets faster in `loki.source.file`. (@kalleep)
 
-<<<<<<< HEAD
 - Update Beyla component to 2.7.4. (@grcevski)
-=======
+- 
 - Support delimiters in `stage.luhn`. (@dehaansa)
->>>>>>> 91e90c73
 
 ### Bugfixes
 
