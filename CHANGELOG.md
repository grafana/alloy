# Changelog

> _Contributors should read our [contributors guide][] for instructions on how
> to update the changelog._

This document contains a historical list of changes between releases. Only
changes that impact end-user behavior are listed; changes to documentation or
internal API changes are not present.

Main (unreleased)
-----------------

### Features

- Add `otelcol.receiver.awscloudwatch` component to receive logs from AWS CloudWatch and forward them to other `otelcol.*` components. (@wildum)
- Add `loki.enrich` component to enrich logs using labels from `discovery.*` components. (@v-zhuravlev)
- Add string concatenation for secrets type (@ravishankar15)
- Add support for environment variables to OpenTelemetry Collector config. (@jharvey10)
- Replace graph in Alloy UI with a new version that supports modules and data flow visualization. (@wildum)

### Enhancements

<<<<<<< HEAD
- Add livedebugging support for structured_metadata in `loki.process` (@dehaansa)
=======
- (_Public Preview_) Add a `--windows.priority` flag to the run command, allowing users to set windows process priority for Alloy. (@dehaansa)
>>>>>>> 442ba2ad

- (_Experimental_) Adding a new `prometheus.operator.scrapeconfigs` which discovers and scrapes [ScrapeConfig](https://prometheus-operator.dev/docs/developer/scrapeconfig/) Kubernetes resources. (@alex-berger)

- Add `rfc3164_default_to_current_year` argument to `loki.source.syslog` (@dehaansa)

- Add `connection_name` support for `prometheus.exporter.mssql` (@bck01215)

- Add livedebugging support for `prometheus.scrape` (@ravishankar15, @wildum)

- Have `loki.echo` log the `entry_timestamp` and `structured_metadata` for any loki entries received (@dehaansa)

- Bump snmp_exporter and embedded modules in `prometheus.exporter.snmp` to v0.28.0 (@v-zhuravlev)

- Update mysqld_exporter to v0.17.2, most notable changes: (@cristiangreco)
  - [0.17.1] Add perf_schema quantile columns to collector
  - [0.17.1] Fix database quoting problem in collector 'info_schema.tables'
  - [0.17.1] Use SUM_LOCK_TIME and SUM_CPU_TIME with mysql >= 8.0.28
  - [0.17.1] Fix query on perf_schema.events_statements_summary_by_digest
  - [0.17.2] Fix query on events_statements_summary_by_digest for mariadb

- Added additional backwards compatibility metrics to `prometheus.write.queue`. (@mattdurham)

- Add new stdlib functions encoding.to_json (@ravishankar15)

- Added OpenTelemetry logs and metrics support to Alloy mixin's dashboards and alerts. (@thampiotr)

- Add support for proxy and headers in `prometheus.write.queue`. (@mattdurham)

- Added support for switching namespace between authentication and kv retrieval to support Vault Enterprise (@notedop)

- (_Experimental_) Various changes to the experimental component `database_observability.mysql`:
  - `query_sample`: better handling of truncated queries (@cristiangreco)
  - `query_sample`: add option to use TiDB sql parser (@cristiangreco)
  - `query_tables`: rename collector from `query_sample` to better reflect responsibility (@matthewnolf)
  - `query_sample`: add new collector that replaces previous implementation to collect more detailed sample information (@matthewnolf)

- Add labels validation in `pyroscope.write` to prevent duplicate labels and invalid label names/values. (@marcsanmi)

- Reduced lock contention in `prometheus.scrape` component (@thampiotr)

- Support converting otel config which uses a common receiver across pipelines with different names. (@wildum)

- Reduce CPU usage of the `loki.source.podlogs` component when pods logs target lots of pods (@QuentinBisson)

- Add error body propagation in `pyroscope.write`, for `/ingest` calls. (@simonswine)

### Bugfixes

- Fix deadlocks in `loki.source.file` when tailing fails (@mblaschke)
- Add missing RBAC permission for ScrapeConfig (@alex-berger)

- Fixed an issue in the `mimir.rules.kubernetes` component that would keep the component as unhealthy even when it managed to start after temporary errors (@nicolasvan)

- Allow kafka exporter to attempt to connect even if TLS enabled but cert & key are not specified (@dehaansa)

### Other changes

- Upgrading to Prometheus v2.55.1. (@ptodev)
  - Added a new `http_headers` argument to many `discovery` and `prometheus` components.
  - Added a new `scrape_failure_log_file` argument to `prometheus.scrape`.


v1.7.5
-----------------

### Enhancements

- Set zstd as default compression for `prometheus.write.queue`. (@mattdurham)

v1.7.4
-----------------

### Bugfixes

- Revert the changes to `loki.source.file` from release v1.7.0. These changes introduced a potential deadlock. (@dehaansa)

v1.7.3
-----------------

### Breaking changes

- Fixed the parsing of selections, application and network filter blocks for Beyla

### Enhancements

- Add the `stat_checkpointer` collector in `prometheus.exporter.postgres` (@dehaansa)

### Bugfixes

- Update the `prometheus.exporter.postgres` component to correctly support Postgres17 when `stat_bgwriter` collector is enabled (@dehaansa)

- Fix `remoteCfg` logging and metrics reporting of `errNotModified` as a failure (@zackman0010)


v1.7.2
-----------------

### Bugfixes

- Fixed an issue where the `otelcol.exporter.awss3` could not be started with the `sumo_ic` marshaler. (@wildum)

- Update `jfr-parser` dependency to v0.9.3 to fix jfr parsing issues in `pyroscope.java`. (@korniltsev)

- Fixed an issue where passing targets from some standard library functions was failing with `target::ConvertFrom` error. (@thampiotr)

- Fixed an issue where indexing targets as maps (e.g. `target["foo"]`) or objects (e.g. `target.foo`) or using them with
  certain standard library functions was resulting in `expected object or array, got capsule` error under some
  circumstances. This could also lead to `foreach evaluation failed` errors when using the `foreach` configuration
  block. (@thampiotr)

- Update `prometheus.write.queue` to reduce memory fragmentation and increase sent throughput. (@mattdurham)

- Fixed an issue where the `otelcol.exporter.kafka` component would not start if the `encoding` was specific to a signal type. (@wildum)

v1.7.1
-----------------

### Bugfixes

- Fixed an issue where some exporters such as `prometheus.exporter.snmp` couldn't accept targets from other components
  with an error `conversion to '*map[string]string' is not supported"`. (@thampiotr)

- Enable batching of calls to the appender in `prometheus.write.queue` to reduce lock contention when scraping, which
  will lead to reduced scrape duration. (@mattdurham)

v1.7.0
-----------------

### Breaking changes

- (_Experimental_) In `prometheus.write.queue` changed `parallelism` from attribute to a block to allow for dynamic scaling. (@mattdurham)

- Remove `tls_basic_auth_config_path` attribute from `prometheus.exporter.mongodb` configuration as it does not configure TLS client
  behavior as previously documented.

- Remove `encoding` and `encoding_file_ext` from `otelcol.exporter.awss3` component as it was not wired in to the otel component and
  Alloy does not currently integrate the upstream encoding extensions that this would utilize.

### Features

- Add a `otelcol.receiver.tcplog` component to receive OpenTelemetry logs over a TCP connection. (@nosammai)

- (_Public preview_) Add `otelcol.receiver.filelog` component to read otel log entries from files (@dehaansa)

- (_Public preview_) Add a `otelcol.processor.cumulativetodelta` component to convert metrics from
  cumulative temporality to delta. (@madaraszg-tulip)

- (_Experimental_) Add a `stage.windowsevent` block in the `loki.process` component. This aims to replace the existing `stage.eventlogmessage`. (@wildum)

- Add `pyroscope.relabel` component to modify or filter profiles using Prometheus relabeling rules. (@marcsanmi)

- (_Experimental_) A new `foreach` block which starts an Alloy pipeline for each item inside a list. (@wildum, @thampiotr, @ptodev)

### Enhancements

- Upgrade to OpenTelemetry Collector v0.119.0 (@dehaansa):
  - `otelcol.processor.resourcedetection`: additional configuration for the `ec2` detector to configure retry behavior
  - `otelcol.processor.resourcedetection`: additional configuration for the `gcp` detector to collect Managed Instance Group attributes
  - `otelcol.processor.resourcedetection`: additional configuration for the `eks` detector to collect cloud account attributes
  - `otelcol.processor.resourcedetection`: add `kubeadm` detector to collect local cluster attributes
  - `otelcol.processor.cumulativetodelta`: add `metric_types` filtering options
  - `otelcol.exporter.awss3`: support configuring sending_queue behavior
  - `otelcol.exporter.otlphttp`: support configuring `compression_params`, which currently only includes `level`
  - `configtls`: opentelemetry components with tls config now support specifying TLS curve preferences
  - `sending_queue`: opentelemetry exporters with a `sending_queue` can now configure the queue to be `blocking`

- Add `go_table_fallback` arg to `pyroscope.ebpf` (@korniltsev)

- Memory optimizations in `pyroscope.scrape` (@korniltsev)

- Do not drop `__meta` labels in `pyroscope.scrape`. (@korniltsev)

- Add the possibility to export span events as logs in `otelcol.connector.spanlogs`. (@steve-hb)

- Add json format support for log export via faro receiver (@ravishankar15)

- (_Experimental_) Various changes to the experimental component `database_observability.mysql`:
  - `connection_info`: add namespace to the metric (@cristiangreco)
  - `query_sample`: better support for table name parsing (@cristiangreco)
  - `query_sample`: capture schema name for query samples (@cristiangreco)
  - `query_sample`: fix error handling during result set iteration (@cristiangreco)
  - `query_sample`: improve parsing of truncated queries (@cristiangreco)
  - `query_sample`: split out sql parsing logic to a separate file (@cristiangreco)
  - `schema_table`: add table columns parsing (@cristiagreco)
  - `schema_table`: correctly quote schema and table name in SHOW CREATE (@cristiangreco)
  - `schema_table`: fix handling of view table types when detecting schema (@matthewnolf)
  - `schema_table`: refactor cache config in schema_table collector (@cristiangreco)
  - Component: add enable/disable collector configurability to `database_observability.mysql`. This removes the `query_samples_enabled` argument, now configurable via enable/disable collector. (@fridgepoet)
  - Component: always log `instance` label key (@cristiangreco)
  - Component: better error handling for collectors (@cristiangreco)
  - Component: use labels for some indexed logs elements (@cristiangreco)

- Reduce CPU usage of `loki.source.windowsevent` by up to 85% by updating the bookmark file every 10 seconds instead of after every event and by
  optimizing the retrieval of the process name. (@wildum)

- Ensure consistent service_name label handling in `pyroscope.receive_http` to match Pyroscope's behavior. (@marcsanmi)

- Improved memory and CPU performance of Prometheus pipelines by changing the underlying implementation of targets (@thampiotr)

- Add `config_merge_strategy` in `prometheus.exporter.snmp` to optionally merge custom snmp config with embedded config instead of replacing. Useful for providing SNMP auths. (@v-zhuravlev)

- Upgrade `beyla.ebpf` to v2.0.4. The full list of changes can be found in the [Beyla release notes](https://github.com/grafana/beyla/releases/tag/v2.0.0). (@marctc)

### Bugfixes

- Fix log rotation for Windows in `loki.source.file` by refactoring the component to use the runner pkg. This should also reduce CPU consumption when tailing a lot of files in a dynamic environment. (@wildum)

- Add livedebugging support for `prometheus.remote_write` (@ravishankar15)

- Add livedebugging support for `otelcol.connector.*` components (@wildum)

- Bump snmp_exporter and embedded modules to 0.27.0. Add support for multi-module handling by comma separation and expose argument to increase SNMP polling concurrency for `prometheus.exporter.snmp`. (@v-zhuravlev)

- Add support for pushv1.PusherService Connect API in `pyroscope.receive_http`. (@simonswine)

- Fixed an issue where `loki.process` would sometimes output live debugging entries out-of-order (@thampiotr)

- Fixed a bug where components could be evaluated concurrently without the full context during a config reload (@wildum)

- Fixed locks that wouldn't be released in the remotecfg service if some errors occurred during the configuration reload (@spartan0x117)

- Fix issue with `prometheus.write.queue` that lead to excessive connections. (@mattdurham)

- Fixed a bug where `loki.source.awsfirehose` and `loki.source.gcplog` could
  not be used from within a module. (@tpaschalis)

- Fix an issue where Prometheus metric name validation scheme was set by default to UTF-8. It is now set back to the
  previous "legacy" scheme. An experimental flag `--feature.prometheus.metric-validation-scheme` can be used to switch
  it to `utf-8` to experiment with UTF-8 support. (@thampiotr)

### Other changes

- Upgrading to Prometheus v2.54.1. (@ptodev)
  - `discovery.docker` has a new `match_first_network` attribute for matching the first network
    if the container has multiple networks defined, thus avoiding collecting duplicate targets.
  - `discovery.ec2`, `discovery.kubernetes`, `discovery.openstack`, and `discovery.ovhcloud`
    add extra `__meta_` labels.
  - `prometheus.remote_write` supports Azure OAuth and Azure SDK authentication.
  - `discovery.linode` has a new `region` attribute, as well as extra `__meta_` labels.
  - A new `scrape_native_histograms` argument for `prometheus.scrape`.
    This is enabled by default and can be used to explicitly disable native histogram support.
    In previous versions of Alloy, native histogram support has also been enabled by default
    as long as `scrape_protocols` starts with `PrometheusProto`.

  - Change the stability of the `remotecfg` feature from "public preview" to "generally available". (@erikbaranowski)

v1.6.1
-----------------

## Bugs

- Resolve issue with Beyla starting. (@rafaelroquetto)

v1.6.0
-----------------

### Breaking changes

- Upgrade to OpenTelemetry Collector v0.116.0:
  - `otelcol.processor.tailsampling`: Change decision precedence when using `and_sub_policy` and `invert_match`.
    For more information, see the [release notes for Alloy 1.6][release-notes-alloy-1_6].

    [#33671]: https://github.com/open-telemetry/opentelemetry-collector-contrib/pull/33671
    [release-notes-alloy-1_6]: https://grafana.com/docs/alloy/latest/release-notes/#v16

### Features

- Add support for TLS to `prometheus.write.queue`. (@mattdurham)

- Add `otelcol.receiver.syslog` component to receive otel logs in syslog format (@dehaansa)

- Add support for metrics in `otelcol.exporter.loadbalancing` (@madaraszg-tulip)

- Add `add_cloudwatch_timestamp` to `prometheus.exporter.cloudwatch` metrics. (@captncraig)

- Add support to `prometheus.operator.servicemonitors` to allow `endpointslice` role. (@yoyosir)

- Add `otelcol.exporter.splunkhec` allowing to export otel data to Splunk HEC (@adlotsof)

- Add `otelcol.receiver.solace` component to receive traces from a Solace broker. (@wildum)

- Add `otelcol.exporter.syslog` component to export logs in syslog format (@dehaansa)

- (_Experimental_) Add a `database_observability.mysql` component to collect mysql performance data. (@cristiangreco & @matthewnolf)

- Add `otelcol.receiver.influxdb` to convert influx metric into OTEL. (@EHSchmitt4395)

- Add a new `/-/healthy` endpoint which returns HTTP 500 if one or more components are unhealthy. (@ptodev)

### Enhancements

- Improved performance by reducing allocation in Prometheus write pipelines by ~30% (@thampiotr)

- Update `prometheus.write.queue` to support v2 for cpu performance. (@mattdurham)

- (_Experimental_) Add health reporting to `database_observability.mysql` component (@cristiangreco)

- Add second metrics sample to the support bundle to provide delta information (@dehaansa)

- Add all raw configuration files & a copy of the latest remote config to the support bundle (@dehaansa)

- Add relevant golang environment variables to the support bundle (@dehaansa)

- Add support for server authentication to otelcol components. (@aidaleuc)

- Update mysqld_exporter from v0.15.0 to v0.16.0 (including 2ef168bf6), most notable changes: (@cristiangreco)
  - Support MySQL 8.4 replicas syntax
  - Fetch lock time and cpu time from performance schema
  - Fix fetching tmpTables vs tmpDiskTables from performance_schema
  - Skip SPACE_TYPE column for MariaDB >=10.5
  - Fixed parsing of timestamps with non-zero padded days
  - Fix auto_increment metric collection errors caused by using collation in INFORMATION_SCHEMA searches
  - Change processlist query to support ONLY_FULL_GROUP_BY sql_mode
  - Add perf_schema quantile columns to collector

- Live Debugging button should appear in UI only for supported components (@ravishankar15)
- Add three new stdlib functions to_base64, from_URLbase64 and to_URLbase64 (@ravishankar15)
- Add `ignore_older_than` option for local.file_match (@ravishankar15)
- Add livedebugging support for discovery components (@ravishankar15)
- Add livedebugging support for `discover.relabel` (@ravishankar15)
- Performance optimization for live debugging feature (@ravishankar15)

- Upgrade `github.com/goccy/go-json` to v0.10.4, which reduces the memory consumption of an Alloy instance by 20MB.
  If Alloy is running certain otelcol components, this reduction will not apply. (@ptodev)
- improve performance in regexp component: call fmt only if debug is enabled (@r0ka)

- Update `prometheus.write.queue` library for performance increases in cpu. (@mattdurham)

- Update `loki.secretfilter` to be compatible with the new `[[rules.allowlists]]` gitleaks allowlist format (@romain-gaillard)

- Update `async-profiler` binaries for `pyroscope.java` to 3.0-fa937db (@aleks-p)

- Reduced memory allocation in discovery components by up to 30% (@thampiotr)

### Bugfixes

- Fix issue where `alloy_prometheus_relabel_metrics_processed` was not being incremented. (@mattdurham)

- Fixed issue with automemlimit logging bad messages and trying to access cgroup on non-linux builds (@dehaansa)

- Fixed issue with reloading configuration and prometheus metrics duplication in `prometheus.write.queue`. (@mattdurham)

- Updated `prometheus.write.queue` to fix issue with TTL comparing different scales of time. (@mattdurham)

- Fixed an issue in the `prometheus.operator.servicemonitors`, `prometheus.operator.podmonitors` and `prometheus.operator.probes` to support capitalized actions. (@QuentinBisson)

- Fixed an issue where the `otelcol.processor.interval` could not be used because the debug metrics were not set to default. (@wildum)

- Fixed an issue where `loki.secretfilter` would crash if the secret was shorter than the `partial_mask` value. (@romain-gaillard)

- Change the log level in the `eventlogmessage` stage of the `loki.process` component from `warn` to `debug`. (@wildum)

- Fix a bug in `loki.source.kafka` where the `topics` argument incorrectly used regex matching instead of exact matches. (@wildum)

### Other changes

- Change the stability of the `livedebugging` feature from "experimental" to "generally available". (@wildum)

- Use Go 1.23.3 for builds. (@mattdurham)

- Upgrade Beyla to v1.9.6. (@wildum)

- Upgrade to OpenTelemetry Collector v0.116.0:
  - `otelcol.receiver.datadog`: Return a json reponse instead of "OK" when a trace is received with a newer protocol version.
    https://github.com/open-telemetry/opentelemetry-collector-contrib/pull/35705
  - `otelcol.receiver.datadog`: Changes response message for `/api/v1/check_run` 202 response to be JSON and on par with Datadog API spec
    https://github.com/open-telemetry/opentelemetry-collector-contrib/pull/36029
  - `otelcol.receiver.solace`: The Solace receiver may unexpectedly terminate on reporting traces when used with a memory limiter processor and under high load.
    https://github.com/open-telemetry/opentelemetry-collector-contrib/pull/35958
  - `otelcol.receiver.solace`: Support converting the new `Move to Dead Message Queue` and new `Delete` spans generated by Solace Event Broker to OTLP.
    https://github.com/open-telemetry/opentelemetry-collector-contrib/pull/36071
  - `otelcol.exporter.datadog`: Stop prefixing `http_server_duration`, `http_server_request_size` and `http_server_response_size` with `otelcol`.
    https://github.com/open-telemetry/opentelemetry-collector-contrib/pull/36265
    These metrics can be from SDKs rather than collector. Stop prefixing them to be consistent with
    https://opentelemetry.io/docs/collector/internal-telemetry/#lists-of-internal-metrics
  - `otelcol.receiver.datadog`: Add json handling for the `api/v2/series` endpoint in the datadogreceiver.
    https://github.com/open-telemetry/opentelemetry-collector-contrib/pull/36218
  - `otelcol.processor.span`: Add a new `keep_original_name` configuration argument
    to keep the original span name when extracting attributes from the span name.
    https://github.com/open-telemetry/opentelemetry-collector-contrib/pull/36397
  - `pkg/ottl`: Respect the `depth` option when flattening slices using `flatten`.
    The `depth` option is also now required to be at least `1`.
    https://github.com/open-telemetry/opentelemetry-collector-contrib/pull/36198
  - `otelcol.exporter.loadbalancing`: Shutdown exporters during collector shutdown. This fixes a memory leak.
    https://github.com/open-telemetry/opentelemetry-collector-contrib/pull/36024
  - `otelcol.processor.k8sattributes`: New `wait_for_metadata` and `wait_for_metadata_timeout` configuration arguments,
    which block the processor startup until metadata is received from Kubernetes.
    https://github.com/open-telemetry/opentelemetry-collector-contrib/issues/32556
  - `otelcol.processor.k8sattributes`: Enable the `k8sattr.fieldExtractConfigRegex.disallow` for all Alloy instances,
    to retain the behavior of `regex` argument in the `annotation` and `label` blocks.
    When the feature gate is "deprecated" in the upstream Collector, Alloy users will need to use the transform processor instead.
    https://github.com/open-telemetry/opentelemetry-collector-contrib/issues/25128
  - `otelcol.receiver.vcenter`: The existing code did not honor TLS settings beyond 'insecure'.
    All TLS client config should now be honored.
    https://github.com/open-telemetry/opentelemetry-collector-contrib/pull/36482
  - `otelcol.receiver.opencensus`: Do not report error message when OpenCensus receiver is shutdown cleanly.
    https://github.com/open-telemetry/opentelemetry-collector-contrib/pull/36622
  - `otelcol.processor.k8sattributes`: Fixed parsing of k8s image names to support images with tags and digests.
    https://github.com/open-telemetry/opentelemetry-collector-contrib/pull/36145
  - `otelcol.exporter.loadbalancing`: Adding sending_queue, retry_on_failure and timeout settings to loadbalancing exporter configuration.
    https://github.com/open-telemetry/opentelemetry-collector-contrib/issues/35378
  - `otelcol.exporter.loadbalancing`: The k8sresolver was triggering exporter churn in the way the change event was handled.
    https://github.com/open-telemetry/opentelemetry-collector-contrib/issues/35658
  - `otelcol.processor.k8sattributes`: Override extracted k8s attributes if original value has been empty.
    https://github.com/open-telemetry/opentelemetry-collector-contrib/pull/36466
  - `otelcol.exporter.awss3`: Upgrading to adopt aws sdk v2.
    https://github.com/open-telemetry/opentelemetry-collector-contrib/pull/36698
  - `pkg/ottl`: GetXML Converter now supports selecting text, CDATA, and attribute (value) content.
  - `otelcol.exporter.loadbalancing`: Adds a an optional `return_hostnames` configuration argument to the k8s resolver.
     https://github.com/open-telemetry/opentelemetry-collector-contrib/pull/35411
  - `otelcol.exporter.kafka`, `otelcol.receiver.kafka`: Add a new `AWS_MSK_IAM_OAUTHBEARER` mechanism.
    This mechanism use the AWS MSK IAM SASL Signer for Go https://github.com/aws/aws-msk-iam-sasl-signer-go.
    https://github.com/open-telemetry/opentelemetry-collector-contrib/pull/32500

  - Use Go 1.23.5 for builds. (@wildum)

v1.5.1
-----------------

### Enhancements

- Logs from underlying clustering library `memberlist` are now surfaced with correct level (@thampiotr)

- Allow setting `informer_sync_timeout` in prometheus.operator.* components. (@captncraig)

- For sharding targets during clustering, `loki.source.podlogs` now only takes into account some labels. (@ptodev)

- Improve instrumentation of `pyroscope.relabel` component. (@marcsanmi)

### Bugfixes

- Fixed an issue in the `pyroscope.write` component to prevent TLS connection churn to Pyroscope when the `pyroscope.receive_http` clients don't request keepalive (@madaraszg-tulip)

- Fixed an issue in the `pyroscope.write` component with multiple endpoints not working correctly for forwarding profiles from `pyroscope.receive_http` (@madaraszg-tulip)

- Fixed a few race conditions that could lead to a deadlock when using `import` statements, which could lead to a memory leak on `/metrics` endpoint of an Alloy instance. (@thampiotr)

- Fix a race condition where the ui service was dependent on starting after the remotecfg service, which is not guaranteed. (@dehaansa & @erikbaranowski)

- Fixed an issue in the `otelcol.exporter.prometheus` component that would set series value incorrectly for stale metrics (@YusifAghalar)

- `loki.source.podlogs`: Fixed a bug which prevented clustering from working and caused duplicate logs to be sent.
  The bug only happened when no `selector` or `namespace_selector` blocks were specified in the Alloy configuration. (@ptodev)

- Fixed an issue in the `pyroscope.write` component to allow slashes in application names in the same way it is done in the Pyroscope push API (@marcsanmi)

- Fixed a crash when updating the configuration of `remote.http`. (@kinolaev)

- Fixed an issue in the `otelcol.processor.attribute` component where the actions `delete` and `hash` could not be used with the `pattern` argument. (@wildum)

- Fixed an issue in the `prometheus.exporter.postgres` component that would leak goroutines when the target was not reachable (@dehaansa)

v1.5.0
-----------------

### Breaking changes

- `import.git`: The default value for `revision` has changed from `HEAD` to `main`. (@ptodev)
  It is no longer allowed to set `revision` to `"HEAD"`, `"FETCH_HEAD"`, `"ORIG_HEAD"`, `"MERGE_HEAD"`, or `"CHERRY_PICK_HEAD"`.

- The Otel update to v0.112.0 has a few breaking changes:
  - [`otelcol.processor.deltatocumulative`] Change `max_streams` default value to `9223372036854775807` (max int).
    https://github.com/open-telemetry/opentelemetry-collector-contrib/pull/35048
  - [`otelcol.connector.spanmetrics`] Change `namespace` default value to `traces.span.metrics`.
    https://github.com/open-telemetry/opentelemetry-collector-contrib/pull/34485
  - [`otelcol.exporter.logging`] Removed in favor of the `otelcol.exporter.debug`.
    https://github.com/open-telemetry/opentelemetry-collector/issues/11337

### Features

- Add support bundle generation via the API endpoint /-/support (@dehaansa)

- Add the function `path_join` to the stdlib. (@wildum)

- Add `pyroscope.receive_http` component to receive and forward Pyroscope profiles (@marcsanmi)

- Add support to `loki.source.syslog` for the RFC3164 format ("BSD syslog"). (@sushain97)

- Add support to `loki.source.api` to be able to extract the tenant from the HTTP `X-Scope-OrgID` header (@QuentinBisson)

- (_Experimental_) Add a `loki.secretfilter` component to redact secrets from collected logs.

- (_Experimental_) Add a `prometheus.write.queue` component to add an alternative to `prometheus.remote_write`
  which allowing the writing of metrics  to a prometheus endpoint. (@mattdurham)

- (_Experimental_) Add the `array.combine_maps` function to the stdlib. (@ptodev, @wildum)

### Enhancements

- The `mimir.rules.kubernetes` component now supports adding extra label matchers
  to all queries discovered via `PrometheusRule` CRDs. (@thampiotr)

- The `cluster.use-discovery-v1` flag is now deprecated since there were no issues found with the v2 cluster discovery mechanism. (@thampiotr)

- SNMP exporter now supports labels in both `target` and `targets` parameters. (@mattdurham)

- Add support for relative paths to `import.file`. This new functionality allows users to use `import.file` blocks in modules
  imported via `import.git` and other `import.file`. (@wildum)

- `prometheus.exporter.cloudwatch`: The `discovery` block now has a `recently_active_only` configuration attribute
  to return only metrics which have been active in the last 3 hours.

- Add Prometheus bearer authentication to a `prometheus.write.queue` component (@freak12techno)

- Support logs that have a `timestamp` field instead of a `time` field for the `loki.source.azure_event_hubs` component. (@andriikushch)

- Add `proxy_url` to `otelcol.exporter.otlphttp`. (@wildum)

- Allow setting `informer_sync_timeout` in prometheus.operator.* components. (@captncraig)

### Bugfixes

- Fixed a bug in `import.git` which caused a `"non-fast-forward update"` error message. (@ptodev)

- Do not log error on clean shutdown of `loki.source.journal`. (@thampiotr)

- `prometheus.operator.*` components: Fixed a bug which would sometimes cause a
  "failed to create service discovery refresh metrics" error after a config reload. (@ptodev)

### Other changes

- Small fix in UI stylesheet to fit more content into visible table area. (@defanator)

- Changed OTEL alerts in Alloy mixin to use success rate for tracing. (@thampiotr)

- Support TLS client settings for clustering (@tiagorossig)

- Add support for `not_modified` response in `remotecfg`. (@spartan0x117)

- Fix dead link for RelabelConfig in the PodLog documentation page (@TheoBrigitte)

- Most notable changes coming with the OTel update from v0.108.0 vo v0.112.0 besides the breaking changes: (@wildum)
  - [`http config`] Add support for lz4 compression.
    https://github.com/open-telemetry/opentelemetry-collector/issues/9128
  - [`otelcol.processor.interval`] Add support for gauges and summaries.
    https://github.com/open-telemetry/opentelemetry-collector-contrib/issues/34803
  - [`otelcol.receiver.kafka`] Add possibility to tune the fetch sizes.
    https://github.com/open-telemetry/opentelemetry-collector-contrib/pull/34431
  - [`otelcol.processor.tailsampling`] Add `invert_match` to boolean attribute.
    https://github.com/open-telemetry/opentelemetry-collector-contrib/pull/34730
  - [`otelcol.receiver.kafka`] Add support to decode to `otlp_json`.
    https://github.com/open-telemetry/opentelemetry-collector-contrib/issues/33627
  - [`otelcol.processor.transform`] Add functions `convert_exponential_histogram_to_histogram` and `aggregate_on_attribute_value`.
    https://github.com/open-telemetry/opentelemetry-collector-contrib/pull/33824
    https://github.com/open-telemetry/opentelemetry-collector-contrib/pull/33423

v1.4.3
-----------------

### Bugfixes

- Fix an issue where some `faro.receiver` would drop multiple fields defined in `payload.meta.browser`, as fields were defined in the struct.

- `pyroscope.scrape` no longer tries to scrape endpoints which are not active targets anymore. (@wildum @mattdurham @dehaansa @ptodev)

- Fixed a bug with `loki.source.podlogs` not starting in large clusters due to short informer sync timeout. (@elburnetto-intapp)

- `prometheus.exporter.windows`: Fixed bug with `exclude` regular expression config arguments which caused missing metrics. (@ptodev)

v1.4.2
-----------------

### Bugfixes

- Update windows_exporter from v0.27.2 vo v0.27.3: (@jkroepke)
  - Fixes a bug where scraping Windows service crashes alloy

- Update yet-another-cloudwatch-exporter from v0.60.0 vo v0.61.0: (@morremeyer)
  - Fixes a bug where cloudwatch S3 metrics are reported as `0`

- Issue 1687 - otelcol.exporter.awss3 fails to configure (@cydergoth)
  - Fix parsing of the Level configuration attribute in debug_metrics config block
  - Ensure "optional" debug_metrics config block really is optional

- Fixed an issue with `loki.process` where `stage.luhn` and `stage.timestamp` would not apply
  default configuration settings correctly (@thampiotr)

- Fixed an issue with `loki.process` where configuration could be reloaded even if there
  were no changes. (@ptodev, @thampiotr)

- Fix issue where `loki.source.kubernetes` took into account all labels, instead of specific logs labels. Resulting in duplication. (@mattdurham)

v1.4.1
-----------------

### Bugfixes

- Windows installer: Don't quote Alloy's binary path in the Windows Registry. (@jkroepke)

v1.4.0
-----------------

### Security fixes

- Add quotes to windows service path to prevent path interception attack. [CVE-2024-8975](https://grafana.com/security/security-advisories/cve-2024-8975/) (@mattdurham)

### Breaking changes

- Some debug metrics for `otelcol` components have changed. (@thampiotr)
  For example, `otelcol.exporter.otlp`'s `exporter_sent_spans_ratio_total` metric is now `otelcol_exporter_sent_spans_total`.

- [otelcol.processor.transform] The functions `convert_sum_to_gauge` and `convert_gauge_to_sum` must now be used in the `metric` `context` rather than in the `datapoint` context.
  https://github.com/open-telemetry/opentelemetry-collector-contrib/issues/34567 (@wildum)

- Upgrade Beyla from 1.7.0 to 1.8.2. A complete list of changes can be found on the Beyla releases page: https://github.com/grafana/beyla/releases. (@wildum)
  It contains a few breaking changes for the component `beyla.ebpf`:
  - renamed metric `process.cpu.state` to `cpu.mode`
  - renamed metric `beyla_build_info` to `beyla_internal_build_info`

### Features

- Added Datadog Exporter community component, enabling exporting of otel-formatted Metrics and traces to Datadog. (@polyrain)
- (_Experimental_) Add an `otelcol.processor.interval` component to aggregate metrics and periodically
  forward the latest values to the next component in the pipeline.


### Enhancements

- Clustering peer resolution through `--cluster.join-addresses` flag has been
  improved with more consistent behaviour, better error handling and added
  support for A/AAAA DNS records. If necessary, users can temporarily opt out of
  this new behaviour with the `--cluster.use-discovery-v1`, but this can only be
  used as a temporary measure, since this flag will be disabled in future
  releases. (@thampiotr)

- Added a new panel to Cluster Overview dashboard to show the number of peers
  seen by each instance in the cluster. This can help diagnose cluster split
  brain issues. (@thampiotr)

- Updated Snowflake exporter with performance improvements for larger environments.
  Also added a new panel to track deleted tables to the Snowflake mixin. (@Caleb-Hurshman)
- Add a `otelcol.processor.groupbyattrs` component to reassociate collected metrics that match specified attributes
    from opentelemetry. (@kehindesalaam)

- Update windows_exporter to v0.27.2. (@jkroepke)
  The `smb.enabled_list` and `smb_client.enabled_list` doesn't have any effect anymore. All sub-collectors are enabled by default.

- Live debugging of `loki.process` will now also print the timestamp of incoming and outgoing log lines.
  This is helpful for debugging `stage.timestamp`. (@ptodev)

- Add extra validation in `beyla.ebpf` to avoid panics when network feature is enabled. (@marctc)

- A new parameter `aws_sdk_version_v2` is added for the cloudwatch exporters configuration. It enables the use of aws sdk v2 which has shown to have significant performance benefits. (@kgeckhart, @andriikushch)

- `prometheus.exporter.cloudwatch` can now collect metrics from custom namespaces via the `custom_namespace` block. (@ptodev)

- Add the label `alloy_cluster` in the metric `alloy_config_hash` when the flag `cluster.name` is set to help differentiate between
  configs from the same alloy cluster or different alloy clusters. (@wildum)

- Add support for discovering the cgroup path(s) of a process in `process.discovery`. (@mahendrapaipuri)

### Bugfixes

- Fix a bug where the scrape timeout for a Probe resource was not applied, overwriting the scrape interval instead. (@morremeyer, @stefanandres)

- Fix a bug where custom components don't always get updated when the config is modified in an imported directory. (@ante012)

- Fixed an issue which caused loss of context data in Faro exception. (@codecapitano)

- Fixed an issue where providing multiple hostnames or IP addresses
  via `--cluster.join-addresses` would only use the first provided value.
  (@thampiotr)

- Fixed an issue where providing `<hostname>:<port>`
  in `--cluster.join-addresses` would only resolve with DNS to a single address,
  instead of using all the available records. (@thampiotr)

- Fixed an issue where clustering peers resolution via hostname in `--cluster.join-addresses`
  resolves to duplicated IP addresses when using SRV records. (@thampiotr)

- Fixed an issue where the `connection_string` for the `loki.source.azure_event_hubs` component
  was displayed in the UI in plaintext. (@MorrisWitthein)

- Fix a bug in `discovery.*` components where old `targets` would continue to be
  exported to downstream components. This would only happen if the config
  for `discovery.*`  is reloaded in such a way that no new targets were
  discovered. (@ptodev, @thampiotr)

- Fixed bug in `loki.process` with `sampling` stage where all components use same `drop_counter_reason`. (@captncraig)

- Fixed an issue (see https://github.com/grafana/alloy/issues/1599) where specifying both path and key in the remote.vault `path`
  configuration could result in incorrect URLs. The `path` and `key` arguments have been separated to allow for clear and accurate
  specification of Vault secrets. (@PatMis16)

### Other

- Renamed standard library functions. Old names are still valid but are marked deprecated. (@wildum)

- Aliases for the namespaces are deprecated in the Cloudwatch exporter. For example: "s3" is not allowed, "AWS/S3" should be used. Usage of the aliases will generate warnings in the logs. Support for the aliases will be dropped in the upcoming releases. (@kgeckhart, @andriikushch)

- Update OTel from v0.105.0 vo v0.108.0: (@wildum)
  - [`otelcol.receiver.vcenter`] New VSAN metrics.
    https://github.com/open-telemetry/opentelemetry-collector-contrib/issues/33556
  - [`otelcol.receiver.kafka`] Add `session_timeout` and `heartbeat_interval` attributes.
    https://github.com/open-telemetry/opentelemetry-collector-contrib/pull/33082
  - [`otelcol.processor.transform`] Add `aggregate_on_attributes` function for metrics.
    https://github.com/open-telemetry/opentelemetry-collector-contrib/pull/33334
  - [`otelcol.receiver.vcenter`] Enable metrics by default
    https://github.com/open-telemetry/opentelemetry-collector-contrib/issues/33607

- Updated the docker base image to Ubuntu 24.04 (Noble Numbat). (@mattiasa )

v1.3.4
-----------------

### Bugfixes

- Windows installer: Don't quote Alloy's binary path in the Windows Registry. (@jkroepke)

v1.3.2
-----------------

### Security fixes

- Add quotes to windows service path to prevent path interception attack. [CVE-2024-8975](https://grafana.com/security/security-advisories/cve-2024-8975/) (@mattdurham)

v1.3.1
-----------------

### Bugfixes

- Changed the cluster startup behaviour, reverting to the previous logic where
  a failure to resolve cluster join peers results in the node creating its own cluster. This is
  to facilitate the process of bootstrapping a new cluster following user feedback (@thampiotr)

- Fix a memory leak which would occur any time `loki.process` had its configuration reloaded. (@ptodev)

v1.3.0
-----------------

### Breaking changes

- [`otelcol.exporter.otlp`,`otelcol.exporter.loadbalancing`]: Change the default gRPC load balancing strategy.
  The default value for the `balancer_name` attribute has changed to `round_robin`
  https://github.com/open-telemetry/opentelemetry-collector/pull/10319

### Breaking changes to non-GA functionality

- Update Public preview `remotecfg` argument from `metadata` to `attributes`. (@erikbaranowski)

- The default value of the argument `unmatched` in the block `routes` of the component `beyla.ebpf` was changed from `unset` to `heuristic` (@marctc)

### Features

- Added community components support, enabling community members to implement and maintain components. (@wildum)

- A new `otelcol.exporter.debug` component for printing OTel telemetry from
  other `otelcol` components to the console. (@BarunKGP)

### Enhancements
- Added custom metrics capability to oracle exporter. (@EHSchmitt4395)

- Added a success rate panel on the Prometheus Components dashboard. (@thampiotr)

- Add namespace field to Faro payload (@cedricziel)

- Add the `targets` argument to the `prometheus.exporter.blackbox` component to support passing blackbox targets at runtime. (@wildum)

- Add concurrent metric collection to `prometheus.exporter.snowflake` to speed up collection times (@Caleb-Hurshman)

- Added live debugging support to `otelcol.processor.*` components. (@wildum)

- Add automatic system attributes for `version` and `os` to `remotecfg`. (@erikbaranowski)

- Added live debugging support to `otelcol.receiver.*` components. (@wildum)

- Added live debugging support to `loki.process`. (@wildum)

- Added live debugging support to `loki.relabel`. (@wildum)

- Added a `namespace` label to probes scraped by the `prometheus.operator.probes` component to align with the upstream Prometheus Operator setup. (@toontijtgat2)

- (_Public preview_) Added rate limiting of cluster state changes to reduce the
  number of unnecessary, intermediate state updates. (@thampiotr)

- Allow setting the CPU profiling event for Java Async Profiler in `pyroscope.java` component (@slbucur)

- Update windows_exporter to v0.26.2. (@jkroepke)

- `mimir.rules.kubernetes` is now able to add extra labels to the Prometheus rules. (@psychomantys)

- `prometheus.exporter.unix` component now exposes hwmon collector config. (@dtrejod)

- Upgrade from OpenTelemetry v0.102.1 to v0.105.0.
  - [`otelcol.receiver.*`] A new `compression_algorithms` attribute to configure which
    compression algorithms are allowed by the HTTP server.
    https://github.com/open-telemetry/opentelemetry-collector/pull/10295
  - [`otelcol.exporter.*`] Fix potential deadlock in the batch sender.
    https://github.com/open-telemetry/opentelemetry-collector/pull/10315
  - [`otelcol.exporter.*`] Fix a bug when the retry and timeout logic was not applied with enabled batching.
    https://github.com/open-telemetry/opentelemetry-collector/issues/10166
  - [`otelcol.exporter.*`] Fix a bug where an unstarted batch_sender exporter hangs on shutdown.
    https://github.com/open-telemetry/opentelemetry-collector/issues/10306
  - [`otelcol.exporter.*`] Fix small batch due to unfavorable goroutine scheduling in batch sender.
    https://github.com/open-telemetry/opentelemetry-collector/issues/9952
  - [`otelcol.exporter.otlphttp`] A new `cookies` block to store cookies from server responses and reuse them in subsequent requests.
    https://github.com/open-telemetry/opentelemetry-collector/issues/10175
  - [`otelcol.exporter.otlp`] Fixed a bug where the receiver's http response was not properly translating grpc error codes to http status codes.
    https://github.com/open-telemetry/opentelemetry-collector/pull/10574
  - [`otelcol.processor.tail_sampling`] Simple LRU Decision Cache for "keep" decisions.
    https://github.com/open-telemetry/opentelemetry-collector-contrib/pull/33533
  - [`otelcol.processor.tail_sampling`] Fix precedence of inverted match in and policy.
    Previously if the decision from a policy evaluation was `NotSampled` or `InvertNotSampled`
    it would return a `NotSampled` decision regardless, effectively downgrading the result.
    This was breaking the documented behaviour that inverted decisions should take precedence over all others.
    https://github.com/open-telemetry/opentelemetry-collector-contrib/pull/33671
  - [`otelcol.exporter.kafka`,`otelcol.receiver.kafka`] Add config attribute to disable Kerberos PA-FX-FAST negotiation.
    https://github.com/open-telemetry/opentelemetry-collector-contrib/issues/26345
  - [`OTTL`]: Added `keep_matching_keys` function to allow dropping all keys from a map that don't match the pattern.
    https://github.com/open-telemetry/opentelemetry-collector-contrib/issues/32989
  - [`OTTL`]: Add debug logs to help troubleshoot OTTL statements/conditions
    https://github.com/open-telemetry/opentelemetry-collector-contrib/pull/33274
  - [`OTTL`]: Introducing `append` function for appending items into an existing array.
    https://github.com/open-telemetry/opentelemetry-collector-contrib/issues/32141
  - [`OTTL`]: Introducing `Uri` converter parsing URI string into SemConv
    https://github.com/open-telemetry/opentelemetry-collector-contrib/issues/32433
  - [`OTTL`]: Added a Hex() converter function
    https://github.com/open-telemetry/opentelemetry-collector-contrib/pull/33450
  - [`OTTL`]: Added a IsRootSpan() converter function.
    https://github.com/open-telemetry/opentelemetry-collector-contrib/pull/33729
  - [`otelcol.processor.probabilistic_sampler`]: Add Proportional and Equalizing sampling modes.
    https://github.com/open-telemetry/opentelemetry-collector-contrib/issues/31918
  - [`otelcol.processor.deltatocumulative`]: Bugfix to properly drop samples when at limit.
    https://github.com/open-telemetry/opentelemetry-collector-contrib/issues/33285
  - [`otelcol.receiver.vcenter`] Fixes errors in some of the client calls for environments containing multiple datacenters.
    https://github.com/open-telemetry/opentelemetry-collector-contrib/pull/33735
  - [`otelcol.processor.resourcedetection`] Fetch CPU info only if related attributes are enabled.
    https://github.com/open-telemetry/opentelemetry-collector-contrib/pull/33774
  - [`otelcol.receiver.vcenter`] Adding metrics for CPU readiness, CPU capacity, and network drop rate.
    https://github.com/open-telemetry/opentelemetry-collector-contrib/issues/33607
  - [`otelcol.receiver.vcenter`] Drop support for vCenter 6.7.
    https://github.com/open-telemetry/opentelemetry-collector-contrib/issues/33607
  - [`otelcol.processor.attributes`] Add an option to extract value from a client address
    by specifying `client.address` value in the `from_context` field.
    https://github.com/open-telemetry/opentelemetry-collector-contrib/pull/34048
  - `otelcol.connector.spanmetrics`: Produce delta temporality span metrics with StartTimeUnixNano and TimeUnixNano values representing an uninterrupted series.
    https://github.com/open-telemetry/opentelemetry-collector-contrib/pull/31780

- Upgrade Beyla component v1.6.3 to v1.7.0
  - Reporting application process metrics
  - New supported protocols: SQL, Redis, Kafka
  - Several bugfixes
  - Full list of changes: https://github.com/grafana/beyla/releases/tag/v1.7.0

- Enable instances connected to remotecfg-compatible servers to Register
  themselves to the remote service. (@tpaschalis)

- Allow in-memory listener to work for remotecfg-supplied components. (@tpaschalis)

### Bugfixes

- Fixed a clustering mode issue where a fatal startup failure of the clustering service
  would exit the service silently, without also exiting the Alloy process. (@thampiotr)

- Fix a bug which prevented config reloads to work if a Loki `metrics` stage is in the pipeline.
  Previously, the reload would fail for `loki.process` without an error in the logs and the metrics
  from the `metrics` stage would get stuck at the same values. (@ptodev)


v1.2.1
-----------------

### Bugfixes

- Fixed an issue with `loki.source.kubernetes_events` not starting in large clusters due to short informer sync timeout. (@nrwiersma)

- Updated [ckit](https://github.com/grafana/ckit) to fix an issue with armv7 panic on startup when forming a cluster. (@imavroukakis)

- Fixed a clustering mode issue where a failure to perform static peers
  discovery did not result in a fatal failure at startup and could lead to
  potential split-brain issues. (@thampiotr)

### Other

- Use Go 1.22.5 for builds. (@mattdurham)

v1.2.0
-----------------

### Security fixes
- Fixes the following vulnerabilities (@ptodev):
  - [CVE-2024-35255](https://cve.mitre.org/cgi-bin/cvename.cgi?name=CVE-2024-35255)
  - [CVE-2024-36129](https://avd.aquasec.com/nvd/2024/cve-2024-36129/)

### Breaking changes

- Updated OpenTelemetry to v0.102.1. (@mattdurham)
  - Components `otelcol.receiver.otlp`,`otelcol.receiver.zipkin`,`otelcol.extension.jaeger_remote_sampling`, and `otelcol.receiver.jaeger` setting `max_request_body_size`
    default changed from unlimited size to `20MiB`. This is due to [CVE-2024-36129](https://github.com/open-telemetry/opentelemetry-collector/security/advisories/GHSA-c74f-6mfw-mm4v).

### Breaking changes to non-GA functionality

- Update Public preview `remotecfg` to use `alloy-remote-config` instead of `agent-remote-config`. The
  API has been updated to use the term `collector` over `agent`. (@erikbaranowski)

- Component `otelcol.receiver.vcenter` removed `vcenter.host.network.packet.errors`, `vcenter.host.network.packet.count`, and
  `vcenter.vm.network.packet.count`.
  - `vcenter.host.network.packet.errors` replaced by `vcenter.host.network.packet.error.rate`.
  - `vcenter.host.network.packet.count` replaced by `vcenter.host.network.packet.rate`.
  - `vcenter.vm.network.packet.count` replaced by `vcenter.vm.network.packet.rate`.

### Features

- Add an `otelcol.exporter.kafka` component to send OTLP metrics, logs, and traces to Kafka.

- Added `live debugging` to the UI. Live debugging streams data as they flow through components for debugging telemetry data.
  Individual components must be updated to support live debugging. (@wildum)

- Added live debugging support for `prometheus.relabel`. (@wildum)

- (_Experimental_) Add a `otelcol.processor.deltatocumulative` component to convert metrics from
  delta temporality to cumulative by accumulating samples in memory. (@rfratto)

- (_Experimental_) Add an `otelcol.receiver.datadog` component to receive
  metrics and traces from Datadog. (@carrieedwards, @jesusvazquez, @alexgreenbank, @fedetorres93)

- Add a `prometheus.exporter.catchpoint` component to collect metrics from Catchpoint. (@bominrahmani)

- Add the `-t/--test` flag to `alloy fmt` to check if a alloy config file is formatted correctly. (@kavfixnel)

### Enhancements

- (_Public preview_) Add native histogram support to `otelcol.receiver.prometheus`. (@wildum)
- (_Public preview_) Add metrics to report status of `remotecfg` service. (@captncraig)

- Added `scrape_protocols` option to `prometheus.scrape`, which allows to
  control the preferred order of scrape protocols. (@thampiotr)

- Add support for configuring CPU profile's duration scraped by `pyroscope.scrape`. (@hainenber)

- `prometheus.exporter.snowflake`: Add support for RSA key-pair authentication. (@Caleb-Hurshman)

- Improved filesystem error handling when working with `loki.source.file` and `local.file_match`,
  which removes some false-positive error log messages on Windows (@thampiotr)

- Updates `processor/probabilistic_sampler` to use new `FailedClosed` field from OTEL release v0.101.0. (@StefanKurek)

- Updates `receiver/vcenter` to use new features and bugfixes introduced in OTEL releases v0.100.0 and v0.101.0.
  Refer to the [v0.100.0](https://github.com/open-telemetry/opentelemetry-collector-contrib/releases/tag/v0.100.0)
  and [v0.101.0](https://github.com/open-telemetry/opentelemetry-collector-contrib/releases/tag/v0.101.0) release
  notes for more detailed information.
  Changes that directly affected the configuration are as follows: (@StefanKurek)
  - The resource attribute `vcenter.datacenter.name` has been added and enabled by default for all resource types.
  - The resource attribute `vcenter.virtual_app.inventory_path` has been added and enabled by default to
    differentiate between resource pools and virtual apps.
  - The resource attribute `vcenter.virtual_app.name` has been added and enabled by default to differentiate
    between resource pools and virtual apps.
  - The resource attribute `vcenter.vm_template.id` has been added and enabled by default to differentiate between
    virtual machines and virtual machine templates.
  - The resource attribute `vcenter.vm_template.name` has been added and enabled by default to differentiate between
    virtual machines and virtual machine templates.
  - The metric `vcenter.cluster.memory.used` has been removed.
  - The metric `vcenter.vm.network.packet.drop.rate` has been added and enabled by default.
  - The metric `vcenter.cluster.vm_template.count` has been added and enabled by default.

- Add `yaml_decode` to standard library. (@mattdurham, @djcode)

- Allow override debug metrics level for `otelcol.*` components. (@hainenber)

- Add an initial lower limit of 10 seconds for the the `poll_frequency`
  argument in the `remotecfg` block. (@tpaschalis)

- Add a constant jitter to `remotecfg` service's polling. (@tpaschalis)

- Added support for NS records to `discovery.dns`. (@djcode)

- Improved clustering use cases for tracking GCP delta metrics in the `prometheus.exporter.gcp` (@kgeckhart)

- Add the `targets` argument to the `prometheus.exporter.snmp` component to support passing SNMP targets at runtime. (@wildum)

- Prefix Faro measurement values with `value_` to align with the latest Faro cloud receiver updates. (@codecapitano)

- Add `base64_decode` to standard library. (@hainenber)

- Updated OpenTelemetry Contrib to [v0.102.0](https://github.com/open-telemetry/opentelemetry-collector-contrib/releases/tag/v0.102.0). (@mattdurham)
  - `otelcol.processor.resourcedetection`: Added a `tags` config argument to the `azure` detection mechanism.
  It exposes regex-matched Azure resource tags as OpenTelemetry resource attributes.

- A new `snmp_context` configuration argument for `prometheus.exporter.snmp`
  which overrides the `context_name` parameter in the SNMP configuration file. (@ptodev)

- Add extra configuration options for `beyla.ebpf` to select Kubernetes objects to monitor. (@marctc)

### Bugfixes

- Fixed an issue with `prometheus.scrape` in which targets that move from one
  cluster instance to another could have a staleness marker inserted and result
  in a gap in metrics (@thampiotr)

- Fix panic when `import.git` is given a revision that does not exist on the remote repo. (@hainenber)

- Fixed an issue with `loki.source.docker` where collecting logs from targets configured with multiple networks would result in errors. (@wildum)

- Fixed an issue where converting OpenTelemetry Collector configs with unused telemetry types resulted in those types being explicitly configured with an empty array in `output` blocks, rather than them being omitted entirely. (@rfratto)

### Other changes

- `pyroscope.ebpf`, `pyroscope.java`, `pyroscope.scrape`, `pyroscope.write` and `discovery.process` components are now GA. (@korniltsev)

- `prometheus.exporter.snmp`: Updating SNMP exporter from v0.24.1 to v0.26.0. (@ptodev, @erikbaranowski)

- `prometheus.scrape` component's `enable_protobuf_negotiation` argument is now
  deprecated and will be removed in a future major release.
  Use `scrape_protocols` instead and refer to `prometheus.scrape` reference
  documentation for further details. (@thampiotr)

- Updated Prometheus dependency to [v2.51.2](https://github.com/prometheus/prometheus/releases/tag/v2.51.2) (@thampiotr)

- Upgrade Beyla from v1.5.1 to v1.6.3. (@marctc)

v1.1.1
------

### Bugfixes

- Fix panic when component ID contains `/` in `otelcomponent.MustNewType(ID)`.(@qclaogui)

- Exit Alloy immediately if the port it runs on is not available.
  This port can be configured with `--server.http.listen-addr` or using
  the default listen address`127.0.0.1:12345`. (@mattdurham)

- Fix a panic in `loki.source.docker` when trying to stop a target that was never started. (@wildum)

- Fix error on boot when using IPv6 advertise addresses without explicitly
  specifying a port. (@matthewpi)

- Fix an issue where having long component labels (>63 chars) on otelcol.auth
  components lead to a panic. (@tpaschalis)

- Update `prometheus.exporter.snowflake` with the [latest](https://github.com/grafana/snowflake-prometheus-exporter) version of the exporter as of May 28, 2024 (@StefanKurek)
  - Fixes issue where returned `NULL` values from database could cause unexpected errors.

- Bubble up SSH key conversion error to facilitate failed `import.git`. (@hainenber)

v1.1.0
------

### Features

- (_Public preview_) Add support for setting GOMEMLIMIT based on cgroup setting. (@mattdurham)
- (_Experimental_) A new `otelcol.exporter.awss3` component for sending telemetry data to a S3 bucket. (@Imshelledin21)

- (_Public preview_) Introduce BoringCrypto Docker images.
  The BoringCrypto image is tagged with the `-boringcrypto` suffix and
  is only available on AMD64 and ARM64 Linux containers.
  (@rfratto, @mattdurham)

- (_Public preview_) Introduce `boringcrypto` release assets. BoringCrypto
  builds are publshed for Linux on AMD64 and ARM64 platforms. (@rfratto,
  @mattdurham)

- `otelcol.exporter.loadbalancing`: Add a new `aws_cloud_map` resolver. (@ptodev)

- Introduce a `otelcol.receiver.file_stats` component from the upstream
  OpenTelemetry `filestatsreceiver` component. (@rfratto)

### Enhancements

- Update `prometheus.exporter.kafka` with the following functionalities (@wildum):

  * GSSAPI config
  * enable/disable PA_FX_FAST
  * set a TLS server name
  * show the offset/lag for all consumer group or only the connected ones
  * set the minimum number of topics to monitor
  * enable/disable auto-creation of requested topics if they don't already exist
  * regex to exclude topics / groups
  * added metric kafka_broker_info

- In `prometheus.exporter.kafka`, the interpolation table used to compute estimated lag metrics is now pruned
  on `metadata_refresh_interval` instead of `prune_interval_seconds`. (@wildum)

- Don't restart tailers in `loki.source.kubernetes` component by above-average
  time deltas if K8s version is >= 1.29.1 (@hainenber)

- In `mimir.rules.kubernetes`, add support for running in a cluster of Alloy instances
  by electing a single instance as the leader for the `mimir.rules.kubernetes` component
  to avoid conflicts when making calls to the Mimir API. (@56quarters)

- Add the possibility of setting custom labels for the AWS Firehose logs via `X-Amz-Firehose-Common-Attributes` header. (@andriikushch)

### Bugfixes

- Fixed issue with defaults for Beyla component not being applied correctly. (marctc)

- Fix an issue on Windows where uninstalling Alloy did not remove it from the
  Add/Remove programs list. (@rfratto)

- Fixed issue where text labels displayed outside of component node's boundary. (@hainenber)

- Fix a bug where a topic was claimed by the wrong consumer type in `otelcol.receiver.kafka`. (@wildum)

- Fix an issue where nested import.git config blocks could conflict if they had the same labels. (@wildum)

- In `mimir.rules.kubernetes`, fix an issue where unrecoverable errors from the Mimir API were retried. (@56quarters)

- Fix an issue where `faro.receiver`'s `extra_log_labels` with empty value
  don't map existing value in log line. (@hainenber)

- Fix an issue where `prometheus.remote_write` only queued data for sending
  every 15 seconds instead of as soon as data was written to the WAL.
  (@rfratto)

- Imported code using `slog` logging will now not panic and replay correctly when logged before the logging
  config block is initialized. (@mattdurham)

- Fix a bug where custom components would not shadow the stdlib. If you have a module whose name conflicts with an stdlib function
  and if you use this exact function in your config, then you will need to rename your module. (@wildum)

- Fix an issue where `loki.source.docker` stops collecting logs after a container restart. (@wildum)

- Upgrading `pyroscope/ebpf` from 0.4.6 to 0.4.7 (@korniltsev):
  * detect libc version properly when libc file name is libc-2.31.so and not libc.so.6
  * treat elf files with short build id (8 bytes) properly

### Other changes

- Update `alloy-mixin` to use more specific alert group names (for example,
  `alloy_clustering` instead of `clustering`) to avoid collision with installs
  of `agent-flow-mixin`. (@rfratto)
- Upgrade Beyla from v1.4.1 to v1.5.1. (@marctc)

- Add a description to Alloy DEB and RPM packages. (@rfratto)

- Allow `pyroscope.scrape` to scrape `alloy.internal:12345`. (@hainenber)

- The latest Windows Docker image is now pushed as `nanoserver-1809` instead of
  `latest-nanoserver-1809`. The old tag will no longer be updated, and will be
  removed in a future release. (@rfratto)

- The log level of `finished node evaluation` log lines has been decreased to
  'debug'. (@tpaschalis)

- Update post-installation scripts for DEB/RPM packages to ensure
  `/var/lib/alloy` exists before configuring its permissions and ownership.
  (@rfratto)

- Remove setcap for `cap_net_bind_service` to allow alloy to run in restricted environments.
  Modern container runtimes allow binding to unprivileged ports as non-root. (@BlackDex)

- Upgrading from OpenTelemetry v0.96.0 to v0.99.0.

  - `otelcol.processor.batch`: Prevent starting unnecessary goroutines.
    https://github.com/open-telemetry/opentelemetry-collector/issues/9739
  - `otelcol.exporter.otlp`: Checks for port in the config validation for the otlpexporter.
    https://github.com/open-telemetry/opentelemetry-collector/issues/9505
  - `otelcol.receiver.otlp`: Fix bug where the otlp receiver did not properly respond
    with a retryable error code when possible for http.
    https://github.com/open-telemetry/opentelemetry-collector/pull/9357
  - `otelcol.receiver.vcenter`: Fixed the resource attribute model to more accurately support multi-cluster deployments.
    https://github.com/open-telemetry/opentelemetry-collector-contrib/issues/30879
    For more information on impacts please refer to:
    https://github.com/open-telemetry/opentelemetry-collector-contrib/pull/31113
    The main impact is that `vcenter.resource_pool.name`, `vcenter.resource_pool.inventory_path`,
    and `vcenter.cluster.name` are reported with more accuracy on VM metrics.
  - `otelcol.receiver.vcenter`: Remove the `vcenter.cluster.name` resource attribute from Host resources if the Host is standalone (no cluster).
    https://github.com/open-telemetry/opentelemetry-collector-contrib/issues/32548
  - `otelcol.receiver.vcenter`: Changes process for collecting VMs & VM perf metrics to be more efficient (one call now for all VMs).
    https://github.com/open-telemetry/opentelemetry-collector-contrib/issues/31837
  - `otelcol.connector.servicegraph`: Added a new `database_name_attribute` config argument to allow users to
    specify a custom attribute name for identifying the database name in span attributes.
    https://github.com/open-telemetry/opentelemetry-collector-contrib/pull/30726
  - `otelcol.connector.servicegraph`: Fix 'failed to find dimensions for key' error from race condition in metrics cleanup.
    https://github.com/open-telemetry/opentelemetry-collector-contrib/issues/31701
  - `otelcol.connector.spanmetrics`: Add `metrics_expiration` option to enable expiration of metrics if spans are not received within a certain time frame.
    By default, the expiration is disabled (set to 0).
    https://github.com/open-telemetry/opentelemetry-collector-contrib/issues/30559
  - `otelcol.connector.spanmetrics`: Change default value of `metrics_flush_interval` from 15s to 60s.
    https://github.com/open-telemetry/opentelemetry-collector-contrib/issues/31776
  - `otelcol.connector.spanmetrics`: Discard counter span metric exemplars after each flush interval to avoid unbounded memory growth.
    This aligns exemplar discarding for counter span metrics with the existing logic for histogram span metrics.
    https://github.com/open-telemetry/opentelemetry-collector-contrib/issues/31683
  - `otelcol.exporter.loadbalancing`: Fix panic when a sub-exporter is shut down while still handling requests.
    https://github.com/open-telemetry/opentelemetry-collector-contrib/issues/31410
  - `otelcol.exporter.loadbalancing`: Fix memory leaks on shutdown.
    https://github.com/open-telemetry/opentelemetry-collector-contrib/pull/31050
  - `otelcol.exporter.loadbalancing`: Support the timeout period of k8s resolver list watch can be configured.
    https://github.com/open-telemetry/opentelemetry-collector-contrib/issues/31757
  - `otelcol.processor.transform`: Change metric unit for metrics extracted with `extract_count_metric()` to be the default unit (`1`).
    https://github.com/open-telemetry/opentelemetry-collector-contrib/issues/31575
  - `otelcol.receiver.opencensus`: Refactor the receiver to pass lifecycle tests and avoid leaking gRPC connections.
    https://github.com/open-telemetry/opentelemetry-collector-contrib/issues/31643
  - `otelcol.extension.jaeger_remote_sampling`: Fix leaking goroutine on shutdown.
    https://github.com/open-telemetry/opentelemetry-collector-contrib/issues/31157
  - `otelcol.receiver.kafka`: Fix panic on shutdown.
    https://github.com/open-telemetry/opentelemetry-collector-contrib/issues/31926
  - `otelcol.processor.resourcedetection`: Only attempt to detect Kubernetes node resource attributes when they're enabled.
    https://github.com/open-telemetry/opentelemetry-collector-contrib/issues/31941
  - `otelcol.processor.resourcedetection`: Fix memory leak on AKS.
    https://github.com/open-telemetry/opentelemetry-collector-contrib/pull/32574
  - `otelcol.processor.resourcedetection`: Update to ec2 scraper so that core attributes are not dropped if describeTags returns an error (likely due to permissions).
    https://github.com/open-telemetry/opentelemetry-collector-contrib/pull/30672

- Use Go 1.22.3 for builds. (@kminehart)

v1.0.0
------

### Features

- Support for programmable pipelines using a rich expression-based syntax.

- Over 130 components for processing, transforming, and exporting telemetry
  data.

- Native support for Kubernetes and Prometheus Operator without needing to
  deploy or learn a separate Kubernetes operator.

- Support for creating and sharing custom components.

- Support for forming a cluster of Alloy instances for automatic workload
  distribution.

- (_Public preview_) Support for receiving configuration from a server for
  centralized configuration management.

- A built-in UI for visualizing and debugging pipelines.

[contributors guide]: ./docs/developer/contributing.md#updating-the-changelog<|MERGE_RESOLUTION|>--- conflicted
+++ resolved
@@ -20,11 +20,9 @@
 
 ### Enhancements
 
-<<<<<<< HEAD
 - Add livedebugging support for structured_metadata in `loki.process` (@dehaansa)
-=======
+
 - (_Public Preview_) Add a `--windows.priority` flag to the run command, allowing users to set windows process priority for Alloy. (@dehaansa)
->>>>>>> 442ba2ad
 
 - (_Experimental_) Adding a new `prometheus.operator.scrapeconfigs` which discovers and scrapes [ScrapeConfig](https://prometheus-operator.dev/docs/developer/scrapeconfig/) Kubernetes resources. (@alex-berger)
 
