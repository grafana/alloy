# Changelog

> _Contributors should read our [contributors guide][] for instructions on how
> to update the changelog._

This document contains a historical list of changes between releases. Only
changes that impact end-user behavior are listed; changes to documentation or
internal API changes are not present.

Main (unreleased)
-----------------

### Features

- Add the `otelcol.storage.file` extension to support persistent sending queues and `otelcol.receiver.filelog` file state tracking between restarts. (@dehaansa)

- Add `otelcol.exporter.googlecloud` community component to export metrics, traces, and logs to Google Cloud. (@motoki317)

- Add support to configure basic authentication for alloy http server. (@kalleep)

- Add `validate` command to alloy that will perform limited validation of alloy configuration files. (@kalleep)

### Enhancements

- Add binary version to constants exposed in configuration file syntatx. (@adlots)

- Update `loki.secretfilter` to include metrics about redactions (@kelnage)

- (_Experimental_) Various changes to the experimental component `database_observability.mysql`:
  - `schema_table`: add support for index expressions (@cristiangreco)
  - `query_sample`: enable opt-in support to extract unredacted sql query (sql_text) (@matthewnolf)
  - `query_tables`: improve queries parsing (@cristiangreco)
  - `query_tables`: add support for prepared statements (@cristiangreco)
  - make tidbparser the default choice (@cristiangreco)
<<<<<<< HEAD
  - collect metrics on enabled `performance_schema.setup_consumers` (@fridgepoet)
=======
  - `query_sample`: better handling of timer overflows (@fridgepoet)
>>>>>>> 8c9e8920

- Mixin dashboards improvements: added minimum cluster size to Cluster Overview dashboard, fixed units in OpenTelemetry dashboard, fixed slow components evaluation time units in Controller dashboard and updated Prometheus dashboard to correctly aggregate across instances. (@thampiotr)

- Reduced the lag time during targets handover in a cluster in `prometheus.scrape` components by reducing thread contention. (@thampiotr)

- Pretty print diagnostic errors when using `alloy run` (@kalleep)

### Bugfixes

- Fix `otelcol.receiver.filelog` documentation's default value for `start_at`. (@petewall)

### Other changes

- Update the zap logging adapter used by `otelcol` components to log arrays and objects. (@dehaansa)

- Updated Windows install script to add DisplayVersion into registry on install (@enessene)

v1.8.2
-----------------

### Bugfixes

- Fix `otelcol.exporter.prometheus` dropping valid exemplars. (@github-vincent-miszczak)

- Fix `loki.source.podlogs` not adding labels `__meta_kubernetes_namespace` and `__meta_kubernetes_pod_label_*`. (@kalleep)

v1.8.1
-----------------

### Bugfixes

- `rfc3164_default_to_current_year` argument was not fully added to `loki.source.syslog` (@dehaansa)

- Fix issue with `remoteCfg` service stopping immediately and logging noop error if not configured (@dehaansa)

- Fix potential race condition in `remoteCfg` service metrics registration (@kalleep)

- Fix panic in `prometheus.exporter.postgres` when using minimal url as data source name. (@kalleep)

v1.8.0
-----------------

### Breaking changes

- Removed `open_port` and `executable_name` from top level configuration of Beyla component. Removed `enabled` argument from `network` block. (@marctc)

- Breaking changes from the OpenTelemetry Collector v0.122 update: (@wildum)
  - `otelcol.exporter.splunkhec`: `min_size_items` and `max_size_items` were replaced by `min_size`, `max_size` and `sizer` in the `batcher` block to allow
  users to configure the size of the batch in a more flexible way.
  - The telemetry level of Otel components is no longer configurable. The `level` argument in the `debug_metrics` block is kept to avoid breaking changes but it is not used anymore.
  - `otelcol.processor.tailsampling` changed the unit of the decision timer metric from microseconds to milliseconds. (change unit of otelcol_processor_tail_sampling_sampling_decision_timer_latency)
  - `otelcol.processor.deltatocumulative`: rename `otelcol_deltatocumulative_datapoints_processed` to `otelcol_deltatocumulative_datapoints` and remove the metrics `otelcol_deltatocumulative_streams_evicted`, `otelcol_deltatocumulative_datapoints_dropped` and `otelcol_deltatocumulative_gaps_length`.
  - The `regex` attribute was removed from `otelcol.processor.k8sattributes`. The extract-patterns function from `otelcol.processor.transform` can be used instead.
  - The default value of `metrics_flush_interval` in `otelcol.connector.servicegraph` was changed from `0s` to `60s`.
  - `s3_partition` in `otelcol.exporter.awss3` was replaced by `s3_partition_format`.

- (_Experimental_) `prometheus.write.queue` metric names changed to align better with prometheus standards. (@mattdurham)

### Features

- Add `otelcol.receiver.awscloudwatch` component to receive logs from AWS CloudWatch and forward them to other `otelcol.*` components. (@wildum)
- Add `loki.enrich` component to enrich logs using labels from `discovery.*` components. (@v-zhuravlev)
- Add string concatenation for secrets type (@ravishankar15)
- Add support for environment variables to OpenTelemetry Collector config. (@jharvey10)
- Replace graph in Alloy UI with a new version that supports modules and data flow visualization. (@wildum)
- Added `--cluster.wait-for-size` and `--cluster.wait-timeout` flags which allow to specify the minimum cluster size
  required before components that use clustering begin processing traffic to ensure adequate cluster capacity is
  available. (@thampiotr)
- Add `trace_printer` to `beyla.ebpf` component to print trace information in a specific format. (@marctc)
- Add support for live debugging and graph in the UI for components imported via remotecfg. (@wildum)

### Enhancements

- Add the ability to set user for Windows Service with silent install (@dehaansa)

- Add livedebugging support for structured_metadata in `loki.process` (@dehaansa)

- (_Public Preview_) Add a `--windows.priority` flag to the run command, allowing users to set windows process priority for Alloy. (@dehaansa)

- (_Experimental_) Adding a new `prometheus.operator.scrapeconfigs` which discovers and scrapes [ScrapeConfig](https://prometheus-operator.dev/docs/developer/scrapeconfig/) Kubernetes resources. (@alex-berger)

- Add `rfc3164_default_to_current_year` argument to `loki.source.syslog` (@dehaansa)

- Add `connection_name` support for `prometheus.exporter.mssql` (@bck01215)

- Add livedebugging support for `prometheus.scrape` (@ravishankar15, @wildum)

- Have `loki.echo` log the `entry_timestamp` and `structured_metadata` for any loki entries received (@dehaansa)

- Bump snmp_exporter and embedded modules in `prometheus.exporter.snmp` to v0.28.0 (@v-zhuravlev)

- Update mysqld_exporter to v0.17.2, most notable changes: (@cristiangreco)
  - [0.17.1] Add perf_schema quantile columns to collector
  - [0.17.1] Fix database quoting problem in collector 'info_schema.tables'
  - [0.17.1] Use SUM_LOCK_TIME and SUM_CPU_TIME with mysql >= 8.0.28
  - [0.17.1] Fix query on perf_schema.events_statements_summary_by_digest
  - [0.17.2] Fix query on events_statements_summary_by_digest for mariadb

- Added additional backwards compatibility metrics to `prometheus.write.queue`. (@mattdurham)

- Add new stdlib functions encoding.to_json (@ravishankar15)

- Added OpenTelemetry logs and metrics support to Alloy mixin's dashboards and alerts. (@thampiotr)

- Add support for proxy and headers in `prometheus.write.queue`. (@mattdurham)

- Added support for switching namespace between authentication and kv retrieval to support Vault Enterprise (@notedop)

- (_Experimental_) Various changes to the experimental component `database_observability.mysql`:
  - `query_sample`: better handling of truncated queries (@cristiangreco)
  - `query_sample`: add option to use TiDB sql parser (@cristiangreco)
  - `query_tables`: rename collector from `query_sample` to better reflect responsibility (@matthewnolf)
  - `query_sample`: add new collector that replaces previous implementation to collect more detailed sample information (@matthewnolf)
  - `query_sample`: refactor parsing of truncated queries (@cristiangreco)

- Add labels validation in `pyroscope.write` to prevent duplicate labels and invalid label names/values. (@marcsanmi)

- Reduced lock contention in `prometheus.scrape` component (@thampiotr)

- Support converting otel config which uses a common receiver across pipelines with different names. (@wildum)

- Reduce CPU usage of the `loki.source.podlogs` component when pods logs target lots of pods (@QuentinBisson)

- Add error body propagation in `pyroscope.write`, for `/ingest` calls. (@simonswine)

- Add `tenant` label to remaining `loki_write_.+` metrics (@towolf)

- Removed syntax highlighting from the component details UI view to improve
  rendering performance. (@tpaschalis)

- A new `grafana/alloy:vX.Y.Z-windowsservercore-ltsc2022` Docker image is now published on DockerHub. (@ptodev)

### Bugfixes

- Fix deadlocks in `loki.source.file` when tailing fails (@mblaschke)
- Add missing RBAC permission for ScrapeConfig (@alex-berger)

- Fixed an issue in the `mimir.rules.kubernetes` component that would keep the component as unhealthy even when it managed to start after temporary errors (@nicolasvan)

- Allow kafka exporter to attempt to connect even if TLS enabled but cert & key are not specified (@dehaansa)

- Fixed bug where all resources were not being collected from `prometheus.exporter.azure` when using `regions` (@kgeckhart)

- Fix panic in `loki.source.file` when the tailer had no time to run before the runner was stopped (@wildum)

### Other changes

- Upgrading to Prometheus v2.55.1. (@ptodev)
  - Added a new `http_headers` argument to many `discovery` and `prometheus` components.
  - Added a new `scrape_failure_log_file` argument to `prometheus.scrape`.

- Non-breaking changes from the OpenTelemetry Collector v0.122 update: (@wildum)
  - `otelcol.processor.transform` has a new `statements` block for transformations which don't require a context to be specified explicitly.
  - `otelcol.receiver.syslog` has a new `on_error` argument to specify the action to take when an error occurs while receiving logs.
  - `otelcol.processor.resourcedetection` now supports `dynatrace` as a resource detector.
  - `otelcol.receiver.kafka` has a new `error_backoff` block to configure how failed requests are retried.
  - `otelcol.receiver.vcenter` has three new metrics `vcenter.vm.cpu.time`, `vcenter.vm.network.broadcast.packet.rate` and `vcenter.vm.network.multicast.packet.rate`.
  - `otelcol.exporter.awss3` has two new arguments `acl` and `storage_class`.
  - `otelcol.auth.headers` headers can now be populated using Authentication metadata using from_attribute

- Change the stability of the `beyla.ebpf` component from "public preview" to "generally available". (@marctc)

- The ingest API of `pyroscope.receive_http` no longer forwards all received headers, instead only passes through the `Content-Type` header. (@simonswine)

v1.7.5
-----------------

### Enhancements

- Set zstd as default compression for `prometheus.write.queue`. (@mattdurham)

v1.7.4
-----------------

### Bugfixes

- Revert the changes to `loki.source.file` from release v1.7.0. These changes introduced a potential deadlock. (@dehaansa)

v1.7.3
-----------------

### Breaking changes

- Fixed the parsing of selections, application and network filter blocks for Beyla. (@raffaelroquetto)

### Enhancements

- Add the `stat_checkpointer` collector in `prometheus.exporter.postgres` (@dehaansa)

### Bugfixes

- Update the `prometheus.exporter.postgres` component to correctly support Postgres17 when `stat_bgwriter` collector is enabled (@dehaansa)

- Fix `remoteCfg` logging and metrics reporting of `errNotModified` as a failure (@zackman0010)


v1.7.2
-----------------

### Bugfixes

- Fixed an issue where the `otelcol.exporter.awss3` could not be started with the `sumo_ic` marshaler. (@wildum)

- Update `jfr-parser` dependency to v0.9.3 to fix jfr parsing issues in `pyroscope.java`. (@korniltsev)

- Fixed an issue where passing targets from some standard library functions was failing with `target::ConvertFrom` error. (@thampiotr)

- Fixed an issue where indexing targets as maps (e.g. `target["foo"]`) or objects (e.g. `target.foo`) or using them with
  certain standard library functions was resulting in `expected object or array, got capsule` error under some
  circumstances. This could also lead to `foreach evaluation failed` errors when using the `foreach` configuration
  block. (@thampiotr)

- Update `prometheus.write.queue` to reduce memory fragmentation and increase sent throughput. (@mattdurham)

- Fixed an issue where the `otelcol.exporter.kafka` component would not start if the `encoding` was specific to a signal type. (@wildum)

v1.7.1
-----------------

### Bugfixes

- Fixed an issue where some exporters such as `prometheus.exporter.snmp` couldn't accept targets from other components
  with an error `conversion to '*map[string]string' is not supported"`. (@thampiotr)

- Enable batching of calls to the appender in `prometheus.write.queue` to reduce lock contention when scraping, which
  will lead to reduced scrape duration. (@mattdurham)

v1.7.0
-----------------

### Breaking changes

- (_Experimental_) In `prometheus.write.queue` changed `parallelism` from attribute to a block to allow for dynamic scaling. (@mattdurham)

- Remove `tls_basic_auth_config_path` attribute from `prometheus.exporter.mongodb` configuration as it does not configure TLS client
  behavior as previously documented.

- Remove `encoding` and `encoding_file_ext` from `otelcol.exporter.awss3` component as it was not wired in to the otel component and
  Alloy does not currently integrate the upstream encoding extensions that this would utilize.

### Features

- Add a `otelcol.receiver.tcplog` component to receive OpenTelemetry logs over a TCP connection. (@nosammai)

- (_Public preview_) Add `otelcol.receiver.filelog` component to read otel log entries from files (@dehaansa)

- (_Public preview_) Add a `otelcol.processor.cumulativetodelta` component to convert metrics from
  cumulative temporality to delta. (@madaraszg-tulip)

- (_Experimental_) Add a `stage.windowsevent` block in the `loki.process` component. This aims to replace the existing `stage.eventlogmessage`. (@wildum)

- Add `pyroscope.relabel` component to modify or filter profiles using Prometheus relabeling rules. (@marcsanmi)

- (_Experimental_) A new `foreach` block which starts an Alloy pipeline for each item inside a list. (@wildum, @thampiotr, @ptodev)

### Enhancements

- Upgrade to OpenTelemetry Collector v0.119.0 (@dehaansa):
  - `otelcol.processor.resourcedetection`: additional configuration for the `ec2` detector to configure retry behavior
  - `otelcol.processor.resourcedetection`: additional configuration for the `gcp` detector to collect Managed Instance Group attributes
  - `otelcol.processor.resourcedetection`: additional configuration for the `eks` detector to collect cloud account attributes
  - `otelcol.processor.resourcedetection`: add `kubeadm` detector to collect local cluster attributes
  - `otelcol.processor.cumulativetodelta`: add `metric_types` filtering options
  - `otelcol.exporter.awss3`: support configuring sending_queue behavior
  - `otelcol.exporter.otlphttp`: support configuring `compression_params`, which currently only includes `level`
  - `configtls`: opentelemetry components with tls config now support specifying TLS curve preferences
  - `sending_queue`: opentelemetry exporters with a `sending_queue` can now configure the queue to be `blocking`

- Add `go_table_fallback` arg to `pyroscope.ebpf` (@korniltsev)

- Memory optimizations in `pyroscope.scrape` (@korniltsev)

- Do not drop `__meta` labels in `pyroscope.scrape`. (@korniltsev)

- Add the possibility to export span events as logs in `otelcol.connector.spanlogs`. (@steve-hb)

- Add json format support for log export via faro receiver (@ravishankar15)

- (_Experimental_) Various changes to the experimental component `database_observability.mysql`:
  - `connection_info`: add namespace to the metric (@cristiangreco)
  - `query_sample`: better support for table name parsing (@cristiangreco)
  - `query_sample`: capture schema name for query samples (@cristiangreco)
  - `query_sample`: fix error handling during result set iteration (@cristiangreco)
  - `query_sample`: improve parsing of truncated queries (@cristiangreco)
  - `query_sample`: split out sql parsing logic to a separate file (@cristiangreco)
  - `schema_table`: add table columns parsing (@cristiagreco)
  - `schema_table`: correctly quote schema and table name in SHOW CREATE (@cristiangreco)
  - `schema_table`: fix handling of view table types when detecting schema (@matthewnolf)
  - `schema_table`: refactor cache config in schema_table collector (@cristiangreco)
  - Component: add enable/disable collector configurability to `database_observability.mysql`. This removes the `query_samples_enabled` argument, now configurable via enable/disable collector. (@fridgepoet)
  - Component: always log `instance` label key (@cristiangreco)
  - Component: better error handling for collectors (@cristiangreco)
  - Component: use labels for some indexed logs elements (@cristiangreco)

- Reduce CPU usage of `loki.source.windowsevent` by up to 85% by updating the bookmark file every 10 seconds instead of after every event and by
  optimizing the retrieval of the process name. (@wildum)

- Ensure consistent service_name label handling in `pyroscope.receive_http` to match Pyroscope's behavior. (@marcsanmi)

- Improved memory and CPU performance of Prometheus pipelines by changing the underlying implementation of targets (@thampiotr)

- Add `config_merge_strategy` in `prometheus.exporter.snmp` to optionally merge custom snmp config with embedded config instead of replacing. Useful for providing SNMP auths. (@v-zhuravlev)

- Upgrade `beyla.ebpf` to v2.0.4. The full list of changes can be found in the [Beyla release notes](https://github.com/grafana/beyla/releases/tag/v2.0.0). (@marctc)

### Bugfixes

- Fix log rotation for Windows in `loki.source.file` by refactoring the component to use the runner pkg. This should also reduce CPU consumption when tailing a lot of files in a dynamic environment. (@wildum)

- Add livedebugging support for `prometheus.remote_write` (@ravishankar15)

- Add livedebugging support for `otelcol.connector.*` components (@wildum)

- Bump snmp_exporter and embedded modules to 0.27.0. Add support for multi-module handling by comma separation and expose argument to increase SNMP polling concurrency for `prometheus.exporter.snmp`. (@v-zhuravlev)

- Add support for pushv1.PusherService Connect API in `pyroscope.receive_http`. (@simonswine)

- Fixed an issue where `loki.process` would sometimes output live debugging entries out-of-order (@thampiotr)

- Fixed a bug where components could be evaluated concurrently without the full context during a config reload (@wildum)

- Fixed locks that wouldn't be released in the remotecfg service if some errors occurred during the configuration reload (@spartan0x117)

- Fix issue with `prometheus.write.queue` that lead to excessive connections. (@mattdurham)

- Fixed a bug where `loki.source.awsfirehose` and `loki.source.gcplog` could
  not be used from within a module. (@tpaschalis)

- Fix an issue where Prometheus metric name validation scheme was set by default to UTF-8. It is now set back to the
  previous "legacy" scheme. An experimental flag `--feature.prometheus.metric-validation-scheme` can be used to switch
  it to `utf-8` to experiment with UTF-8 support. (@thampiotr)

### Other changes

- Upgrading to Prometheus v2.54.1. (@ptodev)
  - `discovery.docker` has a new `match_first_network` attribute for matching the first network
    if the container has multiple networks defined, thus avoiding collecting duplicate targets.
  - `discovery.ec2`, `discovery.kubernetes`, `discovery.openstack`, and `discovery.ovhcloud`
    add extra `__meta_` labels.
  - `prometheus.remote_write` supports Azure OAuth and Azure SDK authentication.
  - `discovery.linode` has a new `region` attribute, as well as extra `__meta_` labels.
  - A new `scrape_native_histograms` argument for `prometheus.scrape`.
    This is enabled by default and can be used to explicitly disable native histogram support.
    In previous versions of Alloy, native histogram support has also been enabled by default
    as long as `scrape_protocols` starts with `PrometheusProto`.

  - Change the stability of the `remotecfg` feature from "public preview" to "generally available". (@erikbaranowski)

v1.6.1
-----------------

## Bugs

- Resolve issue with Beyla starting. (@rafaelroquetto)

v1.6.0
-----------------

### Breaking changes

- Upgrade to OpenTelemetry Collector v0.116.0:
  - `otelcol.processor.tailsampling`: Change decision precedence when using `and_sub_policy` and `invert_match`.
    For more information, see the [release notes for Alloy 1.6][release-notes-alloy-1_6].

    [#33671]: https://github.com/open-telemetry/opentelemetry-collector-contrib/pull/33671
    [release-notes-alloy-1_6]: https://grafana.com/docs/alloy/latest/release-notes/#v16

### Features

- Add support for TLS to `prometheus.write.queue`. (@mattdurham)

- Add `otelcol.receiver.syslog` component to receive otel logs in syslog format (@dehaansa)

- Add support for metrics in `otelcol.exporter.loadbalancing` (@madaraszg-tulip)

- Add `add_cloudwatch_timestamp` to `prometheus.exporter.cloudwatch` metrics. (@captncraig)

- Add support to `prometheus.operator.servicemonitors` to allow `endpointslice` role. (@yoyosir)

- Add `otelcol.exporter.splunkhec` allowing to export otel data to Splunk HEC (@adlotsof)

- Add `otelcol.receiver.solace` component to receive traces from a Solace broker. (@wildum)

- Add `otelcol.exporter.syslog` component to export logs in syslog format (@dehaansa)

- (_Experimental_) Add a `database_observability.mysql` component to collect mysql performance data. (@cristiangreco & @matthewnolf)

- Add `otelcol.receiver.influxdb` to convert influx metric into OTEL. (@EHSchmitt4395)

- Add a new `/-/healthy` endpoint which returns HTTP 500 if one or more components are unhealthy. (@ptodev)

### Enhancements

- Improved performance by reducing allocation in Prometheus write pipelines by ~30% (@thampiotr)

- Update `prometheus.write.queue` to support v2 for cpu performance. (@mattdurham)

- (_Experimental_) Add health reporting to `database_observability.mysql` component (@cristiangreco)

- Add second metrics sample to the support bundle to provide delta information (@dehaansa)

- Add all raw configuration files & a copy of the latest remote config to the support bundle (@dehaansa)

- Add relevant golang environment variables to the support bundle (@dehaansa)

- Add support for server authentication to otelcol components. (@aidaleuc)

- Update mysqld_exporter from v0.15.0 to v0.16.0 (including 2ef168bf6), most notable changes: (@cristiangreco)
  - Support MySQL 8.4 replicas syntax
  - Fetch lock time and cpu time from performance schema
  - Fix fetching tmpTables vs tmpDiskTables from performance_schema
  - Skip SPACE_TYPE column for MariaDB >=10.5
  - Fixed parsing of timestamps with non-zero padded days
  - Fix auto_increment metric collection errors caused by using collation in INFORMATION_SCHEMA searches
  - Change processlist query to support ONLY_FULL_GROUP_BY sql_mode
  - Add perf_schema quantile columns to collector

- Live Debugging button should appear in UI only for supported components (@ravishankar15)
- Add three new stdlib functions to_base64, from_URLbase64 and to_URLbase64 (@ravishankar15)
- Add `ignore_older_than` option for local.file_match (@ravishankar15)
- Add livedebugging support for discovery components (@ravishankar15)
- Add livedebugging support for `discover.relabel` (@ravishankar15)
- Performance optimization for live debugging feature (@ravishankar15)

- Upgrade `github.com/goccy/go-json` to v0.10.4, which reduces the memory consumption of an Alloy instance by 20MB.
  If Alloy is running certain otelcol components, this reduction will not apply. (@ptodev)
- improve performance in regexp component: call fmt only if debug is enabled (@r0ka)

- Update `prometheus.write.queue` library for performance increases in cpu. (@mattdurham)

- Update `loki.secretfilter` to be compatible with the new `[[rules.allowlists]]` gitleaks allowlist format (@romain-gaillard)

- Update `async-profiler` binaries for `pyroscope.java` to 3.0-fa937db (@aleks-p)

- Reduced memory allocation in discovery components by up to 30% (@thampiotr)

### Bugfixes

- Fix issue where `alloy_prometheus_relabel_metrics_processed` was not being incremented. (@mattdurham)

- Fixed issue with automemlimit logging bad messages and trying to access cgroup on non-linux builds (@dehaansa)

- Fixed issue with reloading configuration and prometheus metrics duplication in `prometheus.write.queue`. (@mattdurham)

- Updated `prometheus.write.queue` to fix issue with TTL comparing different scales of time. (@mattdurham)

- Fixed an issue in the `prometheus.operator.servicemonitors`, `prometheus.operator.podmonitors` and `prometheus.operator.probes` to support capitalized actions. (@QuentinBisson)

- Fixed an issue where the `otelcol.processor.interval` could not be used because the debug metrics were not set to default. (@wildum)

- Fixed an issue where `loki.secretfilter` would crash if the secret was shorter than the `partial_mask` value. (@romain-gaillard)

- Change the log level in the `eventlogmessage` stage of the `loki.process` component from `warn` to `debug`. (@wildum)

- Fix a bug in `loki.source.kafka` where the `topics` argument incorrectly used regex matching instead of exact matches. (@wildum)

### Other changes

- Change the stability of the `livedebugging` feature from "experimental" to "generally available". (@wildum)

- Use Go 1.23.3 for builds. (@mattdurham)

- Upgrade Beyla to v1.9.6. (@wildum)

- Upgrade to OpenTelemetry Collector v0.116.0:
  - `otelcol.receiver.datadog`: Return a json reponse instead of "OK" when a trace is received with a newer protocol version.
    https://github.com/open-telemetry/opentelemetry-collector-contrib/pull/35705
  - `otelcol.receiver.datadog`: Changes response message for `/api/v1/check_run` 202 response to be JSON and on par with Datadog API spec
    https://github.com/open-telemetry/opentelemetry-collector-contrib/pull/36029
  - `otelcol.receiver.solace`: The Solace receiver may unexpectedly terminate on reporting traces when used with a memory limiter processor and under high load.
    https://github.com/open-telemetry/opentelemetry-collector-contrib/pull/35958
  - `otelcol.receiver.solace`: Support converting the new `Move to Dead Message Queue` and new `Delete` spans generated by Solace Event Broker to OTLP.
    https://github.com/open-telemetry/opentelemetry-collector-contrib/pull/36071
  - `otelcol.exporter.datadog`: Stop prefixing `http_server_duration`, `http_server_request_size` and `http_server_response_size` with `otelcol`.
    https://github.com/open-telemetry/opentelemetry-collector-contrib/pull/36265
    These metrics can be from SDKs rather than collector. Stop prefixing them to be consistent with
    https://opentelemetry.io/docs/collector/internal-telemetry/#lists-of-internal-metrics
  - `otelcol.receiver.datadog`: Add json handling for the `api/v2/series` endpoint in the datadogreceiver.
    https://github.com/open-telemetry/opentelemetry-collector-contrib/pull/36218
  - `otelcol.processor.span`: Add a new `keep_original_name` configuration argument
    to keep the original span name when extracting attributes from the span name.
    https://github.com/open-telemetry/opentelemetry-collector-contrib/pull/36397
  - `pkg/ottl`: Respect the `depth` option when flattening slices using `flatten`.
    The `depth` option is also now required to be at least `1`.
    https://github.com/open-telemetry/opentelemetry-collector-contrib/pull/36198
  - `otelcol.exporter.loadbalancing`: Shutdown exporters during collector shutdown. This fixes a memory leak.
    https://github.com/open-telemetry/opentelemetry-collector-contrib/pull/36024
  - `otelcol.processor.k8sattributes`: New `wait_for_metadata` and `wait_for_metadata_timeout` configuration arguments,
    which block the processor startup until metadata is received from Kubernetes.
    https://github.com/open-telemetry/opentelemetry-collector-contrib/issues/32556
  - `otelcol.processor.k8sattributes`: Enable the `k8sattr.fieldExtractConfigRegex.disallow` for all Alloy instances,
    to retain the behavior of `regex` argument in the `annotation` and `label` blocks.
    When the feature gate is "deprecated" in the upstream Collector, Alloy users will need to use the transform processor instead.
    https://github.com/open-telemetry/opentelemetry-collector-contrib/issues/25128
  - `otelcol.receiver.vcenter`: The existing code did not honor TLS settings beyond 'insecure'.
    All TLS client config should now be honored.
    https://github.com/open-telemetry/opentelemetry-collector-contrib/pull/36482
  - `otelcol.receiver.opencensus`: Do not report error message when OpenCensus receiver is shutdown cleanly.
    https://github.com/open-telemetry/opentelemetry-collector-contrib/pull/36622
  - `otelcol.processor.k8sattributes`: Fixed parsing of k8s image names to support images with tags and digests.
    https://github.com/open-telemetry/opentelemetry-collector-contrib/pull/36145
  - `otelcol.exporter.loadbalancing`: Adding sending_queue, retry_on_failure and timeout settings to loadbalancing exporter configuration.
    https://github.com/open-telemetry/opentelemetry-collector-contrib/issues/35378
  - `otelcol.exporter.loadbalancing`: The k8sresolver was triggering exporter churn in the way the change event was handled.
    https://github.com/open-telemetry/opentelemetry-collector-contrib/issues/35658
  - `otelcol.processor.k8sattributes`: Override extracted k8s attributes if original value has been empty.
    https://github.com/open-telemetry/opentelemetry-collector-contrib/pull/36466
  - `otelcol.exporter.awss3`: Upgrading to adopt aws sdk v2.
    https://github.com/open-telemetry/opentelemetry-collector-contrib/pull/36698
  - `pkg/ottl`: GetXML Converter now supports selecting text, CDATA, and attribute (value) content.
  - `otelcol.exporter.loadbalancing`: Adds a an optional `return_hostnames` configuration argument to the k8s resolver.
     https://github.com/open-telemetry/opentelemetry-collector-contrib/pull/35411
  - `otelcol.exporter.kafka`, `otelcol.receiver.kafka`: Add a new `AWS_MSK_IAM_OAUTHBEARER` mechanism.
    This mechanism use the AWS MSK IAM SASL Signer for Go https://github.com/aws/aws-msk-iam-sasl-signer-go.
    https://github.com/open-telemetry/opentelemetry-collector-contrib/pull/32500

  - Use Go 1.23.5 for builds. (@wildum)

v1.5.1
-----------------

### Enhancements

- Logs from underlying clustering library `memberlist` are now surfaced with correct level (@thampiotr)

- Allow setting `informer_sync_timeout` in prometheus.operator.* components. (@captncraig)

- For sharding targets during clustering, `loki.source.podlogs` now only takes into account some labels. (@ptodev)

- Improve instrumentation of `pyroscope.relabel` component. (@marcsanmi)

### Bugfixes

- Fixed an issue in the `pyroscope.write` component to prevent TLS connection churn to Pyroscope when the `pyroscope.receive_http` clients don't request keepalive (@madaraszg-tulip)

- Fixed an issue in the `pyroscope.write` component with multiple endpoints not working correctly for forwarding profiles from `pyroscope.receive_http` (@madaraszg-tulip)

- Fixed a few race conditions that could lead to a deadlock when using `import` statements, which could lead to a memory leak on `/metrics` endpoint of an Alloy instance. (@thampiotr)

- Fix a race condition where the ui service was dependent on starting after the remotecfg service, which is not guaranteed. (@dehaansa & @erikbaranowski)

- Fixed an issue in the `otelcol.exporter.prometheus` component that would set series value incorrectly for stale metrics (@YusifAghalar)

- `loki.source.podlogs`: Fixed a bug which prevented clustering from working and caused duplicate logs to be sent.
  The bug only happened when no `selector` or `namespace_selector` blocks were specified in the Alloy configuration. (@ptodev)

- Fixed an issue in the `pyroscope.write` component to allow slashes in application names in the same way it is done in the Pyroscope push API (@marcsanmi)

- Fixed a crash when updating the configuration of `remote.http`. (@kinolaev)

- Fixed an issue in the `otelcol.processor.attribute` component where the actions `delete` and `hash` could not be used with the `pattern` argument. (@wildum)

- Fixed an issue in the `prometheus.exporter.postgres` component that would leak goroutines when the target was not reachable (@dehaansa)

v1.5.0
-----------------

### Breaking changes

- `import.git`: The default value for `revision` has changed from `HEAD` to `main`. (@ptodev)
  It is no longer allowed to set `revision` to `"HEAD"`, `"FETCH_HEAD"`, `"ORIG_HEAD"`, `"MERGE_HEAD"`, or `"CHERRY_PICK_HEAD"`.

- The Otel update to v0.112.0 has a few breaking changes:
  - [`otelcol.processor.deltatocumulative`] Change `max_streams` default value to `9223372036854775807` (max int).
    https://github.com/open-telemetry/opentelemetry-collector-contrib/pull/35048
  - [`otelcol.connector.spanmetrics`] Change `namespace` default value to `traces.span.metrics`.
    https://github.com/open-telemetry/opentelemetry-collector-contrib/pull/34485
  - [`otelcol.exporter.logging`] Removed in favor of the `otelcol.exporter.debug`.
    https://github.com/open-telemetry/opentelemetry-collector/issues/11337

### Features

- Add support bundle generation via the API endpoint /-/support (@dehaansa)

- Add the function `path_join` to the stdlib. (@wildum)

- Add `pyroscope.receive_http` component to receive and forward Pyroscope profiles (@marcsanmi)

- Add support to `loki.source.syslog` for the RFC3164 format ("BSD syslog"). (@sushain97)

- Add support to `loki.source.api` to be able to extract the tenant from the HTTP `X-Scope-OrgID` header (@QuentinBisson)

- (_Experimental_) Add a `loki.secretfilter` component to redact secrets from collected logs.

- (_Experimental_) Add a `prometheus.write.queue` component to add an alternative to `prometheus.remote_write`
  which allowing the writing of metrics  to a prometheus endpoint. (@mattdurham)

- (_Experimental_) Add the `array.combine_maps` function to the stdlib. (@ptodev, @wildum)

### Enhancements

- The `mimir.rules.kubernetes` component now supports adding extra label matchers
  to all queries discovered via `PrometheusRule` CRDs. (@thampiotr)

- The `cluster.use-discovery-v1` flag is now deprecated since there were no issues found with the v2 cluster discovery mechanism. (@thampiotr)

- SNMP exporter now supports labels in both `target` and `targets` parameters. (@mattdurham)

- Add support for relative paths to `import.file`. This new functionality allows users to use `import.file` blocks in modules
  imported via `import.git` and other `import.file`. (@wildum)

- `prometheus.exporter.cloudwatch`: The `discovery` block now has a `recently_active_only` configuration attribute
  to return only metrics which have been active in the last 3 hours.

- Add Prometheus bearer authentication to a `prometheus.write.queue` component (@freak12techno)

- Support logs that have a `timestamp` field instead of a `time` field for the `loki.source.azure_event_hubs` component. (@andriikushch)

- Add `proxy_url` to `otelcol.exporter.otlphttp`. (@wildum)

- Allow setting `informer_sync_timeout` in prometheus.operator.* components. (@captncraig)

### Bugfixes

- Fixed a bug in `import.git` which caused a `"non-fast-forward update"` error message. (@ptodev)

- Do not log error on clean shutdown of `loki.source.journal`. (@thampiotr)

- `prometheus.operator.*` components: Fixed a bug which would sometimes cause a
  "failed to create service discovery refresh metrics" error after a config reload. (@ptodev)

### Other changes

- Small fix in UI stylesheet to fit more content into visible table area. (@defanator)

- Changed OTEL alerts in Alloy mixin to use success rate for tracing. (@thampiotr)

- Support TLS client settings for clustering (@tiagorossig)

- Add support for `not_modified` response in `remotecfg`. (@spartan0x117)

- Fix dead link for RelabelConfig in the PodLog documentation page (@TheoBrigitte)

- Most notable changes coming with the OTel update from v0.108.0 vo v0.112.0 besides the breaking changes: (@wildum)
  - [`http config`] Add support for lz4 compression.
    https://github.com/open-telemetry/opentelemetry-collector/issues/9128
  - [`otelcol.processor.interval`] Add support for gauges and summaries.
    https://github.com/open-telemetry/opentelemetry-collector-contrib/issues/34803
  - [`otelcol.receiver.kafka`] Add possibility to tune the fetch sizes.
    https://github.com/open-telemetry/opentelemetry-collector-contrib/pull/34431
  - [`otelcol.processor.tailsampling`] Add `invert_match` to boolean attribute.
    https://github.com/open-telemetry/opentelemetry-collector-contrib/pull/34730
  - [`otelcol.receiver.kafka`] Add support to decode to `otlp_json`.
    https://github.com/open-telemetry/opentelemetry-collector-contrib/issues/33627
  - [`otelcol.processor.transform`] Add functions `convert_exponential_histogram_to_histogram` and `aggregate_on_attribute_value`.
    https://github.com/open-telemetry/opentelemetry-collector-contrib/pull/33824
    https://github.com/open-telemetry/opentelemetry-collector-contrib/pull/33423

v1.4.3
-----------------

### Bugfixes

- Fix an issue where some `faro.receiver` would drop multiple fields defined in `payload.meta.browser`, as fields were defined in the struct.

- `pyroscope.scrape` no longer tries to scrape endpoints which are not active targets anymore. (@wildum @mattdurham @dehaansa @ptodev)

- Fixed a bug with `loki.source.podlogs` not starting in large clusters due to short informer sync timeout. (@elburnetto-intapp)

- `prometheus.exporter.windows`: Fixed bug with `exclude` regular expression config arguments which caused missing metrics. (@ptodev)

v1.4.2
-----------------

### Bugfixes

- Update windows_exporter from v0.27.2 vo v0.27.3: (@jkroepke)
  - Fixes a bug where scraping Windows service crashes alloy

- Update yet-another-cloudwatch-exporter from v0.60.0 vo v0.61.0: (@morremeyer)
  - Fixes a bug where cloudwatch S3 metrics are reported as `0`

- Issue 1687 - otelcol.exporter.awss3 fails to configure (@cydergoth)
  - Fix parsing of the Level configuration attribute in debug_metrics config block
  - Ensure "optional" debug_metrics config block really is optional

- Fixed an issue with `loki.process` where `stage.luhn` and `stage.timestamp` would not apply
  default configuration settings correctly (@thampiotr)

- Fixed an issue with `loki.process` where configuration could be reloaded even if there
  were no changes. (@ptodev, @thampiotr)

- Fix issue where `loki.source.kubernetes` took into account all labels, instead of specific logs labels. Resulting in duplication. (@mattdurham)

v1.4.1
-----------------

### Bugfixes

- Windows installer: Don't quote Alloy's binary path in the Windows Registry. (@jkroepke)

v1.4.0
-----------------

### Security fixes

- Add quotes to windows service path to prevent path interception attack. [CVE-2024-8975](https://grafana.com/security/security-advisories/cve-2024-8975/) (@mattdurham)

### Breaking changes

- Some debug metrics for `otelcol` components have changed. (@thampiotr)
  For example, `otelcol.exporter.otlp`'s `exporter_sent_spans_ratio_total` metric is now `otelcol_exporter_sent_spans_total`.

- [otelcol.processor.transform] The functions `convert_sum_to_gauge` and `convert_gauge_to_sum` must now be used in the `metric` `context` rather than in the `datapoint` context.
  https://github.com/open-telemetry/opentelemetry-collector-contrib/issues/34567 (@wildum)

- Upgrade Beyla from 1.7.0 to 1.8.2. A complete list of changes can be found on the Beyla releases page: https://github.com/grafana/beyla/releases. (@wildum)
  It contains a few breaking changes for the component `beyla.ebpf`:
  - renamed metric `process.cpu.state` to `cpu.mode`
  - renamed metric `beyla_build_info` to `beyla_internal_build_info`

### Features

- Added Datadog Exporter community component, enabling exporting of otel-formatted Metrics and traces to Datadog. (@polyrain)
- (_Experimental_) Add an `otelcol.processor.interval` component to aggregate metrics and periodically
  forward the latest values to the next component in the pipeline.


### Enhancements

- Clustering peer resolution through `--cluster.join-addresses` flag has been
  improved with more consistent behaviour, better error handling and added
  support for A/AAAA DNS records. If necessary, users can temporarily opt out of
  this new behaviour with the `--cluster.use-discovery-v1`, but this can only be
  used as a temporary measure, since this flag will be disabled in future
  releases. (@thampiotr)

- Added a new panel to Cluster Overview dashboard to show the number of peers
  seen by each instance in the cluster. This can help diagnose cluster split
  brain issues. (@thampiotr)

- Updated Snowflake exporter with performance improvements for larger environments.
  Also added a new panel to track deleted tables to the Snowflake mixin. (@Caleb-Hurshman)
- Add a `otelcol.processor.groupbyattrs` component to reassociate collected metrics that match specified attributes
    from opentelemetry. (@kehindesalaam)

- Update windows_exporter to v0.27.2. (@jkroepke)
  The `smb.enabled_list` and `smb_client.enabled_list` doesn't have any effect anymore. All sub-collectors are enabled by default.

- Live debugging of `loki.process` will now also print the timestamp of incoming and outgoing log lines.
  This is helpful for debugging `stage.timestamp`. (@ptodev)

- Add extra validation in `beyla.ebpf` to avoid panics when network feature is enabled. (@marctc)

- A new parameter `aws_sdk_version_v2` is added for the cloudwatch exporters configuration. It enables the use of aws sdk v2 which has shown to have significant performance benefits. (@kgeckhart, @andriikushch)

- `prometheus.exporter.cloudwatch` can now collect metrics from custom namespaces via the `custom_namespace` block. (@ptodev)

- Add the label `alloy_cluster` in the metric `alloy_config_hash` when the flag `cluster.name` is set to help differentiate between
  configs from the same alloy cluster or different alloy clusters. (@wildum)

- Add support for discovering the cgroup path(s) of a process in `process.discovery`. (@mahendrapaipuri)

### Bugfixes

- Fix a bug where the scrape timeout for a Probe resource was not applied, overwriting the scrape interval instead. (@morremeyer, @stefanandres)

- Fix a bug where custom components don't always get updated when the config is modified in an imported directory. (@ante012)

- Fixed an issue which caused loss of context data in Faro exception. (@codecapitano)

- Fixed an issue where providing multiple hostnames or IP addresses
  via `--cluster.join-addresses` would only use the first provided value.
  (@thampiotr)

- Fixed an issue where providing `<hostname>:<port>`
  in `--cluster.join-addresses` would only resolve with DNS to a single address,
  instead of using all the available records. (@thampiotr)

- Fixed an issue where clustering peers resolution via hostname in `--cluster.join-addresses`
  resolves to duplicated IP addresses when using SRV records. (@thampiotr)

- Fixed an issue where the `connection_string` for the `loki.source.azure_event_hubs` component
  was displayed in the UI in plaintext. (@MorrisWitthein)

- Fix a bug in `discovery.*` components where old `targets` would continue to be
  exported to downstream components. This would only happen if the config
  for `discovery.*`  is reloaded in such a way that no new targets were
  discovered. (@ptodev, @thampiotr)

- Fixed bug in `loki.process` with `sampling` stage where all components use same `drop_counter_reason`. (@captncraig)

- Fixed an issue (see https://github.com/grafana/alloy/issues/1599) where specifying both path and key in the remote.vault `path`
  configuration could result in incorrect URLs. The `path` and `key` arguments have been separated to allow for clear and accurate
  specification of Vault secrets. (@PatMis16)

### Other

- Renamed standard library functions. Old names are still valid but are marked deprecated. (@wildum)

- Aliases for the namespaces are deprecated in the Cloudwatch exporter. For example: "s3" is not allowed, "AWS/S3" should be used. Usage of the aliases will generate warnings in the logs. Support for the aliases will be dropped in the upcoming releases. (@kgeckhart, @andriikushch)

- Update OTel from v0.105.0 vo v0.108.0: (@wildum)
  - [`otelcol.receiver.vcenter`] New VSAN metrics.
    https://github.com/open-telemetry/opentelemetry-collector-contrib/issues/33556
  - [`otelcol.receiver.kafka`] Add `session_timeout` and `heartbeat_interval` attributes.
    https://github.com/open-telemetry/opentelemetry-collector-contrib/pull/33082
  - [`otelcol.processor.transform`] Add `aggregate_on_attributes` function for metrics.
    https://github.com/open-telemetry/opentelemetry-collector-contrib/pull/33334
  - [`otelcol.receiver.vcenter`] Enable metrics by default
    https://github.com/open-telemetry/opentelemetry-collector-contrib/issues/33607

- Updated the docker base image to Ubuntu 24.04 (Noble Numbat). (@mattiasa )

v1.3.4
-----------------

### Bugfixes

- Windows installer: Don't quote Alloy's binary path in the Windows Registry. (@jkroepke)

v1.3.2
-----------------

### Security fixes

- Add quotes to windows service path to prevent path interception attack. [CVE-2024-8975](https://grafana.com/security/security-advisories/cve-2024-8975/) (@mattdurham)

v1.3.1
-----------------

### Bugfixes

- Changed the cluster startup behaviour, reverting to the previous logic where
  a failure to resolve cluster join peers results in the node creating its own cluster. This is
  to facilitate the process of bootstrapping a new cluster following user feedback (@thampiotr)

- Fix a memory leak which would occur any time `loki.process` had its configuration reloaded. (@ptodev)

v1.3.0
-----------------

### Breaking changes

- [`otelcol.exporter.otlp`,`otelcol.exporter.loadbalancing`]: Change the default gRPC load balancing strategy.
  The default value for the `balancer_name` attribute has changed to `round_robin`
  https://github.com/open-telemetry/opentelemetry-collector/pull/10319

### Breaking changes to non-GA functionality

- Update Public preview `remotecfg` argument from `metadata` to `attributes`. (@erikbaranowski)

- The default value of the argument `unmatched` in the block `routes` of the component `beyla.ebpf` was changed from `unset` to `heuristic` (@marctc)

### Features

- Added community components support, enabling community members to implement and maintain components. (@wildum)

- A new `otelcol.exporter.debug` component for printing OTel telemetry from
  other `otelcol` components to the console. (@BarunKGP)

### Enhancements
- Added custom metrics capability to oracle exporter. (@EHSchmitt4395)

- Added a success rate panel on the Prometheus Components dashboard. (@thampiotr)

- Add namespace field to Faro payload (@cedricziel)

- Add the `targets` argument to the `prometheus.exporter.blackbox` component to support passing blackbox targets at runtime. (@wildum)

- Add concurrent metric collection to `prometheus.exporter.snowflake` to speed up collection times (@Caleb-Hurshman)

- Added live debugging support to `otelcol.processor.*` components. (@wildum)

- Add automatic system attributes for `version` and `os` to `remotecfg`. (@erikbaranowski)

- Added live debugging support to `otelcol.receiver.*` components. (@wildum)

- Added live debugging support to `loki.process`. (@wildum)

- Added live debugging support to `loki.relabel`. (@wildum)

- Added a `namespace` label to probes scraped by the `prometheus.operator.probes` component to align with the upstream Prometheus Operator setup. (@toontijtgat2)

- (_Public preview_) Added rate limiting of cluster state changes to reduce the
  number of unnecessary, intermediate state updates. (@thampiotr)

- Allow setting the CPU profiling event for Java Async Profiler in `pyroscope.java` component (@slbucur)

- Update windows_exporter to v0.26.2. (@jkroepke)

- `mimir.rules.kubernetes` is now able to add extra labels to the Prometheus rules. (@psychomantys)

- `prometheus.exporter.unix` component now exposes hwmon collector config. (@dtrejod)

- Upgrade from OpenTelemetry v0.102.1 to v0.105.0.
  - [`otelcol.receiver.*`] A new `compression_algorithms` attribute to configure which
    compression algorithms are allowed by the HTTP server.
    https://github.com/open-telemetry/opentelemetry-collector/pull/10295
  - [`otelcol.exporter.*`] Fix potential deadlock in the batch sender.
    https://github.com/open-telemetry/opentelemetry-collector/pull/10315
  - [`otelcol.exporter.*`] Fix a bug when the retry and timeout logic was not applied with enabled batching.
    https://github.com/open-telemetry/opentelemetry-collector/issues/10166
  - [`otelcol.exporter.*`] Fix a bug where an unstarted batch_sender exporter hangs on shutdown.
    https://github.com/open-telemetry/opentelemetry-collector/issues/10306
  - [`otelcol.exporter.*`] Fix small batch due to unfavorable goroutine scheduling in batch sender.
    https://github.com/open-telemetry/opentelemetry-collector/issues/9952
  - [`otelcol.exporter.otlphttp`] A new `cookies` block to store cookies from server responses and reuse them in subsequent requests.
    https://github.com/open-telemetry/opentelemetry-collector/issues/10175
  - [`otelcol.exporter.otlp`] Fixed a bug where the receiver's http response was not properly translating grpc error codes to http status codes.
    https://github.com/open-telemetry/opentelemetry-collector/pull/10574
  - [`otelcol.processor.tail_sampling`] Simple LRU Decision Cache for "keep" decisions.
    https://github.com/open-telemetry/opentelemetry-collector-contrib/pull/33533
  - [`otelcol.processor.tail_sampling`] Fix precedence of inverted match in and policy.
    Previously if the decision from a policy evaluation was `NotSampled` or `InvertNotSampled`
    it would return a `NotSampled` decision regardless, effectively downgrading the result.
    This was breaking the documented behaviour that inverted decisions should take precedence over all others.
    https://github.com/open-telemetry/opentelemetry-collector-contrib/pull/33671
  - [`otelcol.exporter.kafka`,`otelcol.receiver.kafka`] Add config attribute to disable Kerberos PA-FX-FAST negotiation.
    https://github.com/open-telemetry/opentelemetry-collector-contrib/issues/26345
  - [`OTTL`]: Added `keep_matching_keys` function to allow dropping all keys from a map that don't match the pattern.
    https://github.com/open-telemetry/opentelemetry-collector-contrib/issues/32989
  - [`OTTL`]: Add debug logs to help troubleshoot OTTL statements/conditions
    https://github.com/open-telemetry/opentelemetry-collector-contrib/pull/33274
  - [`OTTL`]: Introducing `append` function for appending items into an existing array.
    https://github.com/open-telemetry/opentelemetry-collector-contrib/issues/32141
  - [`OTTL`]: Introducing `Uri` converter parsing URI string into SemConv
    https://github.com/open-telemetry/opentelemetry-collector-contrib/issues/32433
  - [`OTTL`]: Added a Hex() converter function
    https://github.com/open-telemetry/opentelemetry-collector-contrib/pull/33450
  - [`OTTL`]: Added a IsRootSpan() converter function.
    https://github.com/open-telemetry/opentelemetry-collector-contrib/pull/33729
  - [`otelcol.processor.probabilistic_sampler`]: Add Proportional and Equalizing sampling modes.
    https://github.com/open-telemetry/opentelemetry-collector-contrib/issues/31918
  - [`otelcol.processor.deltatocumulative`]: Bugfix to properly drop samples when at limit.
    https://github.com/open-telemetry/opentelemetry-collector-contrib/issues/33285
  - [`otelcol.receiver.vcenter`] Fixes errors in some of the client calls for environments containing multiple datacenters.
    https://github.com/open-telemetry/opentelemetry-collector-contrib/pull/33735
  - [`otelcol.processor.resourcedetection`] Fetch CPU info only if related attributes are enabled.
    https://github.com/open-telemetry/opentelemetry-collector-contrib/pull/33774
  - [`otelcol.receiver.vcenter`] Adding metrics for CPU readiness, CPU capacity, and network drop rate.
    https://github.com/open-telemetry/opentelemetry-collector-contrib/issues/33607
  - [`otelcol.receiver.vcenter`] Drop support for vCenter 6.7.
    https://github.com/open-telemetry/opentelemetry-collector-contrib/issues/33607
  - [`otelcol.processor.attributes`] Add an option to extract value from a client address
    by specifying `client.address` value in the `from_context` field.
    https://github.com/open-telemetry/opentelemetry-collector-contrib/pull/34048
  - `otelcol.connector.spanmetrics`: Produce delta temporality span metrics with StartTimeUnixNano and TimeUnixNano values representing an uninterrupted series.
    https://github.com/open-telemetry/opentelemetry-collector-contrib/pull/31780

- Upgrade Beyla component v1.6.3 to v1.7.0
  - Reporting application process metrics
  - New supported protocols: SQL, Redis, Kafka
  - Several bugfixes
  - Full list of changes: https://github.com/grafana/beyla/releases/tag/v1.7.0

- Enable instances connected to remotecfg-compatible servers to Register
  themselves to the remote service. (@tpaschalis)

- Allow in-memory listener to work for remotecfg-supplied components. (@tpaschalis)

### Bugfixes

- Fixed a clustering mode issue where a fatal startup failure of the clustering service
  would exit the service silently, without also exiting the Alloy process. (@thampiotr)

- Fix a bug which prevented config reloads to work if a Loki `metrics` stage is in the pipeline.
  Previously, the reload would fail for `loki.process` without an error in the logs and the metrics
  from the `metrics` stage would get stuck at the same values. (@ptodev)


v1.2.1
-----------------

### Bugfixes

- Fixed an issue with `loki.source.kubernetes_events` not starting in large clusters due to short informer sync timeout. (@nrwiersma)

- Updated [ckit](https://github.com/grafana/ckit) to fix an issue with armv7 panic on startup when forming a cluster. (@imavroukakis)

- Fixed a clustering mode issue where a failure to perform static peers
  discovery did not result in a fatal failure at startup and could lead to
  potential split-brain issues. (@thampiotr)

### Other

- Use Go 1.22.5 for builds. (@mattdurham)

v1.2.0
-----------------

### Security fixes
- Fixes the following vulnerabilities (@ptodev):
  - [CVE-2024-35255](https://cve.mitre.org/cgi-bin/cvename.cgi?name=CVE-2024-35255)
  - [CVE-2024-36129](https://avd.aquasec.com/nvd/2024/cve-2024-36129/)

### Breaking changes

- Updated OpenTelemetry to v0.102.1. (@mattdurham)
  - Components `otelcol.receiver.otlp`,`otelcol.receiver.zipkin`,`otelcol.extension.jaeger_remote_sampling`, and `otelcol.receiver.jaeger` setting `max_request_body_size`
    default changed from unlimited size to `20MiB`. This is due to [CVE-2024-36129](https://github.com/open-telemetry/opentelemetry-collector/security/advisories/GHSA-c74f-6mfw-mm4v).

### Breaking changes to non-GA functionality

- Update Public preview `remotecfg` to use `alloy-remote-config` instead of `agent-remote-config`. The
  API has been updated to use the term `collector` over `agent`. (@erikbaranowski)

- Component `otelcol.receiver.vcenter` removed `vcenter.host.network.packet.errors`, `vcenter.host.network.packet.count`, and
  `vcenter.vm.network.packet.count`.
  - `vcenter.host.network.packet.errors` replaced by `vcenter.host.network.packet.error.rate`.
  - `vcenter.host.network.packet.count` replaced by `vcenter.host.network.packet.rate`.
  - `vcenter.vm.network.packet.count` replaced by `vcenter.vm.network.packet.rate`.

### Features

- Add an `otelcol.exporter.kafka` component to send OTLP metrics, logs, and traces to Kafka.

- Added `live debugging` to the UI. Live debugging streams data as they flow through components for debugging telemetry data.
  Individual components must be updated to support live debugging. (@wildum)

- Added live debugging support for `prometheus.relabel`. (@wildum)

- (_Experimental_) Add a `otelcol.processor.deltatocumulative` component to convert metrics from
  delta temporality to cumulative by accumulating samples in memory. (@rfratto)

- (_Experimental_) Add an `otelcol.receiver.datadog` component to receive
  metrics and traces from Datadog. (@carrieedwards, @jesusvazquez, @alexgreenbank, @fedetorres93)

- Add a `prometheus.exporter.catchpoint` component to collect metrics from Catchpoint. (@bominrahmani)

- Add the `-t/--test` flag to `alloy fmt` to check if a alloy config file is formatted correctly. (@kavfixnel)

### Enhancements

- (_Public preview_) Add native histogram support to `otelcol.receiver.prometheus`. (@wildum)
- (_Public preview_) Add metrics to report status of `remotecfg` service. (@captncraig)

- Added `scrape_protocols` option to `prometheus.scrape`, which allows to
  control the preferred order of scrape protocols. (@thampiotr)

- Add support for configuring CPU profile's duration scraped by `pyroscope.scrape`. (@hainenber)

- `prometheus.exporter.snowflake`: Add support for RSA key-pair authentication. (@Caleb-Hurshman)

- Improved filesystem error handling when working with `loki.source.file` and `local.file_match`,
  which removes some false-positive error log messages on Windows (@thampiotr)

- Updates `processor/probabilistic_sampler` to use new `FailedClosed` field from OTEL release v0.101.0. (@StefanKurek)

- Updates `receiver/vcenter` to use new features and bugfixes introduced in OTEL releases v0.100.0 and v0.101.0.
  Refer to the [v0.100.0](https://github.com/open-telemetry/opentelemetry-collector-contrib/releases/tag/v0.100.0)
  and [v0.101.0](https://github.com/open-telemetry/opentelemetry-collector-contrib/releases/tag/v0.101.0) release
  notes for more detailed information.
  Changes that directly affected the configuration are as follows: (@StefanKurek)
  - The resource attribute `vcenter.datacenter.name` has been added and enabled by default for all resource types.
  - The resource attribute `vcenter.virtual_app.inventory_path` has been added and enabled by default to
    differentiate between resource pools and virtual apps.
  - The resource attribute `vcenter.virtual_app.name` has been added and enabled by default to differentiate
    between resource pools and virtual apps.
  - The resource attribute `vcenter.vm_template.id` has been added and enabled by default to differentiate between
    virtual machines and virtual machine templates.
  - The resource attribute `vcenter.vm_template.name` has been added and enabled by default to differentiate between
    virtual machines and virtual machine templates.
  - The metric `vcenter.cluster.memory.used` has been removed.
  - The metric `vcenter.vm.network.packet.drop.rate` has been added and enabled by default.
  - The metric `vcenter.cluster.vm_template.count` has been added and enabled by default.

- Add `yaml_decode` to standard library. (@mattdurham, @djcode)

- Allow override debug metrics level for `otelcol.*` components. (@hainenber)

- Add an initial lower limit of 10 seconds for the the `poll_frequency`
  argument in the `remotecfg` block. (@tpaschalis)

- Add a constant jitter to `remotecfg` service's polling. (@tpaschalis)

- Added support for NS records to `discovery.dns`. (@djcode)

- Improved clustering use cases for tracking GCP delta metrics in the `prometheus.exporter.gcp` (@kgeckhart)

- Add the `targets` argument to the `prometheus.exporter.snmp` component to support passing SNMP targets at runtime. (@wildum)

- Prefix Faro measurement values with `value_` to align with the latest Faro cloud receiver updates. (@codecapitano)

- Add `base64_decode` to standard library. (@hainenber)

- Updated OpenTelemetry Contrib to [v0.102.0](https://github.com/open-telemetry/opentelemetry-collector-contrib/releases/tag/v0.102.0). (@mattdurham)
  - `otelcol.processor.resourcedetection`: Added a `tags` config argument to the `azure` detection mechanism.
  It exposes regex-matched Azure resource tags as OpenTelemetry resource attributes.

- A new `snmp_context` configuration argument for `prometheus.exporter.snmp`
  which overrides the `context_name` parameter in the SNMP configuration file. (@ptodev)

- Add extra configuration options for `beyla.ebpf` to select Kubernetes objects to monitor. (@marctc)

### Bugfixes

- Fixed an issue with `prometheus.scrape` in which targets that move from one
  cluster instance to another could have a staleness marker inserted and result
  in a gap in metrics (@thampiotr)

- Fix panic when `import.git` is given a revision that does not exist on the remote repo. (@hainenber)

- Fixed an issue with `loki.source.docker` where collecting logs from targets configured with multiple networks would result in errors. (@wildum)

- Fixed an issue where converting OpenTelemetry Collector configs with unused telemetry types resulted in those types being explicitly configured with an empty array in `output` blocks, rather than them being omitted entirely. (@rfratto)

### Other changes

- `pyroscope.ebpf`, `pyroscope.java`, `pyroscope.scrape`, `pyroscope.write` and `discovery.process` components are now GA. (@korniltsev)

- `prometheus.exporter.snmp`: Updating SNMP exporter from v0.24.1 to v0.26.0. (@ptodev, @erikbaranowski)

- `prometheus.scrape` component's `enable_protobuf_negotiation` argument is now
  deprecated and will be removed in a future major release.
  Use `scrape_protocols` instead and refer to `prometheus.scrape` reference
  documentation for further details. (@thampiotr)

- Updated Prometheus dependency to [v2.51.2](https://github.com/prometheus/prometheus/releases/tag/v2.51.2) (@thampiotr)

- Upgrade Beyla from v1.5.1 to v1.6.3. (@marctc)

v1.1.1
------

### Bugfixes

- Fix panic when component ID contains `/` in `otelcomponent.MustNewType(ID)`.(@qclaogui)

- Exit Alloy immediately if the port it runs on is not available.
  This port can be configured with `--server.http.listen-addr` or using
  the default listen address`127.0.0.1:12345`. (@mattdurham)

- Fix a panic in `loki.source.docker` when trying to stop a target that was never started. (@wildum)

- Fix error on boot when using IPv6 advertise addresses without explicitly
  specifying a port. (@matthewpi)

- Fix an issue where having long component labels (>63 chars) on otelcol.auth
  components lead to a panic. (@tpaschalis)

- Update `prometheus.exporter.snowflake` with the [latest](https://github.com/grafana/snowflake-prometheus-exporter) version of the exporter as of May 28, 2024 (@StefanKurek)
  - Fixes issue where returned `NULL` values from database could cause unexpected errors.

- Bubble up SSH key conversion error to facilitate failed `import.git`. (@hainenber)

v1.1.0
------

### Features

- (_Public preview_) Add support for setting GOMEMLIMIT based on cgroup setting. (@mattdurham)
- (_Experimental_) A new `otelcol.exporter.awss3` component for sending telemetry data to a S3 bucket. (@Imshelledin21)

- (_Public preview_) Introduce BoringCrypto Docker images.
  The BoringCrypto image is tagged with the `-boringcrypto` suffix and
  is only available on AMD64 and ARM64 Linux containers.
  (@rfratto, @mattdurham)

- (_Public preview_) Introduce `boringcrypto` release assets. BoringCrypto
  builds are publshed for Linux on AMD64 and ARM64 platforms. (@rfratto,
  @mattdurham)

- `otelcol.exporter.loadbalancing`: Add a new `aws_cloud_map` resolver. (@ptodev)

- Introduce a `otelcol.receiver.file_stats` component from the upstream
  OpenTelemetry `filestatsreceiver` component. (@rfratto)

### Enhancements

- Update `prometheus.exporter.kafka` with the following functionalities (@wildum):

  * GSSAPI config
  * enable/disable PA_FX_FAST
  * set a TLS server name
  * show the offset/lag for all consumer group or only the connected ones
  * set the minimum number of topics to monitor
  * enable/disable auto-creation of requested topics if they don't already exist
  * regex to exclude topics / groups
  * added metric kafka_broker_info

- In `prometheus.exporter.kafka`, the interpolation table used to compute estimated lag metrics is now pruned
  on `metadata_refresh_interval` instead of `prune_interval_seconds`. (@wildum)

- Don't restart tailers in `loki.source.kubernetes` component by above-average
  time deltas if K8s version is >= 1.29.1 (@hainenber)

- In `mimir.rules.kubernetes`, add support for running in a cluster of Alloy instances
  by electing a single instance as the leader for the `mimir.rules.kubernetes` component
  to avoid conflicts when making calls to the Mimir API. (@56quarters)

- Add the possibility of setting custom labels for the AWS Firehose logs via `X-Amz-Firehose-Common-Attributes` header. (@andriikushch)

### Bugfixes

- Fixed issue with defaults for Beyla component not being applied correctly. (marctc)

- Fix an issue on Windows where uninstalling Alloy did not remove it from the
  Add/Remove programs list. (@rfratto)

- Fixed issue where text labels displayed outside of component node's boundary. (@hainenber)

- Fix a bug where a topic was claimed by the wrong consumer type in `otelcol.receiver.kafka`. (@wildum)

- Fix an issue where nested import.git config blocks could conflict if they had the same labels. (@wildum)

- In `mimir.rules.kubernetes`, fix an issue where unrecoverable errors from the Mimir API were retried. (@56quarters)

- Fix an issue where `faro.receiver`'s `extra_log_labels` with empty value
  don't map existing value in log line. (@hainenber)

- Fix an issue where `prometheus.remote_write` only queued data for sending
  every 15 seconds instead of as soon as data was written to the WAL.
  (@rfratto)

- Imported code using `slog` logging will now not panic and replay correctly when logged before the logging
  config block is initialized. (@mattdurham)

- Fix a bug where custom components would not shadow the stdlib. If you have a module whose name conflicts with an stdlib function
  and if you use this exact function in your config, then you will need to rename your module. (@wildum)

- Fix an issue where `loki.source.docker` stops collecting logs after a container restart. (@wildum)

- Upgrading `pyroscope/ebpf` from 0.4.6 to 0.4.7 (@korniltsev):
  * detect libc version properly when libc file name is libc-2.31.so and not libc.so.6
  * treat elf files with short build id (8 bytes) properly

### Other changes

- Update `alloy-mixin` to use more specific alert group names (for example,
  `alloy_clustering` instead of `clustering`) to avoid collision with installs
  of `agent-flow-mixin`. (@rfratto)
- Upgrade Beyla from v1.4.1 to v1.5.1. (@marctc)

- Add a description to Alloy DEB and RPM packages. (@rfratto)

- Allow `pyroscope.scrape` to scrape `alloy.internal:12345`. (@hainenber)

- The latest Windows Docker image is now pushed as `nanoserver-1809` instead of
  `latest-nanoserver-1809`. The old tag will no longer be updated, and will be
  removed in a future release. (@rfratto)

- The log level of `finished node evaluation` log lines has been decreased to
  'debug'. (@tpaschalis)

- Update post-installation scripts for DEB/RPM packages to ensure
  `/var/lib/alloy` exists before configuring its permissions and ownership.
  (@rfratto)

- Remove setcap for `cap_net_bind_service` to allow alloy to run in restricted environments.
  Modern container runtimes allow binding to unprivileged ports as non-root. (@BlackDex)

- Upgrading from OpenTelemetry v0.96.0 to v0.99.0.

  - `otelcol.processor.batch`: Prevent starting unnecessary goroutines.
    https://github.com/open-telemetry/opentelemetry-collector/issues/9739
  - `otelcol.exporter.otlp`: Checks for port in the config validation for the otlpexporter.
    https://github.com/open-telemetry/opentelemetry-collector/issues/9505
  - `otelcol.receiver.otlp`: Fix bug where the otlp receiver did not properly respond
    with a retryable error code when possible for http.
    https://github.com/open-telemetry/opentelemetry-collector/pull/9357
  - `otelcol.receiver.vcenter`: Fixed the resource attribute model to more accurately support multi-cluster deployments.
    https://github.com/open-telemetry/opentelemetry-collector-contrib/issues/30879
    For more information on impacts please refer to:
    https://github.com/open-telemetry/opentelemetry-collector-contrib/pull/31113
    The main impact is that `vcenter.resource_pool.name`, `vcenter.resource_pool.inventory_path`,
    and `vcenter.cluster.name` are reported with more accuracy on VM metrics.
  - `otelcol.receiver.vcenter`: Remove the `vcenter.cluster.name` resource attribute from Host resources if the Host is standalone (no cluster).
    https://github.com/open-telemetry/opentelemetry-collector-contrib/issues/32548
  - `otelcol.receiver.vcenter`: Changes process for collecting VMs & VM perf metrics to be more efficient (one call now for all VMs).
    https://github.com/open-telemetry/opentelemetry-collector-contrib/issues/31837
  - `otelcol.connector.servicegraph`: Added a new `database_name_attribute` config argument to allow users to
    specify a custom attribute name for identifying the database name in span attributes.
    https://github.com/open-telemetry/opentelemetry-collector-contrib/pull/30726
  - `otelcol.connector.servicegraph`: Fix 'failed to find dimensions for key' error from race condition in metrics cleanup.
    https://github.com/open-telemetry/opentelemetry-collector-contrib/issues/31701
  - `otelcol.connector.spanmetrics`: Add `metrics_expiration` option to enable expiration of metrics if spans are not received within a certain time frame.
    By default, the expiration is disabled (set to 0).
    https://github.com/open-telemetry/opentelemetry-collector-contrib/issues/30559
  - `otelcol.connector.spanmetrics`: Change default value of `metrics_flush_interval` from 15s to 60s.
    https://github.com/open-telemetry/opentelemetry-collector-contrib/issues/31776
  - `otelcol.connector.spanmetrics`: Discard counter span metric exemplars after each flush interval to avoid unbounded memory growth.
    This aligns exemplar discarding for counter span metrics with the existing logic for histogram span metrics.
    https://github.com/open-telemetry/opentelemetry-collector-contrib/issues/31683
  - `otelcol.exporter.loadbalancing`: Fix panic when a sub-exporter is shut down while still handling requests.
    https://github.com/open-telemetry/opentelemetry-collector-contrib/issues/31410
  - `otelcol.exporter.loadbalancing`: Fix memory leaks on shutdown.
    https://github.com/open-telemetry/opentelemetry-collector-contrib/pull/31050
  - `otelcol.exporter.loadbalancing`: Support the timeout period of k8s resolver list watch can be configured.
    https://github.com/open-telemetry/opentelemetry-collector-contrib/issues/31757
  - `otelcol.processor.transform`: Change metric unit for metrics extracted with `extract_count_metric()` to be the default unit (`1`).
    https://github.com/open-telemetry/opentelemetry-collector-contrib/issues/31575
  - `otelcol.receiver.opencensus`: Refactor the receiver to pass lifecycle tests and avoid leaking gRPC connections.
    https://github.com/open-telemetry/opentelemetry-collector-contrib/issues/31643
  - `otelcol.extension.jaeger_remote_sampling`: Fix leaking goroutine on shutdown.
    https://github.com/open-telemetry/opentelemetry-collector-contrib/issues/31157
  - `otelcol.receiver.kafka`: Fix panic on shutdown.
    https://github.com/open-telemetry/opentelemetry-collector-contrib/issues/31926
  - `otelcol.processor.resourcedetection`: Only attempt to detect Kubernetes node resource attributes when they're enabled.
    https://github.com/open-telemetry/opentelemetry-collector-contrib/issues/31941
  - `otelcol.processor.resourcedetection`: Fix memory leak on AKS.
    https://github.com/open-telemetry/opentelemetry-collector-contrib/pull/32574
  - `otelcol.processor.resourcedetection`: Update to ec2 scraper so that core attributes are not dropped if describeTags returns an error (likely due to permissions).
    https://github.com/open-telemetry/opentelemetry-collector-contrib/pull/30672

- Use Go 1.22.3 for builds. (@kminehart)

v1.0.0
------

### Features

- Support for programmable pipelines using a rich expression-based syntax.

- Over 130 components for processing, transforming, and exporting telemetry
  data.

- Native support for Kubernetes and Prometheus Operator without needing to
  deploy or learn a separate Kubernetes operator.

- Support for creating and sharing custom components.

- Support for forming a cluster of Alloy instances for automatic workload
  distribution.

- (_Public preview_) Support for receiving configuration from a server for
  centralized configuration management.

- A built-in UI for visualizing and debugging pipelines.

[contributors guide]: ./docs/developer/contributing.md#updating-the-changelog<|MERGE_RESOLUTION|>--- conflicted
+++ resolved
@@ -32,11 +32,8 @@
   - `query_tables`: improve queries parsing (@cristiangreco)
   - `query_tables`: add support for prepared statements (@cristiangreco)
   - make tidbparser the default choice (@cristiangreco)
-<<<<<<< HEAD
+  - `query_sample`: better handling of timer overflows (@fridgepoet)
   - collect metrics on enabled `performance_schema.setup_consumers` (@fridgepoet)
-=======
-  - `query_sample`: better handling of timer overflows (@fridgepoet)
->>>>>>> 8c9e8920
 
 - Mixin dashboards improvements: added minimum cluster size to Cluster Overview dashboard, fixed units in OpenTelemetry dashboard, fixed slow components evaluation time units in Controller dashboard and updated Prometheus dashboard to correctly aggregate across instances. (@thampiotr)
 
