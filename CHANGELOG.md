--- conflicted
+++ resolved
@@ -21,6 +21,8 @@
 - Add `go_table_fallback` arg to `pyroscope.ebpf` (@korniltsev)
 
 - Add the possibility to export span events as logs in `otelcol.connector.spanlogs`. (@steve-hb)
+
+- (_Experimental_) Fixed several out-of-memory bugs in `loki.secretfilter` (@kelnage)
 
 - Add json format support for log export via faro receiver (@ravishankar15)
 
@@ -37,13 +39,7 @@
 
 ### Bugfixes
 
-<<<<<<< HEAD
-- (_Experimental_) Fixed several out-of-memory bugs in `loki.secretfilter` (@kelnage)
-
-- Add json format support for log export via faro receiver (@ravishankar15)
-=======
 - Fix log rotation for Windows in `loki.source.file` by refactoring the component to use the runner pkg. This should also reduce CPU consumption when tailing a lot of files in a dynamic environment. (@wildum)
->>>>>>> ab09bcb4
 
 - Add livedebugging support for `prometheus.remote_write` (@ravishankar15)
 
