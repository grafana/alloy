# Changelog

<<<<<<< HEAD
=======
> _Contributors should read our [contributors guide][] for instructions on how
> to update the changelog._

This document contains a historical list of changes between releases. Only
changes that impact end-user behavior are listed; changes to documentation or
internal API changes are not present.

Main (unreleased)
-----------------

- Support specifying DNS discovery mode prefixes in `--cluster.join-addresses` flag. (@x1unix)

### Features

- Add `otelcol.connector.count` component to count the number of spans, metrics, and logs passing through it. (@hhertout)

- A new `mimir.alerts.kubernetes` component which discovers `AlertmanagerConfig` Kubernetes resources and loads them into a Mimir instance. (@ptodev)

- Mark `stage.windowsevent` block in the `loki.process` component as GA. (@kgeckhart)

- (_Experimental_) A new `otelcol.receiver.awss3` component to receive traces previously stored in S3 by the [AWS S3 Exporter](https://grafana.com/docs/alloy/latest/reference/components/otelcol/otelcol.exporter.awss3/). (@x1unix)

- (_Experimental_) Add `pyroscope.enrich` component to enrich profiles using labels from `discovery.*` components. (@AndreZiviani)

- Add htpasswd file based authentication for `otelcol.auth.basic` (@pkarakal)

- Add `prometheus.echo` component for local inspection of Prometheus metrics. The component writes received metrics to stdout in Prometheus exposition format, enabling easier debugging and testing of metrics flow. (@iamrajiv)

### Enhancements

- update promtail converter to use `file_match` block for `loki.source.file` instead of going through `local.file_match`. (@kalleep)

- Add `send_traceparent` option for `tracing` config to enable traceparent header propagation. (@MyDigitalLife)

- Add support for HTTP service discovery in `prometheus.operator.scrapeconfigs` component using `httpSDConfigs` in ScrapeConfig CRDs. (@QuentinBisson)

- Add `delay` option to `prometheus.exporter.cloudwatch` component to delay scraping of metrics to account for CloudWatch ingestion latency. (@tmeijn)

- Export `yace_.*` metrics from the underlying YACE Exporter to `prometheus.exporter.cloudwatch`. (@tmeijn)

- (_Public Preview_) Additions to `database_observability.mysql` and `database_observability.postgres` components:
  - `explain_plans`
    - always send an explain plan log message for each query, even skipped or errored queries. (@rgeyer)
  - Metrics are now appended with cloud provider information labels (@matthewnolf)

- Reduced resource overhead of `prometheus.scrape`, `prometheus.relabel`, `prometheus.enrich`, and `prometheus.remote_write` by removing unnecessary usage of labelstore.LabelStore. (@kgeckhart)

- Updated Prometheus dependencies to v3.8.0. (@thampiotr)

- Updated Loki dependencies to v3.6.2. (@thampiotr)

- Refactor tailer used in `loki.source.file` to reduce resource usage. (@kalleep)

### Bugfixes

- (_Public Preview_) Additions to `database_observability.postgres` component:
  - `schema_details`
    - fixes collection of schema details for mixed case table names (@fridgepoet)

- (_Public Preview_) Additions to `database_observability.mysql` component:
  - replace the internal `server_id` label attribution in favor of a hash composed from `@@server_uuid` and `@@hostname`
  - add `setup_actors` collector that checks and optionally updates settings to avoid tracking queries for the currently connected user (@cristiangreco)

- Fix the `prometheus.operator.*` components internal scrape manager now having a way to enable ingesting native histograms. (@dehaansa)

- [`mimir.alerts.kubernetes`] Fixed a bug which caused Alloy to crash when using a Kubernetes secret or configmap in the AlertmanagerConfig CRD. (@synthe102)

- Remove extraneous `output` stage from the `cri` stage pipeline in `loki.process`. (@kalleep)

- Fix Docker log corruption for multiplexed long lines. (@axd1x8a)

- Fix the promtail converter behavior to mimic promtail behavior by default and limit kubernetes discovery to the same node. (@dehaansa)

- Allow configuration of `force_attempt_http2` and default it to `true` for otelcol exporters with HTTP client configurations. (@dehaansa)

- Fix default values for relabel rules, this caused issues in e.g. `prometheus.operator.servicemonitors` when using labeldrop. (@kalleep)

- Fix an issue in the `prometheus.exporter.gcp` component where colons inside `extra_filters` were incorrectly removed. Filter expressions such as `database_id="project_id:database_name"` are now preserved as expected. (@Kim-Yukyung)

>>>>>>> 6142108b
v1.12.0
-----------------

### Breaking changes

- `prometheus.exporter.blackbox`, `prometheus.exporter.snmp` and `prometheus.exporter.statsd` now use the component ID instead of the hostname as
  their `instance` label in their exported metrics. This is a consequence of a bug fix that could lead to missing data when using the exporter
  with clustering. If you would like to retain the previous behaviour, you can use `discovery.relabel` with `action = "replace"` rule to
  set the `instance` label to `sys.env("HOSTNAME")`. (@thampiotr)

### Features

- Add `otelcol.exporter.file` component to write metrics, logs, and traces to disk with optional rotation, compression, and grouping by resource attribute. (@madhub)

- (_Experimental_) Add an `otelcol.receiver.cloudflare` component to receive
  logs pushed by Cloudflare's [LogPush](https://developers.cloudflare.com/logs/logpush/) jobs. (@x1unix)

- (_Experimental_) Additions to experimental `database_observability.mysql` component:
  - `explain_plans`
    - collector now changes schema before returning the connection to the pool (@cristiangreco)
    - collector now passes queries more permissively, expressly to allow queries beginning in `with` (@rgeyer)
  - enable `explain_plans` collector by default (@rgeyer)

- (_Experimental_) Additions to experimental `database_observability.postgres` component:
  - `explain_plans`
    - added the explain plan collector (@rgeyer)
    - collector now passes queries more permissively, expressly to allow queries beginning in `with` (@rgeyer)
  - `query_samples`
    - add `user` field to wait events within `query_samples` collector (@gaantunes)
    - rework the query samples collector to buffer per-query execution state across scrapes and emit finalized entries (@gaantunes)
    - process turned idle rows to calculate finalization times precisely and emit first seen idle rows (@gaantunes)
  - `query_details`
    - escape queries coming from pg_stat_statements with quotes (@gaantunes)
  - enable `explain_plans` collector by default (@rgeyer)
  - safely generate server_id when UDP socket used for database connection (@matthewnolf)
  - add table registry and include "validated" in parsed table name logs (@fridgepoet)
  - add database exclusion list for Postgres schema_details collector (@fridgepoet)

- Add `otelcol.exporter.googlecloudpubsub` community component to export metrics, traces, and logs to Google Cloud Pub/Sub topic. (@eraac)

- Add `structured_metadata_drop` stage for `loki.process` to filter structured metadata. (@baurmatt)

- Send remote config status to the remote server for the remotecfg service. (@erikbaranowski)

- Send effective config to the remote server for the remotecfg service. (@erikbaranowski)

- Add a `stat_statements` configuration block to the `prometheus.exporter.postgres` component to enable selecting both the query ID and the full SQL statement. The new block includes one option to enable statement selection, and another to configure the maximum length of the statement text. (@SimonSerrano)

- Add `truncate` stage for `loki.process` to truncate log entries, label values, and structured_metadata values. (@dehaansa)

- Add `u_probe_links` & `load_probe` configuration fields to alloy pyroscope.ebpf to extend configuration of the opentelemetry-ebpf-profiler to allow uprobe profiling and dynamic probing. (@luweglarz)

- Add `verbose_mode` configuration fields to alloy pyroscope.ebpf to be enable ebpf-profiler verbose mode. (@luweglarz)

- Add `file_match` block to `loki.source.file` for built-in file discovery using glob patterns. (@kalleep)

- Add a `regex` argument to the `structured_metadata` stage in `loki.process` to extract labels matching a regular expression. (@timonegk)

- Add `lazy_mode` argument to the `pyroscope.ebpf` to defer eBPF profiler startup until there are targets to profile. (@luweglarz)

- OpenTelemetry Collector dependencies upgraded from v0.134.0 to v0.139.0. (@dehaansa)
  - All `otelcol.receiver.*` components leveraging an HTTP server can configure HTTP keep alive behavior with `keep_alives_enabled`.
  - All `otelcol.exporter.*` components providing the `sending_queue` > `batch` block have default `batch` values.
  - The `otelcol.processor.k8sattributes` component has support for extracting annotations from k8s jobs and daemonsets.
  - The `otelcol.processor.resourcedecetion` component supports nine new detectors.
  - The `otelcol.exporter.kafka` component supports partitioning logs by trace ID (`partition_logs_by_trace_id`) and configuring default behavior if topic does not exist (`allow_auto_topic_creation`).
  - The `otelcol.receiver.kafka` component has new configuration options `max_partition_fetch_size`, `rack_id`, and `use_leader_epoch`.
  - The `otelcol.exporter.s3` component has new configuration options `s3_base_prefix` and `s3_partition_timezone`.
  - The `otelcol.processor.servicegraph` component now supports defining the maximum number of buckets for generated exponential histograms.
  - See the upstream [core][https://github.com/open-telemetry/opentelemetry-collector/blob/v0.139.0/CHANGELOG.md] and [contrib][https://github.com/open-telemetry/opentelemetry-collector-contrib/blob/v0.139.0/CHANGELOG.md] changelogs for more details.

- A new `mimir.alerts.kubernetes` component which discovers `AlertmanagerConfig` Kubernetes resources and loads them into a Mimir instance. (@ptodev)

- Mark `stage.windowsevent` block in the `loki.process` component as GA. (@kgeckhart)

### Enhancements

- Add per-application rate limiting with the `strategy` attribute in the `faro.receiver` component, to prevent one application from consuming the rate limit quota of others. (@hhertout)

- Add support of `tls` in components `loki.source.(awsfirehose|gcplog|heroku|api)` and `prometheus.receive_http` and `pyroscope.receive_http`. (@fgouteroux)

- Remove SendSIGKILL=no from unit files and recommendations (@oleg-kozlyuk-grafana)

- Reduce memory overhead of `prometheus.remote_write`'s WAL by lowering the size of the allocated series storage. (@kgeckhart)

- Reduce lock wait/contention on the labelstore.LabelStore by removing unecessary usage from `prometheus.relabel`. (@kgeckhart)

- `prometheus.exporter.postgres` dependency has been updated to v0.18.1. This includes new `stat_progress_vacuum` and `buffercache_summary` collectors, as well as other bugfixes and enhancements. (@cristiangreco)

- Update Beyla component to 2.7.8. (@grcevski)

- Support delimiters in `stage.luhn`. (@dehaansa)

- pyroscope.java: update async-profiler to 4.2 (@korniltsev-grafanista)
- Improve debug info output from exported receivers (loki, prometheus and pyroscope). (@kalleep)

- `prometheus.exporter.unix`: Add an `arp` config block to configure the ARP collector. (@ptodev)

- `prometheus.exporter.snowflake` dependency has been updated to 20251016132346-6d442402afb2, which updates data ownership queries to use `last_over_time` for a 24 hour period. (@dasomeone)

- `loki.source.podlogs` now supports `preserve_discovered_labels` parameter to preserve discovered pod metadata labels for use by downstream components. (@QuentinBisson)

- Rework underlying framework of Alloy UI to use Vite instead of Create React App. (@jharvey10)

- Use POST requests for remote config requests to avoid hitting http2 header limits. (@tpaschalis)

- `loki.source.api` during component shutdown will now reject all the inflight requests with status code 503 after `graceful_shutdown_timeout` has expired. (@kalleep)

- `kubernetes.discovery` Add support for attaching namespace metadata. (@kgeckhart)

- Add `meta_cache_address` to `beyla.ebpf` component. (@skl)

### Bugfixes

- Stop `loki.source.kubernetes` discarding log lines with duplicate timestamps. (@ciaranj)

- Fix direction of arrows for pyroscope components in UI graph. (@dehaansa)

- Only log EOF errors for syslog port investigations in `loki.source.syslog` as Debug, not Warn. (@dehaansa)

- Fix prometheus.exporter.process ignoring the `remove_empty_groups` argument. (@mhamzahkhan)

- Fix issues with "unknown series ref when trying to add exemplar" from `prometheus.remote_write` by allowing series ref links to be updated if they change. (@kgeckhart)

- Fix `loki.source.podlogs` component to register the Kubernetes field index for `spec.nodeName` when node filtering is enabled, preventing "Index with name field:spec.nodeName does not exist" errors. (@QuentinBisson)

- Fix issue in `loki.source.file` where scheduling files could take too long. (@kalleep)

- Fix `loki.write` no longer includes internal labels `__`.  (@matt-gp)

- Fix missing native histograms custom buckets (NHCB) samples from `prometheus.remote_write`. (@krajorama)

- `otelcol.receiver.prometheus` now supports mixed histograms if `prometheus.scrape` has `honor_metadata` set to `true`. (@ptodev)
  A mixed histogram is one which has both classic and exponential buckets.

- `loki.source.file` has better support for non-UTF-8 encoded files. (@ptodev)
  * A BOM will be taken into account if the file is UTF-16 encoded and `encoding` is set to `UTF-16`. (Not `UTF-16BE` or `UTF-16LE`)
  * The carriage return symbol in Windows log files with CLRF endings will no longer be part of the log line.
  * These bugs used to cause some logs to show up with Chinese characters. Notably, this would happen on MSSQL UTF-16 LE logs.

- Fix the `loki.write` endpoint block's `enable_http2` attribute to actually affect the client. HTTP2 was previously disabled regardless of configuration. (@dehaansa)

- Optionally remove trailing newlines before appending entries in `stage.multiline`. (@dehaansa)

- `loki.source.api` no longer drops request when relabel rules drops a specific stream. (@kalleep)

v1.11.3
-----------------

### Enhancements

- Schedule new path targets faster in `loki.source.file`. (@kalleep)

- Add `prometheus.static.exporter` that exposes metrics specified in a text file in Prometheus exposition format. (@kalleep)

### Bugfixes

- `local.file_match` now publish targets faster whenever targets in arguments changes. (@kalleep)

- Fix `otelcol.exporter.splunkhec` arguments missing documented `otel_attrs_to_hec_metadata` block. (@dehaansa)

- Support Scrape Protocol specification in CRDS for `prometheus.operator.*` components. (@dehaansa)

- Fix panic in `otelcol.receiver.syslog` when no tcp block was configured. (@kalleep)

- Fix breaking changes in the texfile collector for `prometheus.exporter.windows`, and `prometheus.exporter.unix`, when prometheus/common was upgraded. (@kgeckhart)

- Support recovering from corrupted positions file entries in `loki.source.file`. (@dehaansa)

### Other changes

- Augment prometheus.scrape 'scheme' argument strengthening link to protocol. (@lewismc)

- Stop `faro.receiver` losing trace context when exception has stack trace. (@duartesaraiva98)

v1.11.2
-----------------

### Bugfixes

- Fix potential deadlock in `loki.source.journal` when stopping or reloading the component. (@thampiotr)

- Honor sync timeout when waiting for network availability for prometheus.operator.* components. (@dehaansa)

- Fix `prometheus.exporter.cloudwatch` to not always emit debug logs but respect debug property. (@kalleep)

- Fix an issue where component shutdown could block indefinitely by adding a warning log message and a deadline of 10 minutes. The deadline can be configured with the `--feature.component-shutdown-deadline` flag if the default is not suitable. (@thampiotr)

- Fix potential deadlocks in `loki.source.file` and `loki.source.journal` when component is shutting down. (@kalleep, @thampiotr)

v1.11.0
-----------------

### Breaking changes

- Prometheus dependency had a major version upgrade from v2.55.1 to v3.4.2. (@thampiotr)

  - The `.` pattern in regular expressions in PromQL matches newline characters now. With this change a regular expressions like `.*` matches strings that include `\n`. This applies to matchers in queries and relabel configs in Prometheus and Loki components.

  - The `enable_http2` in `prometheus.remote_write` component's endpoints has been changed to `false` by default. Previously, in Prometheus v2 the remote write http client would default to use http2. In order to parallelize multiple remote write queues across multiple sockets its preferable to not default to http2. If you prefer to use http2 for remote write you must now set `enable_http2` to `true` in your `prometheus.remote_write` endpoints configuration section.

  - The experimental CLI flag `--feature.prometheus.metric-validation-scheme` has been deprecated and has no effect. You can configure the metric validation scheme individually for each `prometheus.scrape` component.

  - Log message format has changed for some of the `prometheus.*` components as part of the upgrade to Prometheus v3.

  - The values of the `le` label of classic histograms and the `quantile` label of summaries are now normalized upon ingestion. In previous Alloy versions, that used Prometheus v2, the value of these labels depended on the scrape protocol (protobuf vs text format) in some situations. This led to label values changing based on the scrape protocol. E.g. a metric exposed as `my_classic_hist{le="1"}` would be ingested as `my_classic_hist{le="1"}` via the text format, but as `my_classic_hist{le="1.0"}` via protobuf. This changed the identity of the metric and caused problems when querying the metric. In current Alloy release, which uses Prometheus v3, these label values will always be normalized to a float like representation. I.e. the above example will always result in `my_classic_hist{le="1.0"}` being ingested into Prometheus, no matter via which protocol. The effect of this change is that alerts, recording rules and dashboards that directly reference label values as whole numbers such as `le="1"` will stop working.

    The recommended way to deal with this change is to fix references to integer `le` and `quantile` label values, but otherwise do nothing and accept that some queries that span the transition time will produce inaccurate or unexpected results.

  See the upstream [Prometheus v3 migration guide](https://prometheus.io/docs/prometheus/3.4/migration/) for more details.

- `prometheus.exporter.windows` dependency has been updated to v0.31.1. (@dehaansa)
  - There are various renamed metrics and two removed collectors (`cs`, `logon`), see the [v1.11 release notes][1_11-release-notes] for more information.

    [1_11-release-notes]: https://grafana.com/docs/alloy/latest/release-notes/#v111

- `scrape_native_histograms` attribute for `prometheus.scrape` is now set to `false`, whereas in previous versions of Alloy it would default to `true`. This means that it is no longer enough to just configure `scrape_protocols` to start with `PrometheusProto` to scrape native histograms - `scrape_native_histograms` has to be enabled. If `scrape_native_histograms` is enabled, `scrape_protocols` will automatically be configured correctly for you to include `PrometheusProto`. If you configure it explicitly, Alloy will validate that `PrometheusProto` is in the `scrape_protocols` list.

- Add `otel_attrs_to_hec_metadata` configuration block to `otelcol.exporter.splunkhec` to match `otelcol.receiver.splunkhec`. (@cgetzen)

- [`otelcol.processor.batch`] Two arguments have different default values. (@ptodev)
  - `send_batch_size` is now set to 2000 by default. It used to be 8192.
  - `send_batch_max_size` is now set to 3000 by default. It used to be 0.
  - This helps prevent issues with ingestion of batches that are too large.

- OpenTelemetry Collector dependencies upgraded from v0.128.0 to v0.134.0. (@ptodev)
  - The `otelcol.receiver.opencensus` component has been deprecated and will be removed in a future release, use `otelcol.receiver.otelp` instead.
  - [`otelcol.exporter.*`] The deprecated `blocking` argument in the `sending_queue` block has been removed.
    Use `block_on_overflow` instead.
  - [`otelcol.receiver.kafka`, `otelcol.exporter.kafka`]: Removed the `broker_addr` argument from the `aws_msk` block.
    Also removed the `SASL/AWS_MSK_IAM` authentication mechanism.
  - [`otelcol.exporter.splunkhec`] The `batcher` block is deprecated and will be removed in a future release. Use the `queue` block instead.
  - [`otelcol.exporter.loadbalancing`] Use a linear probe to decrease variance caused by hash collisions, which was causing a non-uniform distribution of loadbalancing.
  - [`otelcol.connector.servicegraph`] The `database_name_attribute` argument has been removed.
  - [`otelcol.connector.spanmetrics`] Adds a default maximum number of exemplars within the metric export interval.
  - [`otelcol.processor.tail_sampling`] Add a new `block_on_overflow` config attribute.

### Features

- Add the `otelcol.receiver.fluentforward` receiver to receive logs via Fluent Forward Protocol. (@rucciva)
- Add the `prometheus.enrich` component to enrich metrics using labels from `discovery.*` components. (@ArkovKonstantin)

- Add the `otelcol.receiver.awsecscontainermetrics` receiver (from upstream OTEL contrib) to read AWS ECS task- and container-level resource usage metrics. (@gregbrowndev)

- Add `node_filter` configuration block to `loki.source.podlogs` component to enable node-based filtering for pod discovery. When enabled, only pods running on the specified node will be discovered and monitored, significantly reducing API server load and network traffic in DaemonSet deployments. (@QuentinBisson)

- (_Experimental_) Additions to experimental `database_observability.mysql` component:
  - `query_sample` collector now supports auto-enabling the necessary `setup_consumers` settings (@cristiangreco)
  - `query_sample` collector is now compatible with mysql less than 8.0.28 (@cristiangreco)
  - include `server_id` label on log entries (@matthewnolf)
  - support receiving targets argument and relabel those to include `server_id` (@matthewnolf)
  - updated the config blocks and documentation (@cristiangreco)

- (_Experimental_) Additions to experimental `database_observability.postgres` component:
  - add `query_tables` collector for postgres (@matthewnolf)
  - add `cloud_provider.aws` configuration that enables optionally supplying the ARN of the database under observation. The ARN is appended to metric samples as labels for easier filtering and grouping of resources.
  - add `query_sample` collector for postgres (@gaantunes)
  - add `schema_details` collector for postgres (@fridgepoet)
  - include `server_id` label on logs and metrics (@matthewnolf)

- Add `otelcol.receiver.googlecloudpubsub` community component to receive metrics, traces, and logs from Google Cloud Pub/Sub subscription. (@eraac)

- Add otel collector converter for `otelcol.receiver.googlecloudpubsub`. (@kalleep)

- (_Experimental_) Add a `honor_metadata` configuration argument to the `prometheus.scrape` component.
  When set to `true`, it will propagate metric metadata to downstream components.

- Add a flag to pyroscope.ebpf alloy configuration to set the off-cpu profiling threshold. (@luweglarz)

- Add `encoding.url_encode` and `encoding.url_decode` std lib functions. (@kalleep)

### Enhancements

- Ensure text in the UI does not overflow node boundaries in the graph. (@blewis12)

- Fix `pyroscope.write` component's `AppendIngest` method to respect configured timeout and implement retry logic. The method now properly uses the configured `remote_timeout`, includes retry logic with exponential backoff, and tracks metrics for sent/dropped bytes and profiles consistently with the `Append` method. (@korniltsev)

- `pyroscope.write`, `pyroscope.receive_http` components include `trace_id` in logs and propagate it downstream. (@korniltsev)

- Improve logging in `pyroscope.write` component. (@korniltsev)

- Add comprehensive latency metrics to `pyroscope.write` component with endpoint-specific tracking for both push and ingest operations. (@korniltsev, @claude)

- `prometheus.scrape` now supports `convert_classic_histograms_to_nhcb`, `enable_compression`, `metric_name_validation_scheme`, `metric_name_escaping_scheme`, `native_histogram_bucket_limit`, and `native_histogram_min_bucket_factor` arguments. See reference documentation for more details. (@thampiotr)

- Add `max_send_message_size` configuration option to `loki.source.api` component to control the maximum size of requests to the push API. (@thampiotr)

- Add `protobuf_message` argument to `prometheus.remote_write` endpoint configuration to support both Prometheus Remote Write v1 and v2 protocols. The default remains `"prometheus.WriteRequest"` (v1) for backward compatibility. (@thampiotr)

- Update the `yet-another-cloudwatch-exporter` dependency to point to the prometheus-community repo as it has been donated. Adds a few new services to `prometheus.exporter.cloudwatch`. (@dehaansa, @BoweFlex, @andriikushch)

- `pyroscope.java` now supports configuring the `log_level` and `quiet` flags on async-profiler. (@deltamualpha)

- Add `application_host` and `network_inter_zone` features to `beyla.ebpf` component. (@marctc)

- Set the publisher name in the Windows installer to "Grafana Labs". (@martincostello)

- Switch to the community maintained fork of `go-jmespath` that has more features. (@dehaansa)

- Add a `stage.pattern` stage to `loki.process` that uses LogQL patterns to parse logs. (@dehaansa)

- Add support to validate references, stdlib functions and arguments when using validate command. (@kalleep)

- Update the `prometheus.exporter.process` component to get the `remove_empty_groups` option. (@dehaansa)

- Remove unnecessary allocations in `stage.static_labels`. (@kalleep)

- Upgrade `beyla.ebpf` from Beyla version v2.2.5 to v2.5.8 The full list of changes can be found in the [Beyla release notes](https://github.com/grafana/beyla/releases/tag/v2.5.2) (@marctc)

- `prometheus.exporter.azure` supports setting `interval` and `timespan` independently allowing for further look back when querying metrics. (@kgeckhart)

- `loki.source.journal` now supports `legacy_positon` block that can be used to translate Static Agent or Promtail position files. (@kalleep)

- Normalize attr key name in logfmt logger. (@zry98)

- (_Experimental_) Add an extra parameter to the `array.combine_maps` standard library function
  to enable preserving the first input list even if there is no match. (@ptodev)

- Reduce memory overhead of `prometheus.remote_write`'s WAL by bringing in an upstream change to only track series in a slice if there's a hash conflict. (@kgeckhart)

- Reduce log level from warning for `loki.write` when request fails and will be retried. (@kalleep)

- Fix slow updates to `loki.source.file` when only targets have changed and pipeline is blocked on writes. (@kalleep)

- Reduced allocation in `loki.write` when using external labels with mutliple endpoints. (@kalleep)

- The Windows installer and executables are now code signed. (@martincostello)

- Reduce compressed request size in `prometheus.write.queue` by ensuring append order is maintained when sending metrics to the WAL. (@kgeckhart)

- Add `protobuf_message` and `metadata_cache_size` arguments to `prometheus.write.queue` endpoint configuration to support both Prometheus Remote Write v1 and v2 protocols. The default remains `"prometheus.WriteRequest"` (v1) for backward compatibility. (@dehaansa)

- Reduce allocations for `loki.process` when `stage.template` is used. (@kalleep)

- Reduce CPU of `prometheus.write.queue` by eliminating duplicate calls to calculate the protobuf Size. (@kgeckhart)

- Use new cache for metadata cache in `prometheus.write.queue` and support disabling the metadata cache with it disable by default. (@kgeckhart, @dehaansa)

### Bugfixes

- Update `webdevops/go-common` dependency to resolve concurrent map write panic. (@dehaansa)

- Fix ebpf profiler metrics `pyroscope_ebpf_active_targets`, `pyroscope_ebpf_profiling_sessions_total`, `pyroscope_ebpf_profiling_sessions_failing_total` not being updated. (luweglarz)

- Fix `prometheus.operator.podmonitors` so it now handle portNumber from PodMonitor CRD. (@kalleep)

- Fix `pyroscope.receive_http` so it does not restart server if the server configuration has not changed. (@korniltsev)

- Increase default connection limit in `pyroscope.receive_http` from 100 to 16k. (@korniltsev)

- Fix issue in `prometheus.remote_write`'s WAL which could allow it to hold an active series forever. (@kgeckhart)

- Fix issue in static and promtail converter where metrics type was not properly handled. (@kalleep)

- Fix `prometheus.operator.*` components to allow them to scrape correctly Prometheus Operator CRDs. (@thomas-gouveia)

- Fix `database_observability.mysql` and `database_observability.postgres` crashing alloy process due to uncaught errors.

- Fix data race in`loki.source.docker` that could cause Alloy to panic. (@kalleep)

- Fix race conditions in `loki.source.syslog` where it could deadlock or cause port bind errors during config reload or shutdown. (@thampiotr)

- Fix `prometheus.exporter.redis` component so that it no longer ignores the `MaxDistinctKeyGroups` configuration option. If key group metrics are enabled, this will increase the cardinality of the generated metrics. (@stegosaurus21)

- **Fix `loki.source.podlogs` component to properly collect logs from Kubernetes Jobs and CronJobs.** Previously, the component would fail to scrape logs from short-lived or terminated jobs due to race conditions between job completion and pod discovery. The fix includes:
  - Job-aware termination logic with extended grace periods (10-60 seconds) to ensure all logs are captured
  - Proper handling of pod deletion and race conditions between job completion and controller cleanup
  - Separation of concerns: `shouldStopTailingContainer()` handles standard Kubernetes restart policies for regular pods, while `shouldStopTailingJobContainer()` handles job-specific lifecycle with grace periods
  - Enhanced deduplication mechanisms to prevent duplicate log collection while ensuring comprehensive coverage
  - Comprehensive test coverage including unit tests and deduplication validation
  This resolves the issue where job logs were being missed, particularly for fast-completing jobs or jobs that terminated before discovery. (@QuentinBisson)

- Fix `loki.source.journal` creation failing with an error when the journal file is not found. (@thampiotr)

- Fix graph UI so it generates correct URLs for components in `remotecfg` modules. (@patrickeasters)

- Fix panic in `loki.write` when component is shutting down and `external_labels` are configured. (@kalleep)

- Fix excessive debug logs always being emitted by `prometheus.exporter.mongodb`. (@kalleep)

v1.10.2
-----------------

### Bugfixes

- Fix issue in `prometheus.write.queue` causing inability to increase shard count if existing WAL data was present on start. (@kgeckhart)

- Fix issue with `loki.source.gcplog` when push messages sent by gcp pub/sub only includes `messageId`. (@kalleep)

v1.10.1
-----------------

### Bugfixes

- Fix issue with `faro.receiver` cors not allowing X-Scope-OrgID and traceparent headers. (@mar4uk)

- Fix issues with propagating cluster peers change notifications to components configured with remotecfg. (@dehaansa)

- Fix issues with statistics reporter not including components only configured with remotecfg. (@dehaansa)

- Fix issues with `prometheus.exporter.windows` not propagating `dns` collector config. (@dehaansa)

- Fixed a bug in `prometheus.write.queue` which caused retries even when `max_retry_attempts` was set to `0`. (@ptodev)

- Fixed a bug in `prometheus.write.queue` which caused labelling issues when providing more than one label in `external_labels`. (@dehaansa)

- Add `application_host` and `network_inter_zone` features to `beyla.ebpf` component. (@marctc)

- Fix issues in `loki.process` where `stage.multiline` did not pass through structured metadata. (@jan-mrm)

- Fix URLs in the Windows installer being wrapped in quotes. (@martincostello)

- Fixed an issue where certain `otelcol.*` components could prevent Alloy from shutting down when provided invalid configuration. (@thampiotr)

v1.10.0
-----------------

### Breaking changes

- Removing the `nanoserver-1809` container image for Windows 2019. (@ptodev)
  This is due to the deprecation of `windows-2019` GitHub Actions runners.
  The `windowsservercore-ltsc2022` Alloy image is still being published to DockerHub.

### Bugfixes

- Upgrade `otelcol` components from OpenTelemetry v0.126.0 to v0.128.0 (@korniltsev, @dehaansa)
  - [`otelcol.exporter.kafka`]: Allow kafka exporter to produce to topics based on metadata key values.
  - [`otelcol.receiver.kafka`]: Enforce a backoff mechanism on non-permanent errors, such as when the queue is full.
  - [`otelcol.receiver.kafka`]: Don't restart the Kafka consumer on failed errors when message marking is enabled for them.
  - [`otelcol.exporter.datadog`]: Fix automatic intial point dropping when converting cumulative monotonic sum metrics.
  - [`otelcol.exporter.datadog`]: config `tls::insecure_skip_verify` is now taken into account in metrics path.
  - [`otelcol.exporter.datadog`]: Correctly treat summary counts as cumulative monotonic sums instead of cumulative non-monotonic sums.
  - [`otelcol.connector.spanmetrics`]: Fix bug causing span metrics calls count to be always 0 when using delta temporality.
  - [`otelcol.exporter.splunkhec`]: Treat HTTP 403 Forbidden as a permanent error.

### Features

- (_Experimental_) Add an `array.group_by` stdlib function to group items in an array by a key. (@wildum)
- Add the `otelcol.exporter.faro` exporter to export traces and logs to Faro endpoint. (@mar4uk)
- Add the `otelcol.receiver.faro` receiver to receive traces and logs from the Grafana Faro Web SDK. (@mar4uk)

- Add entropy support for `loki.secretfilter` (@romain-gaillard)

### Enhancements

- Add `hash_string_id` argument to `foreach` block to hash the string representation of the pipeline id instead of using the string itself. (@wildum)

- Update `async-profiler` binaries for `pyroscope.java` to 4.0-87b7b42 (@github-hamza-bouqal)

- (_Experimental_) Additions to experimental `database_observability.mysql` component:
  - Add `explain_plan` collector to `database_observability.mysql` component. (@rgeyer)
  - `locks`: addition of data locks collector (@gaantunes @fridgepoet)
  - `query_sample` collector is now enabled by default (@matthewnolf)
  - `query_tables` collector now deals better with truncated statements (@cristiangreco)

- (_Experimental_) `prometheus.write.queue` add support for exemplars. (@dehaansa)

- (_Experimental_) `prometheus.write.queue` initialize queue metrics that are seconds values as time.Now, not 0. (@dehaansa)

- Update secret-filter gitleaks.toml from v8.19.0 to v8.26.0 (@andrejshapal)

- Wire in survey block for beyla.ebpf component. (@grcevski, @tpaschalis)

- Upgrade `otelcol` components from OpenTelemetry v0.126.0 to v0.128.0 (@korniltsev, @dehaansa)
  - [`otelcol.processor.resourcedetection`]: Add additional OS properties to resource detection: `os.build.id` and `os.name`.
  - [`otelcol.processor.resourcedetection`]: Add `host.interface` resource attribute to `system` detector.
  - [`otelcol.exporter.kafka`]: Fix Snappy compression codec support for the Kafka exporter.
  - [`otelcol.receiver.filelog`]: Introduce `utf8-raw` encoding to avoid replacing invalid bytes with \uFFFD when reading UTF-8 input.
  - [`otelcol.processor.k8sattributes`]: Support extracting labels and annotations from k8s Deployments.
  - [`otelcol.processor.k8sattributes`]: Add option to configure automatic service resource attributes.
  - [`otelcol.exporter.datadog`]: Adds `hostname_detection_timeout` configuration option for Datadog Exporter and sets default to 25 seconds.
  - [`otelcol.receiver.datadog`]: Address semantic conventions noncompliance and add support for http/db.
  - [`otelcol.exporter.awss3`]: Add the retry mode, max attempts and max backoff to the settings.

- Add `enable_tracing` attribute to `prometheus.exporter.snowflake` component to support debugging issues. (@dehaansa)

- Add support for `conditions` and statement-specific `error_mode` in `otelcol.processor.transform`. (@ptodev)

- Add `storage` and `start_from` args to cloudwatch logs receiver. (@boernd)

- Reduced allocation in Loki processing pipelines. (@thampiotr)

- Update the `prometheus.exporter.postgres` component with latest changes and bugfixes for Postgres17 (@cristiangreco)

- Add `tail_from_end` argument to `loki.source.podlogs` to optionally start reading from the end of a log stream for newly discovered pods. (@harshrai654)

- Remove limitation in `loki.source.file` when `legacy_position_file` is unset. Alloy can now recover legacy positions even if labels are added. (@kalleep)

### Bugfixes

- Fix path for correct injection of version into constants at build time. (@adlotsof)

- Propagate the `-feature.community-components.enabled` flag for remote
  configuration components. (@tpaschalis)

- Fix extension registration for `otelcol.receiver.splunkhec` auth extensions. (@dehaansa)

### Other changes

- Mark `pyroscope.receive_http` and `pyroscope.relabel` components as GA. (@marcsanmi)

- Upgrade `otelcol.exporter.windows` to v0.30.8 to get bugfixes and fix `update` collector support. (@dehaansa)

- Add `User-Agent` header to remotecfg requests. (@tpaschalis)

v1.9.2
-----------------

### Bugfixes

- Send profiles concurrently from `pyroscope.ebpf`. (@korniltsev)

- Fix the `validate` command not understanding the `livedebugging` block. (@dehaansa)

- Fix invalid class names in python profiles obtained with `pyroscope.ebpf`. (@korniltsev)

- Fixed a bug which prevented non-secret optional secrets to be passed in as `number` arguments. (@ptodev)

- For CRD-based components (`prometheus.operator.*`), retry initializing informers if the apiserver request fails. This rectifies issues where the apiserver is not reachable immediately after node restart. (@dehaansa)

### Other changes

-  Add no-op blocks and attributes to the `prometheus.exporter.windows` component (@ptodev).
   Version 1.9.0 of Alloy removed the `msmq` block, as well as the `enable_v2_collector`,
   `where_clause`, and `use_api` attributes in the `service` block.
   This made it difficult for users to upgrade, so those attributes have now been made a no-op instead of being removed.

v1.9.1
-----------------

### Features

- Update the `prometheus.exporter.windows` component to version v0.30.7. This adds new metrics to the `dns` collector. (@dehaansa)

### Bugfixes

- Update the `prometheus.exporter.windows` component to version v0.30.7. This fixes an error with the exchange collector and terminal_services collector (@dehaansa)

- Fix `loki.source.firehose` to propagate specific cloudwatch event timestamps when useIncomingTs is set to true. (@michaelPotter)

- Fix elevated CPU usage when using some `otelcol` components due to debug logging. (@thampiotr)

### Other changes

- Upgrade `otelcol` components from OpenTelemetry v0.125.0 to v0.126.0 (@dehaansa):
  - [`pkg/ottl`] Add support for `HasPrefix` and `HasSuffix` functions.
  - [`pkg/configtls`] Add trusted platform module (TPM) support to TLS authentication for all `otelcol` components supporting TLS.
  - [`otelcol.connector.spanmetrics`] Add `calls_dimension` and `histogram:dimension` blocks for configuring additional dimensions for `traces.span.metrics.calls` and `traces.span.metrics.duration` metrics.
  - [`otelcol.exporter.datadog`] Enable `instrumentation_scope_metadata_as_tags` by default.
  - [`otelcol.exporter.kafka`] support configuration of `compression` `level` in producer configuration.
  - [`otelcol.processor.tailsampling`] `invert sample` and `inverted not sample` decisions deprecated, use the `drop` policy instead to explicitly not sample traces.
  - [`otelcol.receiver.filelog`] support `compression` value of `auto` to automatically detect file compression type.

v1.9.0
-----------------

### Breaking changes

- The `prometheus.exporter.windows` component has been update to version v0.30.6. This update includes a significant rework of the exporter and includes some breaking changes. (@dehaansa)
  - The `msmq` and `service` collectors can no longer be configured with a WMI where clause. Any filtering previously done in a where clause will need to be done in a `prometheus.relabel` component.
  - The `service` collector no longer provides `enable_v2_collector` and `use_api` configuration options.
  - The `mscluster_*` and `netframework_*` collectors are now replaced with one `mscluster` and `netframework` collector that allows you to enable the separate metric groupings individually.
  - The `teradici_pcoip` and `vmware_blast` collectors have been removed from the exporter.

- The `prometheus.exporter.oracledb` component now embeds the [`oracledb_exporter from oracle`](https://github.com/oracle/oracle-db-appdev-monitoring) instead of the deprecated [`oracledb_exporter from iamseth`](https://github.com/iamseth/oracledb_exporter) for collecting metrics from an OracleDB server: (@wildum)
  - The arguments `username`, `password`, `default_metrics`, and `custom_metrics` are now supported.
  - The previously undocumented argument `custom_metrics` is now expecting a list of paths to custom metrics files.
  - The following metrics are no longer available by default: oracledb_sessions_activity, oracledb_tablespace_free_bytes

- (_Experimental_) The `enable_context_propagation` argument in `beyla.ebpf` has been replaced with the `context_propagation` argument.
  Set `enable_context_propagation` to `all` to get the same behaviour as `enable_context_propagation` being set to `true`.

### Features

- Bump snmp_exporter and embedded modules in `prometheus.exporter.snmp` to v0.29.0, add cisco_device module support (@v-zhuravlev)

- Add the `otelcol.storage.file` extension to support persistent sending queues and `otelcol.receiver.filelog` file state tracking between restarts. (@dehaansa)

- Add `otelcol.exporter.googlecloud` community component to export metrics, traces, and logs to Google Cloud. (@motoki317)

- Add support to configure basic authentication for alloy http server. (@kalleep)

- Add `validate` command to alloy that will perform limited validation of alloy configuration files. (@kalleep)

- Add support to validate foreach block when using `validate` command. (@kalleep)

- Add `otelcol.receiver.splunkhec` component to receive events in splunk hec format and forward them to other `otelcol.*` components. (@kalleep)

- Add support for Mimir federated rule groups in `mimir.rules.kubernetes` (@QuentinBisson)

### Enhancements

- `prometheus.exporter.windows` has been significantly refactored upstream and includes new collectors like `filetime`, `pagefile`, `performancecounter`, `udp`, and `update` as well as new configuration options for existing collectors. (@dehaansa)

- `prometheus.exporter.mongodb` now offers fine-grained control over collected metrics with new configuration options. (@TeTeHacko)

- Add binary version to constants exposed in configuration file syntatx. (@adlots)

- Update `loki.secretfilter` to include metrics about redactions (@kelnage)

- (_Experimental_) Various changes to the experimental component `database_observability.mysql`:
  - `schema_table`: add support for index expressions (@cristiangreco)
  - `query_sample`: enable opt-in support to extract unredacted sql query (sql_text) (@matthewnolf)
  - `query_tables`: improve queries parsing (@cristiangreco)
  - make tidbparser the default choice (@cristiangreco)
  - `query_sample`: better handling of timer overflows (@fridgepoet)
  - collect metrics on enabled `performance_schema.setup_consumers` (@fridgepoet)
  - `query_sample`: base log entries on calculated timestamp from rows, not now() (@fridgepoet)
  - `query_sample`: check digest is not null (@cristiangreco)
  - `query_sample`: add additional logs for wait events (@fridgepoet)
  - make tidb the default and only sql parser

- Mixin dashboards improvements: added minimum cluster size to Cluster Overview dashboard, fixed units in OpenTelemetry dashboard, fixed slow components evaluation time units in Controller dashboard and updated Prometheus dashboard to correctly aggregate across instances. (@thampiotr)

- Reduced the lag time during targets handover in a cluster in `prometheus.scrape` components by reducing thread contention. (@thampiotr)

- Pretty print diagnostic errors when using `alloy run` (@kalleep)

- Add `labels_from_groups` attribute to `stage.regex` in `loki.process` to automatically add named capture groups as labels. (@harshrai654)

- The `loki.rules.kubernetes` component now supports adding extra label matchers
  to all queries discovered via `PrometheusRule` CRDs. (@QuentinBisson)

-  Add optional `id` field to `foreach` block to generate more meaningful component paths in metrics by using a specific field from collection items. (@harshrai654)

- The `mimir.rules.kubernetes` component now supports adding extra label matchers
  to all queries discovered via `PrometheusRule` CRDs by extracting label values defined on the `PrometheusRule`. (@QuentinBisson)

- Fix validation logic in `beyla.ebpf` component to ensure that either metrics or traces are enabled. (@marctc)

- Improve `foreach` UI and add graph support for it. (@wildum)

- Update statsd_exporter to v0.28.0, most notable changes: (@kalleep)
  - [0.23.0] Support experimental native histograms.
  - [0.24.1] Support scaling parameter in mapping.
  - [0.26.0] Add option to honor original labels from event tags over labels specified in mapping configuration.
  - [0.27.1] Support dogstatsd extended aggregation
  - [0.27.2] Fix panic on certain invalid lines

- Upgrade `beyla.ebpf` to v2.2.4-alloy. The full list of changes can be found in the [Beyla release notes](https://github.com/grafana/beyla/releases/tag/v2.2.4-alloy). (@grcevski)

### Bugfixes

- Fix `otelcol.receiver.filelog` documentation's default value for `start_at`. (@petewall)

- Fix `pyroscope.scrape` scraping godeltaprof profiles. (@korniltsev)

- Fix [#3386](https://github.com/grafana/alloy/issues/3386) lower casing scheme in `prometheus.operator.scrapeconfigs`. (@alex-berger)

- Fix [#3437](https://github.com/grafana/alloy/issues/3437) Component Graph links now follow `--server.http.ui-path-prefix`. (@solidcellaMoon)

- Fix a bug in the `foreach` preventing the UI from showing the components in the template when the block was re-evaluated. (@wildum)

- Fix alloy health handler so header is written before response body. (@kalleep)

- Fix `prometheus.exporter.unix` to pass hwmon config correctly. (@kalleep)

- Fix [#3408](https://github.com/grafana/alloy/issues/3408) `loki.source.docker` can now collect logs from containers not in the running state. (@adamamsmith)

### Other changes

- Update the zap logging adapter used by `otelcol` components to log arrays and objects. (@dehaansa)

- Updated Windows install script to add DisplayVersion into registry on install (@enessene)

- Update Docker builds to install latest Linux security fixes on top of base image (@jharvey10)

- Reduce Docker image size slightly by consolidating some RUN layers (@AchimGrolimund)

- RPM artifacts in Alloy GitHub releases are no longer signed.
  The artifacts on the `https://rpm.grafana.com` repository used by the `yum` package manager will continue to be signed. (@ptodev)

- Upgrade `otelcol` components from OpenTelemetry v0.122.0 to v0.125.0 (@ptodev):
  - [`pkg/ottl`] Enhance the Decode OTTL function to support all flavors of Base64.
  - [`otelcol.processor.resourcedetection`] Adding the `os.version` resource attribute to system processor.
  - [`otelcol.auth.bearer`] Allow the header name to be customized.
  - [`otelcol.exporter.awss3`] Add a new `sending_queue` feature.
  - [`otelcol.exporter.awss3`] Add a new `timeout` argument.
  - [`otelcol.exporter.awss3`] Add a new `resource_attrs_to_s3` configuration block.
  - [`otelcol.exporter.awss3`] Fixes an issue where the AWS S3 Exporter was forcing an ACL to be set, leading to unexpected behavior in S3 bucket permissions.
  - [`otelcol.connector.spanmetrics`] A new `include_instrumentation_scope` configuration argument.
  - [`otelcol.connector.spanmetrics`] Initialise new `calls_total` metrics at 0.
  - [`otelcol.connector.spanmetrics`] A new `aggregation_cardinality_limit` configuration argument
    to limit the number of unique combinations of dimensions that will be tracked for metrics aggregation.
  - [`otelcol.connector.spanmetrics`] Deprecate the unused argument `dimensions_cache_size`.
  - [`otelcol.connector.spanmetrics`] Moving the start timestamp (and last seen timestamp) from the resourceMetrics level to the individual metrics level.
    This will ensure that each metric has its own accurate start and last seen timestamps, regardless of its relationship to other spans.
  - [`otelcol.processor.k8sattributes`] Add option to configure automatic resource attributes - with annotation prefix.
    Implements [Specify resource attributes using Kubernetes annotations](https://github.com/open-telemetry/semantic-conventions/blob/main/docs/non-normative/k8s-attributes.md#specify-resource-attributes-using-kubernetes-annotations).
  - [`otelcol.connector.servicegraph`] Change `database_name_attribute` to accept a list of values.
  - [`otelcol.exporter.kafka`, `otelcol.receiver.kafka`] Deprecating the `auth` > `plain_text` block. Use `auth` > `sasl` with `mechanism` set to `PLAIN` instead.
  - [`otelcol.exporter.kafka`, `otelcol.receiver.kafka`] Deprecating the `topic` argument. Use `logs` > `topic`, `metrics` > `topic`, or `traces` > `topic` instead.
  - [`otelcol.exporter.kafka`, `otelcol.receiver.kafka`] Deprecate the `auth` > `tls` block. Use the top-level `tls` block instead.
  - [`otelcol.receiver.kafka`] Add max_fetch_wait config setting.
    This setting allows you to specify the maximum time that the broker will wait for min_fetch_size bytes of data
    to be available before sending a response to the client.
  - [ `otelcol.receiver.kafka`] Add support for configuring Kafka consumer rebalance strategy and group instance ID.

v1.8.3
-----------------

### Bugfixes

- Fix `mimir.rules.kubernetes` panic on non-leader debug info retrieval (@TheoBrigitte)

- Fix detection of the "streams limit exceeded" error in the Loki client so that metrics are correctly labeled as `ReasonStreamLimited`. (@maratkhv)

- Fix `loki.source.file` race condition that often lead to panic when using `decompression`. (@kalleep)

- Fix deadlock in `loki.source.file` that can happen when targets are removed. (@kalleep)

- Fix `loki.process` to emit valid logfmt. (@kalleep)

v1.8.2
-----------------

### Bugfixes

- Fix `otelcol.exporter.prometheus` dropping valid exemplars. (@github-vincent-miszczak)

- Fix `loki.source.podlogs` not adding labels `__meta_kubernetes_namespace` and `__meta_kubernetes_pod_label_*`. (@kalleep)

v1.8.1
-----------------

### Bugfixes

- `rfc3164_default_to_current_year` argument was not fully added to `loki.source.syslog` (@dehaansa)

- Fix issue with `remoteCfg` service stopping immediately and logging noop error if not configured (@dehaansa)

- Fix potential race condition in `remoteCfg` service metrics registration (@kalleep)

- Fix panic in `prometheus.exporter.postgres` when using minimal url as data source name. (@kalleep)

v1.8.0
-----------------

### Breaking changes

- Removed `open_port` and `executable_name` from top level configuration of Beyla component. Removed `enabled` argument from `network` block. (@marctc)

- Breaking changes from the OpenTelemetry Collector v0.122 update: (@wildum)
  - `otelcol.exporter.splunkhec`: `min_size_items` and `max_size_items` were replaced by `min_size`, `max_size` and `sizer` in the `batcher` block to allow
  users to configure the size of the batch in a more flexible way.
  - The telemetry level of Otel components is no longer configurable. The `level` argument in the `debug_metrics` block is kept to avoid breaking changes but it is not used anymore.
  - `otelcol.processor.tailsampling` changed the unit of the decision timer metric from microseconds to milliseconds. (change unit of otelcol_processor_tail_sampling_sampling_decision_timer_latency)
  - `otelcol.processor.deltatocumulative`: rename `otelcol_deltatocumulative_datapoints_processed` to `otelcol_deltatocumulative_datapoints` and remove the metrics `otelcol_deltatocumulative_streams_evicted`, `otelcol_deltatocumulative_datapoints_dropped` and `otelcol_deltatocumulative_gaps_length`.
  - The `regex` attribute was removed from `otelcol.processor.k8sattributes`. The extract-patterns function from `otelcol.processor.transform` can be used instead.
  - The default value of `metrics_flush_interval` in `otelcol.connector.servicegraph` was changed from `0s` to `60s`.
  - `s3_partition` in `otelcol.exporter.awss3` was replaced by `s3_partition_format`.

- (_Experimental_) `prometheus.write.queue` metric names changed to align better with prometheus standards. (@mattdurham)

### Features

- Add `otelcol.receiver.awscloudwatch` component to receive logs from AWS CloudWatch and forward them to other `otelcol.*` components. (@wildum)
- Add `loki.enrich` component to enrich logs using labels from `discovery.*` components. (@v-zhuravlev)
- Add string concatenation for secrets type (@ravishankar15)
- Add support for environment variables to OpenTelemetry Collector config. (@jharvey10)
- Replace graph in Alloy UI with a new version that supports modules and data flow visualization. (@wildum)
- Added `--cluster.wait-for-size` and `--cluster.wait-timeout` flags which allow to specify the minimum cluster size
  required before components that use clustering begin processing traffic to ensure adequate cluster capacity is
  available. (@thampiotr)
- Add `trace_printer` to `beyla.ebpf` component to print trace information in a specific format. (@marctc)
- Add support for live debugging and graph in the UI for components imported via remotecfg. (@wildum)

### Enhancements

- Add the ability to set user for Windows Service with silent install (@dehaansa)

- Add livedebugging support for structured_metadata in `loki.process` (@dehaansa)

- (_Public Preview_) Add a `--windows.priority` flag to the run command, allowing users to set windows process priority for Alloy. (@dehaansa)

- (_Experimental_) Adding a new `prometheus.operator.scrapeconfigs` which discovers and scrapes [ScrapeConfig](https://prometheus-operator.dev/docs/developer/scrapeconfig/) Kubernetes resources. (@alex-berger)

- Add `rfc3164_default_to_current_year` argument to `loki.source.syslog` (@dehaansa)

- Add `connection_name` support for `prometheus.exporter.mssql` (@bck01215)

- Add livedebugging support for `prometheus.scrape` (@ravishankar15, @wildum)

- Have `loki.echo` log the `entry_timestamp` and `structured_metadata` for any loki entries received (@dehaansa)

- Bump snmp_exporter and embedded modules in `prometheus.exporter.snmp` to v0.28.0 (@v-zhuravlev)

- Update mysqld_exporter to v0.17.2, most notable changes: (@cristiangreco)
  - [0.17.1] Add perf_schema quantile columns to collector
  - [0.17.1] Fix database quoting problem in collector 'info_schema.tables'
  - [0.17.1] Use SUM_LOCK_TIME and SUM_CPU_TIME with mysql >= 8.0.28
  - [0.17.1] Fix query on perf_schema.events_statements_summary_by_digest
  - [0.17.2] Fix query on events_statements_summary_by_digest for mariadb

- Added additional backwards compatibility metrics to `prometheus.write.queue`. (@mattdurham)

- Add new stdlib functions encoding.to_json (@ravishankar15)

- Added OpenTelemetry logs and metrics support to Alloy mixin's dashboards and alerts. (@thampiotr)

- Add support for proxy and headers in `prometheus.write.queue`. (@mattdurham)

- Added support for switching namespace between authentication and kv retrieval to support Vault Enterprise (@notedop)

- (_Experimental_) Various changes to the experimental component `database_observability.mysql`:
  - `query_sample`: better handling of truncated queries (@cristiangreco)
  - `query_sample`: add option to use TiDB sql parser (@cristiangreco)
  - `query_tables`: rename collector from `query_sample` to better reflect responsibility (@matthewnolf)
  - `query_sample`: add new collector that replaces previous implementation to collect more detailed sample information (@matthewnolf)
  - `query_sample`: refactor parsing of truncated queries (@cristiangreco)

- Add labels validation in `pyroscope.write` to prevent duplicate labels and invalid label names/values. (@marcsanmi)

- Reduced lock contention in `prometheus.scrape` component (@thampiotr)

- Support converting otel config which uses a common receiver across pipelines with different names. (@wildum)

- Reduce CPU usage of the `loki.source.podlogs` component when pods logs target lots of pods (@QuentinBisson)

- Add error body propagation in `pyroscope.write`, for `/ingest` calls. (@simonswine)

- Add `tenant` label to remaining `loki_write_.+` metrics (@towolf)

- Removed syntax highlighting from the component details UI view to improve
  rendering performance. (@tpaschalis)

- A new `grafana/alloy:vX.Y.Z-windowsservercore-ltsc2022` Docker image is now published on DockerHub. (@ptodev)

### Bugfixes

- Fix deadlocks in `loki.source.file` when tailing fails (@mblaschke)
- Add missing RBAC permission for ScrapeConfig (@alex-berger)

- Fixed an issue in the `mimir.rules.kubernetes` component that would keep the component as unhealthy even when it managed to start after temporary errors (@nicolasvan)

- Allow kafka exporter to attempt to connect even if TLS enabled but cert & key are not specified (@dehaansa)

- Fixed bug where all resources were not being collected from `prometheus.exporter.azure` when using `regions` (@kgeckhart)

- Fix panic in `loki.source.file` when the tailer had no time to run before the runner was stopped (@wildum)

### Other changes

- Upgrading to Prometheus v2.55.1. (@ptodev)
  - Added a new `http_headers` argument to many `discovery` and `prometheus` components.
  - Added a new `scrape_failure_log_file` argument to `prometheus.scrape`.

- Non-breaking changes from the OpenTelemetry Collector v0.122 update: (@wildum)
  - `otelcol.processor.transform` has a new `statements` block for transformations which don't require a context to be specified explicitly.
  - `otelcol.receiver.syslog` has a new `on_error` argument to specify the action to take when an error occurs while receiving logs.
  - `otelcol.processor.resourcedetection` now supports `dynatrace` as a resource detector.
  - `otelcol.receiver.kafka` has a new `error_backoff` block to configure how failed requests are retried.
  - `otelcol.receiver.vcenter` has three new metrics `vcenter.vm.cpu.time`, `vcenter.vm.network.broadcast.packet.rate` and `vcenter.vm.network.multicast.packet.rate`.
  - `otelcol.exporter.awss3` has two new arguments `acl` and `storage_class`.
  - `otelcol.auth.headers` headers can now be populated using Authentication metadata using from_attribute

- Change the stability of the `beyla.ebpf` component from "public preview" to "generally available". (@marctc)

- The ingest API of `pyroscope.receive_http` no longer forwards all received headers, instead only passes through the `Content-Type` header. (@simonswine)

v1.7.5
-----------------

### Enhancements

- Set zstd as default compression for `prometheus.write.queue`. (@mattdurham)

v1.7.4
-----------------

### Bugfixes

- Revert the changes to `loki.source.file` from release v1.7.0. These changes introduced a potential deadlock. (@dehaansa)

v1.7.3
-----------------

### Breaking changes

- Fixed the parsing of selections, application and network filter blocks for Beyla. (@raffaelroquetto)

### Enhancements

- Add the `stat_checkpointer` collector in `prometheus.exporter.postgres` (@dehaansa)

### Bugfixes

- Update the `prometheus.exporter.postgres` component to correctly support Postgres17 when `stat_bgwriter` collector is enabled (@dehaansa)

- Fix `remoteCfg` logging and metrics reporting of `errNotModified` as a failure (@zackman0010)


v1.7.2
-----------------

### Bugfixes

- Fixed an issue where the `otelcol.exporter.awss3` could not be started with the `sumo_ic` marshaler. (@wildum)

- Update `jfr-parser` dependency to v0.9.3 to fix jfr parsing issues in `pyroscope.java`. (@korniltsev)

- Fixed an issue where passing targets from some standard library functions was failing with `target::ConvertFrom` error. (@thampiotr)

- Fixed an issue where indexing targets as maps (e.g. `target["foo"]`) or objects (e.g. `target.foo`) or using them with
  certain standard library functions was resulting in `expected object or array, got capsule` error under some
  circumstances. This could also lead to `foreach evaluation failed` errors when using the `foreach` configuration
  block. (@thampiotr)

- Update `prometheus.write.queue` to reduce memory fragmentation and increase sent throughput. (@mattdurham)

- Fixed an issue where the `otelcol.exporter.kafka` component would not start if the `encoding` was specific to a signal type. (@wildum)

v1.7.1
-----------------

### Bugfixes

- Fixed an issue where some exporters such as `prometheus.exporter.snmp` couldn't accept targets from other components
  with an error `conversion to '*map[string]string' is not supported"`. (@thampiotr)

- Enable batching of calls to the appender in `prometheus.write.queue` to reduce lock contention when scraping, which
  will lead to reduced scrape duration. (@mattdurham)

v1.7.0
-----------------

### Breaking changes

- (_Experimental_) In `prometheus.write.queue` changed `parallelism` from attribute to a block to allow for dynamic scaling. (@mattdurham)

- Remove `tls_basic_auth_config_path` attribute from `prometheus.exporter.mongodb` configuration as it does not configure TLS client
  behavior as previously documented.

- Remove `encoding` and `encoding_file_ext` from `otelcol.exporter.awss3` component as it was not wired in to the otel component and
  Alloy does not currently integrate the upstream encoding extensions that this would utilize.

### Features

- Add a `otelcol.receiver.tcplog` component to receive OpenTelemetry logs over a TCP connection. (@nosammai)

- (_Public preview_) Add `otelcol.receiver.filelog` component to read otel log entries from files (@dehaansa)

- (_Public preview_) Add a `otelcol.processor.cumulativetodelta` component to convert metrics from
  cumulative temporality to delta. (@madaraszg-tulip)

- (_Experimental_) Add a `stage.windowsevent` block in the `loki.process` component. This aims to replace the existing `stage.eventlogmessage`. (@wildum)

- Add `pyroscope.relabel` component to modify or filter profiles using Prometheus relabeling rules. (@marcsanmi)

- (_Experimental_) A new `foreach` block which starts an Alloy pipeline for each item inside a list. (@wildum, @thampiotr, @ptodev)

### Enhancements

- Upgrade to OpenTelemetry Collector v0.119.0 (@dehaansa):
  - `otelcol.processor.resourcedetection`: additional configuration for the `ec2` detector to configure retry behavior
  - `otelcol.processor.resourcedetection`: additional configuration for the `gcp` detector to collect Managed Instance Group attributes
  - `otelcol.processor.resourcedetection`: additional configuration for the `eks` detector to collect cloud account attributes
  - `otelcol.processor.resourcedetection`: add `kubeadm` detector to collect local cluster attributes
  - `otelcol.processor.cumulativetodelta`: add `metric_types` filtering options
  - `otelcol.exporter.awss3`: support configuring sending_queue behavior
  - `otelcol.exporter.otlphttp`: support configuring `compression_params`, which currently only includes `level`
  - `configtls`: opentelemetry components with tls config now support specifying TLS curve preferences
  - `sending_queue`: opentelemetry exporters with a `sending_queue` can now configure the queue to be `blocking`

- Add `go_table_fallback` arg to `pyroscope.ebpf` (@korniltsev)

- Memory optimizations in `pyroscope.scrape` (@korniltsev)

- Do not drop `__meta` labels in `pyroscope.scrape`. (@korniltsev)

- Add the possibility to export span events as logs in `otelcol.connector.spanlogs`. (@steve-hb)

- Add json format support for log export via faro receiver (@ravishankar15)

- (_Experimental_) Various changes to the experimental component `database_observability.mysql`:
  - `connection_info`: add namespace to the metric (@cristiangreco)
  - `query_sample`: better support for table name parsing (@cristiangreco)
  - `query_sample`: capture schema name for query samples (@cristiangreco)
  - `query_sample`: fix error handling during result set iteration (@cristiangreco)
  - `query_sample`: improve parsing of truncated queries (@cristiangreco)
  - `query_sample`: split out sql parsing logic to a separate file (@cristiangreco)
  - `schema_table`: add table columns parsing (@cristiagreco)
  - `schema_table`: correctly quote schema and table name in SHOW CREATE (@cristiangreco)
  - `schema_table`: fix handling of view table types when detecting schema (@matthewnolf)
  - `schema_table`: refactor cache config in schema_table collector (@cristiangreco)
  - Component: add enable/disable collector configurability to `database_observability.mysql`. This removes the `query_samples_enabled` argument, now configurable via enable/disable collector. (@fridgepoet)
  - Component: always log `instance` label key (@cristiangreco)
  - Component: better error handling for collectors (@cristiangreco)
  - Component: use labels for some indexed logs elements (@cristiangreco)

- Reduce CPU usage of `loki.source.windowsevent` by up to 85% by updating the bookmark file every 10 seconds instead of after every event and by
  optimizing the retrieval of the process name. (@wildum)

- Ensure consistent service_name label handling in `pyroscope.receive_http` to match Pyroscope's behavior. (@marcsanmi)

- Improved memory and CPU performance of Prometheus pipelines by changing the underlying implementation of targets (@thampiotr)

- Add `config_merge_strategy` in `prometheus.exporter.snmp` to optionally merge custom snmp config with embedded config instead of replacing. Useful for providing SNMP auths. (@v-zhuravlev)

- Upgrade `beyla.ebpf` to v2.0.4. The full list of changes can be found in the [Beyla release notes](https://github.com/grafana/beyla/releases/tag/v2.0.0). (@marctc)

### Bugfixes

- Fix log rotation for Windows in `loki.source.file` by refactoring the component to use the runner pkg. This should also reduce CPU consumption when tailing a lot of files in a dynamic environment. (@wildum)

- Add livedebugging support for `prometheus.remote_write` (@ravishankar15)

- Add livedebugging support for `otelcol.connector.*` components (@wildum)

- Bump snmp_exporter and embedded modules to 0.27.0. Add support for multi-module handling by comma separation and expose argument to increase SNMP polling concurrency for `prometheus.exporter.snmp`. (@v-zhuravlev)

- Add support for pushv1.PusherService Connect API in `pyroscope.receive_http`. (@simonswine)

- Fixed an issue where `loki.process` would sometimes output live debugging entries out-of-order (@thampiotr)

- Fixed a bug where components could be evaluated concurrently without the full context during a config reload (@wildum)

- Fixed locks that wouldn't be released in the remotecfg service if some errors occurred during the configuration reload (@spartan0x117)

- Fix issue with `prometheus.write.queue` that lead to excessive connections. (@mattdurham)

- Fixed a bug where `loki.source.awsfirehose` and `loki.source.gcplog` could
  not be used from within a module. (@tpaschalis)

- Fix an issue where Prometheus metric name validation scheme was set by default to UTF-8. It is now set back to the
  previous "legacy" scheme. An experimental flag `--feature.prometheus.metric-validation-scheme` can be used to switch
  it to `utf-8` to experiment with UTF-8 support. (@thampiotr)

### Other changes

- Upgrading to Prometheus v2.54.1. (@ptodev)
  - `discovery.docker` has a new `match_first_network` attribute for matching the first network
    if the container has multiple networks defined, thus avoiding collecting duplicate targets.
  - `discovery.ec2`, `discovery.kubernetes`, `discovery.openstack`, and `discovery.ovhcloud`
    add extra `__meta_` labels.
  - `prometheus.remote_write` supports Azure OAuth and Azure SDK authentication.
  - `discovery.linode` has a new `region` attribute, as well as extra `__meta_` labels.
  - A new `scrape_native_histograms` argument for `prometheus.scrape`.
    This is enabled by default and can be used to explicitly disable native histogram support.
    In previous versions of Alloy, native histogram support has also been enabled by default
    as long as `scrape_protocols` starts with `PrometheusProto`.

  - Change the stability of the `remotecfg` feature from "public preview" to "generally available". (@erikbaranowski)

v1.6.1
-----------------

## Bugs

- Resolve issue with Beyla starting. (@rafaelroquetto)

v1.6.0
-----------------

### Breaking changes

- Upgrade to OpenTelemetry Collector v0.116.0:
  - `otelcol.processor.tailsampling`: Change decision precedence when using `and_sub_policy` and `invert_match`.
    For more information, see the [release notes for Alloy 1.6][release-notes-alloy-1_6].

    [#33671]: https://github.com/open-telemetry/opentelemetry-collector-contrib/pull/33671
    [release-notes-alloy-1_6]: https://grafana.com/docs/alloy/latest/release-notes/#v16

### Features

- Add support for TLS to `prometheus.write.queue`. (@mattdurham)

- Add `otelcol.receiver.syslog` component to receive otel logs in syslog format (@dehaansa)

- Add support for metrics in `otelcol.exporter.loadbalancing` (@madaraszg-tulip)

- Add `add_cloudwatch_timestamp` to `prometheus.exporter.cloudwatch` metrics. (@captncraig)

- Add support to `prometheus.operator.servicemonitors` to allow `endpointslice` role. (@yoyosir)

- Add `otelcol.exporter.splunkhec` allowing to export otel data to Splunk HEC (@adlotsof)

- Add `otelcol.receiver.solace` component to receive traces from a Solace broker. (@wildum)

- Add `otelcol.exporter.syslog` component to export logs in syslog format (@dehaansa)

- (_Experimental_) Add a `database_observability.mysql` component to collect mysql performance data. (@cristiangreco & @matthewnolf)

- Add `otelcol.receiver.influxdb` to convert influx metric into OTEL. (@EHSchmitt4395)

- Add a new `/-/healthy` endpoint which returns HTTP 500 if one or more components are unhealthy. (@ptodev)

### Enhancements

- Improved performance by reducing allocation in Prometheus write pipelines by ~30% (@thampiotr)

- Update `prometheus.write.queue` to support v2 for cpu performance. (@mattdurham)

- (_Experimental_) Add health reporting to `database_observability.mysql` component (@cristiangreco)

- Add second metrics sample to the support bundle to provide delta information (@dehaansa)

- Add all raw configuration files & a copy of the latest remote config to the support bundle (@dehaansa)

- Add relevant golang environment variables to the support bundle (@dehaansa)

- Add support for server authentication to otelcol components. (@aidaleuc)

- Update mysqld_exporter from v0.15.0 to v0.16.0 (including 2ef168bf6), most notable changes: (@cristiangreco)
  - Support MySQL 8.4 replicas syntax
  - Fetch lock time and cpu time from performance schema
  - Fix fetching tmpTables vs tmpDiskTables from performance_schema
  - Skip SPACE_TYPE column for MariaDB >=10.5
  - Fixed parsing of timestamps with non-zero padded days
  - Fix auto_increment metric collection errors caused by using collation in INFORMATION_SCHEMA searches
  - Change processlist query to support ONLY_FULL_GROUP_BY sql_mode
  - Add perf_schema quantile columns to collector

- Live Debugging button should appear in UI only for supported components (@ravishankar15)
- Add three new stdlib functions to_base64, from_URLbase64 and to_URLbase64 (@ravishankar15)
- Add `ignore_older_than` option for local.file_match (@ravishankar15)
- Add livedebugging support for discovery components (@ravishankar15)
- Add livedebugging support for `discover.relabel` (@ravishankar15)
- Performance optimization for live debugging feature (@ravishankar15)

- Upgrade `github.com/goccy/go-json` to v0.10.4, which reduces the memory consumption of an Alloy instance by 20MB.
  If Alloy is running certain otelcol components, this reduction will not apply. (@ptodev)
- improve performance in regexp component: call fmt only if debug is enabled (@r0ka)

- Update `prometheus.write.queue` library for performance increases in cpu. (@mattdurham)

- Update `loki.secretfilter` to be compatible with the new `[[rules.allowlists]]` gitleaks allowlist format (@romain-gaillard)

- Update `async-profiler` binaries for `pyroscope.java` to 3.0-fa937db (@aleks-p)

- Reduced memory allocation in discovery components by up to 30% (@thampiotr)

### Bugfixes

- Fix issue where `alloy_prometheus_relabel_metrics_processed` was not being incremented. (@mattdurham)

- Fixed issue with automemlimit logging bad messages and trying to access cgroup on non-linux builds (@dehaansa)

- Fixed issue with reloading configuration and prometheus metrics duplication in `prometheus.write.queue`. (@mattdurham)

- Updated `prometheus.write.queue` to fix issue with TTL comparing different scales of time. (@mattdurham)

- Fixed an issue in the `prometheus.operator.servicemonitors`, `prometheus.operator.podmonitors` and `prometheus.operator.probes` to support capitalized actions. (@QuentinBisson)

- Fixed an issue where the `otelcol.processor.interval` could not be used because the debug metrics were not set to default. (@wildum)

- Fixed an issue where `loki.secretfilter` would crash if the secret was shorter than the `partial_mask` value. (@romain-gaillard)

- Change the log level in the `eventlogmessage` stage of the `loki.process` component from `warn` to `debug`. (@wildum)

- Fix a bug in `loki.source.kafka` where the `topics` argument incorrectly used regex matching instead of exact matches. (@wildum)

### Other changes

- Change the stability of the `livedebugging` feature from "experimental" to "generally available". (@wildum)

- Use Go 1.23.3 for builds. (@mattdurham)

- Upgrade Beyla to v1.9.6. (@wildum)

- Upgrade to OpenTelemetry Collector v0.116.0:
  - `otelcol.receiver.datadog`: Return a json reponse instead of "OK" when a trace is received with a newer protocol version.
    https://github.com/open-telemetry/opentelemetry-collector-contrib/pull/35705
  - `otelcol.receiver.datadog`: Changes response message for `/api/v1/check_run` 202 response to be JSON and on par with Datadog API spec
    https://github.com/open-telemetry/opentelemetry-collector-contrib/pull/36029
  - `otelcol.receiver.solace`: The Solace receiver may unexpectedly terminate on reporting traces when used with a memory limiter processor and under high load.
    https://github.com/open-telemetry/opentelemetry-collector-contrib/pull/35958
  - `otelcol.receiver.solace`: Support converting the new `Move to Dead Message Queue` and new `Delete` spans generated by Solace Event Broker to OTLP.
    https://github.com/open-telemetry/opentelemetry-collector-contrib/pull/36071
  - `otelcol.exporter.datadog`: Stop prefixing `http_server_duration`, `http_server_request_size` and `http_server_response_size` with `otelcol`.
    https://github.com/open-telemetry/opentelemetry-collector-contrib/pull/36265
    These metrics can be from SDKs rather than collector. Stop prefixing them to be consistent with
    https://opentelemetry.io/docs/collector/internal-telemetry/#lists-of-internal-metrics
  - `otelcol.receiver.datadog`: Add json handling for the `api/v2/series` endpoint in the datadogreceiver.
    https://github.com/open-telemetry/opentelemetry-collector-contrib/pull/36218
  - `otelcol.processor.span`: Add a new `keep_original_name` configuration argument
    to keep the original span name when extracting attributes from the span name.
    https://github.com/open-telemetry/opentelemetry-collector-contrib/pull/36397
  - `pkg/ottl`: Respect the `depth` option when flattening slices using `flatten`.
    The `depth` option is also now required to be at least `1`.
    https://github.com/open-telemetry/opentelemetry-collector-contrib/pull/36198
  - `otelcol.exporter.loadbalancing`: Shutdown exporters during collector shutdown. This fixes a memory leak.
    https://github.com/open-telemetry/opentelemetry-collector-contrib/pull/36024
  - `otelcol.processor.k8sattributes`: New `wait_for_metadata` and `wait_for_metadata_timeout` configuration arguments,
    which block the processor startup until metadata is received from Kubernetes.
    https://github.com/open-telemetry/opentelemetry-collector-contrib/issues/32556
  - `otelcol.processor.k8sattributes`: Enable the `k8sattr.fieldExtractConfigRegex.disallow` for all Alloy instances,
    to retain the behavior of `regex` argument in the `annotation` and `label` blocks.
    When the feature gate is "deprecated" in the upstream Collector, Alloy users will need to use the transform processor instead.
    https://github.com/open-telemetry/opentelemetry-collector-contrib/issues/25128
  - `otelcol.receiver.vcenter`: The existing code did not honor TLS settings beyond 'insecure'.
    All TLS client config should now be honored.
    https://github.com/open-telemetry/opentelemetry-collector-contrib/pull/36482
  - `otelcol.receiver.opencensus`: Do not report error message when OpenCensus receiver is shutdown cleanly.
    https://github.com/open-telemetry/opentelemetry-collector-contrib/pull/36622
  - `otelcol.processor.k8sattributes`: Fixed parsing of k8s image names to support images with tags and digests.
    https://github.com/open-telemetry/opentelemetry-collector-contrib/pull/36145
  - `otelcol.exporter.loadbalancing`: Adding sending_queue, retry_on_failure and timeout settings to loadbalancing exporter configuration.
    https://github.com/open-telemetry/opentelemetry-collector-contrib/issues/35378
  - `otelcol.exporter.loadbalancing`: The k8sresolver was triggering exporter churn in the way the change event was handled.
    https://github.com/open-telemetry/opentelemetry-collector-contrib/issues/35658
  - `otelcol.processor.k8sattributes`: Override extracted k8s attributes if original value has been empty.
    https://github.com/open-telemetry/opentelemetry-collector-contrib/pull/36466
  - `otelcol.exporter.awss3`: Upgrading to adopt aws sdk v2.
    https://github.com/open-telemetry/opentelemetry-collector-contrib/pull/36698
  - `pkg/ottl`: GetXML Converter now supports selecting text, CDATA, and attribute (value) content.
  - `otelcol.exporter.loadbalancing`: Adds a an optional `return_hostnames` configuration argument to the k8s resolver.
     https://github.com/open-telemetry/opentelemetry-collector-contrib/pull/35411
  - `otelcol.exporter.kafka`, `otelcol.receiver.kafka`: Add a new `AWS_MSK_IAM_OAUTHBEARER` mechanism.
    This mechanism use the AWS MSK IAM SASL Signer for Go https://github.com/aws/aws-msk-iam-sasl-signer-go.
    https://github.com/open-telemetry/opentelemetry-collector-contrib/pull/32500

  - Use Go 1.23.5 for builds. (@wildum)

v1.5.1
-----------------

### Enhancements

- Logs from underlying clustering library `memberlist` are now surfaced with correct level (@thampiotr)

- Allow setting `informer_sync_timeout` in prometheus.operator.* components. (@captncraig)

- For sharding targets during clustering, `loki.source.podlogs` now only takes into account some labels. (@ptodev)

- Improve instrumentation of `pyroscope.relabel` component. (@marcsanmi)

### Bugfixes

- Fixed an issue in the `pyroscope.write` component to prevent TLS connection churn to Pyroscope when the `pyroscope.receive_http` clients don't request keepalive (@madaraszg-tulip)

- Fixed an issue in the `pyroscope.write` component with multiple endpoints not working correctly for forwarding profiles from `pyroscope.receive_http` (@madaraszg-tulip)

- Fixed a few race conditions that could lead to a deadlock when using `import` statements, which could lead to a memory leak on `/metrics` endpoint of an Alloy instance. (@thampiotr)

- Fix a race condition where the ui service was dependent on starting after the remotecfg service, which is not guaranteed. (@dehaansa & @erikbaranowski)

- Fixed an issue in the `otelcol.exporter.prometheus` component that would set series value incorrectly for stale metrics (@YusifAghalar)

- `loki.source.podlogs`: Fixed a bug which prevented clustering from working and caused duplicate logs to be sent.
  The bug only happened when no `selector` or `namespace_selector` blocks were specified in the Alloy configuration. (@ptodev)

- Fixed an issue in the `pyroscope.write` component to allow slashes in application names in the same way it is done in the Pyroscope push API (@marcsanmi)

- Fixed a crash when updating the configuration of `remote.http`. (@kinolaev)

- Fixed an issue in the `otelcol.processor.attribute` component where the actions `delete` and `hash` could not be used with the `pattern` argument. (@wildum)

- Fixed an issue in the `prometheus.exporter.postgres` component that would leak goroutines when the target was not reachable (@dehaansa)

v1.5.0
-----------------

### Breaking changes

- `import.git`: The default value for `revision` has changed from `HEAD` to `main`. (@ptodev)
  It is no longer allowed to set `revision` to `"HEAD"`, `"FETCH_HEAD"`, `"ORIG_HEAD"`, `"MERGE_HEAD"`, or `"CHERRY_PICK_HEAD"`.

- The Otel update to v0.112.0 has a few breaking changes:
  - [`otelcol.processor.deltatocumulative`] Change `max_streams` default value to `9223372036854775807` (max int).
    https://github.com/open-telemetry/opentelemetry-collector-contrib/pull/35048
  - [`otelcol.connector.spanmetrics`] Change `namespace` default value to `traces.span.metrics`.
    https://github.com/open-telemetry/opentelemetry-collector-contrib/pull/34485
  - [`otelcol.exporter.logging`] Removed in favor of the `otelcol.exporter.debug`.
    https://github.com/open-telemetry/opentelemetry-collector/issues/11337

### Features

- Add support bundle generation via the API endpoint /-/support (@dehaansa)

- Add the function `path_join` to the stdlib. (@wildum)

- Add `pyroscope.receive_http` component to receive and forward Pyroscope profiles (@marcsanmi)

- Add support to `loki.source.syslog` for the RFC3164 format ("BSD syslog"). (@sushain97)

- Add support to `loki.source.api` to be able to extract the tenant from the HTTP `X-Scope-OrgID` header (@QuentinBisson)

- (_Experimental_) Add a `loki.secretfilter` component to redact secrets from collected logs.

- (_Experimental_) Add a `prometheus.write.queue` component to add an alternative to `prometheus.remote_write`
  which allowing the writing of metrics  to a prometheus endpoint. (@mattdurham)

- (_Experimental_) Add the `array.combine_maps` function to the stdlib. (@ptodev, @wildum)

### Enhancements

- The `mimir.rules.kubernetes` component now supports adding extra label matchers
  to all queries discovered via `PrometheusRule` CRDs. (@thampiotr)

- The `cluster.use-discovery-v1` flag is now deprecated since there were no issues found with the v2 cluster discovery mechanism. (@thampiotr)

- SNMP exporter now supports labels in both `target` and `targets` parameters. (@mattdurham)

- Add support for relative paths to `import.file`. This new functionality allows users to use `import.file` blocks in modules
  imported via `import.git` and other `import.file`. (@wildum)

- `prometheus.exporter.cloudwatch`: The `discovery` block now has a `recently_active_only` configuration attribute
  to return only metrics which have been active in the last 3 hours.

- Add Prometheus bearer authentication to a `prometheus.write.queue` component (@freak12techno)

- Support logs that have a `timestamp` field instead of a `time` field for the `loki.source.azure_event_hubs` component. (@andriikushch)

- Add `proxy_url` to `otelcol.exporter.otlphttp`. (@wildum)

- Allow setting `informer_sync_timeout` in prometheus.operator.* components. (@captncraig)

### Bugfixes

- Fixed a bug in `import.git` which caused a `"non-fast-forward update"` error message. (@ptodev)

- Do not log error on clean shutdown of `loki.source.journal`. (@thampiotr)

- `prometheus.operator.*` components: Fixed a bug which would sometimes cause a
  "failed to create service discovery refresh metrics" error after a config reload. (@ptodev)

### Other changes

- Small fix in UI stylesheet to fit more content into visible table area. (@defanator)

- Changed OTEL alerts in Alloy mixin to use success rate for tracing. (@thampiotr)

- Support TLS client settings for clustering (@tiagorossig)

- Add support for `not_modified` response in `remotecfg`. (@spartan0x117)

- Fix dead link for RelabelConfig in the PodLog documentation page (@TheoBrigitte)

- Most notable changes coming with the OTel update from v0.108.0 vo v0.112.0 besides the breaking changes: (@wildum)
  - [`http config`] Add support for lz4 compression.
    https://github.com/open-telemetry/opentelemetry-collector/issues/9128
  - [`otelcol.processor.interval`] Add support for gauges and summaries.
    https://github.com/open-telemetry/opentelemetry-collector-contrib/issues/34803
  - [`otelcol.receiver.kafka`] Add possibility to tune the fetch sizes.
    https://github.com/open-telemetry/opentelemetry-collector-contrib/pull/34431
  - [`otelcol.processor.tailsampling`] Add `invert_match` to boolean attribute.
    https://github.com/open-telemetry/opentelemetry-collector-contrib/pull/34730
  - [`otelcol.receiver.kafka`] Add support to decode to `otlp_json`.
    https://github.com/open-telemetry/opentelemetry-collector-contrib/issues/33627
  - [`otelcol.processor.transform`] Add functions `convert_exponential_histogram_to_histogram` and `aggregate_on_attribute_value`.
    https://github.com/open-telemetry/opentelemetry-collector-contrib/pull/33824
    https://github.com/open-telemetry/opentelemetry-collector-contrib/pull/33423

v1.4.3
-----------------

### Bugfixes

- Fix an issue where some `faro.receiver` would drop multiple fields defined in `payload.meta.browser`, as fields were defined in the struct.

- `pyroscope.scrape` no longer tries to scrape endpoints which are not active targets anymore. (@wildum @mattdurham @dehaansa @ptodev)

- Fixed a bug with `loki.source.podlogs` not starting in large clusters due to short informer sync timeout. (@elburnetto-intapp)

- `prometheus.exporter.windows`: Fixed bug with `exclude` regular expression config arguments which caused missing metrics. (@ptodev)

v1.4.2
-----------------

### Bugfixes

- Update windows_exporter from v0.27.2 vo v0.27.3: (@jkroepke)
  - Fixes a bug where scraping Windows service crashes alloy

- Update yet-another-cloudwatch-exporter from v0.60.0 vo v0.61.0: (@morremeyer)
  - Fixes a bug where cloudwatch S3 metrics are reported as `0`

- Issue 1687 - otelcol.exporter.awss3 fails to configure (@cydergoth)
  - Fix parsing of the Level configuration attribute in debug_metrics config block
  - Ensure "optional" debug_metrics config block really is optional

- Fixed an issue with `loki.process` where `stage.luhn` and `stage.timestamp` would not apply
  default configuration settings correctly (@thampiotr)

- Fixed an issue with `loki.process` where configuration could be reloaded even if there
  were no changes. (@ptodev, @thampiotr)

- Fix issue where `loki.source.kubernetes` took into account all labels, instead of specific logs labels. Resulting in duplication. (@mattdurham)

v1.4.1
-----------------

### Bugfixes

- Windows installer: Don't quote Alloy's binary path in the Windows Registry. (@jkroepke)

v1.4.0
-----------------

### Security fixes

- Add quotes to windows service path to prevent path interception attack. [CVE-2024-8975](https://grafana.com/security/security-advisories/cve-2024-8975/) (@mattdurham)

### Breaking changes

- Some debug metrics for `otelcol` components have changed. (@thampiotr)
  For example, `otelcol.exporter.otlp`'s `exporter_sent_spans_ratio_total` metric is now `otelcol_exporter_sent_spans_total`.

- [otelcol.processor.transform] The functions `convert_sum_to_gauge` and `convert_gauge_to_sum` must now be used in the `metric` `context` rather than in the `datapoint` context.
  https://github.com/open-telemetry/opentelemetry-collector-contrib/issues/34567 (@wildum)

- Upgrade Beyla from 1.7.0 to 1.8.2. A complete list of changes can be found on the Beyla releases page: https://github.com/grafana/beyla/releases. (@wildum)
  It contains a few breaking changes for the component `beyla.ebpf`:
  - renamed metric `process.cpu.state` to `cpu.mode`
  - renamed metric `beyla_build_info` to `beyla_internal_build_info`

### Features

- Added Datadog Exporter community component, enabling exporting of otel-formatted Metrics and traces to Datadog. (@polyrain)
- (_Experimental_) Add an `otelcol.processor.interval` component to aggregate metrics and periodically
  forward the latest values to the next component in the pipeline.


### Enhancements

- Clustering peer resolution through `--cluster.join-addresses` flag has been
  improved with more consistent behaviour, better error handling and added
  support for A/AAAA DNS records. If necessary, users can temporarily opt out of
  this new behaviour with the `--cluster.use-discovery-v1`, but this can only be
  used as a temporary measure, since this flag will be disabled in future
  releases. (@thampiotr)

- Added a new panel to Cluster Overview dashboard to show the number of peers
  seen by each instance in the cluster. This can help diagnose cluster split
  brain issues. (@thampiotr)

- Updated Snowflake exporter with performance improvements for larger environments.
  Also added a new panel to track deleted tables to the Snowflake mixin. (@Caleb-Hurshman)
- Add a `otelcol.processor.groupbyattrs` component to reassociate collected metrics that match specified attributes
    from opentelemetry. (@kehindesalaam)

- Update windows_exporter to v0.27.2. (@jkroepke)
  The `smb.enabled_list` and `smb_client.enabled_list` doesn't have any effect anymore. All sub-collectors are enabled by default.

- Live debugging of `loki.process` will now also print the timestamp of incoming and outgoing log lines.
  This is helpful for debugging `stage.timestamp`. (@ptodev)

- Add extra validation in `beyla.ebpf` to avoid panics when network feature is enabled. (@marctc)

- A new parameter `aws_sdk_version_v2` is added for the cloudwatch exporters configuration. It enables the use of aws sdk v2 which has shown to have significant performance benefits. (@kgeckhart, @andriikushch)

- `prometheus.exporter.cloudwatch` can now collect metrics from custom namespaces via the `custom_namespace` block. (@ptodev)

- Add the label `alloy_cluster` in the metric `alloy_config_hash` when the flag `cluster.name` is set to help differentiate between
  configs from the same alloy cluster or different alloy clusters. (@wildum)

- Add support for discovering the cgroup path(s) of a process in `process.discovery`. (@mahendrapaipuri)

### Bugfixes

- Fix a bug where the scrape timeout for a Probe resource was not applied, overwriting the scrape interval instead. (@morremeyer, @stefanandres)

- Fix a bug where custom components don't always get updated when the config is modified in an imported directory. (@ante012)

- Fixed an issue which caused loss of context data in Faro exception. (@codecapitano)

- Fixed an issue where providing multiple hostnames or IP addresses
  via `--cluster.join-addresses` would only use the first provided value.
  (@thampiotr)

- Fixed an issue where providing `<hostname>:<port>`
  in `--cluster.join-addresses` would only resolve with DNS to a single address,
  instead of using all the available records. (@thampiotr)

- Fixed an issue where clustering peers resolution via hostname in `--cluster.join-addresses`
  resolves to duplicated IP addresses when using SRV records. (@thampiotr)

- Fixed an issue where the `connection_string` for the `loki.source.azure_event_hubs` component
  was displayed in the UI in plaintext. (@MorrisWitthein)

- Fix a bug in `discovery.*` components where old `targets` would continue to be
  exported to downstream components. This would only happen if the config
  for `discovery.*`  is reloaded in such a way that no new targets were
  discovered. (@ptodev, @thampiotr)

- Fixed bug in `loki.process` with `sampling` stage where all components use same `drop_counter_reason`. (@captncraig)

- Fixed an issue (see https://github.com/grafana/alloy/issues/1599) where specifying both path and key in the remote.vault `path`
  configuration could result in incorrect URLs. The `path` and `key` arguments have been separated to allow for clear and accurate
  specification of Vault secrets. (@PatMis16)

### Other

- Renamed standard library functions. Old names are still valid but are marked deprecated. (@wildum)

- Aliases for the namespaces are deprecated in the Cloudwatch exporter. For example: "s3" is not allowed, "AWS/S3" should be used. Usage of the aliases will generate warnings in the logs. Support for the aliases will be dropped in the upcoming releases. (@kgeckhart, @andriikushch)

- Update OTel from v0.105.0 vo v0.108.0: (@wildum)
  - [`otelcol.receiver.vcenter`] New VSAN metrics.
    https://github.com/open-telemetry/opentelemetry-collector-contrib/issues/33556
  - [`otelcol.receiver.kafka`] Add `session_timeout` and `heartbeat_interval` attributes.
    https://github.com/open-telemetry/opentelemetry-collector-contrib/pull/33082
  - [`otelcol.processor.transform`] Add `aggregate_on_attributes` function for metrics.
    https://github.com/open-telemetry/opentelemetry-collector-contrib/pull/33334
  - [`otelcol.receiver.vcenter`] Enable metrics by default
    https://github.com/open-telemetry/opentelemetry-collector-contrib/issues/33607

- Updated the docker base image to Ubuntu 24.04 (Noble Numbat). (@mattiasa )

v1.3.4
-----------------

### Bugfixes

- Windows installer: Don't quote Alloy's binary path in the Windows Registry. (@jkroepke)

v1.3.2
-----------------

### Security fixes

- Add quotes to windows service path to prevent path interception attack. [CVE-2024-8975](https://grafana.com/security/security-advisories/cve-2024-8975/) (@mattdurham)

v1.3.1
-----------------

### Bugfixes

- Changed the cluster startup behaviour, reverting to the previous logic where
  a failure to resolve cluster join peers results in the node creating its own cluster. This is
  to facilitate the process of bootstrapping a new cluster following user feedback (@thampiotr)

- Fix a memory leak which would occur any time `loki.process` had its configuration reloaded. (@ptodev)

v1.3.0
-----------------

### Breaking changes

- [`otelcol.exporter.otlp`,`otelcol.exporter.loadbalancing`]: Change the default gRPC load balancing strategy.
  The default value for the `balancer_name` attribute has changed to `round_robin`
  https://github.com/open-telemetry/opentelemetry-collector/pull/10319

### Breaking changes to non-GA functionality

- Update Public preview `remotecfg` argument from `metadata` to `attributes`. (@erikbaranowski)

- The default value of the argument `unmatched` in the block `routes` of the component `beyla.ebpf` was changed from `unset` to `heuristic` (@marctc)

### Features

- Added community components support, enabling community members to implement and maintain components. (@wildum)

- A new `otelcol.exporter.debug` component for printing OTel telemetry from
  other `otelcol` components to the console. (@BarunKGP)

### Enhancements
- Added custom metrics capability to oracle exporter. (@EHSchmitt4395)

- Added a success rate panel on the Prometheus Components dashboard. (@thampiotr)

- Add namespace field to Faro payload (@cedricziel)

- Add the `targets` argument to the `prometheus.exporter.blackbox` component to support passing blackbox targets at runtime. (@wildum)

- Add concurrent metric collection to `prometheus.exporter.snowflake` to speed up collection times (@Caleb-Hurshman)

- Added live debugging support to `otelcol.processor.*` components. (@wildum)

- Add automatic system attributes for `version` and `os` to `remotecfg`. (@erikbaranowski)

- Added live debugging support to `otelcol.receiver.*` components. (@wildum)

- Added live debugging support to `loki.process`. (@wildum)

- Added live debugging support to `loki.relabel`. (@wildum)

- Added a `namespace` label to probes scraped by the `prometheus.operator.probes` component to align with the upstream Prometheus Operator setup. (@toontijtgat2)

- (_Public preview_) Added rate limiting of cluster state changes to reduce the
  number of unnecessary, intermediate state updates. (@thampiotr)

- Allow setting the CPU profiling event for Java Async Profiler in `pyroscope.java` component (@slbucur)

- Update windows_exporter to v0.26.2. (@jkroepke)

- `mimir.rules.kubernetes` is now able to add extra labels to the Prometheus rules. (@psychomantys)

- `prometheus.exporter.unix` component now exposes hwmon collector config. (@dtrejod)

- Upgrade from OpenTelemetry v0.102.1 to v0.105.0.
  - [`otelcol.receiver.*`] A new `compression_algorithms` attribute to configure which
    compression algorithms are allowed by the HTTP server.
    https://github.com/open-telemetry/opentelemetry-collector/pull/10295
  - [`otelcol.exporter.*`] Fix potential deadlock in the batch sender.
    https://github.com/open-telemetry/opentelemetry-collector/pull/10315
  - [`otelcol.exporter.*`] Fix a bug when the retry and timeout logic was not applied with enabled batching.
    https://github.com/open-telemetry/opentelemetry-collector/issues/10166
  - [`otelcol.exporter.*`] Fix a bug where an unstarted batch_sender exporter hangs on shutdown.
    https://github.com/open-telemetry/opentelemetry-collector/issues/10306
  - [`otelcol.exporter.*`] Fix small batch due to unfavorable goroutine scheduling in batch sender.
    https://github.com/open-telemetry/opentelemetry-collector/issues/9952
  - [`otelcol.exporter.otlphttp`] A new `cookies` block to store cookies from server responses and reuse them in subsequent requests.
    https://github.com/open-telemetry/opentelemetry-collector/issues/10175
  - [`otelcol.exporter.otlp`] Fixed a bug where the receiver's http response was not properly translating grpc error codes to http status codes.
    https://github.com/open-telemetry/opentelemetry-collector/pull/10574
  - [`otelcol.processor.tail_sampling`] Simple LRU Decision Cache for "keep" decisions.
    https://github.com/open-telemetry/opentelemetry-collector-contrib/pull/33533
  - [`otelcol.processor.tail_sampling`] Fix precedence of inverted match in and policy.
    Previously if the decision from a policy evaluation was `NotSampled` or `InvertNotSampled`
    it would return a `NotSampled` decision regardless, effectively downgrading the result.
    This was breaking the documented behaviour that inverted decisions should take precedence over all others.
    https://github.com/open-telemetry/opentelemetry-collector-contrib/pull/33671
  - [`otelcol.exporter.kafka`,`otelcol.receiver.kafka`] Add config attribute to disable Kerberos PA-FX-FAST negotiation.
    https://github.com/open-telemetry/opentelemetry-collector-contrib/issues/26345
  - [`OTTL`]: Added `keep_matching_keys` function to allow dropping all keys from a map that don't match the pattern.
    https://github.com/open-telemetry/opentelemetry-collector-contrib/issues/32989
  - [`OTTL`]: Add debug logs to help troubleshoot OTTL statements/conditions
    https://github.com/open-telemetry/opentelemetry-collector-contrib/pull/33274
  - [`OTTL`]: Introducing `append` function for appending items into an existing array.
    https://github.com/open-telemetry/opentelemetry-collector-contrib/issues/32141
  - [`OTTL`]: Introducing `Uri` converter parsing URI string into SemConv
    https://github.com/open-telemetry/opentelemetry-collector-contrib/issues/32433
  - [`OTTL`]: Added a Hex() converter function
    https://github.com/open-telemetry/opentelemetry-collector-contrib/pull/33450
  - [`OTTL`]: Added a IsRootSpan() converter function.
    https://github.com/open-telemetry/opentelemetry-collector-contrib/pull/33729
  - [`otelcol.processor.probabilistic_sampler`]: Add Proportional and Equalizing sampling modes.
    https://github.com/open-telemetry/opentelemetry-collector-contrib/issues/31918
  - [`otelcol.processor.deltatocumulative`]: Bugfix to properly drop samples when at limit.
    https://github.com/open-telemetry/opentelemetry-collector-contrib/issues/33285
  - [`otelcol.receiver.vcenter`] Fixes errors in some of the client calls for environments containing multiple datacenters.
    https://github.com/open-telemetry/opentelemetry-collector-contrib/pull/33735
  - [`otelcol.processor.resourcedetection`] Fetch CPU info only if related attributes are enabled.
    https://github.com/open-telemetry/opentelemetry-collector-contrib/pull/33774
  - [`otelcol.receiver.vcenter`] Adding metrics for CPU readiness, CPU capacity, and network drop rate.
    https://github.com/open-telemetry/opentelemetry-collector-contrib/issues/33607
  - [`otelcol.receiver.vcenter`] Drop support for vCenter 6.7.
    https://github.com/open-telemetry/opentelemetry-collector-contrib/issues/33607
  - [`otelcol.processor.attributes`] Add an option to extract value from a client address
    by specifying `client.address` value in the `from_context` field.
    https://github.com/open-telemetry/opentelemetry-collector-contrib/pull/34048
  - `otelcol.connector.spanmetrics`: Produce delta temporality span metrics with StartTimeUnixNano and TimeUnixNano values representing an uninterrupted series.
    https://github.com/open-telemetry/opentelemetry-collector-contrib/pull/31780

- Upgrade Beyla component v1.6.3 to v1.7.0
  - Reporting application process metrics
  - New supported protocols: SQL, Redis, Kafka
  - Several bugfixes
  - Full list of changes: https://github.com/grafana/beyla/releases/tag/v1.7.0

- Enable instances connected to remotecfg-compatible servers to Register
  themselves to the remote service. (@tpaschalis)

- Allow in-memory listener to work for remotecfg-supplied components. (@tpaschalis)

### Bugfixes

- Fixed a clustering mode issue where a fatal startup failure of the clustering service
  would exit the service silently, without also exiting the Alloy process. (@thampiotr)

- Fix a bug which prevented config reloads to work if a Loki `metrics` stage is in the pipeline.
  Previously, the reload would fail for `loki.process` without an error in the logs and the metrics
  from the `metrics` stage would get stuck at the same values. (@ptodev)


v1.2.1
-----------------

### Bugfixes

- Fixed an issue with `loki.source.kubernetes_events` not starting in large clusters due to short informer sync timeout. (@nrwiersma)

- Updated [ckit](https://github.com/grafana/ckit) to fix an issue with armv7 panic on startup when forming a cluster. (@imavroukakis)

- Fixed a clustering mode issue where a failure to perform static peers
  discovery did not result in a fatal failure at startup and could lead to
  potential split-brain issues. (@thampiotr)

### Other

- Use Go 1.22.5 for builds. (@mattdurham)

v1.2.0
-----------------

### Security fixes
- Fixes the following vulnerabilities (@ptodev):
  - [CVE-2024-35255](https://cve.mitre.org/cgi-bin/cvename.cgi?name=CVE-2024-35255)
  - [CVE-2024-36129](https://avd.aquasec.com/nvd/2024/cve-2024-36129/)

### Breaking changes

- Updated OpenTelemetry to v0.102.1. (@mattdurham)
  - Components `otelcol.receiver.otlp`,`otelcol.receiver.zipkin`,`otelcol.extension.jaeger_remote_sampling`, and `otelcol.receiver.jaeger` setting `max_request_body_size`
    default changed from unlimited size to `20MiB`. This is due to [CVE-2024-36129](https://github.com/open-telemetry/opentelemetry-collector/security/advisories/GHSA-c74f-6mfw-mm4v).

### Breaking changes to non-GA functionality

- Update Public preview `remotecfg` to use `alloy-remote-config` instead of `agent-remote-config`. The
  API has been updated to use the term `collector` over `agent`. (@erikbaranowski)

- Component `otelcol.receiver.vcenter` removed `vcenter.host.network.packet.errors`, `vcenter.host.network.packet.count`, and
  `vcenter.vm.network.packet.count`.
  - `vcenter.host.network.packet.errors` replaced by `vcenter.host.network.packet.error.rate`.
  - `vcenter.host.network.packet.count` replaced by `vcenter.host.network.packet.rate`.
  - `vcenter.vm.network.packet.count` replaced by `vcenter.vm.network.packet.rate`.

### Features

- Add an `otelcol.exporter.kafka` component to send OTLP metrics, logs, and traces to Kafka.

- Added `live debugging` to the UI. Live debugging streams data as they flow through components for debugging telemetry data.
  Individual components must be updated to support live debugging. (@wildum)

- Added live debugging support for `prometheus.relabel`. (@wildum)

- (_Experimental_) Add a `otelcol.processor.deltatocumulative` component to convert metrics from
  delta temporality to cumulative by accumulating samples in memory. (@rfratto)

- (_Experimental_) Add an `otelcol.receiver.datadog` component to receive
  metrics and traces from Datadog. (@carrieedwards, @jesusvazquez, @alexgreenbank, @fedetorres93)

- Add a `prometheus.exporter.catchpoint` component to collect metrics from Catchpoint. (@bominrahmani)

- Add the `-t/--test` flag to `alloy fmt` to check if a alloy config file is formatted correctly. (@kavfixnel)

### Enhancements

- (_Public preview_) Add native histogram support to `otelcol.receiver.prometheus`. (@wildum)
- (_Public preview_) Add metrics to report status of `remotecfg` service. (@captncraig)

- Added `scrape_protocols` option to `prometheus.scrape`, which allows to
  control the preferred order of scrape protocols. (@thampiotr)

- Add support for configuring CPU profile's duration scraped by `pyroscope.scrape`. (@hainenber)

- `prometheus.exporter.snowflake`: Add support for RSA key-pair authentication. (@Caleb-Hurshman)

- Improved filesystem error handling when working with `loki.source.file` and `local.file_match`,
  which removes some false-positive error log messages on Windows (@thampiotr)

- Updates `processor/probabilistic_sampler` to use new `FailedClosed` field from OTEL release v0.101.0. (@StefanKurek)

- Updates `receiver/vcenter` to use new features and bugfixes introduced in OTEL releases v0.100.0 and v0.101.0.
  Refer to the [v0.100.0](https://github.com/open-telemetry/opentelemetry-collector-contrib/releases/tag/v0.100.0)
  and [v0.101.0](https://github.com/open-telemetry/opentelemetry-collector-contrib/releases/tag/v0.101.0) release
  notes for more detailed information.
  Changes that directly affected the configuration are as follows: (@StefanKurek)
  - The resource attribute `vcenter.datacenter.name` has been added and enabled by default for all resource types.
  - The resource attribute `vcenter.virtual_app.inventory_path` has been added and enabled by default to
    differentiate between resource pools and virtual apps.
  - The resource attribute `vcenter.virtual_app.name` has been added and enabled by default to differentiate
    between resource pools and virtual apps.
  - The resource attribute `vcenter.vm_template.id` has been added and enabled by default to differentiate between
    virtual machines and virtual machine templates.
  - The resource attribute `vcenter.vm_template.name` has been added and enabled by default to differentiate between
    virtual machines and virtual machine templates.
  - The metric `vcenter.cluster.memory.used` has been removed.
  - The metric `vcenter.vm.network.packet.drop.rate` has been added and enabled by default.
  - The metric `vcenter.cluster.vm_template.count` has been added and enabled by default.

- Add `yaml_decode` to standard library. (@mattdurham, @djcode)

- Allow override debug metrics level for `otelcol.*` components. (@hainenber)

- Add an initial lower limit of 10 seconds for the the `poll_frequency`
  argument in the `remotecfg` block. (@tpaschalis)

- Add a constant jitter to `remotecfg` service's polling. (@tpaschalis)

- Added support for NS records to `discovery.dns`. (@djcode)

- Improved clustering use cases for tracking GCP delta metrics in the `prometheus.exporter.gcp` (@kgeckhart)

- Add the `targets` argument to the `prometheus.exporter.snmp` component to support passing SNMP targets at runtime. (@wildum)

- Prefix Faro measurement values with `value_` to align with the latest Faro cloud receiver updates. (@codecapitano)

- Add `base64_decode` to standard library. (@hainenber)

- Updated OpenTelemetry Contrib to [v0.102.0](https://github.com/open-telemetry/opentelemetry-collector-contrib/releases/tag/v0.102.0). (@mattdurham)
  - `otelcol.processor.resourcedetection`: Added a `tags` config argument to the `azure` detection mechanism.
  It exposes regex-matched Azure resource tags as OpenTelemetry resource attributes.

- A new `snmp_context` configuration argument for `prometheus.exporter.snmp`
  which overrides the `context_name` parameter in the SNMP configuration file. (@ptodev)

- Add extra configuration options for `beyla.ebpf` to select Kubernetes objects to monitor. (@marctc)

### Bugfixes

- Fixed an issue with `prometheus.scrape` in which targets that move from one
  cluster instance to another could have a staleness marker inserted and result
  in a gap in metrics (@thampiotr)

- Fix panic when `import.git` is given a revision that does not exist on the remote repo. (@hainenber)

- Fixed an issue with `loki.source.docker` where collecting logs from targets configured with multiple networks would result in errors. (@wildum)

- Fixed an issue where converting OpenTelemetry Collector configs with unused telemetry types resulted in those types being explicitly configured with an empty array in `output` blocks, rather than them being omitted entirely. (@rfratto)

### Other changes

- `pyroscope.ebpf`, `pyroscope.java`, `pyroscope.scrape`, `pyroscope.write` and `discovery.process` components are now GA. (@korniltsev)

- `prometheus.exporter.snmp`: Updating SNMP exporter from v0.24.1 to v0.26.0. (@ptodev, @erikbaranowski)

- `prometheus.scrape` component's `enable_protobuf_negotiation` argument is now
  deprecated and will be removed in a future major release.
  Use `scrape_protocols` instead and refer to `prometheus.scrape` reference
  documentation for further details. (@thampiotr)

- Updated Prometheus dependency to [v2.51.2](https://github.com/prometheus/prometheus/releases/tag/v2.51.2) (@thampiotr)

- Upgrade Beyla from v1.5.1 to v1.6.3. (@marctc)

v1.1.1
------

### Bugfixes

- Fix panic when component ID contains `/` in `otelcomponent.MustNewType(ID)`.(@qclaogui)

- Exit Alloy immediately if the port it runs on is not available.
  This port can be configured with `--server.http.listen-addr` or using
  the default listen address`127.0.0.1:12345`. (@mattdurham)

- Fix a panic in `loki.source.docker` when trying to stop a target that was never started. (@wildum)

- Fix error on boot when using IPv6 advertise addresses without explicitly
  specifying a port. (@matthewpi)

- Fix an issue where having long component labels (>63 chars) on otelcol.auth
  components lead to a panic. (@tpaschalis)

- Update `prometheus.exporter.snowflake` with the [latest](https://github.com/grafana/snowflake-prometheus-exporter) version of the exporter as of May 28, 2024 (@StefanKurek)
  - Fixes issue where returned `NULL` values from database could cause unexpected errors.

- Bubble up SSH key conversion error to facilitate failed `import.git`. (@hainenber)

v1.1.0
------

### Features

- (_Public preview_) Add support for setting GOMEMLIMIT based on cgroup setting. (@mattdurham)
- (_Experimental_) A new `otelcol.exporter.awss3` component for sending telemetry data to a S3 bucket. (@Imshelledin21)

- (_Public preview_) Introduce BoringCrypto Docker images.
  The BoringCrypto image is tagged with the `-boringcrypto` suffix and
  is only available on AMD64 and ARM64 Linux containers.
  (@rfratto, @mattdurham)

- (_Public preview_) Introduce `boringcrypto` release assets. BoringCrypto
  builds are publshed for Linux on AMD64 and ARM64 platforms. (@rfratto,
  @mattdurham)

- `otelcol.exporter.loadbalancing`: Add a new `aws_cloud_map` resolver. (@ptodev)

- Introduce a `otelcol.receiver.file_stats` component from the upstream
  OpenTelemetry `filestatsreceiver` component. (@rfratto)

### Enhancements

- Update `prometheus.exporter.kafka` with the following functionalities (@wildum):

  * GSSAPI config
  * enable/disable PA_FX_FAST
  * set a TLS server name
  * show the offset/lag for all consumer group or only the connected ones
  * set the minimum number of topics to monitor
  * enable/disable auto-creation of requested topics if they don't already exist
  * regex to exclude topics / groups
  * added metric kafka_broker_info

- In `prometheus.exporter.kafka`, the interpolation table used to compute estimated lag metrics is now pruned
  on `metadata_refresh_interval` instead of `prune_interval_seconds`. (@wildum)

- Don't restart tailers in `loki.source.kubernetes` component by above-average
  time deltas if K8s version is >= 1.29.1 (@hainenber)

- In `mimir.rules.kubernetes`, add support for running in a cluster of Alloy instances
  by electing a single instance as the leader for the `mimir.rules.kubernetes` component
  to avoid conflicts when making calls to the Mimir API. (@56quarters)

- Add the possibility of setting custom labels for the AWS Firehose logs via `X-Amz-Firehose-Common-Attributes` header. (@andriikushch)

### Bugfixes

- Fixed issue with defaults for Beyla component not being applied correctly. (marctc)

- Fix an issue on Windows where uninstalling Alloy did not remove it from the
  Add/Remove programs list. (@rfratto)

- Fixed issue where text labels displayed outside of component node's boundary. (@hainenber)

- Fix a bug where a topic was claimed by the wrong consumer type in `otelcol.receiver.kafka`. (@wildum)

- Fix an issue where nested import.git config blocks could conflict if they had the same labels. (@wildum)

- In `mimir.rules.kubernetes`, fix an issue where unrecoverable errors from the Mimir API were retried. (@56quarters)

- Fix an issue where `faro.receiver`'s `extra_log_labels` with empty value
  don't map existing value in log line. (@hainenber)

- Fix an issue where `prometheus.remote_write` only queued data for sending
  every 15 seconds instead of as soon as data was written to the WAL.
  (@rfratto)

- Imported code using `slog` logging will now not panic and replay correctly when logged before the logging
  config block is initialized. (@mattdurham)

- Fix a bug where custom components would not shadow the stdlib. If you have a module whose name conflicts with an stdlib function
  and if you use this exact function in your config, then you will need to rename your module. (@wildum)

- Fix an issue where `loki.source.docker` stops collecting logs after a container restart. (@wildum)

- Upgrading `pyroscope/ebpf` from 0.4.6 to 0.4.7 (@korniltsev):
  * detect libc version properly when libc file name is libc-2.31.so and not libc.so.6
  * treat elf files with short build id (8 bytes) properly

### Other changes

- Update `alloy-mixin` to use more specific alert group names (for example,
  `alloy_clustering` instead of `clustering`) to avoid collision with installs
  of `agent-flow-mixin`. (@rfratto)
- Upgrade Beyla from v1.4.1 to v1.5.1. (@marctc)

- Add a description to Alloy DEB and RPM packages. (@rfratto)

- Allow `pyroscope.scrape` to scrape `alloy.internal:12345`. (@hainenber)

- The latest Windows Docker image is now pushed as `nanoserver-1809` instead of
  `latest-nanoserver-1809`. The old tag will no longer be updated, and will be
  removed in a future release. (@rfratto)

- The log level of `finished node evaluation` log lines has been decreased to
  'debug'. (@tpaschalis)

- Update post-installation scripts for DEB/RPM packages to ensure
  `/var/lib/alloy` exists before configuring its permissions and ownership.
  (@rfratto)

- Remove setcap for `cap_net_bind_service` to allow alloy to run in restricted environments.
  Modern container runtimes allow binding to unprivileged ports as non-root. (@BlackDex)

- Upgrading from OpenTelemetry v0.96.0 to v0.99.0.

  - `otelcol.processor.batch`: Prevent starting unnecessary goroutines.
    https://github.com/open-telemetry/opentelemetry-collector/issues/9739
  - `otelcol.exporter.otlp`: Checks for port in the config validation for the otlpexporter.
    https://github.com/open-telemetry/opentelemetry-collector/issues/9505
  - `otelcol.receiver.otlp`: Fix bug where the otlp receiver did not properly respond
    with a retryable error code when possible for http.
    https://github.com/open-telemetry/opentelemetry-collector/pull/9357
  - `otelcol.receiver.vcenter`: Fixed the resource attribute model to more accurately support multi-cluster deployments.
    https://github.com/open-telemetry/opentelemetry-collector-contrib/issues/30879
    For more information on impacts please refer to:
    https://github.com/open-telemetry/opentelemetry-collector-contrib/pull/31113
    The main impact is that `vcenter.resource_pool.name`, `vcenter.resource_pool.inventory_path`,
    and `vcenter.cluster.name` are reported with more accuracy on VM metrics.
  - `otelcol.receiver.vcenter`: Remove the `vcenter.cluster.name` resource attribute from Host resources if the Host is standalone (no cluster).
    https://github.com/open-telemetry/opentelemetry-collector-contrib/issues/32548
  - `otelcol.receiver.vcenter`: Changes process for collecting VMs & VM perf metrics to be more efficient (one call now for all VMs).
    https://github.com/open-telemetry/opentelemetry-collector-contrib/issues/31837
  - `otelcol.connector.servicegraph`: Added a new `database_name_attribute` config argument to allow users to
    specify a custom attribute name for identifying the database name in span attributes.
    https://github.com/open-telemetry/opentelemetry-collector-contrib/pull/30726
  - `otelcol.connector.servicegraph`: Fix 'failed to find dimensions for key' error from race condition in metrics cleanup.
    https://github.com/open-telemetry/opentelemetry-collector-contrib/issues/31701
  - `otelcol.connector.spanmetrics`: Add `metrics_expiration` option to enable expiration of metrics if spans are not received within a certain time frame.
    By default, the expiration is disabled (set to 0).
    https://github.com/open-telemetry/opentelemetry-collector-contrib/issues/30559
  - `otelcol.connector.spanmetrics`: Change default value of `metrics_flush_interval` from 15s to 60s.
    https://github.com/open-telemetry/opentelemetry-collector-contrib/issues/31776
  - `otelcol.connector.spanmetrics`: Discard counter span metric exemplars after each flush interval to avoid unbounded memory growth.
    This aligns exemplar discarding for counter span metrics with the existing logic for histogram span metrics.
    https://github.com/open-telemetry/opentelemetry-collector-contrib/issues/31683
  - `otelcol.exporter.loadbalancing`: Fix panic when a sub-exporter is shut down while still handling requests.
    https://github.com/open-telemetry/opentelemetry-collector-contrib/issues/31410
  - `otelcol.exporter.loadbalancing`: Fix memory leaks on shutdown.
    https://github.com/open-telemetry/opentelemetry-collector-contrib/pull/31050
  - `otelcol.exporter.loadbalancing`: Support the timeout period of k8s resolver list watch can be configured.
    https://github.com/open-telemetry/opentelemetry-collector-contrib/issues/31757
  - `otelcol.processor.transform`: Change metric unit for metrics extracted with `extract_count_metric()` to be the default unit (`1`).
    https://github.com/open-telemetry/opentelemetry-collector-contrib/issues/31575
  - `otelcol.receiver.opencensus`: Refactor the receiver to pass lifecycle tests and avoid leaking gRPC connections.
    https://github.com/open-telemetry/opentelemetry-collector-contrib/issues/31643
  - `otelcol.extension.jaeger_remote_sampling`: Fix leaking goroutine on shutdown.
    https://github.com/open-telemetry/opentelemetry-collector-contrib/issues/31157
  - `otelcol.receiver.kafka`: Fix panic on shutdown.
    https://github.com/open-telemetry/opentelemetry-collector-contrib/issues/31926
  - `otelcol.processor.resourcedetection`: Only attempt to detect Kubernetes node resource attributes when they're enabled.
    https://github.com/open-telemetry/opentelemetry-collector-contrib/issues/31941
  - `otelcol.processor.resourcedetection`: Fix memory leak on AKS.
    https://github.com/open-telemetry/opentelemetry-collector-contrib/pull/32574
  - `otelcol.processor.resourcedetection`: Update to ec2 scraper so that core attributes are not dropped if describeTags returns an error (likely due to permissions).
    https://github.com/open-telemetry/opentelemetry-collector-contrib/pull/30672

- Use Go 1.22.3 for builds. (@kminehart)

v1.0.0
------

### Features

- Support for programmable pipelines using a rich expression-based syntax.

- Over 130 components for processing, transforming, and exporting telemetry
  data.

- Native support for Kubernetes and Prometheus Operator without needing to
  deploy or learn a separate Kubernetes operator.

- Support for creating and sharing custom components.

- Support for forming a cluster of Alloy instances for automatic workload
  distribution.

- (_Public preview_) Support for receiving configuration from a server for
  centralized configuration management.

- A built-in UI for visualizing and debugging pipelines.

[contributors guide]: ./docs/developer/contributing.md#updating-the-changelog<|MERGE_RESOLUTION|>--- conflicted
+++ resolved
@@ -1,87 +1,5 @@
 # Changelog
 
-<<<<<<< HEAD
-=======
-> _Contributors should read our [contributors guide][] for instructions on how
-> to update the changelog._
-
-This document contains a historical list of changes between releases. Only
-changes that impact end-user behavior are listed; changes to documentation or
-internal API changes are not present.
-
-Main (unreleased)
------------------
-
-- Support specifying DNS discovery mode prefixes in `--cluster.join-addresses` flag. (@x1unix)
-
-### Features
-
-- Add `otelcol.connector.count` component to count the number of spans, metrics, and logs passing through it. (@hhertout)
-
-- A new `mimir.alerts.kubernetes` component which discovers `AlertmanagerConfig` Kubernetes resources and loads them into a Mimir instance. (@ptodev)
-
-- Mark `stage.windowsevent` block in the `loki.process` component as GA. (@kgeckhart)
-
-- (_Experimental_) A new `otelcol.receiver.awss3` component to receive traces previously stored in S3 by the [AWS S3 Exporter](https://grafana.com/docs/alloy/latest/reference/components/otelcol/otelcol.exporter.awss3/). (@x1unix)
-
-- (_Experimental_) Add `pyroscope.enrich` component to enrich profiles using labels from `discovery.*` components. (@AndreZiviani)
-
-- Add htpasswd file based authentication for `otelcol.auth.basic` (@pkarakal)
-
-- Add `prometheus.echo` component for local inspection of Prometheus metrics. The component writes received metrics to stdout in Prometheus exposition format, enabling easier debugging and testing of metrics flow. (@iamrajiv)
-
-### Enhancements
-
-- update promtail converter to use `file_match` block for `loki.source.file` instead of going through `local.file_match`. (@kalleep)
-
-- Add `send_traceparent` option for `tracing` config to enable traceparent header propagation. (@MyDigitalLife)
-
-- Add support for HTTP service discovery in `prometheus.operator.scrapeconfigs` component using `httpSDConfigs` in ScrapeConfig CRDs. (@QuentinBisson)
-
-- Add `delay` option to `prometheus.exporter.cloudwatch` component to delay scraping of metrics to account for CloudWatch ingestion latency. (@tmeijn)
-
-- Export `yace_.*` metrics from the underlying YACE Exporter to `prometheus.exporter.cloudwatch`. (@tmeijn)
-
-- (_Public Preview_) Additions to `database_observability.mysql` and `database_observability.postgres` components:
-  - `explain_plans`
-    - always send an explain plan log message for each query, even skipped or errored queries. (@rgeyer)
-  - Metrics are now appended with cloud provider information labels (@matthewnolf)
-
-- Reduced resource overhead of `prometheus.scrape`, `prometheus.relabel`, `prometheus.enrich`, and `prometheus.remote_write` by removing unnecessary usage of labelstore.LabelStore. (@kgeckhart)
-
-- Updated Prometheus dependencies to v3.8.0. (@thampiotr)
-
-- Updated Loki dependencies to v3.6.2. (@thampiotr)
-
-- Refactor tailer used in `loki.source.file` to reduce resource usage. (@kalleep)
-
-### Bugfixes
-
-- (_Public Preview_) Additions to `database_observability.postgres` component:
-  - `schema_details`
-    - fixes collection of schema details for mixed case table names (@fridgepoet)
-
-- (_Public Preview_) Additions to `database_observability.mysql` component:
-  - replace the internal `server_id` label attribution in favor of a hash composed from `@@server_uuid` and `@@hostname`
-  - add `setup_actors` collector that checks and optionally updates settings to avoid tracking queries for the currently connected user (@cristiangreco)
-
-- Fix the `prometheus.operator.*` components internal scrape manager now having a way to enable ingesting native histograms. (@dehaansa)
-
-- [`mimir.alerts.kubernetes`] Fixed a bug which caused Alloy to crash when using a Kubernetes secret or configmap in the AlertmanagerConfig CRD. (@synthe102)
-
-- Remove extraneous `output` stage from the `cri` stage pipeline in `loki.process`. (@kalleep)
-
-- Fix Docker log corruption for multiplexed long lines. (@axd1x8a)
-
-- Fix the promtail converter behavior to mimic promtail behavior by default and limit kubernetes discovery to the same node. (@dehaansa)
-
-- Allow configuration of `force_attempt_http2` and default it to `true` for otelcol exporters with HTTP client configurations. (@dehaansa)
-
-- Fix default values for relabel rules, this caused issues in e.g. `prometheus.operator.servicemonitors` when using labeldrop. (@kalleep)
-
-- Fix an issue in the `prometheus.exporter.gcp` component where colons inside `extra_filters` were incorrectly removed. Filter expressions such as `database_id="project_id:database_name"` are now preserved as expected. (@Kim-Yukyung)
-
->>>>>>> 6142108b
 v1.12.0
 -----------------
 
