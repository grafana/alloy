--- conflicted
+++ resolved
@@ -26,6 +26,9 @@
 
 - (_Experimental_) Various changes to the experimental component `database_observability.mysql`:
   - `schema_table`: add support for index expressions (@cristiangreco)
+
+- The `mimir.rules.kubernetes` component now supports adding extra label matchers
+  to all queries discovered via `PrometheusRule` CRDs by extracting label values defined on the `PrometheusRule`. (@QuentinBisson)
 
 ### Bugfixes
 
@@ -129,15 +132,10 @@
 
 - Add `tenant` label to remaining `loki_write_.+` metrics (@towolf)
 
-<<<<<<< HEAD
-- The `mimir.rules.kubernetes` component now supports adding extra label matchers
-  to all queries discovered via `PrometheusRule` CRDs by extracting label values defined on the `PrometheusRule`. (@QuentinBisson)
-=======
 - Removed syntax highlighting from the component details UI view to improve
   rendering performance. (@tpaschalis)
 
 - A new `grafana/alloy:vX.Y.Z-windowsservercore-ltsc2022` Docker image is now published on DockerHub. (@ptodev)
->>>>>>> 1d95b58d
 
 ### Bugfixes
 
