# Changelog

> _Contributors should read our [contributors guide][] for instructions on how
> to update the changelog._

This document contains a historical list of changes between releases. Only
changes that impact end-user behavior are listed; changes to documentation or
internal API changes are not present.

Main (unreleased)
-----------------

### Features

- Add `otelcol.receiver.awscloudwatch` component to receive logs from AWS CloudWatch and forward them to other `otelcol.*` components. (@wildum)

### Enhancements

- Add livedebugging support for `prometheus.scrape` (@ravishankar15, @wildum)

- Have `loki.echo` log the `entry_timestamp` and `structured_metadata` for any loki entries received (@dehaansa)

- Bump snmp_exporter and embedded modules in `prometheus.exporter.snmp` to v0.28.0 (@v-zhuravlev)

- Update mysqld_exporter to v0.17.2, most notable changes: (@cristiangreco)
  - [0.17.1] Add perf_schema quantile columns to collector
  - [0.17.1] Fix database quoting problem in collector 'info_schema.tables'
  - [0.17.1] Use SUM_LOCK_TIME and SUM_CPU_TIME with mysql >= 8.0.28
  - [0.17.1] Fix query on perf_schema.events_statements_summary_by_digest
  - [0.17.2] Fix query on events_statements_summary_by_digest for mariadb

- Added additional backwards compatibility metrics to `prometheus.write.queue`. (@mattdurham)

- Added OpenTelemetry logs and metrics support to Alloy mixin's dashboards and alerts. (@thampiotr)

- Add support for proxy and headers in `prometheus.write.queue`. (@mattdurham)

<<<<<<< HEAD
- Added support for switching namespace between authentication and kv retrieval to support Vault Enterprise (@notedop)
=======
- (_Experimental_) Various changes to the experimental component `database_observability.mysql`:
  - `query_sample`: better handling of truncated queries (@cristiangreco)
  - `query_sample`: add option to use TiDB sql parser (@cristiangreco)
>>>>>>> a7615b78

### Other changes

- Upgrading to Prometheus v2.55.1. (@ptodev)
  - Added a new `http_headers` argument to many `discovery` and `prometheus` components.
  - Added a new `scrape_failure_log_file` argument to `prometheus.scrape`.

v1.7.2
-----------------

### Bugfixes

- Fixed an issue where the `otelcol.exporter.awss3` could not be started with the `sumo_ic` marshaler. (@wildum)

- Update `jfr-parser` dependency to v0.9.3 to fix jfr parsing issues in `pyroscope.java`. (@korniltsev)

- Fixed an issue where passing targets from some standard library functions was failing with `target::ConvertFrom` error. (@thampiotr)

- Fixed an issue where indexing targets as maps (e.g. `target["foo"]`) or objects (e.g. `target.foo`) or using them with
  certain standard library functions was resulting in `expected object or array, got capsule` error under some
  circumstances. This could also lead to `foreach evaluation failed` errors when using the `foreach` configuration
  block. (@thampiotr)

- Update `prometheus.write.queue` to reduce memory fragmentation and increase sent throughput. (@mattdurham)

- Fixed an issue where the `otelcol.exporter.kafka` component would not start if the `encoding` was specific to a signal type. (@wildum)

v1.7.1
-----------------

### Bugfixes

- Fixed an issue where some exporters such as `prometheus.exporter.snmp` couldn't accept targets from other components
  with an error `conversion to '*map[string]string' is not supported"`. (@thampiotr)

- Enable batching of calls to the appender in `prometheus.write.queue` to reduce lock contention when scraping, which
  will lead to reduced scrape duration. (@mattdurham)

v1.7.0
-----------------

### Breaking changes

- (_Experimental_) In `prometheus.write.queue` changed `parallelism` from attribute to a block to allow for dynamic scaling. (@mattdurham)

- Remove `tls_basic_auth_config_path` attribute from `prometheus.exporter.mongodb` configuration as it does not configure TLS client
  behavior as previously documented.

- Remove `encoding` and `encoding_file_ext` from `otelcol.exporter.awss3` component as it was not wired in to the otel component and
  Alloy does not currently integrate the upstream encoding extensions that this would utilize.

### Features

- Add a `otelcol.receiver.tcplog` component to receive OpenTelemetry logs over a TCP connection. (@nosammai)

- (_Public preview_) Add `otelcol.receiver.filelog` component to read otel log entries from files (@dehaansa)

- (_Public preview_) Add a `otelcol.processor.cumulativetodelta` component to convert metrics from
  cumulative temporality to delta. (@madaraszg-tulip)

- (_Experimental_) Add a `stage.windowsevent` block in the `loki.process` component. This aims to replace the existing `stage.eventlogmessage`. (@wildum)

- (_Experimental_) Adding a new `prometheus.operator.scrapeconfigs` which discovers and scrapes [ScrapeConfig](https://prometheus-operator.dev/docs/developer/scrapeconfig/) Kubernetes resources. (@alex-berger)

- Add `pyroscope.relabel` component to modify or filter profiles using Prometheus relabeling rules. (@marcsanmi)

- (_Experimental_) A new `foreach` block which starts an Alloy pipeline for each item inside a list. (@wildum, @thampiotr, @ptodev)

### Enhancements

- Upgrade to OpenTelemetry Collector v0.119.0 (@dehaansa):
  - `otelcol.processor.resourcedetection`: additional configuration for the `ec2` detector to configure retry behavior
  - `otelcol.processor.resourcedetection`: additional configuration for the `gcp` detector to collect Managed Instance Group attributes
  - `otelcol.processor.resourcedetection`: additional configuration for the `eks` detector to collect cloud account attributes
  - `otelcol.processor.resourcedetection`: add `kubeadm` detector to collect local cluster attributes
  - `otelcol.processor.cumulativetodelta`: add `metric_types` filtering options
  - `otelcol.exporter.awss3`: support configuring sending_queue behavior
  - `otelcol.exporter.otlphttp`: support configuring `compression_params`, which currently only includes `level`
  - `configtls`: opentelemetry components with tls config now support specifying TLS curve preferences
  - `sending_queue`: opentelemetry exporters with a `sending_queue` can now configure the queue to be `blocking`

- Add `go_table_fallback` arg to `pyroscope.ebpf` (@korniltsev)

- Memory optimizations in `pyroscope.scrape` (@korniltsev)

- Do not drop `__meta` labels in `pyroscope.scrape`. (@korniltsev)

- Add the possibility to export span events as logs in `otelcol.connector.spanlogs`. (@steve-hb)

- Add json format support for log export via faro receiver (@ravishankar15)

- (_Experimental_) Various changes to the experimental component `database_observability.mysql`:
  - `connection_info`: add namespace to the metric (@cristiangreco)
  - `query_sample`: better support for table name parsing (@cristiangreco)
  - `query_sample`: capture schema name for query samples (@cristiangreco)
  - `query_sample`: fix error handling during result set iteration (@cristiangreco)
  - `query_sample`: improve parsing of truncated queries (@cristiangreco)
  - `query_sample`: split out sql parsing logic to a separate file (@cristiangreco)
  - `schema_table`: add table columns parsing (@cristiagreco)
  - `schema_table`: correctly quote schema and table name in SHOW CREATE (@cristiangreco)
  - `schema_table`: fix handling of view table types when detecting schema (@matthewnolf)
  - `schema_table`: refactor cache config in schema_table collector (@cristiangreco)
  - Component: add enable/disable collector configurability to `database_observability.mysql`. This removes the `query_samples_enabled` argument, now configurable via enable/disable collector. (@fridgepoet)
  - Component: always log `instance` label key (@cristiangreco)
  - Component: better error handling for collectors (@cristiangreco)
  - Component: use labels for some indexed logs elements (@cristiangreco)

- Reduce CPU usage of `loki.source.windowsevent` by up to 85% by updating the bookmark file every 10 seconds instead of after every event and by
  optimizing the retrieval of the process name. (@wildum)

- Ensure consistent service_name label handling in `pyroscope.receive_http` to match Pyroscope's behavior. (@marcsanmi)

- Improved memory and CPU performance of Prometheus pipelines by changing the underlying implementation of targets (@thampiotr)

- Add `config_merge_strategy` in `prometheus.exporter.snmp` to optionally merge custom snmp config with embedded config instead of replacing. Useful for providing SNMP auths. (@v-zhuravlev)

- Upgrade `beyla.ebpf` to v2.0.4. The full list of changes can be found in the [Beyla release notes](https://github.com/grafana/beyla/releases/tag/v2.0.0). (@marctc)

### Bugfixes

- Fix log rotation for Windows in `loki.source.file` by refactoring the component to use the runner pkg. This should also reduce CPU consumption when tailing a lot of files in a dynamic environment. (@wildum)

- Add livedebugging support for `prometheus.remote_write` (@ravishankar15)

- Add livedebugging support for `otelcol.connector.*` components (@wildum)

- Bump snmp_exporter and embedded modules to 0.27.0. Add support for multi-module handling by comma separation and expose argument to increase SNMP polling concurrency for `prometheus.exporter.snmp`. (@v-zhuravlev)

- Add support for pushv1.PusherService Connect API in `pyroscope.receive_http`. (@simonswine)

- Fixed an issue where `loki.process` would sometimes output live debugging entries out-of-order (@thampiotr)

- Fixed a bug where components could be evaluated concurrently without the full context during a config reload (@wildum)

- Fixed locks that wouldn't be released in the remotecfg service if some errors occurred during the configuration reload (@spartan0x117)

- Fix issue with `prometheus.write.queue` that lead to excessive connections. (@mattdurham)

- Fixed a bug where `loki.source.awsfirehose` and `loki.source.gcplog` could
  not be used from within a module. (@tpaschalis)

- Fix an issue where Prometheus metric name validation scheme was set by default to UTF-8. It is now set back to the
  previous "legacy" scheme. An experimental flag `--feature.prometheus.metric-validation-scheme` can be used to switch
  it to `utf-8` to experiment with UTF-8 support. (@thampiotr)

### Other changes

- Upgrading to Prometheus v2.54.1. (@ptodev)
  - `discovery.docker` has a new `match_first_network` attribute for matching the first network
    if the container has multiple networks defined, thus avoiding collecting duplicate targets.
  - `discovery.ec2`, `discovery.kubernetes`, `discovery.openstack`, and `discovery.ovhcloud`
    add extra `__meta_` labels.
  - `prometheus.remote_write` supports Azure OAuth and Azure SDK authentication.
  - `discovery.linode` has a new `region` attribute, as well as extra `__meta_` labels.
  - A new `scrape_native_histograms` argument for `prometheus.scrape`.
    This is enabled by default and can be used to explicitly disable native histogram support.
    In previous versions of Alloy, native histogram support has also been enabled by default
    as long as `scrape_protocols` starts with `PrometheusProto`.

  - Change the stability of the `remotecfg` feature from "public preview" to "generally available". (@erikbaranowski)

v1.6.1
-----------------

## Bugs

- Resolve issue with Beyla starting. (@rafaelroquetto)

v1.6.0
-----------------

### Breaking changes

- Upgrade to OpenTelemetry Collector v0.116.0:
  - `otelcol.processor.tailsampling`: Change decision precedence when using `and_sub_policy` and `invert_match`.
    For more information, see the [release notes for Alloy 1.6][release-notes-alloy-1_6].

    [#33671]: https://github.com/open-telemetry/opentelemetry-collector-contrib/pull/33671
    [release-notes-alloy-1_6]: https://grafana.com/docs/alloy/latest/release-notes/#v16

### Features

- Add support for TLS to `prometheus.write.queue`. (@mattdurham)

- Add `otelcol.receiver.syslog` component to receive otel logs in syslog format (@dehaansa)

- Add support for metrics in `otelcol.exporter.loadbalancing` (@madaraszg-tulip)

- Add `add_cloudwatch_timestamp` to `prometheus.exporter.cloudwatch` metrics. (@captncraig)

- Add support to `prometheus.operator.servicemonitors` to allow `endpointslice` role. (@yoyosir)

- Add `otelcol.exporter.splunkhec` allowing to export otel data to Splunk HEC (@adlotsof)

- Add `otelcol.receiver.solace` component to receive traces from a Solace broker. (@wildum)

- Add `otelcol.exporter.syslog` component to export logs in syslog format (@dehaansa)

- (_Experimental_) Add a `database_observability.mysql` component to collect mysql performance data. (@cristiangreco & @matthewnolf)

- Add `otelcol.receiver.influxdb` to convert influx metric into OTEL. (@EHSchmitt4395)

- Add a new `/-/healthy` endpoint which returns HTTP 500 if one or more components are unhealthy. (@ptodev)

### Enhancements

- Improved performance by reducing allocation in Prometheus write pipelines by ~30% (@thampiotr)

- Update `prometheus.write.queue` to support v2 for cpu performance. (@mattdurham)

- (_Experimental_) Add health reporting to `database_observability.mysql` component (@cristiangreco)

- Add second metrics sample to the support bundle to provide delta information (@dehaansa)

- Add all raw configuration files & a copy of the latest remote config to the support bundle (@dehaansa)

- Add relevant golang environment variables to the support bundle (@dehaansa)

- Add support for server authentication to otelcol components. (@aidaleuc)

- Update mysqld_exporter from v0.15.0 to v0.16.0 (including 2ef168bf6), most notable changes: (@cristiangreco)
  - Support MySQL 8.4 replicas syntax
  - Fetch lock time and cpu time from performance schema
  - Fix fetching tmpTables vs tmpDiskTables from performance_schema
  - Skip SPACE_TYPE column for MariaDB >=10.5
  - Fixed parsing of timestamps with non-zero padded days
  - Fix auto_increment metric collection errors caused by using collation in INFORMATION_SCHEMA searches
  - Change processlist query to support ONLY_FULL_GROUP_BY sql_mode
  - Add perf_schema quantile columns to collector

- Live Debugging button should appear in UI only for supported components (@ravishankar15)
- Add three new stdlib functions to_base64, from_URLbase64 and to_URLbase64 (@ravishankar15)
- Add `ignore_older_than` option for local.file_match (@ravishankar15)
- Add livedebugging support for discovery components (@ravishankar15)
- Add livedebugging support for `discover.relabel` (@ravishankar15)
- Performance optimization for live debugging feature (@ravishankar15)

- Upgrade `github.com/goccy/go-json` to v0.10.4, which reduces the memory consumption of an Alloy instance by 20MB.
  If Alloy is running certain otelcol components, this reduction will not apply. (@ptodev)
- improve performance in regexp component: call fmt only if debug is enabled (@r0ka)

- Update `prometheus.write.queue` library for performance increases in cpu. (@mattdurham)

- Update `loki.secretfilter` to be compatible with the new `[[rules.allowlists]]` gitleaks allowlist format (@romain-gaillard)

- Update `async-profiler` binaries for `pyroscope.java` to 3.0-fa937db (@aleks-p)

- Reduced memory allocation in discovery components by up to 30% (@thampiotr)

### Bugfixes

- Fix issue where `alloy_prometheus_relabel_metrics_processed` was not being incremented. (@mattdurham)

- Fixed issue with automemlimit logging bad messages and trying to access cgroup on non-linux builds (@dehaansa)

- Fixed issue with reloading configuration and prometheus metrics duplication in `prometheus.write.queue`. (@mattdurham)

- Updated `prometheus.write.queue` to fix issue with TTL comparing different scales of time. (@mattdurham)

- Fixed an issue in the `prometheus.operator.servicemonitors`, `prometheus.operator.podmonitors` and `prometheus.operator.probes` to support capitalized actions. (@QuentinBisson)

- Fixed an issue where the `otelcol.processor.interval` could not be used because the debug metrics were not set to default. (@wildum)

- Fixed an issue where `loki.secretfilter` would crash if the secret was shorter than the `partial_mask` value. (@romain-gaillard)

- Change the log level in the `eventlogmessage` stage of the `loki.process` component from `warn` to `debug`. (@wildum)

- Fix a bug in `loki.source.kafka` where the `topics` argument incorrectly used regex matching instead of exact matches. (@wildum)

### Other changes

- Change the stability of the `livedebugging` feature from "experimental" to "generally available". (@wildum)

- Use Go 1.23.3 for builds. (@mattdurham)

- Upgrade Beyla to v1.9.6. (@wildum)

- Upgrade to OpenTelemetry Collector v0.116.0:
  - `otelcol.receiver.datadog`: Return a json reponse instead of "OK" when a trace is received with a newer protocol version.
    https://github.com/open-telemetry/opentelemetry-collector-contrib/pull/35705
  - `otelcol.receiver.datadog`: Changes response message for `/api/v1/check_run` 202 response to be JSON and on par with Datadog API spec
    https://github.com/open-telemetry/opentelemetry-collector-contrib/pull/36029
  - `otelcol.receiver.solace`: The Solace receiver may unexpectedly terminate on reporting traces when used with a memory limiter processor and under high load.
    https://github.com/open-telemetry/opentelemetry-collector-contrib/pull/35958
  - `otelcol.receiver.solace`: Support converting the new `Move to Dead Message Queue` and new `Delete` spans generated by Solace Event Broker to OTLP.
    https://github.com/open-telemetry/opentelemetry-collector-contrib/pull/36071
  - `otelcol.exporter.datadog`: Stop prefixing `http_server_duration`, `http_server_request_size` and `http_server_response_size` with `otelcol`.
    https://github.com/open-telemetry/opentelemetry-collector-contrib/pull/36265
    These metrics can be from SDKs rather than collector. Stop prefixing them to be consistent with
    https://opentelemetry.io/docs/collector/internal-telemetry/#lists-of-internal-metrics
  - `otelcol.receiver.datadog`: Add json handling for the `api/v2/series` endpoint in the datadogreceiver.
    https://github.com/open-telemetry/opentelemetry-collector-contrib/pull/36218
  - `otelcol.processor.span`: Add a new `keep_original_name` configuration argument
    to keep the original span name when extracting attributes from the span name.
    https://github.com/open-telemetry/opentelemetry-collector-contrib/pull/36397
  - `pkg/ottl`: Respect the `depth` option when flattening slices using `flatten`.
    The `depth` option is also now required to be at least `1`.
    https://github.com/open-telemetry/opentelemetry-collector-contrib/pull/36198
  - `otelcol.exporter.loadbalancing`: Shutdown exporters during collector shutdown. This fixes a memory leak.
    https://github.com/open-telemetry/opentelemetry-collector-contrib/pull/36024
  - `otelcol.processor.k8sattributes`: New `wait_for_metadata` and `wait_for_metadata_timeout` configuration arguments,
    which block the processor startup until metadata is received from Kubernetes.
    https://github.com/open-telemetry/opentelemetry-collector-contrib/issues/32556
  - `otelcol.processor.k8sattributes`: Enable the `k8sattr.fieldExtractConfigRegex.disallow` for all Alloy instances,
    to retain the behavior of `regex` argument in the `annotation` and `label` blocks.
    When the feature gate is "deprecated" in the upstream Collector, Alloy users will need to use the transform processor instead.
    https://github.com/open-telemetry/opentelemetry-collector-contrib/issues/25128
  - `otelcol.receiver.vcenter`: The existing code did not honor TLS settings beyond 'insecure'.
    All TLS client config should now be honored.
    https://github.com/open-telemetry/opentelemetry-collector-contrib/pull/36482
  - `otelcol.receiver.opencensus`: Do not report error message when OpenCensus receiver is shutdown cleanly.
    https://github.com/open-telemetry/opentelemetry-collector-contrib/pull/36622
  - `otelcol.processor.k8sattributes`: Fixed parsing of k8s image names to support images with tags and digests.
    https://github.com/open-telemetry/opentelemetry-collector-contrib/pull/36145
  - `otelcol.exporter.loadbalancing`: Adding sending_queue, retry_on_failure and timeout settings to loadbalancing exporter configuration.
    https://github.com/open-telemetry/opentelemetry-collector-contrib/issues/35378
  - `otelcol.exporter.loadbalancing`: The k8sresolver was triggering exporter churn in the way the change event was handled.
    https://github.com/open-telemetry/opentelemetry-collector-contrib/issues/35658
  - `otelcol.processor.k8sattributes`: Override extracted k8s attributes if original value has been empty.
    https://github.com/open-telemetry/opentelemetry-collector-contrib/pull/36466
  - `otelcol.exporter.awss3`: Upgrading to adopt aws sdk v2.
    https://github.com/open-telemetry/opentelemetry-collector-contrib/pull/36698
  - `pkg/ottl`: GetXML Converter now supports selecting text, CDATA, and attribute (value) content.
  - `otelcol.exporter.loadbalancing`: Adds a an optional `return_hostnames` configuration argument to the k8s resolver.
     https://github.com/open-telemetry/opentelemetry-collector-contrib/pull/35411
  - `otelcol.exporter.kafka`, `otelcol.receiver.kafka`: Add a new `AWS_MSK_IAM_OAUTHBEARER` mechanism.
    This mechanism use the AWS MSK IAM SASL Signer for Go https://github.com/aws/aws-msk-iam-sasl-signer-go.
    https://github.com/open-telemetry/opentelemetry-collector-contrib/pull/32500

  - Use Go 1.23.5 for builds. (@wildum)

v1.5.1
-----------------

### Enhancements

- Logs from underlying clustering library `memberlist` are now surfaced with correct level (@thampiotr)

- Allow setting `informer_sync_timeout` in prometheus.operator.* components. (@captncraig)

- For sharding targets during clustering, `loki.source.podlogs` now only takes into account some labels. (@ptodev)

- Improve instrumentation of `pyroscope.relabel` component. (@marcsanmi)

### Bugfixes

- Fixed an issue in the `pyroscope.write` component to prevent TLS connection churn to Pyroscope when the `pyroscope.receive_http` clients don't request keepalive (@madaraszg-tulip)

- Fixed an issue in the `pyroscope.write` component with multiple endpoints not working correctly for forwarding profiles from `pyroscope.receive_http` (@madaraszg-tulip)

- Fixed a few race conditions that could lead to a deadlock when using `import` statements, which could lead to a memory leak on `/metrics` endpoint of an Alloy instance. (@thampiotr)

- Fix a race condition where the ui service was dependent on starting after the remotecfg service, which is not guaranteed. (@dehaansa & @erikbaranowski)

- Fixed an issue in the `otelcol.exporter.prometheus` component that would set series value incorrectly for stale metrics (@YusifAghalar)

- `loki.source.podlogs`: Fixed a bug which prevented clustering from working and caused duplicate logs to be sent.
  The bug only happened when no `selector` or `namespace_selector` blocks were specified in the Alloy configuration. (@ptodev)

- Fixed an issue in the `pyroscope.write` component to allow slashes in application names in the same way it is done in the Pyroscope push API (@marcsanmi)

- Fixed a crash when updating the configuration of `remote.http`. (@kinolaev)

- Fixed an issue in the `otelcol.processor.attribute` component where the actions `delete` and `hash` could not be used with the `pattern` argument. (@wildum)

- Fixed an issue in the `prometheus.exporter.postgres` component that would leak goroutines when the target was not reachable (@dehaansa)

v1.5.0
-----------------

### Breaking changes

- `import.git`: The default value for `revision` has changed from `HEAD` to `main`. (@ptodev)
  It is no longer allowed to set `revision` to `"HEAD"`, `"FETCH_HEAD"`, `"ORIG_HEAD"`, `"MERGE_HEAD"`, or `"CHERRY_PICK_HEAD"`.

- The Otel update to v0.112.0 has a few breaking changes:
  - [`otelcol.processor.deltatocumulative`] Change `max_streams` default value to `9223372036854775807` (max int).
    https://github.com/open-telemetry/opentelemetry-collector-contrib/pull/35048
  - [`otelcol.connector.spanmetrics`] Change `namespace` default value to `traces.span.metrics`.
    https://github.com/open-telemetry/opentelemetry-collector-contrib/pull/34485
  - [`otelcol.exporter.logging`] Removed in favor of the `otelcol.exporter.debug`.
    https://github.com/open-telemetry/opentelemetry-collector/issues/11337

### Features

- Add support bundle generation via the API endpoint /-/support (@dehaansa)

- Add the function `path_join` to the stdlib. (@wildum)

- Add `pyroscope.receive_http` component to receive and forward Pyroscope profiles (@marcsanmi)

- Add support to `loki.source.syslog` for the RFC3164 format ("BSD syslog"). (@sushain97)

- Add support to `loki.source.api` to be able to extract the tenant from the HTTP `X-Scope-OrgID` header (@QuentinBisson)

- (_Experimental_) Add a `loki.secretfilter` component to redact secrets from collected logs.

- (_Experimental_) Add a `prometheus.write.queue` component to add an alternative to `prometheus.remote_write`
  which allowing the writing of metrics  to a prometheus endpoint. (@mattdurham)

- (_Experimental_) Add the `array.combine_maps` function to the stdlib. (@ptodev, @wildum)

### Enhancements

- The `mimir.rules.kubernetes` component now supports adding extra label matchers
  to all queries discovered via `PrometheusRule` CRDs. (@thampiotr)

- The `cluster.use-discovery-v1` flag is now deprecated since there were no issues found with the v2 cluster discovery mechanism. (@thampiotr)

- SNMP exporter now supports labels in both `target` and `targets` parameters. (@mattdurham)

- Add support for relative paths to `import.file`. This new functionality allows users to use `import.file` blocks in modules
  imported via `import.git` and other `import.file`. (@wildum)

- `prometheus.exporter.cloudwatch`: The `discovery` block now has a `recently_active_only` configuration attribute
  to return only metrics which have been active in the last 3 hours.

- Add Prometheus bearer authentication to a `prometheus.write.queue` component (@freak12techno)

- Support logs that have a `timestamp` field instead of a `time` field for the `loki.source.azure_event_hubs` component. (@andriikushch)

- Add `proxy_url` to `otelcol.exporter.otlphttp`. (@wildum)

- Allow setting `informer_sync_timeout` in prometheus.operator.* components. (@captncraig)

### Bugfixes

- Fixed a bug in `import.git` which caused a `"non-fast-forward update"` error message. (@ptodev)

- Do not log error on clean shutdown of `loki.source.journal`. (@thampiotr)

- `prometheus.operator.*` components: Fixed a bug which would sometimes cause a
  "failed to create service discovery refresh metrics" error after a config reload. (@ptodev)

### Other changes

- Small fix in UI stylesheet to fit more content into visible table area. (@defanator)

- Changed OTEL alerts in Alloy mixin to use success rate for tracing. (@thampiotr)

- Support TLS client settings for clustering (@tiagorossig)

- Add support for `not_modified` response in `remotecfg`. (@spartan0x117)

- Fix dead link for RelabelConfig in the PodLog documentation page (@TheoBrigitte)

- Most notable changes coming with the OTel update from v0.108.0 vo v0.112.0 besides the breaking changes: (@wildum)
  - [`http config`] Add support for lz4 compression.
    https://github.com/open-telemetry/opentelemetry-collector/issues/9128
  - [`otelcol.processor.interval`] Add support for gauges and summaries.
    https://github.com/open-telemetry/opentelemetry-collector-contrib/issues/34803
  - [`otelcol.receiver.kafka`] Add possibility to tune the fetch sizes.
    https://github.com/open-telemetry/opentelemetry-collector-contrib/pull/34431
  - [`otelcol.processor.tailsampling`] Add `invert_match` to boolean attribute.
    https://github.com/open-telemetry/opentelemetry-collector-contrib/pull/34730
  - [`otelcol.receiver.kafka`] Add support to decode to `otlp_json`.
    https://github.com/open-telemetry/opentelemetry-collector-contrib/issues/33627
  - [`otelcol.processor.transform`] Add functions `convert_exponential_histogram_to_histogram` and `aggregate_on_attribute_value`.
    https://github.com/open-telemetry/opentelemetry-collector-contrib/pull/33824
    https://github.com/open-telemetry/opentelemetry-collector-contrib/pull/33423

v1.4.3
-----------------

### Bugfixes

- Fix an issue where some `faro.receiver` would drop multiple fields defined in `payload.meta.browser`, as fields were defined in the struct.

- `pyroscope.scrape` no longer tries to scrape endpoints which are not active targets anymore. (@wildum @mattdurham @dehaansa @ptodev)

- Fixed a bug with `loki.source.podlogs` not starting in large clusters due to short informer sync timeout. (@elburnetto-intapp)

- `prometheus.exporter.windows`: Fixed bug with `exclude` regular expression config arguments which caused missing metrics. (@ptodev)

v1.4.2
-----------------

### Bugfixes

- Update windows_exporter from v0.27.2 vo v0.27.3: (@jkroepke)
  - Fixes a bug where scraping Windows service crashes alloy

- Update yet-another-cloudwatch-exporter from v0.60.0 vo v0.61.0: (@morremeyer)
  - Fixes a bug where cloudwatch S3 metrics are reported as `0`

- Issue 1687 - otelcol.exporter.awss3 fails to configure (@cydergoth)
  - Fix parsing of the Level configuration attribute in debug_metrics config block
  - Ensure "optional" debug_metrics config block really is optional

- Fixed an issue with `loki.process` where `stage.luhn` and `stage.timestamp` would not apply
  default configuration settings correctly (@thampiotr)

- Fixed an issue with `loki.process` where configuration could be reloaded even if there
  were no changes. (@ptodev, @thampiotr)

- Fix issue where `loki.source.kubernetes` took into account all labels, instead of specific logs labels. Resulting in duplication. (@mattdurham)

v1.4.1
-----------------

### Bugfixes

- Windows installer: Don't quote Alloy's binary path in the Windows Registry. (@jkroepke)

v1.4.0
-----------------

### Security fixes

- Add quotes to windows service path to prevent path interception attack. [CVE-2024-8975](https://grafana.com/security/security-advisories/cve-2024-8975/) (@mattdurham)

### Breaking changes

- Some debug metrics for `otelcol` components have changed. (@thampiotr)
  For example, `otelcol.exporter.otlp`'s `exporter_sent_spans_ratio_total` metric is now `otelcol_exporter_sent_spans_total`.

- [otelcol.processor.transform] The functions `convert_sum_to_gauge` and `convert_gauge_to_sum` must now be used in the `metric` `context` rather than in the `datapoint` context.
  https://github.com/open-telemetry/opentelemetry-collector-contrib/issues/34567 (@wildum)

- Upgrade Beyla from 1.7.0 to 1.8.2. A complete list of changes can be found on the Beyla releases page: https://github.com/grafana/beyla/releases. (@wildum)
  It contains a few breaking changes for the component `beyla.ebpf`:
  - renamed metric `process.cpu.state` to `cpu.mode`
  - renamed metric `beyla_build_info` to `beyla_internal_build_info`

### Features

- Added Datadog Exporter community component, enabling exporting of otel-formatted Metrics and traces to Datadog. (@polyrain)
- (_Experimental_) Add an `otelcol.processor.interval` component to aggregate metrics and periodically
  forward the latest values to the next component in the pipeline.


### Enhancements

- Clustering peer resolution through `--cluster.join-addresses` flag has been
  improved with more consistent behaviour, better error handling and added
  support for A/AAAA DNS records. If necessary, users can temporarily opt out of
  this new behaviour with the `--cluster.use-discovery-v1`, but this can only be
  used as a temporary measure, since this flag will be disabled in future
  releases. (@thampiotr)

- Added a new panel to Cluster Overview dashboard to show the number of peers
  seen by each instance in the cluster. This can help diagnose cluster split
  brain issues. (@thampiotr)

- Updated Snowflake exporter with performance improvements for larger environments.
  Also added a new panel to track deleted tables to the Snowflake mixin. (@Caleb-Hurshman)
- Add a `otelcol.processor.groupbyattrs` component to reassociate collected metrics that match specified attributes
    from opentelemetry. (@kehindesalaam)

- Update windows_exporter to v0.27.2. (@jkroepke)
  The `smb.enabled_list` and `smb_client.enabled_list` doesn't have any effect anymore. All sub-collectors are enabled by default.

- Live debugging of `loki.process` will now also print the timestamp of incoming and outgoing log lines.
  This is helpful for debugging `stage.timestamp`. (@ptodev)

- Add extra validation in `beyla.ebpf` to avoid panics when network feature is enabled. (@marctc)

- A new parameter `aws_sdk_version_v2` is added for the cloudwatch exporters configuration. It enables the use of aws sdk v2 which has shown to have significant performance benefits. (@kgeckhart, @andriikushch)

- `prometheus.exporter.cloudwatch` can now collect metrics from custom namespaces via the `custom_namespace` block. (@ptodev)

- Add the label `alloy_cluster` in the metric `alloy_config_hash` when the flag `cluster.name` is set to help differentiate between
  configs from the same alloy cluster or different alloy clusters. (@wildum)

- Add support for discovering the cgroup path(s) of a process in `process.discovery`. (@mahendrapaipuri)

### Bugfixes

- Fix a bug where the scrape timeout for a Probe resource was not applied, overwriting the scrape interval instead. (@morremeyer, @stefanandres)

- Fix a bug where custom components don't always get updated when the config is modified in an imported directory. (@ante012)

- Fixed an issue which caused loss of context data in Faro exception. (@codecapitano)

- Fixed an issue where providing multiple hostnames or IP addresses
  via `--cluster.join-addresses` would only use the first provided value.
  (@thampiotr)

- Fixed an issue where providing `<hostname>:<port>`
  in `--cluster.join-addresses` would only resolve with DNS to a single address,
  instead of using all the available records. (@thampiotr)

- Fixed an issue where clustering peers resolution via hostname in `--cluster.join-addresses`
  resolves to duplicated IP addresses when using SRV records. (@thampiotr)

- Fixed an issue where the `connection_string` for the `loki.source.azure_event_hubs` component
  was displayed in the UI in plaintext. (@MorrisWitthein)

- Fix a bug in `discovery.*` components where old `targets` would continue to be
  exported to downstream components. This would only happen if the config
  for `discovery.*`  is reloaded in such a way that no new targets were
  discovered. (@ptodev, @thampiotr)

- Fixed bug in `loki.process` with `sampling` stage where all components use same `drop_counter_reason`. (@captncraig)

- Fixed an issue (see https://github.com/grafana/alloy/issues/1599) where specifying both path and key in the remote.vault `path`
  configuration could result in incorrect URLs. The `path` and `key` arguments have been separated to allow for clear and accurate
  specification of Vault secrets. (@PatMis16)

### Other

- Renamed standard library functions. Old names are still valid but are marked deprecated. (@wildum)

- Aliases for the namespaces are deprecated in the Cloudwatch exporter. For example: "s3" is not allowed, "AWS/S3" should be used. Usage of the aliases will generate warnings in the logs. Support for the aliases will be dropped in the upcoming releases. (@kgeckhart, @andriikushch)

- Update OTel from v0.105.0 vo v0.108.0: (@wildum)
  - [`otelcol.receiver.vcenter`] New VSAN metrics.
    https://github.com/open-telemetry/opentelemetry-collector-contrib/issues/33556
  - [`otelcol.receiver.kafka`] Add `session_timeout` and `heartbeat_interval` attributes.
    https://github.com/open-telemetry/opentelemetry-collector-contrib/pull/33082
  - [`otelcol.processor.transform`] Add `aggregate_on_attributes` function for metrics.
    https://github.com/open-telemetry/opentelemetry-collector-contrib/pull/33334
  - [`otelcol.receiver.vcenter`] Enable metrics by default
    https://github.com/open-telemetry/opentelemetry-collector-contrib/issues/33607

- Updated the docker base image to Ubuntu 24.04 (Noble Numbat). (@mattiasa )

v1.3.4
-----------------

### Bugfixes

- Windows installer: Don't quote Alloy's binary path in the Windows Registry. (@jkroepke)

v1.3.2
-----------------

### Security fixes

- Add quotes to windows service path to prevent path interception attack. [CVE-2024-8975](https://grafana.com/security/security-advisories/cve-2024-8975/) (@mattdurham)

v1.3.1
-----------------

### Bugfixes

- Changed the cluster startup behaviour, reverting to the previous logic where
  a failure to resolve cluster join peers results in the node creating its own cluster. This is
  to facilitate the process of bootstrapping a new cluster following user feedback (@thampiotr)

- Fix a memory leak which would occur any time `loki.process` had its configuration reloaded. (@ptodev)

v1.3.0
-----------------

### Breaking changes

- [`otelcol.exporter.otlp`,`otelcol.exporter.loadbalancing`]: Change the default gRPC load balancing strategy.
  The default value for the `balancer_name` attribute has changed to `round_robin`
  https://github.com/open-telemetry/opentelemetry-collector/pull/10319

### Breaking changes to non-GA functionality

- Update Public preview `remotecfg` argument from `metadata` to `attributes`. (@erikbaranowski)

- The default value of the argument `unmatched` in the block `routes` of the component `beyla.ebpf` was changed from `unset` to `heuristic` (@marctc)

### Features

- Added community components support, enabling community members to implement and maintain components. (@wildum)

- A new `otelcol.exporter.debug` component for printing OTel telemetry from
  other `otelcol` components to the console. (@BarunKGP)

### Enhancements
- Added custom metrics capability to oracle exporter. (@EHSchmitt4395)

- Added a success rate panel on the Prometheus Components dashboard. (@thampiotr)

- Add namespace field to Faro payload (@cedricziel)

- Add the `targets` argument to the `prometheus.exporter.blackbox` component to support passing blackbox targets at runtime. (@wildum)

- Add concurrent metric collection to `prometheus.exporter.snowflake` to speed up collection times (@Caleb-Hurshman)

- Added live debugging support to `otelcol.processor.*` components. (@wildum)

- Add automatic system attributes for `version` and `os` to `remotecfg`. (@erikbaranowski)

- Added live debugging support to `otelcol.receiver.*` components. (@wildum)

- Added live debugging support to `loki.process`. (@wildum)

- Added live debugging support to `loki.relabel`. (@wildum)

- Added a `namespace` label to probes scraped by the `prometheus.operator.probes` component to align with the upstream Prometheus Operator setup. (@toontijtgat2)

- (_Public preview_) Added rate limiting of cluster state changes to reduce the
  number of unnecessary, intermediate state updates. (@thampiotr)

- Allow setting the CPU profiling event for Java Async Profiler in `pyroscope.java` component (@slbucur)

- Update windows_exporter to v0.26.2. (@jkroepke)

- `mimir.rules.kubernetes` is now able to add extra labels to the Prometheus rules. (@psychomantys)

- `prometheus.exporter.unix` component now exposes hwmon collector config. (@dtrejod)

- Upgrade from OpenTelemetry v0.102.1 to v0.105.0.
  - [`otelcol.receiver.*`] A new `compression_algorithms` attribute to configure which
    compression algorithms are allowed by the HTTP server.
    https://github.com/open-telemetry/opentelemetry-collector/pull/10295
  - [`otelcol.exporter.*`] Fix potential deadlock in the batch sender.
    https://github.com/open-telemetry/opentelemetry-collector/pull/10315
  - [`otelcol.exporter.*`] Fix a bug when the retry and timeout logic was not applied with enabled batching.
    https://github.com/open-telemetry/opentelemetry-collector/issues/10166
  - [`otelcol.exporter.*`] Fix a bug where an unstarted batch_sender exporter hangs on shutdown.
    https://github.com/open-telemetry/opentelemetry-collector/issues/10306
  - [`otelcol.exporter.*`] Fix small batch due to unfavorable goroutine scheduling in batch sender.
    https://github.com/open-telemetry/opentelemetry-collector/issues/9952
  - [`otelcol.exporter.otlphttp`] A new `cookies` block to store cookies from server responses and reuse them in subsequent requests.
    https://github.com/open-telemetry/opentelemetry-collector/issues/10175
  - [`otelcol.exporter.otlp`] Fixed a bug where the receiver's http response was not properly translating grpc error codes to http status codes.
    https://github.com/open-telemetry/opentelemetry-collector/pull/10574
  - [`otelcol.processor.tail_sampling`] Simple LRU Decision Cache for "keep" decisions.
    https://github.com/open-telemetry/opentelemetry-collector-contrib/pull/33533
  - [`otelcol.processor.tail_sampling`] Fix precedence of inverted match in and policy.
    Previously if the decision from a policy evaluation was `NotSampled` or `InvertNotSampled`
    it would return a `NotSampled` decision regardless, effectively downgrading the result.
    This was breaking the documented behaviour that inverted decisions should take precedence over all others.
    https://github.com/open-telemetry/opentelemetry-collector-contrib/pull/33671
  - [`otelcol.exporter.kafka`,`otelcol.receiver.kafka`] Add config attribute to disable Kerberos PA-FX-FAST negotiation.
    https://github.com/open-telemetry/opentelemetry-collector-contrib/issues/26345
  - [`OTTL`]: Added `keep_matching_keys` function to allow dropping all keys from a map that don't match the pattern.
    https://github.com/open-telemetry/opentelemetry-collector-contrib/issues/32989
  - [`OTTL`]: Add debug logs to help troubleshoot OTTL statements/conditions
    https://github.com/open-telemetry/opentelemetry-collector-contrib/pull/33274
  - [`OTTL`]: Introducing `append` function for appending items into an existing array.
    https://github.com/open-telemetry/opentelemetry-collector-contrib/issues/32141
  - [`OTTL`]: Introducing `Uri` converter parsing URI string into SemConv
    https://github.com/open-telemetry/opentelemetry-collector-contrib/issues/32433
  - [`OTTL`]: Added a Hex() converter function
    https://github.com/open-telemetry/opentelemetry-collector-contrib/pull/33450
  - [`OTTL`]: Added a IsRootSpan() converter function.
    https://github.com/open-telemetry/opentelemetry-collector-contrib/pull/33729
  - [`otelcol.processor.probabilistic_sampler`]: Add Proportional and Equalizing sampling modes.
    https://github.com/open-telemetry/opentelemetry-collector-contrib/issues/31918
  - [`otelcol.processor.deltatocumulative`]: Bugfix to properly drop samples when at limit.
    https://github.com/open-telemetry/opentelemetry-collector-contrib/issues/33285
  - [`otelcol.receiver.vcenter`] Fixes errors in some of the client calls for environments containing multiple datacenters.
    https://github.com/open-telemetry/opentelemetry-collector-contrib/pull/33735
  - [`otelcol.processor.resourcedetection`] Fetch CPU info only if related attributes are enabled.
    https://github.com/open-telemetry/opentelemetry-collector-contrib/pull/33774
  - [`otelcol.receiver.vcenter`] Adding metrics for CPU readiness, CPU capacity, and network drop rate.
    https://github.com/open-telemetry/opentelemetry-collector-contrib/issues/33607
  - [`otelcol.receiver.vcenter`] Drop support for vCenter 6.7.
    https://github.com/open-telemetry/opentelemetry-collector-contrib/issues/33607
  - [`otelcol.processor.attributes`] Add an option to extract value from a client address
    by specifying `client.address` value in the `from_context` field.
    https://github.com/open-telemetry/opentelemetry-collector-contrib/pull/34048
  - `otelcol.connector.spanmetrics`: Produce delta temporality span metrics with StartTimeUnixNano and TimeUnixNano values representing an uninterrupted series.
    https://github.com/open-telemetry/opentelemetry-collector-contrib/pull/31780

- Upgrade Beyla component v1.6.3 to v1.7.0
  - Reporting application process metrics
  - New supported protocols: SQL, Redis, Kafka
  - Several bugfixes
  - Full list of changes: https://github.com/grafana/beyla/releases/tag/v1.7.0

- Enable instances connected to remotecfg-compatible servers to Register
  themselves to the remote service. (@tpaschalis)

- Allow in-memory listener to work for remotecfg-supplied components. (@tpaschalis)

### Bugfixes

- Fixed a clustering mode issue where a fatal startup failure of the clustering service
  would exit the service silently, without also exiting the Alloy process. (@thampiotr)

- Fix a bug which prevented config reloads to work if a Loki `metrics` stage is in the pipeline.
  Previously, the reload would fail for `loki.process` without an error in the logs and the metrics
  from the `metrics` stage would get stuck at the same values. (@ptodev)


v1.2.1
-----------------

### Bugfixes

- Fixed an issue with `loki.source.kubernetes_events` not starting in large clusters due to short informer sync timeout. (@nrwiersma)

- Updated [ckit](https://github.com/grafana/ckit) to fix an issue with armv7 panic on startup when forming a cluster. (@imavroukakis)

- Fixed a clustering mode issue where a failure to perform static peers
  discovery did not result in a fatal failure at startup and could lead to
  potential split-brain issues. (@thampiotr)

### Other

- Use Go 1.22.5 for builds. (@mattdurham)

v1.2.0
-----------------

### Security fixes
- Fixes the following vulnerabilities (@ptodev):
  - [CVE-2024-35255](https://cve.mitre.org/cgi-bin/cvename.cgi?name=CVE-2024-35255)
  - [CVE-2024-36129](https://avd.aquasec.com/nvd/2024/cve-2024-36129/)

### Breaking changes

- Updated OpenTelemetry to v0.102.1. (@mattdurham)
  - Components `otelcol.receiver.otlp`,`otelcol.receiver.zipkin`,`otelcol.extension.jaeger_remote_sampling`, and `otelcol.receiver.jaeger` setting `max_request_body_size`
    default changed from unlimited size to `20MiB`. This is due to [CVE-2024-36129](https://github.com/open-telemetry/opentelemetry-collector/security/advisories/GHSA-c74f-6mfw-mm4v).

### Breaking changes to non-GA functionality

- Update Public preview `remotecfg` to use `alloy-remote-config` instead of `agent-remote-config`. The
  API has been updated to use the term `collector` over `agent`. (@erikbaranowski)

- Component `otelcol.receiver.vcenter` removed `vcenter.host.network.packet.errors`, `vcenter.host.network.packet.count`, and
  `vcenter.vm.network.packet.count`.
  - `vcenter.host.network.packet.errors` replaced by `vcenter.host.network.packet.error.rate`.
  - `vcenter.host.network.packet.count` replaced by `vcenter.host.network.packet.rate`.
  - `vcenter.vm.network.packet.count` replaced by `vcenter.vm.network.packet.rate`.

### Features

- Add an `otelcol.exporter.kafka` component to send OTLP metrics, logs, and traces to Kafka.

- Added `live debugging` to the UI. Live debugging streams data as they flow through components for debugging telemetry data.
  Individual components must be updated to support live debugging. (@wildum)

- Added live debugging support for `prometheus.relabel`. (@wildum)

- (_Experimental_) Add a `otelcol.processor.deltatocumulative` component to convert metrics from
  delta temporality to cumulative by accumulating samples in memory. (@rfratto)

- (_Experimental_) Add an `otelcol.receiver.datadog` component to receive
  metrics and traces from Datadog. (@carrieedwards, @jesusvazquez, @alexgreenbank, @fedetorres93)

- Add a `prometheus.exporter.catchpoint` component to collect metrics from Catchpoint. (@bominrahmani)

- Add the `-t/--test` flag to `alloy fmt` to check if a alloy config file is formatted correctly. (@kavfixnel)

### Enhancements

- (_Public preview_) Add native histogram support to `otelcol.receiver.prometheus`. (@wildum)
- (_Public preview_) Add metrics to report status of `remotecfg` service. (@captncraig)

- Added `scrape_protocols` option to `prometheus.scrape`, which allows to
  control the preferred order of scrape protocols. (@thampiotr)

- Add support for configuring CPU profile's duration scraped by `pyroscope.scrape`. (@hainenber)

- `prometheus.exporter.snowflake`: Add support for RSA key-pair authentication. (@Caleb-Hurshman)

- Improved filesystem error handling when working with `loki.source.file` and `local.file_match`,
  which removes some false-positive error log messages on Windows (@thampiotr)

- Updates `processor/probabilistic_sampler` to use new `FailedClosed` field from OTEL release v0.101.0. (@StefanKurek)

- Updates `receiver/vcenter` to use new features and bugfixes introduced in OTEL releases v0.100.0 and v0.101.0.
  Refer to the [v0.100.0](https://github.com/open-telemetry/opentelemetry-collector-contrib/releases/tag/v0.100.0)
  and [v0.101.0](https://github.com/open-telemetry/opentelemetry-collector-contrib/releases/tag/v0.101.0) release
  notes for more detailed information.
  Changes that directly affected the configuration are as follows: (@StefanKurek)
  - The resource attribute `vcenter.datacenter.name` has been added and enabled by default for all resource types.
  - The resource attribute `vcenter.virtual_app.inventory_path` has been added and enabled by default to
    differentiate between resource pools and virtual apps.
  - The resource attribute `vcenter.virtual_app.name` has been added and enabled by default to differentiate
    between resource pools and virtual apps.
  - The resource attribute `vcenter.vm_template.id` has been added and enabled by default to differentiate between
    virtual machines and virtual machine templates.
  - The resource attribute `vcenter.vm_template.name` has been added and enabled by default to differentiate between
    virtual machines and virtual machine templates.
  - The metric `vcenter.cluster.memory.used` has been removed.
  - The metric `vcenter.vm.network.packet.drop.rate` has been added and enabled by default.
  - The metric `vcenter.cluster.vm_template.count` has been added and enabled by default.

- Add `yaml_decode` to standard library. (@mattdurham, @djcode)

- Allow override debug metrics level for `otelcol.*` components. (@hainenber)

- Add an initial lower limit of 10 seconds for the the `poll_frequency`
  argument in the `remotecfg` block. (@tpaschalis)

- Add a constant jitter to `remotecfg` service's polling. (@tpaschalis)

- Added support for NS records to `discovery.dns`. (@djcode)

- Improved clustering use cases for tracking GCP delta metrics in the `prometheus.exporter.gcp` (@kgeckhart)

- Add the `targets` argument to the `prometheus.exporter.snmp` component to support passing SNMP targets at runtime. (@wildum)

- Prefix Faro measurement values with `value_` to align with the latest Faro cloud receiver updates. (@codecapitano)

- Add `base64_decode` to standard library. (@hainenber)

- Updated OpenTelemetry Contrib to [v0.102.0](https://github.com/open-telemetry/opentelemetry-collector-contrib/releases/tag/v0.102.0). (@mattdurham)
  - `otelcol.processor.resourcedetection`: Added a `tags` config argument to the `azure` detection mechanism.
  It exposes regex-matched Azure resource tags as OpenTelemetry resource attributes.

- A new `snmp_context` configuration argument for `prometheus.exporter.snmp`
  which overrides the `context_name` parameter in the SNMP configuration file. (@ptodev)

- Add extra configuration options for `beyla.ebpf` to select Kubernetes objects to monitor. (@marctc)

### Bugfixes

- Fixed an issue with `prometheus.scrape` in which targets that move from one
  cluster instance to another could have a staleness marker inserted and result
  in a gap in metrics (@thampiotr)

- Fix panic when `import.git` is given a revision that does not exist on the remote repo. (@hainenber)

- Fixed an issue with `loki.source.docker` where collecting logs from targets configured with multiple networks would result in errors. (@wildum)

- Fixed an issue where converting OpenTelemetry Collector configs with unused telemetry types resulted in those types being explicitly configured with an empty array in `output` blocks, rather than them being omitted entirely. (@rfratto)

### Other changes

- `pyroscope.ebpf`, `pyroscope.java`, `pyroscope.scrape`, `pyroscope.write` and `discovery.process` components are now GA. (@korniltsev)

- `prometheus.exporter.snmp`: Updating SNMP exporter from v0.24.1 to v0.26.0. (@ptodev, @erikbaranowski)

- `prometheus.scrape` component's `enable_protobuf_negotiation` argument is now
  deprecated and will be removed in a future major release.
  Use `scrape_protocols` instead and refer to `prometheus.scrape` reference
  documentation for further details. (@thampiotr)

- Updated Prometheus dependency to [v2.51.2](https://github.com/prometheus/prometheus/releases/tag/v2.51.2) (@thampiotr)

- Upgrade Beyla from v1.5.1 to v1.6.3. (@marctc)

v1.1.1
------

### Bugfixes

- Fix panic when component ID contains `/` in `otelcomponent.MustNewType(ID)`.(@qclaogui)

- Exit Alloy immediately if the port it runs on is not available.
  This port can be configured with `--server.http.listen-addr` or using
  the default listen address`127.0.0.1:12345`. (@mattdurham)

- Fix a panic in `loki.source.docker` when trying to stop a target that was never started. (@wildum)

- Fix error on boot when using IPv6 advertise addresses without explicitly
  specifying a port. (@matthewpi)

- Fix an issue where having long component labels (>63 chars) on otelcol.auth
  components lead to a panic. (@tpaschalis)

- Update `prometheus.exporter.snowflake` with the [latest](https://github.com/grafana/snowflake-prometheus-exporter) version of the exporter as of May 28, 2024 (@StefanKurek)
  - Fixes issue where returned `NULL` values from database could cause unexpected errors.

- Bubble up SSH key conversion error to facilitate failed `import.git`. (@hainenber)

v1.1.0
------

### Features

- (_Public preview_) Add support for setting GOMEMLIMIT based on cgroup setting. (@mattdurham)
- (_Experimental_) A new `otelcol.exporter.awss3` component for sending telemetry data to a S3 bucket. (@Imshelledin21)

- (_Public preview_) Introduce BoringCrypto Docker images.
  The BoringCrypto image is tagged with the `-boringcrypto` suffix and
  is only available on AMD64 and ARM64 Linux containers.
  (@rfratto, @mattdurham)

- (_Public preview_) Introduce `boringcrypto` release assets. BoringCrypto
  builds are publshed for Linux on AMD64 and ARM64 platforms. (@rfratto,
  @mattdurham)

- `otelcol.exporter.loadbalancing`: Add a new `aws_cloud_map` resolver. (@ptodev)

- Introduce a `otelcol.receiver.file_stats` component from the upstream
  OpenTelemetry `filestatsreceiver` component. (@rfratto)

### Enhancements

- Update `prometheus.exporter.kafka` with the following functionalities (@wildum):

  * GSSAPI config
  * enable/disable PA_FX_FAST
  * set a TLS server name
  * show the offset/lag for all consumer group or only the connected ones
  * set the minimum number of topics to monitor
  * enable/disable auto-creation of requested topics if they don't already exist
  * regex to exclude topics / groups
  * added metric kafka_broker_info

- In `prometheus.exporter.kafka`, the interpolation table used to compute estimated lag metrics is now pruned
  on `metadata_refresh_interval` instead of `prune_interval_seconds`. (@wildum)

- Don't restart tailers in `loki.source.kubernetes` component by above-average
  time deltas if K8s version is >= 1.29.1 (@hainenber)

- In `mimir.rules.kubernetes`, add support for running in a cluster of Alloy instances
  by electing a single instance as the leader for the `mimir.rules.kubernetes` component
  to avoid conflicts when making calls to the Mimir API. (@56quarters)

- Add the possibility of setting custom labels for the AWS Firehose logs via `X-Amz-Firehose-Common-Attributes` header. (@andriikushch)

### Bugfixes

- Fixed issue with defaults for Beyla component not being applied correctly. (marctc)

- Fix an issue on Windows where uninstalling Alloy did not remove it from the
  Add/Remove programs list. (@rfratto)

- Fixed issue where text labels displayed outside of component node's boundary. (@hainenber)

- Fix a bug where a topic was claimed by the wrong consumer type in `otelcol.receiver.kafka`. (@wildum)

- Fix an issue where nested import.git config blocks could conflict if they had the same labels. (@wildum)

- In `mimir.rules.kubernetes`, fix an issue where unrecoverable errors from the Mimir API were retried. (@56quarters)

- Fix an issue where `faro.receiver`'s `extra_log_labels` with empty value
  don't map existing value in log line. (@hainenber)

- Fix an issue where `prometheus.remote_write` only queued data for sending
  every 15 seconds instead of as soon as data was written to the WAL.
  (@rfratto)

- Imported code using `slog` logging will now not panic and replay correctly when logged before the logging
  config block is initialized. (@mattdurham)

- Fix a bug where custom components would not shadow the stdlib. If you have a module whose name conflicts with an stdlib function
  and if you use this exact function in your config, then you will need to rename your module. (@wildum)

- Fix an issue where `loki.source.docker` stops collecting logs after a container restart. (@wildum)

- Upgrading `pyroscope/ebpf` from 0.4.6 to 0.4.7 (@korniltsev):
  * detect libc version properly when libc file name is libc-2.31.so and not libc.so.6
  * treat elf files with short build id (8 bytes) properly

### Other changes

- Update `alloy-mixin` to use more specific alert group names (for example,
  `alloy_clustering` instead of `clustering`) to avoid collision with installs
  of `agent-flow-mixin`. (@rfratto)
- Upgrade Beyla from v1.4.1 to v1.5.1. (@marctc)

- Add a description to Alloy DEB and RPM packages. (@rfratto)

- Allow `pyroscope.scrape` to scrape `alloy.internal:12345`. (@hainenber)

- The latest Windows Docker image is now pushed as `nanoserver-1809` instead of
  `latest-nanoserver-1809`. The old tag will no longer be updated, and will be
  removed in a future release. (@rfratto)

- The log level of `finished node evaluation` log lines has been decreased to
  'debug'. (@tpaschalis)

- Update post-installation scripts for DEB/RPM packages to ensure
  `/var/lib/alloy` exists before configuring its permissions and ownership.
  (@rfratto)

- Remove setcap for `cap_net_bind_service` to allow alloy to run in restricted environments.
  Modern container runtimes allow binding to unprivileged ports as non-root. (@BlackDex)

- Upgrading from OpenTelemetry v0.96.0 to v0.99.0.

  - `otelcol.processor.batch`: Prevent starting unnecessary goroutines.
    https://github.com/open-telemetry/opentelemetry-collector/issues/9739
  - `otelcol.exporter.otlp`: Checks for port in the config validation for the otlpexporter.
    https://github.com/open-telemetry/opentelemetry-collector/issues/9505
  - `otelcol.receiver.otlp`: Fix bug where the otlp receiver did not properly respond
    with a retryable error code when possible for http.
    https://github.com/open-telemetry/opentelemetry-collector/pull/9357
  - `otelcol.receiver.vcenter`: Fixed the resource attribute model to more accurately support multi-cluster deployments.
    https://github.com/open-telemetry/opentelemetry-collector-contrib/issues/30879
    For more information on impacts please refer to:
    https://github.com/open-telemetry/opentelemetry-collector-contrib/pull/31113
    The main impact is that `vcenter.resource_pool.name`, `vcenter.resource_pool.inventory_path`,
    and `vcenter.cluster.name` are reported with more accuracy on VM metrics.
  - `otelcol.receiver.vcenter`: Remove the `vcenter.cluster.name` resource attribute from Host resources if the Host is standalone (no cluster).
    https://github.com/open-telemetry/opentelemetry-collector-contrib/issues/32548
  - `otelcol.receiver.vcenter`: Changes process for collecting VMs & VM perf metrics to be more efficient (one call now for all VMs).
    https://github.com/open-telemetry/opentelemetry-collector-contrib/issues/31837
  - `otelcol.connector.servicegraph`: Added a new `database_name_attribute` config argument to allow users to
    specify a custom attribute name for identifying the database name in span attributes.
    https://github.com/open-telemetry/opentelemetry-collector-contrib/pull/30726
  - `otelcol.connector.servicegraph`: Fix 'failed to find dimensions for key' error from race condition in metrics cleanup.
    https://github.com/open-telemetry/opentelemetry-collector-contrib/issues/31701
  - `otelcol.connector.spanmetrics`: Add `metrics_expiration` option to enable expiration of metrics if spans are not received within a certain time frame.
    By default, the expiration is disabled (set to 0).
    https://github.com/open-telemetry/opentelemetry-collector-contrib/issues/30559
  - `otelcol.connector.spanmetrics`: Change default value of `metrics_flush_interval` from 15s to 60s.
    https://github.com/open-telemetry/opentelemetry-collector-contrib/issues/31776
  - `otelcol.connector.spanmetrics`: Discard counter span metric exemplars after each flush interval to avoid unbounded memory growth.
    This aligns exemplar discarding for counter span metrics with the existing logic for histogram span metrics.
    https://github.com/open-telemetry/opentelemetry-collector-contrib/issues/31683
  - `otelcol.exporter.loadbalancing`: Fix panic when a sub-exporter is shut down while still handling requests.
    https://github.com/open-telemetry/opentelemetry-collector-contrib/issues/31410
  - `otelcol.exporter.loadbalancing`: Fix memory leaks on shutdown.
    https://github.com/open-telemetry/opentelemetry-collector-contrib/pull/31050
  - `otelcol.exporter.loadbalancing`: Support the timeout period of k8s resolver list watch can be configured.
    https://github.com/open-telemetry/opentelemetry-collector-contrib/issues/31757
  - `otelcol.processor.transform`: Change metric unit for metrics extracted with `extract_count_metric()` to be the default unit (`1`).
    https://github.com/open-telemetry/opentelemetry-collector-contrib/issues/31575
  - `otelcol.receiver.opencensus`: Refactor the receiver to pass lifecycle tests and avoid leaking gRPC connections.
    https://github.com/open-telemetry/opentelemetry-collector-contrib/issues/31643
  - `otelcol.extension.jaeger_remote_sampling`: Fix leaking goroutine on shutdown.
    https://github.com/open-telemetry/opentelemetry-collector-contrib/issues/31157
  - `otelcol.receiver.kafka`: Fix panic on shutdown.
    https://github.com/open-telemetry/opentelemetry-collector-contrib/issues/31926
  - `otelcol.processor.resourcedetection`: Only attempt to detect Kubernetes node resource attributes when they're enabled.
    https://github.com/open-telemetry/opentelemetry-collector-contrib/issues/31941
  - `otelcol.processor.resourcedetection`: Fix memory leak on AKS.
    https://github.com/open-telemetry/opentelemetry-collector-contrib/pull/32574
  - `otelcol.processor.resourcedetection`: Update to ec2 scraper so that core attributes are not dropped if describeTags returns an error (likely due to permissions).
    https://github.com/open-telemetry/opentelemetry-collector-contrib/pull/30672

- Use Go 1.22.3 for builds. (@kminehart)

v1.0.0
------

### Features

- Support for programmable pipelines using a rich expression-based syntax.

- Over 130 components for processing, transforming, and exporting telemetry
  data.

- Native support for Kubernetes and Prometheus Operator without needing to
  deploy or learn a separate Kubernetes operator.

- Support for creating and sharing custom components.

- Support for forming a cluster of Alloy instances for automatic workload
  distribution.

- (_Public preview_) Support for receiving configuration from a server for
  centralized configuration management.

- A built-in UI for visualizing and debugging pipelines.

[contributors guide]: ./docs/developer/contributing.md#updating-the-changelog<|MERGE_RESOLUTION|>--- conflicted
+++ resolved
@@ -35,13 +35,11 @@
 
 - Add support for proxy and headers in `prometheus.write.queue`. (@mattdurham)
 
-<<<<<<< HEAD
 - Added support for switching namespace between authentication and kv retrieval to support Vault Enterprise (@notedop)
-=======
+
 - (_Experimental_) Various changes to the experimental component `database_observability.mysql`:
   - `query_sample`: better handling of truncated queries (@cristiangreco)
   - `query_sample`: add option to use TiDB sql parser (@cristiangreco)
->>>>>>> a7615b78
 
 ### Other changes
 
