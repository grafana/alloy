--- conflicted
+++ resolved
@@ -28,6 +28,8 @@
 - Add support of `tls` in components `loki.source.(awsfirehose|gcplog|heroku|api)` and `prometheus.receive_http` and `pyroscope.receive_http`. (@fgouteroux)
 
 - Remove SendSIGKILL=no from unit files and recommendations (@oleg-kozlyuk-grafana)
+
+- Reduce memory overhead of `prometheus.remote_write`'s WAL by lowering the size of the allocated series storage. (@kgeckhart)
 
 ### Bugfixes
 
@@ -159,9 +161,6 @@
 
 - Reduce memory overhead of `prometheus.remote_write`'s WAL by bringing in an upstream change to only track series in a slice if there's a hash conflict. (@kgeckhart)
 
-<<<<<<< HEAD
-- Reduce memory overhead of `prometheus.remote_write`'s WAL by lowering the size of the allocated series storage. (@kgeckhart)
-=======
 - Reduce log level from warning for `loki.write` when request fails and will be retried. (@kalleep)
 
 - Fix slow updates to `loki.source.file` when only targets have changed and pipeline is blocked on writes. (@kalleep)
@@ -179,7 +178,6 @@
 - Reduce CPU of `prometheus.write.queue` by eliminating duplicate calls to calculate the protobuf Size. (@kgeckhart)
 
 - Use new cache for metadata cache in `prometheus.write.queue` and support disabling the metadata cache with it disable by default. (@kgeckhart, @dehaansa)
->>>>>>> cca264e2
 
 ### Bugfixes
 
