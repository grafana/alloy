--- conflicted
+++ resolved
@@ -29,11 +29,9 @@
   - `query_tables`: improve queries parsing (@cristiangreco)
   - make tidbparser the default choice (@cristiangreco)
 
-<<<<<<< HEAD
 - Mixin dashboards improvements: added minimum cluster size to Cluster Overview dashboard, fixed units in OpenTelemetry dashboard, fixed slow components evaluation time units in Controller dashboard and updated Prometheus dashboard to correctly aggregate across instances. (@thampiotr)
-=======
+
 - Reduced the lag time during targets handover in a cluster in `prometheus.scrape` components by reducing thread contention. (@thampiotr)
->>>>>>> 5b4867cc
 
 ### Bugfixes
 
