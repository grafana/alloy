--- conflicted
+++ resolved
@@ -56,11 +56,9 @@
 
 - Fix issues with `prometheus.exporter.windows` not propagating `dns` collector config. (@dehaansa)
 
-<<<<<<< HEAD
+- Fixed a bug in `prometheus.write.queue` which caused retries even when `max_retry_attempts` was set to `0`. (@ptodev)
+
 - Fix issues in `loki.process` where `stage.multiline` did not pass through structured metadata. (@jan-mrm)
-=======
-- Fixed a bug in `prometheus.write.queue` which caused retries even when `max_retry_attempts` was set to `0`. (@ptodev)
->>>>>>> aeb62b8c
 
 v1.10.0
 -----------------
