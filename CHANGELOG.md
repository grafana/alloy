# Changelog

> _Contributors should read our [contributors guide][] for instructions on how
> to update the changelog._

This document contains a historical list of changes between releases. Only
changes that impact end-user behavior are listed; changes to documentation or
internal API changes are not present.

Main (unreleased)
-----------------

### Bugfixes

- Update yet-another-cloudwatch-exporter from v0.60.0 vo v0.61.0: (@morreymeyer)
  - Fixes a bug where cloudwatch S3 metrics are reported as `0`

<<<<<<< HEAD
### Other changes

- Small fix in UI stylesheet to fit more content into visible table area. (@defanator)
=======
- Fixed incorrect debug metric names in `otelcol.exporter.awss3`, `otelcol.exporter.otlp`, `otelcol.processor.batch`, `otelcol.processor.deltatocumulative` and `otelcol.processor.otlp`
  which have changed due to an upstream breaking change. The dashboards and alerts in the mixin have also been fixed. (@thampiotr)

>>>>>>> 13874b57

v1.4.0-rc.2
-----------------

### Breaking changes

- [otelcol.processor.transform] The functions `convert_sum_to_gauge` and `convert_gauge_to_sum` must now be used in the `metric` `context` rather than in the `datapoint` context.
  https://github.com/open-telemetry/opentelemetry-collector-contrib/issues/34567 (@wildum)

- Upgrade Beyla from 1.7.0 to 1.8.2. A complete list of changes can be found on the Beyla releases page: https://github.com/grafana/beyla/releases. (@wildum)
  It contains a few breaking changes for the component `beyla.ebpf`:
  - renamed metric `process.cpu.state` to `cpu.mode`
  - renamed metric `beyla_build_info` to `beyla_internal_build_info`

### Features

- Added Datadog Exporter community component, enabling exporting of otel-formatted Metrics and traces to Datadog. (@polyrain)
- (_Experimental_) Add an `otelcol.processor.interval` component to aggregate metrics and periodically
  forward the latest values to the next component in the pipeline.

### Enhancements

- Clustering peer resolution through `--cluster.join-addresses` flag has been
  improved with more consistent behaviour, better error handling and added
  support for A/AAAA DNS records. If necessary, users can temporarily opt out of
  this new behaviour with the `--cluster.use-discovery-v1`, but this can only be
  used as a temporary measure, since this flag will be disabled in future
  releases. (@thampiotr)

- Added a new panel to Cluster Overview dashboard to show the number of peers
  seen by each instance in the cluster. This can help diagnose cluster split
  brain issues. (@thampiotr)

- Updated Snowflake exporter with performance improvements for larger environments.
  Also added a new panel to track deleted tables to the Snowflake mixin. (@Caleb-Hurshman)
- Add a `otelcol.processor.groupbyattrs` component to reassociate collected metrics that match specified attributes
    from opentelemetry. (@kehindesalaam)

- Update windows_exporter to v0.27.2. (@jkroepke)
  The `smb.enabled_list` and `smb_client.enabled_list` doesn't have any effect anymore. All sub-collectors are enabled by default.

- Live debugging of `loki.process` will now also print the timestamp of incoming and outgoing log lines.
  This is helpful for debugging `stage.timestamp`. (@ptodev)

- Add extra validation in `beyla.ebpf` to avoid panics when network feature is enabled. (@marctc)

- A new parameter `aws_sdk_version_v2` is added for the cloudwatch exporters configuration. It enables the use of aws sdk v2 which has shown to have significant performance benefits. (@kgeckhart, @andriikushch)

- `prometheus.exporter.cloudwatch` can now collect metrics from custom namespaces via the `custom_namespace` block. (@ptodev)

- Add the label `alloy_cluster` in the metric `alloy_config_hash` when the flag `cluster.name` is set to help differentiate between
  configs from the same alloy cluster or different alloy clusters. (@wildum)

### Bugfixes

- Fix a bug where the scrape timeout for a Probe resource was not applied, overwriting the scrape interval instead. (@morremeyer, @stefanandres)

- Fix a bug where custom components don't always get updated when the config is modified in an imported directory. (@ante012)

- Fixed an issue which caused loss of context data in Faro exception. (@codecapitano)

- Fixed an issue where providing multiple hostnames or IP addresses
  via `--cluster.join-addresses` would only use the first provided value.
  (@thampiotr)

- Fixed an issue where providing `<hostname>:<port>`
  in `--cluster.join-addresses` would only resolve with DNS to a single address,
  instead of using all the available records. (@thampiotr)

- Fixed an issue where clustering peers resolution via hostname in `--cluster.join-addresses`
  resolves to duplicated IP addresses when using SRV records. (@thampiotr)

- Fixed an issue where the `connection_string` for the `loki.source.azure_event_hubs` component
  was displayed in the UI in plaintext. (@MorrisWitthein)

- Fix a bug in `discovery.*` components where old `targets` would continue to be
  exported to downstream components. This would only happen if the config
  for `discovery.*`  is reloaded in such a way that no new targets were
  discovered. (@ptodev, @thampiotr)

- Fixed bug in `loki.process` with `sampling` stage where all components use same `drop_counter_reason`. (@captncraig)

- Fixed an issue (see https://github.com/grafana/alloy/issues/1599) where specifying both path and key in the remote.vault `path`
  configuration could result in incorrect URLs. The `path` and `key` arguments have been separated to allow for clear and accurate
  specification of Vault secrets. (@PatMis16)

### Other

- Renamed standard library functions. Old names are still valid but are marked deprecated. (@wildum)

- Aliases for the namespaces are deprecated in the Cloudwatch exporter. For example: "s3" is not allowed, "AWS/S3" should be used. Usage of the aliases will generate warnings in the logs. Support for the aliases will be dropped in the upcoming releases. (@kgeckhart, @andriikushch)

- Update OTel from v0.105.0 vo v0.108.0: (@wildum)
  - [`otelcol.receiver.vcenter`] New VSAN metrics.
    https://github.com/open-telemetry/opentelemetry-collector-contrib/issues/33556
  - [`otelcol.receiver.kafka`] Add `session_timeout` and `heartbeat_interval` attributes.
    https://github.com/open-telemetry/opentelemetry-collector-contrib/pull/33082
  - [`otelcol.processor.transform`] Add `aggregate_on_attributes` function for metrics.
    https://github.com/open-telemetry/opentelemetry-collector-contrib/pull/33334
  - [`otelcol.receiver.vcenter`] Enable metrics by default
    https://github.com/open-telemetry/opentelemetry-collector-contrib/issues/33607

- Updated the docker base image to Ubuntu 24.04 (Noble Numbat). (@mattiasa )

v1.3.1
-----------------

### Bugfixes

- Changed the cluster startup behaviour, reverting to the previous logic where
  a failure to resolve cluster join peers results in the node creating its own cluster. This is
  to facilitate the process of bootstrapping a new cluster following user feedback (@thampiotr)

- Fix a memory leak which would occur any time `loki.process` had its configuration reloaded. (@ptodev)

v1.3.0
-----------------

### Breaking changes

- [`otelcol.exporter.otlp`,`otelcol.exporter.loadbalancing`]: Change the default gRPC load balancing strategy.
  The default value for the `balancer_name` attribute has changed to `round_robin`
  https://github.com/open-telemetry/opentelemetry-collector/pull/10319

### Breaking changes to non-GA functionality

- Update Public preview `remotecfg` argument from `metadata` to `attributes`. (@erikbaranowski)

- The default value of the argument `unmatched` in the block `routes` of the component `beyla.ebpf` was changed from `unset` to `heuristic` (@marctc)

### Features

- Added community components support, enabling community members to implement and maintain components. (@wildum)

- A new `otelcol.exporter.debug` component for printing OTel telemetry from
  other `otelcol` components to the console. (@BarunKGP)

### Enhancements
- Added custom metrics capability to oracle exporter. (@EHSchmitt4395)

- Added a success rate panel on the Prometheus Components dashboard. (@thampiotr)

- Add namespace field to Faro payload (@cedricziel)

- Add the `targets` argument to the `prometheus.exporter.blackbox` component to support passing blackbox targets at runtime. (@wildum)

- Add concurrent metric collection to `prometheus.exporter.snowflake` to speed up collection times (@Caleb-Hurshman)

- Added live debugging support to `otelcol.processor.*` components. (@wildum)

- Add automatic system attributes for `version` and `os` to `remotecfg`. (@erikbaranowski)

- Added live debugging support to `otelcol.receiver.*` components. (@wildum)

- Added live debugging support to `loki.process`. (@wildum)

- Added live debugging support to `loki.relabel`. (@wildum)

- Added a `namespace` label to probes scraped by the `prometheus.operator.probes` component to align with the upstream Prometheus Operator setup. (@toontijtgat2)

- (_Public preview_) Added rate limiting of cluster state changes to reduce the
  number of unnecessary, intermediate state updates. (@thampiotr)

- Allow setting the CPU profiling event for Java Async Profiler in `pyroscope.java` component (@slbucur)

- Update windows_exporter to v0.26.2. (@jkroepke)

- `mimir.rules.kubernetes` is now able to add extra labels to the Prometheus rules. (@psychomantys)

- `prometheus.exporter.unix` component now exposes hwmon collector config. (@dtrejod)

- Upgrade from OpenTelemetry v0.102.1 to v0.105.0.
  - [`otelcol.receiver.*`] A new `compression_algorithms` attribute to configure which
    compression algorithms are allowed by the HTTP server.
    https://github.com/open-telemetry/opentelemetry-collector/pull/10295
  - [`otelcol.exporter.*`] Fix potential deadlock in the batch sender.
    https://github.com/open-telemetry/opentelemetry-collector/pull/10315
  - [`otelcol.exporter.*`] Fix a bug when the retry and timeout logic was not applied with enabled batching.
    https://github.com/open-telemetry/opentelemetry-collector/issues/10166
  - [`otelcol.exporter.*`] Fix a bug where an unstarted batch_sender exporter hangs on shutdown.
    https://github.com/open-telemetry/opentelemetry-collector/issues/10306
  - [`otelcol.exporter.*`] Fix small batch due to unfavorable goroutine scheduling in batch sender.
    https://github.com/open-telemetry/opentelemetry-collector/issues/9952
  - [`otelcol.exporter.otlphttp`] A new `cookies` block to store cookies from server responses and reuse them in subsequent requests.
    https://github.com/open-telemetry/opentelemetry-collector/issues/10175
  - [`otelcol.exporter.otlp`] Fixed a bug where the receiver's http response was not properly translating grpc error codes to http status codes.
    https://github.com/open-telemetry/opentelemetry-collector/pull/10574
  - [`otelcol.processor.tail_sampling`] Simple LRU Decision Cache for "keep" decisions.
    https://github.com/open-telemetry/opentelemetry-collector-contrib/pull/33533
  - [`otelcol.processor.tail_sampling`] Fix precedence of inverted match in and policy.
    Previously if the decision from a policy evaluation was `NotSampled` or `InvertNotSampled`
    it would return a `NotSampled` decision regardless, effectively downgrading the result.
    This was breaking the documented behaviour that inverted decisions should take precedence over all others.
    https://github.com/open-telemetry/opentelemetry-collector-contrib/pull/33671
  - [`otelcol.exporter.kafka`,`otelcol.receiver.kafka`] Add config attribute to disable Kerberos PA-FX-FAST negotiation.
    https://github.com/open-telemetry/opentelemetry-collector-contrib/issues/26345
  - [`OTTL`]: Added `keep_matching_keys` function to allow dropping all keys from a map that don't match the pattern.
    https://github.com/open-telemetry/opentelemetry-collector-contrib/issues/32989
  - [`OTTL`]: Add debug logs to help troubleshoot OTTL statements/conditions
    https://github.com/open-telemetry/opentelemetry-collector-contrib/pull/33274
  - [`OTTL`]: Introducing `append` function for appending items into an existing array.
    https://github.com/open-telemetry/opentelemetry-collector-contrib/issues/32141
  - [`OTTL`]: Introducing `Uri` converter parsing URI string into SemConv
    https://github.com/open-telemetry/opentelemetry-collector-contrib/issues/32433
  - [`OTTL`]: Added a Hex() converter function
    https://github.com/open-telemetry/opentelemetry-collector-contrib/pull/33450
  - [`OTTL`]: Added a IsRootSpan() converter function.
    https://github.com/open-telemetry/opentelemetry-collector-contrib/pull/33729
  - [`otelcol.processor.probabilistic_sampler`]: Add Proportional and Equalizing sampling modes.
    https://github.com/open-telemetry/opentelemetry-collector-contrib/issues/31918
  - [`otelcol.processor.deltatocumulative`]: Bugfix to properly drop samples when at limit.
    https://github.com/open-telemetry/opentelemetry-collector-contrib/issues/33285
  - [`otelcol.receiver.vcenter`] Fixes errors in some of the client calls for environments containing multiple datacenters.
    https://github.com/open-telemetry/opentelemetry-collector-contrib/pull/33735
  - [`otelcol.processor.resourcedetection`] Fetch CPU info only if related attributes are enabled.
    https://github.com/open-telemetry/opentelemetry-collector-contrib/pull/33774
  - [`otelcol.receiver.vcenter`] Adding metrics for CPU readiness, CPU capacity, and network drop rate.
    https://github.com/open-telemetry/opentelemetry-collector-contrib/issues/33607
  - [`otelcol.receiver.vcenter`] Drop support for vCenter 6.7.
    https://github.com/open-telemetry/opentelemetry-collector-contrib/issues/33607
  - [`otelcol.processor.attributes`] Add an option to extract value from a client address
    by specifying `client.address` value in the `from_context` field.
    https://github.com/open-telemetry/opentelemetry-collector-contrib/pull/34048
  - `otelcol.connector.spanmetrics`: Produce delta temporality span metrics with StartTimeUnixNano and TimeUnixNano values representing an uninterrupted series.
    https://github.com/open-telemetry/opentelemetry-collector-contrib/pull/31780

- Upgrade Beyla component v1.6.3 to v1.7.0
  - Reporting application process metrics
  - New supported protocols: SQL, Redis, Kafka
  - Several bugfixes
  - Full list of changes: https://github.com/grafana/beyla/releases/tag/v1.7.0

- Enable instances connected to remotecfg-compatible servers to Register
  themselves to the remote service. (@tpaschalis)

- Allow in-memory listener to work for remotecfg-supplied components. (@tpaschalis)

### Bugfixes

- Fixed a clustering mode issue where a fatal startup failure of the clustering service
  would exit the service silently, without also exiting the Alloy process. (@thampiotr)

- Fix a bug which prevented config reloads to work if a Loki `metrics` stage is in the pipeline.
  Previously, the reload would fail for `loki.process` without an error in the logs and the metrics
  from the `metrics` stage would get stuck at the same values. (@ptodev)


v1.2.1
-----------------

### Bugfixes

- Fixed an issue with `loki.source.kubernetes_events` not starting in large clusters due to short informer sync timeout. (@nrwiersma)

- Updated [ckit](https://github.com/grafana/ckit) to fix an issue with armv7 panic on startup when forming a cluster. (@imavroukakis)

- Fixed a clustering mode issue where a failure to perform static peers
  discovery did not result in a fatal failure at startup and could lead to
  potential split-brain issues. (@thampiotr)

### Other

- Use Go 1.22.5 for builds. (@mattdurham)

v1.2.0
-----------------

### Security fixes
- Fixes the following vulnerabilities (@ptodev):
  - [CVE-2024-35255](https://cve.mitre.org/cgi-bin/cvename.cgi?name=CVE-2024-35255)
  - [CVE-2024-36129](https://avd.aquasec.com/nvd/2024/cve-2024-36129/)

### Breaking changes

- Updated OpenTelemetry to v0.102.1. (@mattdurham)
  - Components `otelcol.receiver.otlp`,`otelcol.receiver.zipkin`,`otelcol.extension.jaeger_remote_sampling`, and `otelcol.receiver.jaeger` setting `max_request_body_size`
    default changed from unlimited size to `20MiB`. This is due to [CVE-2024-36129](https://github.com/open-telemetry/opentelemetry-collector/security/advisories/GHSA-c74f-6mfw-mm4v).

### Breaking changes to non-GA functionality

- Update Public preview `remotecfg` to use `alloy-remote-config` instead of `agent-remote-config`. The
  API has been updated to use the term `collector` over `agent`. (@erikbaranowski)

- Component `otelcol.receiver.vcenter` removed `vcenter.host.network.packet.errors`, `vcenter.host.network.packet.count`, and
  `vcenter.vm.network.packet.count`.
  - `vcenter.host.network.packet.errors` replaced by `vcenter.host.network.packet.error.rate`.
  - `vcenter.host.network.packet.count` replaced by `vcenter.host.network.packet.rate`.
  - `vcenter.vm.network.packet.count` replaced by `vcenter.vm.network.packet.rate`.

### Features

- Add an `otelcol.exporter.kafka` component to send OTLP metrics, logs, and traces to Kafka.

- Added `live debugging` to the UI. Live debugging streams data as they flow through components for debugging telemetry data.
  Individual components must be updated to support live debugging. (@wildum)

- Added live debugging support for `prometheus.relabel`. (@wildum)

- (_Experimental_) Add a `otelcol.processor.deltatocumulative` component to convert metrics from
  delta temporality to cumulative by accumulating samples in memory. (@rfratto)

- (_Experimental_) Add an `otelcol.receiver.datadog` component to receive
  metrics and traces from Datadog. (@carrieedwards, @jesusvazquez, @alexgreenbank, @fedetorres93)

- Add a `prometheus.exporter.catchpoint` component to collect metrics from Catchpoint. (@bominrahmani)

- Add the `-t/--test` flag to `alloy fmt` to check if a alloy config file is formatted correctly. (@kavfixnel)

### Enhancements

- (_Public preview_) Add native histogram support to `otelcol.receiver.prometheus`. (@wildum)
- (_Public preview_) Add metrics to report status of `remotecfg` service. (@captncraig)

- Added `scrape_protocols` option to `prometheus.scrape`, which allows to
  control the preferred order of scrape protocols. (@thampiotr)

- Add support for configuring CPU profile's duration scraped by `pyroscope.scrape`. (@hainenber)

- `prometheus.exporter.snowflake`: Add support for RSA key-pair authentication. (@Caleb-Hurshman)

- Improved filesystem error handling when working with `loki.source.file` and `local.file_match`,
  which removes some false-positive error log messages on Windows (@thampiotr)

- Updates `processor/probabilistic_sampler` to use new `FailedClosed` field from OTEL release v0.101.0. (@StefanKurek)

- Updates `receiver/vcenter` to use new features and bugfixes introduced in OTEL releases v0.100.0 and v0.101.0.
  Refer to the [v0.100.0](https://github.com/open-telemetry/opentelemetry-collector-contrib/releases/tag/v0.100.0)
  and [v0.101.0](https://github.com/open-telemetry/opentelemetry-collector-contrib/releases/tag/v0.101.0) release
  notes for more detailed information.
  Changes that directly affected the configuration are as follows: (@StefanKurek)
  - The resource attribute `vcenter.datacenter.name` has been added and enabled by default for all resource types.
  - The resource attribute `vcenter.virtual_app.inventory_path` has been added and enabled by default to
    differentiate between resource pools and virtual apps.
  - The resource attribute `vcenter.virtual_app.name` has been added and enabled by default to differentiate
    between resource pools and virtual apps.
  - The resource attribute `vcenter.vm_template.id` has been added and enabled by default to differentiate between
    virtual machines and virtual machine templates.
  - The resource attribute `vcenter.vm_template.name` has been added and enabled by default to differentiate between
    virtual machines and virtual machine templates.
  - The metric `vcenter.cluster.memory.used` has been removed.
  - The metric `vcenter.vm.network.packet.drop.rate` has been added and enabled by default.
  - The metric `vcenter.cluster.vm_template.count` has been added and enabled by default.

- Add `yaml_decode` to standard library. (@mattdurham, @djcode)

- Allow override debug metrics level for `otelcol.*` components. (@hainenber)

- Add an initial lower limit of 10 seconds for the the `poll_frequency`
  argument in the `remotecfg` block. (@tpaschalis)

- Add a constant jitter to `remotecfg` service's polling. (@tpaschalis)

- Added support for NS records to `discovery.dns`. (@djcode)

- Improved clustering use cases for tracking GCP delta metrics in the `prometheus.exporter.gcp` (@kgeckhart)

- Add the `targets` argument to the `prometheus.exporter.snmp` component to support passing SNMP targets at runtime. (@wildum)

- Prefix Faro measurement values with `value_` to align with the latest Faro cloud receiver updates. (@codecapitano)

- Add `base64_decode` to standard library. (@hainenber)

- Updated OpenTelemetry Contrib to [v0.102.0](https://github.com/open-telemetry/opentelemetry-collector-contrib/releases/tag/v0.102.0). (@mattdurham)
  - `otelcol.processor.resourcedetection`: Added a `tags` config argument to the `azure` detection mechanism.
  It exposes regex-matched Azure resource tags as OpenTelemetry resource attributes.

- A new `snmp_context` configuration argument for `prometheus.exporter.snmp`
  which overrides the `context_name` parameter in the SNMP configuration file. (@ptodev)

- Add extra configuration options for `beyla.ebpf` to select Kubernetes objects to monitor. (@marctc)

### Bugfixes

- Fixed an issue with `prometheus.scrape` in which targets that move from one
  cluster instance to another could have a staleness marker inserted and result
  in a gap in metrics (@thampiotr)

- Fix panic when `import.git` is given a revision that does not exist on the remote repo. (@hainenber)

- Fixed an issue with `loki.source.docker` where collecting logs from targets configured with multiple networks would result in errors. (@wildum)

- Fixed an issue where converting OpenTelemetry Collector configs with unused telemetry types resulted in those types being explicitly configured with an empty array in `output` blocks, rather than them being omitted entirely. (@rfratto)

### Other changes

- `pyroscope.ebpf`, `pyroscope.java`, `pyroscope.scrape`, `pyroscope.write` and `discovery.process` components are now GA. (@korniltsev)

- `prometheus.exporter.snmp`: Updating SNMP exporter from v0.24.1 to v0.26.0. (@ptodev, @erikbaranowski)

- `prometheus.scrape` component's `enable_protobuf_negotiation` argument is now
  deprecated and will be removed in a future major release.
  Use `scrape_protocols` instead and refer to `prometheus.scrape` reference
  documentation for further details. (@thampiotr)

- Updated Prometheus dependency to [v2.51.2](https://github.com/prometheus/prometheus/releases/tag/v2.51.2) (@thampiotr)

- Upgrade Beyla from v1.5.1 to v1.6.3. (@marctc)

v1.1.1
------

### Bugfixes

- Fix panic when component ID contains `/` in `otelcomponent.MustNewType(ID)`.(@qclaogui)

- Exit Alloy immediately if the port it runs on is not available.
  This port can be configured with `--server.http.listen-addr` or using
  the default listen address`127.0.0.1:12345`. (@mattdurham)

- Fix a panic in `loki.source.docker` when trying to stop a target that was never started. (@wildum)

- Fix error on boot when using IPv6 advertise addresses without explicitly
  specifying a port. (@matthewpi)

- Fix an issue where having long component labels (>63 chars) on otelcol.auth
  components lead to a panic. (@tpaschalis)

- Update `prometheus.exporter.snowflake` with the [latest](https://github.com/grafana/snowflake-prometheus-exporter) version of the exporter as of May 28, 2024 (@StefanKurek)
  - Fixes issue where returned `NULL` values from database could cause unexpected errors.

- Bubble up SSH key conversion error to facilitate failed `import.git`. (@hainenber)

v1.1.0
------

### Features

- (_Public preview_) Add support for setting GOMEMLIMIT based on cgroup setting. (@mattdurham)
- (_Experimental_) A new `otelcol.exporter.awss3` component for sending telemetry data to a S3 bucket. (@Imshelledin21)

- (_Public preview_) Introduce BoringCrypto Docker images.
  The BoringCrypto image is tagged with the `-boringcrypto` suffix and
  is only available on AMD64 and ARM64 Linux containers.
  (@rfratto, @mattdurham)

- (_Public preview_) Introduce `boringcrypto` release assets. BoringCrypto
  builds are publshed for Linux on AMD64 and ARM64 platforms. (@rfratto,
  @mattdurham)

- `otelcol.exporter.loadbalancing`: Add a new `aws_cloud_map` resolver. (@ptodev)

- Introduce a `otelcol.receiver.file_stats` component from the upstream
  OpenTelemetry `filestatsreceiver` component. (@rfratto)

### Enhancements

- Update `prometheus.exporter.kafka` with the following functionalities (@wildum):

  * GSSAPI config
  * enable/disable PA_FX_FAST
  * set a TLS server name
  * show the offset/lag for all consumer group or only the connected ones
  * set the minimum number of topics to monitor
  * enable/disable auto-creation of requested topics if they don't already exist
  * regex to exclude topics / groups
  * added metric kafka_broker_info

- In `prometheus.exporter.kafka`, the interpolation table used to compute estimated lag metrics is now pruned
  on `metadata_refresh_interval` instead of `prune_interval_seconds`. (@wildum)

- Don't restart tailers in `loki.source.kubernetes` component by above-average
  time deltas if K8s version is >= 1.29.1 (@hainenber)

- In `mimir.rules.kubernetes`, add support for running in a cluster of Alloy instances
  by electing a single instance as the leader for the `mimir.rules.kubernetes` component
  to avoid conflicts when making calls to the Mimir API. (@56quarters)

- Add the possibility of setting custom labels for the AWS Firehose logs via `X-Amz-Firehose-Common-Attributes` header. (@andriikushch)

### Bugfixes

- Fixed issue with defaults for Beyla component not being applied correctly. (marctc)

- Fix an issue on Windows where uninstalling Alloy did not remove it from the
  Add/Remove programs list. (@rfratto)

- Fixed issue where text labels displayed outside of component node's boundary. (@hainenber)

- Fix a bug where a topic was claimed by the wrong consumer type in `otelcol.receiver.kafka`. (@wildum)

- Fix an issue where nested import.git config blocks could conflict if they had the same labels. (@wildum)

- In `mimir.rules.kubernetes`, fix an issue where unrecoverable errors from the Mimir API were retried. (@56quarters)

- Fix an issue where `faro.receiver`'s `extra_log_labels` with empty value
  don't map existing value in log line. (@hainenber)

- Fix an issue where `prometheus.remote_write` only queued data for sending
  every 15 seconds instead of as soon as data was written to the WAL.
  (@rfratto)

- Imported code using `slog` logging will now not panic and replay correctly when logged before the logging
  config block is initialized. (@mattdurham)

- Fix a bug where custom components would not shadow the stdlib. If you have a module whose name conflicts with an stdlib function
  and if you use this exact function in your config, then you will need to rename your module. (@wildum)

- Fix an issue where `loki.source.docker` stops collecting logs after a container restart. (@wildum)

- Upgrading `pyroscope/ebpf` from 0.4.6 to 0.4.7 (@korniltsev):
  * detect libc version properly when libc file name is libc-2.31.so and not libc.so.6
  * treat elf files with short build id (8 bytes) properly

### Other changes

- Update `alloy-mixin` to use more specific alert group names (for example,
  `alloy_clustering` instead of `clustering`) to avoid collision with installs
  of `agent-flow-mixin`. (@rfratto)
- Upgrade Beyla from v1.4.1 to v1.5.1. (@marctc)

- Add a description to Alloy DEB and RPM packages. (@rfratto)

- Allow `pyroscope.scrape` to scrape `alloy.internal:12345`. (@hainenber)

- The latest Windows Docker image is now pushed as `nanoserver-1809` instead of
  `latest-nanoserver-1809`. The old tag will no longer be updated, and will be
  removed in a future release. (@rfratto)

- The log level of `finished node evaluation` log lines has been decreased to
  'debug'. (@tpaschalis)

- Update post-installation scripts for DEB/RPM packages to ensure
  `/var/lib/alloy` exists before configuring its permissions and ownership.
  (@rfratto)

- Remove setcap for `cap_net_bind_service` to allow alloy to run in restricted environments.
  Modern container runtimes allow binding to unprivileged ports as non-root. (@BlackDex)

- Upgrading from OpenTelemetry v0.96.0 to v0.99.0.

  - `otelcol.processor.batch`: Prevent starting unnecessary goroutines.
    https://github.com/open-telemetry/opentelemetry-collector/issues/9739
  - `otelcol.exporter.otlp`: Checks for port in the config validation for the otlpexporter.
    https://github.com/open-telemetry/opentelemetry-collector/issues/9505
  - `otelcol.receiver.otlp`: Fix bug where the otlp receiver did not properly respond
    with a retryable error code when possible for http.
    https://github.com/open-telemetry/opentelemetry-collector/pull/9357
  - `otelcol.receiver.vcenter`: Fixed the resource attribute model to more accurately support multi-cluster deployments.
    https://github.com/open-telemetry/opentelemetry-collector-contrib/issues/30879
    For more information on impacts please refer to:
    https://github.com/open-telemetry/opentelemetry-collector-contrib/pull/31113
    The main impact is that `vcenter.resource_pool.name`, `vcenter.resource_pool.inventory_path`,
    and `vcenter.cluster.name` are reported with more accuracy on VM metrics.
  - `otelcol.receiver.vcenter`: Remove the `vcenter.cluster.name` resource attribute from Host resources if the Host is standalone (no cluster).
    https://github.com/open-telemetry/opentelemetry-collector-contrib/issues/32548
  - `otelcol.receiver.vcenter`: Changes process for collecting VMs & VM perf metrics to be more efficient (one call now for all VMs).
    https://github.com/open-telemetry/opentelemetry-collector-contrib/issues/31837
  - `otelcol.connector.servicegraph`: Added a new `database_name_attribute` config argument to allow users to
    specify a custom attribute name for identifying the database name in span attributes.
    https://github.com/open-telemetry/opentelemetry-collector-contrib/pull/30726
  - `otelcol.connector.servicegraph`: Fix 'failed to find dimensions for key' error from race condition in metrics cleanup.
    https://github.com/open-telemetry/opentelemetry-collector-contrib/issues/31701
  - `otelcol.connector.spanmetrics`: Add `metrics_expiration` option to enable expiration of metrics if spans are not received within a certain time frame.
    By default, the expiration is disabled (set to 0).
    https://github.com/open-telemetry/opentelemetry-collector-contrib/issues/30559
  - `otelcol.connector.spanmetrics`: Change default value of `metrics_flush_interval` from 15s to 60s.
    https://github.com/open-telemetry/opentelemetry-collector-contrib/issues/31776
  - `otelcol.connector.spanmetrics`: Discard counter span metric exemplars after each flush interval to avoid unbounded memory growth.
    This aligns exemplar discarding for counter span metrics with the existing logic for histogram span metrics.
    https://github.com/open-telemetry/opentelemetry-collector-contrib/issues/31683
  - `otelcol.exporter.loadbalancing`: Fix panic when a sub-exporter is shut down while still handling requests.
    https://github.com/open-telemetry/opentelemetry-collector-contrib/issues/31410
  - `otelcol.exporter.loadbalancing`: Fix memory leaks on shutdown.
    https://github.com/open-telemetry/opentelemetry-collector-contrib/pull/31050
  - `otelcol.exporter.loadbalancing`: Support the timeout period of k8s resolver list watch can be configured.
    https://github.com/open-telemetry/opentelemetry-collector-contrib/issues/31757
  - `otelcol.processor.transform`: Change metric unit for metrics extracted with `extract_count_metric()` to be the default unit (`1`).
    https://github.com/open-telemetry/opentelemetry-collector-contrib/issues/31575
  - `otelcol.receiver.opencensus`: Refactor the receiver to pass lifecycle tests and avoid leaking gRPC connections.
    https://github.com/open-telemetry/opentelemetry-collector-contrib/issues/31643
  - `otelcol.extension.jaeger_remote_sampling`: Fix leaking goroutine on shutdown.
    https://github.com/open-telemetry/opentelemetry-collector-contrib/issues/31157
  - `otelcol.receiver.kafka`: Fix panic on shutdown.
    https://github.com/open-telemetry/opentelemetry-collector-contrib/issues/31926
  - `otelcol.processor.resourcedetection`: Only attempt to detect Kubernetes node resource attributes when they're enabled.
    https://github.com/open-telemetry/opentelemetry-collector-contrib/issues/31941
  - `otelcol.processor.resourcedetection`: Fix memory leak on AKS.
    https://github.com/open-telemetry/opentelemetry-collector-contrib/pull/32574
  - `otelcol.processor.resourcedetection`: Update to ec2 scraper so that core attributes are not dropped if describeTags returns an error (likely due to permissions).
    https://github.com/open-telemetry/opentelemetry-collector-contrib/pull/30672

- Use Go 1.22.3 for builds. (@kminehart)

v1.0.0
------

### Features

- Support for programmable pipelines using a rich expression-based syntax.

- Over 130 components for processing, transforming, and exporting telemetry
  data.

- Native support for Kubernetes and Prometheus Operator without needing to
  deploy or learn a separate Kubernetes operator.

- Support for creating and sharing custom components.

- Support for forming a cluster of Alloy instances for automatic workload
  distribution.

- (_Public preview_) Support for receiving configuration from a server for
  centralized configuration management.

- A built-in UI for visualizing and debugging pipelines.

[contributors guide]: ./docs/developer/contributing.md#updating-the-changelog<|MERGE_RESOLUTION|>--- conflicted
+++ resolved
@@ -15,15 +15,13 @@
 - Update yet-another-cloudwatch-exporter from v0.60.0 vo v0.61.0: (@morreymeyer)
   - Fixes a bug where cloudwatch S3 metrics are reported as `0`
 
-<<<<<<< HEAD
+
 ### Other changes
 
 - Small fix in UI stylesheet to fit more content into visible table area. (@defanator)
-=======
+
 - Fixed incorrect debug metric names in `otelcol.exporter.awss3`, `otelcol.exporter.otlp`, `otelcol.processor.batch`, `otelcol.processor.deltatocumulative` and `otelcol.processor.otlp`
   which have changed due to an upstream breaking change. The dashboards and alerts in the mixin have also been fixed. (@thampiotr)
-
->>>>>>> 13874b57
 
 v1.4.0-rc.2
 -----------------
