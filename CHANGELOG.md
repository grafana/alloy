# Changelog

> _Contributors should read our [contributors guide][] for instructions on how
> to update the changelog._

This document contains a historical list of changes between releases. Only
changes that impact end-user behavior are listed; changes to documentation or
internal API changes are not present.

Main (unreleased)
-----------------

<<<<<<< HEAD
### Bugfixes

- Fixed an issue which caused loss of context data in Faro exception. (@codecapitano)

v1.3.0-rc.0
=======
v1.3.0
>>>>>>> 69f7c9a6
-----------------

### Breaking changes

- [`otelcol.exporter.otlp`,`otelcol.exporter.loadbalancing`]: Change the default gRPC load balancing strategy.
  The default value for the `balancer_name` attribute has changed to `round_robin`
  https://github.com/open-telemetry/opentelemetry-collector/pull/10319

### Breaking changes to non-GA functionality

- Update Public preview `remotecfg` argument from `metadata` to `attributes`. (@erikbaranowski)

- The default value of the argument `unmatched` in the block `routes` of the component `beyla.ebpf` was changed from `unset` to `heuristic` (@marctc) 

### Features

- Added community components support, enabling community members to implement and maintain components. (@wildum)

- A new `otelcol.exporter.debug` component for printing OTel telemetry from 
  other `otelcol` components to the console. (@BarunKGP)

### Enhancements

- Added a success rate panel on the Prometheus Components dashboard. (@thampiotr)

- Add namespace field to Faro payload (@cedricziel)

- Add the `targets` argument to the `prometheus.exporter.blackbox` component to support passing blackbox targets at runtime. (@wildum)

- Add concurrent metric collection to `prometheus.exporter.snowflake` to speed up collection times (@Caleb-Hurshman)

- Added live debugging support to `otelcol.processor.*` components. (@wildum)

- Add automatic system attributes for `version` and `os` to `remotecfg`. (@erikbaranowski)

- Added live debugging support to `otelcol.receiver.*` components. (@wildum)

- Added live debugging support to `loki.process`. (@wildum)

- Added live debugging support to `loki.relabel`. (@wildum)

- Added a `namespace` label to probes scraped by the `prometheus.operator.probes` component to align with the upstream Prometheus Operator setup. (@toontijtgat2)

- (_Public preview_) Added rate limiting of cluster state changes to reduce the
  number of unnecessary, intermediate state updates. (@thampiotr)

- Allow setting the CPU profiling event for Java Async Profiler in `pyroscope.java` component (@slbucur)

- Update windows_exporter to v0.26.2. (@jkroepke)

- `mimir.rules.kubernetes` is now able to add extra labels to the Prometheus rules. (@psychomantys)

- `prometheus.exporter.unix` component now exposes hwmon collector config. (@dtrejod)

- Upgrade from OpenTelemetry v0.102.1 to v0.105.0.
  - [`otelcol.receiver.*`] A new `compression_algorithms` attribute to configure which 
    compression algorithms are allowed by the HTTP server.
    https://github.com/open-telemetry/opentelemetry-collector/pull/10295
  - [`otelcol.exporter.*`] Fix potential deadlock in the batch sender.
    https://github.com/open-telemetry/opentelemetry-collector/pull/10315
  - [`otelcol.exporter.*`] Fix a bug when the retry and timeout logic was not applied with enabled batching.
    https://github.com/open-telemetry/opentelemetry-collector/issues/10166
  - [`otelcol.exporter.*`] Fix a bug where an unstarted batch_sender exporter hangs on shutdown.
    https://github.com/open-telemetry/opentelemetry-collector/issues/10306
  - [`otelcol.exporter.*`] Fix small batch due to unfavorable goroutine scheduling in batch sender.
    https://github.com/open-telemetry/opentelemetry-collector/issues/9952
  - [`otelcol.exporter.otlphttp`] A new `cookies` block to store cookies from server responses and reuse them in subsequent requests.
    https://github.com/open-telemetry/opentelemetry-collector/issues/10175
  - [`otelcol.exporter.otlp`] Fixed a bug where the receiver's http response was not properly translating grpc error codes to http status codes.
    https://github.com/open-telemetry/opentelemetry-collector/pull/10574
  - [`otelcol.processor.tail_sampling`] Simple LRU Decision Cache for "keep" decisions.
    https://github.com/open-telemetry/opentelemetry-collector-contrib/pull/33533
  - [`otelcol.processor.tail_sampling`] Fix precedence of inverted match in and policy.
    Previously if the decision from a policy evaluation was `NotSampled` or `InvertNotSampled` 
    it would return a `NotSampled` decision regardless, effectively downgrading the result.
    This was breaking the documented behaviour that inverted decisions should take precedence over all others.
    https://github.com/open-telemetry/opentelemetry-collector-contrib/pull/33671
  - [`otelcol.exporter.kafka`,`otelcol.receiver.kafka`] Add config attribute to disable Kerberos PA-FX-FAST negotiation.
    https://github.com/open-telemetry/opentelemetry-collector-contrib/issues/26345
  - [`OTTL`]: Added `keep_matching_keys` function to allow dropping all keys from a map that don't match the pattern.
    https://github.com/open-telemetry/opentelemetry-collector-contrib/issues/32989
  - [`OTTL`]: Add debug logs to help troubleshoot OTTL statements/conditions
    https://github.com/open-telemetry/opentelemetry-collector-contrib/pull/33274
  - [`OTTL`]: Introducing `append` function for appending items into an existing array.
    https://github.com/open-telemetry/opentelemetry-collector-contrib/issues/32141
  - [`OTTL`]: Introducing `Uri` converter parsing URI string into SemConv
    https://github.com/open-telemetry/opentelemetry-collector-contrib/issues/32433
  - [`OTTL`]: Added a Hex() converter function
    https://github.com/open-telemetry/opentelemetry-collector-contrib/pull/33450
  - [`OTTL`]: Added a IsRootSpan() converter function.
    https://github.com/open-telemetry/opentelemetry-collector-contrib/pull/33729
  - [`otelcol.processor.probabilistic_sampler`]: Add Proportional and Equalizing sampling modes.
    https://github.com/open-telemetry/opentelemetry-collector-contrib/issues/31918
  - [`otelcol.processor.deltatocumulative`]: Bugfix to properly drop samples when at limit.
    https://github.com/open-telemetry/opentelemetry-collector-contrib/issues/33285
  - [`otelcol.receiver.vcenter`] Fixes errors in some of the client calls for environments containing multiple datacenters.
    https://github.com/open-telemetry/opentelemetry-collector-contrib/pull/33735
  - [`otelcol.processor.resourcedetection`] Fetch CPU info only if related attributes are enabled.
    https://github.com/open-telemetry/opentelemetry-collector-contrib/pull/33774
  - [`otelcol.receiver.vcenter`] Adding metrics for CPU readiness, CPU capacity, and network drop rate.
    https://github.com/open-telemetry/opentelemetry-collector-contrib/issues/33607
  - [`otelcol.receiver.vcenter`] Drop support for vCenter 6.7.
    https://github.com/open-telemetry/opentelemetry-collector-contrib/issues/33607
  - [`otelcol.processor.attributes`] Add an option to extract value from a client address 
    by specifying `client.address` value in the `from_context` field.
    https://github.com/open-telemetry/opentelemetry-collector-contrib/pull/34048
  - `otelcol.connector.spanmetrics`: Produce delta temporality span metrics with StartTimeUnixNano and TimeUnixNano values representing an uninterrupted series.
    https://github.com/open-telemetry/opentelemetry-collector-contrib/pull/31780

- Upgrade Beyla component v1.6.3 to v1.7.0
  - Reporting application process metrics
  - New supported protocols: SQL, Redis, Kafka
  - Several bugfixes
  - Full list of changes: https://github.com/grafana/beyla/releases/tag/v1.7.0

- Enable instances connected to remotecfg-compatible servers to Register
  themselves to the remote service. (@tpaschalis)

### Bugfixes

- Fixed a clustering mode issue where a fatal startup failure of the clustering service
  would exit the service silently, without also exiting the Alloy process. (@thampiotr)

- Fix a bug which prevented config reloads to work if a Loki `metrics` stage is in the pipeline. 
  Previously, the reload would fail for `loki.process` without an error in the logs and the metrics
  from the `metrics` stage would get stuck at the same values. (@ptodev)

v1.2.1
-----------------

### Bugfixes

- Fixed an issue with `loki.source.kubernetes_events` not starting in large clusters due to short informer sync timeout. (@nrwiersma)

- Updated [ckit](https://github.com/grafana/ckit) to fix an issue with armv7 panic on startup when forming a cluster. (@imavroukakis)

- Fixed a clustering mode issue where a failure to perform static peers
  discovery did not result in a fatal failure at startup and could lead to
  potential split-brain issues. (@thampiotr)

### Other

- Use Go 1.22.5 for builds. (@mattdurham)

v1.2.0
-----------------

### Security fixes
- Fixes the following vulnerabilities (@ptodev):
  - [CVE-2024-35255](https://cve.mitre.org/cgi-bin/cvename.cgi?name=CVE-2024-35255)
  - [CVE-2024-36129](https://avd.aquasec.com/nvd/2024/cve-2024-36129/)

### Breaking changes

- Updated OpenTelemetry to v0.102.1. (@mattdurham)
  - Components `otelcol.receiver.otlp`,`otelcol.receiver.zipkin`,`otelcol.extension.jaeger_remote_sampling`, and `otelcol.receiver.jaeger` setting `max_request_body_size`
    default changed from unlimited size to `20MiB`. This is due to [CVE-2024-36129](https://github.com/open-telemetry/opentelemetry-collector/security/advisories/GHSA-c74f-6mfw-mm4v).

### Breaking changes to non-GA functionality

- Update Public preview `remotecfg` to use `alloy-remote-config` instead of `agent-remote-config`. The
  API has been updated to use the term `collector` over `agent`. (@erikbaranowski)

- Component `otelcol.receiver.vcenter` removed `vcenter.host.network.packet.errors`, `vcenter.host.network.packet.count`, and
  `vcenter.vm.network.packet.count`.
  - `vcenter.host.network.packet.errors` replaced by `vcenter.host.network.packet.error.rate`.
  - `vcenter.host.network.packet.count` replaced by `vcenter.host.network.packet.rate`.
  - `vcenter.vm.network.packet.count` replaced by `vcenter.vm.network.packet.rate`.

### Features

- Add an `otelcol.exporter.kafka` component to send OTLP metrics, logs, and traces to Kafka.

- Added `live debugging` to the UI. Live debugging streams data as they flow through components for debugging telemetry data.
  Individual components must be updated to support live debugging. (@wildum)

- Added live debugging support for `prometheus.relabel`. (@wildum)

- (_Experimental_) Add a `otelcol.processor.deltatocumulative` component to convert metrics from
  delta temporality to cumulative by accumulating samples in memory. (@rfratto)

- (_Experimental_) Add an `otelcol.receiver.datadog` component to receive
  metrics and traces from Datadog. (@carrieedwards, @jesusvazquez, @alexgreenbank, @fedetorres93)

- Add a `prometheus.exporter.catchpoint` component to collect metrics from Catchpoint. (@bominrahmani)

### Enhancements

- (_Public preview_) Add native histogram support to `otelcol.receiver.prometheus`. (@wildum)
- (_Public preview_) Add metrics to report status of `remotecfg` service. (@captncraig)

- Added `scrape_protocols` option to `prometheus.scrape`, which allows to
  control the preferred order of scrape protocols. (@thampiotr)

- Add support for configuring CPU profile's duration scraped by `pyroscope.scrape`. (@hainenber)

- `prometheus.exporter.snowflake`: Add support for RSA key-pair authentication. (@Caleb-Hurshman)

- Improved filesystem error handling when working with `loki.source.file` and `local.file_match`,
  which removes some false-positive error log messages on Windows (@thampiotr)

- Updates `processor/probabilistic_sampler` to use new `FailedClosed` field from OTEL release v0.101.0. (@StefanKurek)

- Updates `receiver/vcenter` to use new features and bugfixes introduced in OTEL releases v0.100.0 and v0.101.0.
  Refer to the [v0.100.0](https://github.com/open-telemetry/opentelemetry-collector-contrib/releases/tag/v0.100.0)
  and [v0.101.0](https://github.com/open-telemetry/opentelemetry-collector-contrib/releases/tag/v0.101.0) release
  notes for more detailed information.
  Changes that directly affected the configuration are as follows: (@StefanKurek)
  - The resource attribute `vcenter.datacenter.name` has been added and enabled by default for all resource types.
  - The resource attribute `vcenter.virtual_app.inventory_path` has been added and enabled by default to
    differentiate between resource pools and virtual apps.
  - The resource attribute `vcenter.virtual_app.name` has been added and enabled by default to differentiate
    between resource pools and virtual apps.
  - The resource attribute `vcenter.vm_template.id` has been added and enabled by default to differentiate between
    virtual machines and virtual machine templates.
  - The resource attribute `vcenter.vm_template.name` has been added and enabled by default to differentiate between
    virtual machines and virtual machine templates.
  - The metric `vcenter.cluster.memory.used` has been removed.
  - The metric `vcenter.vm.network.packet.drop.rate` has been added and enabled by default.
  - The metric `vcenter.cluster.vm_template.count` has been added and enabled by default.

- Add `yaml_decode` to standard library. (@mattdurham, @djcode)

- Allow override debug metrics level for `otelcol.*` components. (@hainenber)

- Add an initial lower limit of 10 seconds for the the `poll_frequency`
  argument in the `remotecfg` block. (@tpaschalis)

- Add a constant jitter to `remotecfg` service's polling. (@tpaschalis)

- Added support for NS records to `discovery.dns`. (@djcode)

- Improved clustering use cases for tracking GCP delta metrics in the `prometheus.exporter.gcp` (@kgeckhart)

- Add the `targets` argument to the `prometheus.exporter.snmp` component to support passing SNMP targets at runtime. (@wildum)

- Prefix Faro measurement values with `value_` to align with the latest Faro cloud receiver updates. (@codecapitano)

- Add `base64_decode` to standard library. (@hainenber)

- Updated OpenTelemetry Contrib to [v0.102.0](https://github.com/open-telemetry/opentelemetry-collector-contrib/releases/tag/v0.102.0). (@mattdurham)
  - `otelcol.processor.resourcedetection`: Added a `tags` config argument to the `azure` detection mechanism.
  It exposes regex-matched Azure resource tags as OpenTelemetry resource attributes.

- A new `snmp_context` configuration argument for `prometheus.exporter.snmp`
  which overrides the `context_name` parameter in the SNMP configuration file. (@ptodev)

- Add extra configuration options for `beyla.ebpf` to select Kubernetes objects to monitor. (@marctc)

### Bugfixes

- Fixed an issue with `prometheus.scrape` in which targets that move from one
  cluster instance to another could have a staleness marker inserted and result
  in a gap in metrics (@thampiotr)

- Fix panic when `import.git` is given a revision that does not exist on the remote repo. (@hainenber)

- Fixed an issue with `loki.source.docker` where collecting logs from targets configured with multiple networks would result in errors. (@wildum)

- Fixed an issue where converting OpenTelemetry Collector configs with unused telemetry types resulted in those types being explicitly configured with an empty array in `output` blocks, rather than them being omitted entirely. (@rfratto)

### Other changes

- `pyroscope.ebpf`, `pyroscope.java`, `pyroscope.scrape`, `pyroscope.write` and `discovery.process` components are now GA. (@korniltsev)

- `prometheus.exporter.snmp`: Updating SNMP exporter from v0.24.1 to v0.26.0. (@ptodev, @erikbaranowski)

- `prometheus.scrape` component's `enable_protobuf_negotiation` argument is now
  deprecated and will be removed in a future major release.
  Use `scrape_protocols` instead and refer to `prometheus.scrape` reference
  documentation for further details. (@thampiotr)

- Updated Prometheus dependency to [v2.51.2](https://github.com/prometheus/prometheus/releases/tag/v2.51.2) (@thampiotr)

- Upgrade Beyla from v1.5.1 to v1.6.3. (@marctc)

v1.1.1
------

### Bugfixes

- Fix panic when component ID contains `/` in `otelcomponent.MustNewType(ID)`.(@qclaogui)

- Exit Alloy immediately if the port it runs on is not available.
  This port can be configured with `--server.http.listen-addr` or using
  the default listen address`127.0.0.1:12345`. (@mattdurham)

- Fix a panic in `loki.source.docker` when trying to stop a target that was never started. (@wildum)

- Fix error on boot when using IPv6 advertise addresses without explicitly
  specifying a port. (@matthewpi)

- Fix an issue where having long component labels (>63 chars) on otelcol.auth
  components lead to a panic. (@tpaschalis)

- Update `prometheus.exporter.snowflake` with the [latest](https://github.com/grafana/snowflake-prometheus-exporter) version of the exporter as of May 28, 2024 (@StefanKurek)
  - Fixes issue where returned `NULL` values from database could cause unexpected errors.

- Bubble up SSH key conversion error to facilitate failed `import.git`. (@hainenber)

v1.1.0
------

### Features

- (_Public preview_) Add support for setting GOMEMLIMIT based on cgroup setting. (@mattdurham)
- (_Experimental_) A new `otelcol.exporter.awss3` component for sending telemetry data to a S3 bucket. (@Imshelledin21)

- (_Public preview_) Introduce BoringCrypto Docker images.
  The BoringCrypto image is tagged with the `-boringcrypto` suffix and
  is only available on AMD64 and ARM64 Linux containers.
  (@rfratto, @mattdurham)

- (_Public preview_) Introduce `boringcrypto` release assets. BoringCrypto
  builds are publshed for Linux on AMD64 and ARM64 platforms. (@rfratto,
  @mattdurham)

- `otelcol.exporter.loadbalancing`: Add a new `aws_cloud_map` resolver. (@ptodev)

- Introduce a `otelcol.receiver.file_stats` component from the upstream
  OpenTelemetry `filestatsreceiver` component. (@rfratto)

### Enhancements

- Update `prometheus.exporter.kafka` with the following functionalities (@wildum):

  * GSSAPI config
  * enable/disable PA_FX_FAST
  * set a TLS server name
  * show the offset/lag for all consumer group or only the connected ones
  * set the minimum number of topics to monitor
  * enable/disable auto-creation of requested topics if they don't already exist
  * regex to exclude topics / groups
  * added metric kafka_broker_info

- In `prometheus.exporter.kafka`, the interpolation table used to compute estimated lag metrics is now pruned
  on `metadata_refresh_interval` instead of `prune_interval_seconds`. (@wildum)

- Don't restart tailers in `loki.source.kubernetes` component by above-average
  time deltas if K8s version is >= 1.29.1 (@hainenber)

- In `mimir.rules.kubernetes`, add support for running in a cluster of Alloy instances
  by electing a single instance as the leader for the `mimir.rules.kubernetes` component
  to avoid conflicts when making calls to the Mimir API. (@56quarters)

- Add the possibility of setting custom labels for the AWS Firehose logs via `X-Amz-Firehose-Common-Attributes` header. (@andriikushch)

### Bugfixes

- Fixed issue with defaults for Beyla component not being applied correctly. (marctc)

- Fix an issue on Windows where uninstalling Alloy did not remove it from the
  Add/Remove programs list. (@rfratto)

- Fixed issue where text labels displayed outside of component node's boundary. (@hainenber)

- Fix a bug where a topic was claimed by the wrong consumer type in `otelcol.receiver.kafka`. (@wildum)

- Fix an issue where nested import.git config blocks could conflict if they had the same labels. (@wildum)

- In `mimir.rules.kubernetes`, fix an issue where unrecoverable errors from the Mimir API were retried. (@56quarters)

- Fix an issue where `faro.receiver`'s `extra_log_labels` with empty value
  don't map existing value in log line. (@hainenber)

- Fix an issue where `prometheus.remote_write` only queued data for sending
  every 15 seconds instead of as soon as data was written to the WAL.
  (@rfratto)

- Imported code using `slog` logging will now not panic and replay correctly when logged before the logging
  config block is initialized. (@mattdurham)

- Fix a bug where custom components would not shadow the stdlib. If you have a module whose name conflicts with an stdlib function
  and if you use this exact function in your config, then you will need to rename your module. (@wildum)

- Fix an issue where `loki.source.docker` stops collecting logs after a container restart. (@wildum)

- Upgrading `pyroscope/ebpf` from 0.4.6 to 0.4.7 (@korniltsev):
  * detect libc version properly when libc file name is libc-2.31.so and not libc.so.6
  * treat elf files with short build id (8 bytes) properly

### Other changes

- Update `alloy-mixin` to use more specific alert group names (for example,
  `alloy_clustering` instead of `clustering`) to avoid collision with installs
  of `agent-flow-mixin`. (@rfratto)
- Upgrade Beyla from v1.4.1 to v1.5.1. (@marctc)

- Add a description to Alloy DEB and RPM packages. (@rfratto)

- Allow `pyroscope.scrape` to scrape `alloy.internal:12345`. (@hainenber)

- The latest Windows Docker image is now pushed as `nanoserver-1809` instead of
  `latest-nanoserver-1809`. The old tag will no longer be updated, and will be
  removed in a future release. (@rfratto)

- The log level of `finished node evaluation` log lines has been decreased to
  'debug'. (@tpaschalis)

- Update post-installation scripts for DEB/RPM packages to ensure
  `/var/lib/alloy` exists before configuring its permissions and ownership.
  (@rfratto)

- Remove setcap for `cap_net_bind_service` to allow alloy to run in restricted environments.
  Modern container runtimes allow binding to unprivileged ports as non-root. (@BlackDex)

- Upgrading from OpenTelemetry v0.96.0 to v0.99.0.

  - `otelcol.processor.batch`: Prevent starting unnecessary goroutines.
    https://github.com/open-telemetry/opentelemetry-collector/issues/9739
  - `otelcol.exporter.otlp`: Checks for port in the config validation for the otlpexporter.
    https://github.com/open-telemetry/opentelemetry-collector/issues/9505
  - `otelcol.receiver.otlp`: Fix bug where the otlp receiver did not properly respond
    with a retryable error code when possible for http.
    https://github.com/open-telemetry/opentelemetry-collector/pull/9357
  - `otelcol.receiver.vcenter`: Fixed the resource attribute model to more accurately support multi-cluster deployments.
    https://github.com/open-telemetry/opentelemetry-collector-contrib/issues/30879
    For more information on impacts please refer to:
    https://github.com/open-telemetry/opentelemetry-collector-contrib/pull/31113
    The main impact is that `vcenter.resource_pool.name`, `vcenter.resource_pool.inventory_path`,
    and `vcenter.cluster.name` are reported with more accuracy on VM metrics.
  - `otelcol.receiver.vcenter`: Remove the `vcenter.cluster.name` resource attribute from Host resources if the Host is standalone (no cluster).
    https://github.com/open-telemetry/opentelemetry-collector-contrib/issues/32548
  - `otelcol.receiver.vcenter`: Changes process for collecting VMs & VM perf metrics to be more efficient (one call now for all VMs).
    https://github.com/open-telemetry/opentelemetry-collector-contrib/issues/31837
  - `otelcol.connector.servicegraph`: Added a new `database_name_attribute` config argument to allow users to
    specify a custom attribute name for identifying the database name in span attributes.
    https://github.com/open-telemetry/opentelemetry-collector-contrib/pull/30726
  - `otelcol.connector.servicegraph`: Fix 'failed to find dimensions for key' error from race condition in metrics cleanup.
    https://github.com/open-telemetry/opentelemetry-collector-contrib/issues/31701
  - `otelcol.connector.spanmetrics`: Add `metrics_expiration` option to enable expiration of metrics if spans are not received within a certain time frame.
    By default, the expiration is disabled (set to 0).
    https://github.com/open-telemetry/opentelemetry-collector-contrib/issues/30559
  - `otelcol.connector.spanmetrics`: Change default value of `metrics_flush_interval` from 15s to 60s.
    https://github.com/open-telemetry/opentelemetry-collector-contrib/issues/31776
  - `otelcol.connector.spanmetrics`: Discard counter span metric exemplars after each flush interval to avoid unbounded memory growth.
    This aligns exemplar discarding for counter span metrics with the existing logic for histogram span metrics.
    https://github.com/open-telemetry/opentelemetry-collector-contrib/issues/31683
  - `otelcol.exporter.loadbalancing`: Fix panic when a sub-exporter is shut down while still handling requests.
    https://github.com/open-telemetry/opentelemetry-collector-contrib/issues/31410
  - `otelcol.exporter.loadbalancing`: Fix memory leaks on shutdown.
    https://github.com/open-telemetry/opentelemetry-collector-contrib/pull/31050
  - `otelcol.exporter.loadbalancing`: Support the timeout period of k8s resolver list watch can be configured.
    https://github.com/open-telemetry/opentelemetry-collector-contrib/issues/31757
  - `otelcol.processor.transform`: Change metric unit for metrics extracted with `extract_count_metric()` to be the default unit (`1`).
    https://github.com/open-telemetry/opentelemetry-collector-contrib/issues/31575
  - `otelcol.receiver.opencensus`: Refactor the receiver to pass lifecycle tests and avoid leaking gRPC connections.
    https://github.com/open-telemetry/opentelemetry-collector-contrib/issues/31643
  - `otelcol.extension.jaeger_remote_sampling`: Fix leaking goroutine on shutdown.
    https://github.com/open-telemetry/opentelemetry-collector-contrib/issues/31157
  - `otelcol.receiver.kafka`: Fix panic on shutdown.
    https://github.com/open-telemetry/opentelemetry-collector-contrib/issues/31926
  - `otelcol.processor.resourcedetection`: Only attempt to detect Kubernetes node resource attributes when they're enabled.
    https://github.com/open-telemetry/opentelemetry-collector-contrib/issues/31941
  - `otelcol.processor.resourcedetection`: Fix memory leak on AKS.
    https://github.com/open-telemetry/opentelemetry-collector-contrib/pull/32574
  - `otelcol.processor.resourcedetection`: Update to ec2 scraper so that core attributes are not dropped if describeTags returns an error (likely due to permissions).
    https://github.com/open-telemetry/opentelemetry-collector-contrib/pull/30672

- Use Go 1.22.3 for builds. (@kminehart)

v1.0.0
------

### Features

- Support for programmable pipelines using a rich expression-based syntax.

- Over 130 components for processing, transforming, and exporting telemetry
  data.

- Native support for Kubernetes and Prometheus Operator without needing to
  deploy or learn a separate Kubernetes operator.

- Support for creating and sharing custom components.

- Support for forming a cluster of Alloy instances for automatic workload
  distribution.

- (_Public preview_) Support for receiving configuration from a server for
  centralized configuration management.

- A built-in UI for visualizing and debugging pipelines.

[contributors guide]: ./docs/developer/contributing.md#updating-the-changelog<|MERGE_RESOLUTION|>--- conflicted
+++ resolved
@@ -10,15 +10,11 @@
 Main (unreleased)
 -----------------
 
-<<<<<<< HEAD
 ### Bugfixes
 
 - Fixed an issue which caused loss of context data in Faro exception. (@codecapitano)
 
-v1.3.0-rc.0
-=======
 v1.3.0
->>>>>>> 69f7c9a6
 -----------------
 
 ### Breaking changes
