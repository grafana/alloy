--- conflicted
+++ resolved
@@ -45,13 +45,11 @@
 
 - Add labels validation in `pyroscope.write` to prevent duplicate labels and invalid label names/values. (@marcsanmi)
 
-<<<<<<< HEAD
+- Reduced lock contention in `prometheus.scrape` component (@thampiotr)
+
 ### Bugfixes
 
 - Update the `prometheus.exporter.postgres` component to correctly support Postgres17 when `stat_bgwriter` collector is enabled (@dehaansa)
-=======
-- Reduced lock contention in `prometheus.scrape` component (@thampiotr)
->>>>>>> 683e2eca
 
 ### Breaking changes
 
