# Changelog

> _Contributors should read our [contributors guide][] for instructions on how
> to update the changelog._

This document contains a historical list of changes between releases. Only
changes that impact end-user behavior are listed; changes to documentation or
internal API changes are not present.

Main (unreleased)
-----------------

### Breaking changes to non-GA functionality

- Update Public preview `remotecfg` argument from `metadata` to `attributes`. (@erikbaranowski)

### Enhancements

- Added a success rate panel on the Prometheus Components dashboard. (@thampiotr)

- Add namespace field to Faro payload (@cedricziel)

<<<<<<< HEAD
- Added a `namespace` label to probes scraped by the `prometheus.operator.probes` component to align with the upstream Prometheus Operator setup. (@toontijtgat2)
=======
- Add the `targets` argument to the `prometheus.exporter.blackbox` component to support passing blackbox targets at runtime. (@wildum)

- Added live debugging support to `otelcol.processor.*` components. (@wildum)
>>>>>>> 5f382fc3

### Bugfixes

- Fixed an issue with `loki.source.kubernetes_events` not starting in large clusters due to short informer sync timeout. (@nrwiersma)

- Updated [ckit](https://github.com/grafana/ckit) to fix an issue with armv7 panic on startup when forming a cluster. (@imavroukakis)

- Fixed a clustering mode issue where a failure to perform static peers
  discovery did not result in a fatal failure at startup and could lead to
  potential split-brain issues. (@thampiotr)

### Other

- Use Go 1.22.5 for builds. (@mattdurham)

v1.2.0
-----------------

### Security fixes
- Fixes the following vulnerabilities (@ptodev):
  - [CVE-2024-35255](https://cve.mitre.org/cgi-bin/cvename.cgi?name=CVE-2024-35255)
  - [CVE-2024-36129](https://avd.aquasec.com/nvd/2024/cve-2024-36129/)

### Breaking changes

- Updated OpenTelemetry to v0.102.1. (@mattdurham)
  - Components `otelcol.receiver.otlp`,`otelcol.receiver.zipkin`,`otelcol.extension.jaeger_remote_sampling`, and `otelcol.receiver.jaeger` setting `max_request_body_size`
    default changed from unlimited size to `20MiB`. This is due to [CVE-2024-36129](https://github.com/open-telemetry/opentelemetry-collector/security/advisories/GHSA-c74f-6mfw-mm4v).

### Breaking changes to non-GA functionality

- Update Public preview `remotecfg` to use `alloy-remote-config` instead of `agent-remote-config`. The
  API has been updated to use the term `collector` over `agent`. (@erikbaranowski)

- Component `otelcol.receiver.vcenter` removed `vcenter.host.network.packet.errors`, `vcenter.host.network.packet.count`, and
  `vcenter.vm.network.packet.count`.
  - `vcenter.host.network.packet.errors` replaced by `vcenter.host.network.packet.error.rate`.
  - `vcenter.host.network.packet.count` replaced by `vcenter.host.network.packet.rate`.
  - `vcenter.vm.network.packet.count` replaced by `vcenter.vm.network.packet.rate`.

### Features

- Add an `otelcol.exporter.kafka` component to send OTLP metrics, logs, and traces to Kafka.

- Added `live debugging` to the UI. Live debugging streams data as they flow through components for debugging telemetry data.
  Individual components must be updated to support live debugging. (@wildum)

- Added live debugging support for `prometheus.relabel`. (@wildum)

- (_Experimental_) Add a `otelcol.processor.deltatocumulative` component to convert metrics from
  delta temporality to cumulative by accumulating samples in memory. (@rfratto)

- (_Experimental_) Add an `otelcol.receiver.datadog` component to receive
  metrics and traces from Datadog. (@carrieedwards, @jesusvazquez, @alexgreenbank, @fedetorres93)

- Add a `prometheus.exporter.catchpoint` component to collect metrics from Catchpoint. (@bominrahmani)

### Enhancements

- (_Public preview_) Add native histogram support to `otelcol.receiver.prometheus`. (@wildum)
- (_Public preview_) Add metrics to report status of `remotecfg` service. (@captncraig)

- Added `scrape_protocols` option to `prometheus.scrape`, which allows to
  control the preferred order of scrape protocols. (@thampiotr)

- Add support for configuring CPU profile's duration scraped by `pyroscope.scrape`. (@hainenber)

- `prometheus.exporter.snowflake`: Add support for RSA key-pair authentication. (@Caleb-Hurshman)

- Improved filesystem error handling when working with `loki.source.file` and `local.file_match`,
  which removes some false-positive error log messages on Windows (@thampiotr)

- Updates `processor/probabilistic_sampler` to use new `FailedClosed` field from OTEL release v0.101.0. (@StefanKurek)

- Updates `receiver/vcenter` to use new features and bugfixes introduced in OTEL releases v0.100.0 and v0.101.0.
  Refer to the [v0.100.0](https://github.com/open-telemetry/opentelemetry-collector-contrib/releases/tag/v0.100.0)
  and [v0.101.0](https://github.com/open-telemetry/opentelemetry-collector-contrib/releases/tag/v0.101.0) release
  notes for more detailed information.
  Changes that directly affected the configuration are as follows: (@StefanKurek)
  - The resource attribute `vcenter.datacenter.name` has been added and enabled by default for all resource types.
  - The resource attribute `vcenter.virtual_app.inventory_path` has been added and enabled by default to
    differentiate between resource pools and virtual apps.
  - The resource attribute `vcenter.virtual_app.name` has been added and enabled by default to differentiate
    between resource pools and virtual apps.
  - The resource attribute `vcenter.vm_template.id` has been added and enabled by default to differentiate between
    virtual machines and virtual machine templates.
  - The resource attribute `vcenter.vm_template.name` has been added and enabled by default to differentiate between
    virtual machines and virtual machine templates.
  - The metric `vcenter.cluster.memory.used` has been removed.
  - The metric `vcenter.vm.network.packet.drop.rate` has been added and enabled by default.
  - The metric `vcenter.cluster.vm_template.count` has been added and enabled by default.

- Add `yaml_decode` to standard library. (@mattdurham, @djcode)

- Allow override debug metrics level for `otelcol.*` components. (@hainenber)

- Add an initial lower limit of 10 seconds for the the `poll_frequency`
  argument in the `remotecfg` block. (@tpaschalis)

- Add a constant jitter to `remotecfg` service's polling. (@tpaschalis)

- Added support for NS records to `discovery.dns`. (@djcode)

- Improved clustering use cases for tracking GCP delta metrics in the `prometheus.exporter.gcp` (@kgeckhart)

- Add the `targets` argument to the `prometheus.exporter.snmp` component to support passing SNMP targets at runtime. (@wildum)

- Prefix Faro measurement values with `value_` to align with the latest Faro cloud receiver updates. (@codecapitano)

- Add `base64_decode` to standard library. (@hainenber)

- Updated OpenTelemetry Contrib to [v0.102.0](https://github.com/open-telemetry/opentelemetry-collector-contrib/releases/tag/v0.102.0). (@mattdurham)
  - `otelcol.processor.resourcedetection`: Added a `tags` config argument to the `azure` detection mechanism.
  It exposes regex-matched Azure resource tags as OpenTelemetry resource attributes.

- A new `snmp_context` configuration argument for `prometheus.exporter.snmp`
  which overrides the `context_name` parameter in the SNMP configuration file. (@ptodev)

- Add extra configuration options for `beyla.ebpf` to select Kubernetes objects to monitor. (@marctc)

### Bugfixes

- Fixed an issue with `prometheus.scrape` in which targets that move from one
  cluster instance to another could have a staleness marker inserted and result
  in a gap in metrics (@thampiotr)

- Fix panic when `import.git` is given a revision that does not exist on the remote repo. (@hainenber)

- Fixed an issue with `loki.source.docker` where collecting logs from targets configured with multiple networks would result in errors. (@wildum)

- Fixed an issue where converting OpenTelemetry Collector configs with unused telemetry types resulted in those types being explicitly configured with an empty array in `output` blocks, rather than them being omitted entirely. (@rfratto)

### Other changes

- `pyroscope.ebpf`, `pyroscope.java`, `pyroscope.scrape`, `pyroscope.write` and `discovery.process` components are now GA. (@korniltsev)

- `prometheus.exporter.snmp`: Updating SNMP exporter from v0.24.1 to v0.26.0. (@ptodev, @erikbaranowski)

- `prometheus.scrape` component's `enable_protobuf_negotiation` argument is now
  deprecated and will be removed in a future major release.
  Use `scrape_protocols` instead and refer to `prometheus.scrape` reference
  documentation for further details. (@thampiotr)

- Updated Prometheus dependency to [v2.51.2](https://github.com/prometheus/prometheus/releases/tag/v2.51.2) (@thampiotr)

- Upgrade Beyla from v1.5.1 to v1.6.3. (@marctc)

v1.1.1
------

### Bugfixes

- Fix panic when component ID contains `/` in `otelcomponent.MustNewType(ID)`.(@qclaogui)

- Exit Alloy immediately if the port it runs on is not available.
  This port can be configured with `--server.http.listen-addr` or using
  the default listen address`127.0.0.1:12345`. (@mattdurham)

- Fix a panic in `loki.source.docker` when trying to stop a target that was never started. (@wildum)

- Fix error on boot when using IPv6 advertise addresses without explicitly
  specifying a port. (@matthewpi)

- Fix an issue where having long component labels (>63 chars) on otelcol.auth
  components lead to a panic. (@tpaschalis)

- Update `prometheus.exporter.snowflake` with the [latest](https://github.com/grafana/snowflake-prometheus-exporter) version of the exporter as of May 28, 2024 (@StefanKurek)
  - Fixes issue where returned `NULL` values from database could cause unexpected errors.

- Bubble up SSH key conversion error to facilitate failed `import.git`. (@hainenber)

v1.1.0
------

### Features

- (_Public preview_) Add support for setting GOMEMLIMIT based on cgroup setting. (@mattdurham)
- (_Experimental_) A new `otelcol.exporter.awss3` component for sending telemetry data to a S3 bucket. (@Imshelledin21)

- (_Public preview_) Introduce BoringCrypto Docker images.
  The BoringCrypto image is tagged with the `-boringcrypto` suffix and
  is only available on AMD64 and ARM64 Linux containers.
  (@rfratto, @mattdurham)

- (_Public preview_) Introduce `boringcrypto` release assets. BoringCrypto
  builds are publshed for Linux on AMD64 and ARM64 platforms. (@rfratto,
  @mattdurham)

- `otelcol.exporter.loadbalancing`: Add a new `aws_cloud_map` resolver. (@ptodev)

- Introduce a `otelcol.receiver.file_stats` component from the upstream
  OpenTelemetry `filestatsreceiver` component. (@rfratto)

### Enhancements

- Update `prometheus.exporter.kafka` with the following functionalities (@wildum):

  * GSSAPI config
  * enable/disable PA_FX_FAST
  * set a TLS server name
  * show the offset/lag for all consumer group or only the connected ones
  * set the minimum number of topics to monitor
  * enable/disable auto-creation of requested topics if they don't already exist
  * regex to exclude topics / groups
  * added metric kafka_broker_info

- In `prometheus.exporter.kafka`, the interpolation table used to compute estimated lag metrics is now pruned
  on `metadata_refresh_interval` instead of `prune_interval_seconds`. (@wildum)

- Don't restart tailers in `loki.source.kubernetes` component by above-average
  time deltas if K8s version is >= 1.29.1 (@hainenber)

- In `mimir.rules.kubernetes`, add support for running in a cluster of Alloy instances
  by electing a single instance as the leader for the `mimir.rules.kubernetes` component
  to avoid conflicts when making calls to the Mimir API. (@56quarters)

- Add the possibility of setting custom labels for the AWS Firehose logs via `X-Amz-Firehose-Common-Attributes` header. (@andriikushch)

### Bugfixes

- Fixed issue with defaults for Beyla component not being applied correctly. (marctc)

- Fix an issue on Windows where uninstalling Alloy did not remove it from the
  Add/Remove programs list. (@rfratto)

- Fixed issue where text labels displayed outside of component node's boundary. (@hainenber)

- Fix a bug where a topic was claimed by the wrong consumer type in `otelcol.receiver.kafka`. (@wildum)

- Fix an issue where nested import.git config blocks could conflict if they had the same labels. (@wildum)

- In `mimir.rules.kubernetes`, fix an issue where unrecoverable errors from the Mimir API were retried. (@56quarters)

- Fix an issue where `faro.receiver`'s `extra_log_labels` with empty value
  don't map existing value in log line. (@hainenber)

- Fix an issue where `prometheus.remote_write` only queued data for sending
  every 15 seconds instead of as soon as data was written to the WAL.
  (@rfratto)

- Imported code using `slog` logging will now not panic and replay correctly when logged before the logging
  config block is initialized. (@mattdurham)

- Fix a bug where custom components would not shadow the stdlib. If you have a module whose name conflicts with an stdlib function
  and if you use this exact function in your config, then you will need to rename your module. (@wildum)

- Fix an issue where `loki.source.docker` stops collecting logs after a container restart. (@wildum)

- Upgrading `pyroscope/ebpf` from 0.4.6 to 0.4.7 (@korniltsev):
  * detect libc version properly when libc file name is libc-2.31.so and not libc.so.6
  * treat elf files with short build id (8 bytes) properly

### Other changes

- Update `alloy-mixin` to use more specific alert group names (for example,
  `alloy_clustering` instead of `clustering`) to avoid collision with installs
  of `agent-flow-mixin`. (@rfratto)
- Upgrade Beyla from v1.4.1 to v1.5.1. (@marctc)

- Add a description to Alloy DEB and RPM packages. (@rfratto)

- Allow `pyroscope.scrape` to scrape `alloy.internal:12345`. (@hainenber)

- The latest Windows Docker image is now pushed as `nanoserver-1809` instead of
  `latest-nanoserver-1809`. The old tag will no longer be updated, and will be
  removed in a future release. (@rfratto)

- The log level of `finished node evaluation` log lines has been decreased to
  'debug'. (@tpaschalis)

- Update post-installation scripts for DEB/RPM packages to ensure
  `/var/lib/alloy` exists before configuring its permissions and ownership.
  (@rfratto)

- Remove setcap for `cap_net_bind_service` to allow alloy to run in restricted environments.
  Modern container runtimes allow binding to unprivileged ports as non-root. (@BlackDex)

- Upgrading from OpenTelemetry v0.96.0 to v0.99.0.

  - `otelcol.processor.batch`: Prevent starting unnecessary goroutines.
    https://github.com/open-telemetry/opentelemetry-collector/issues/9739
  - `otelcol.exporter.otlp`: Checks for port in the config validation for the otlpexporter.
    https://github.com/open-telemetry/opentelemetry-collector/issues/9505
  - `otelcol.receiver.otlp`: Fix bug where the otlp receiver did not properly respond
    with a retryable error code when possible for http.
    https://github.com/open-telemetry/opentelemetry-collector/pull/9357
  - `otelcol.receiver.vcenter`: Fixed the resource attribute model to more accurately support multi-cluster deployments.
    https://github.com/open-telemetry/opentelemetry-collector-contrib/issues/30879
    For more information on impacts please refer to:
    https://github.com/open-telemetry/opentelemetry-collector-contrib/pull/31113
    The main impact is that `vcenter.resource_pool.name`, `vcenter.resource_pool.inventory_path`,
    and `vcenter.cluster.name` are reported with more accuracy on VM metrics.
  - `otelcol.receiver.vcenter`: Remove the `vcenter.cluster.name` resource attribute from Host resources if the Host is standalone (no cluster).
    https://github.com/open-telemetry/opentelemetry-collector-contrib/issues/32548
  - `otelcol.receiver.vcenter`: Changes process for collecting VMs & VM perf metrics to be more efficient (one call now for all VMs).
    https://github.com/open-telemetry/opentelemetry-collector-contrib/issues/31837
  - `otelcol.connector.servicegraph`: Added a new `database_name_attribute` config argument to allow users to
    specify a custom attribute name for identifying the database name in span attributes.
    https://github.com/open-telemetry/opentelemetry-collector-contrib/pull/30726
  - `otelcol.connector.servicegraph`: Fix 'failed to find dimensions for key' error from race condition in metrics cleanup.
    https://github.com/open-telemetry/opentelemetry-collector-contrib/issues/31701
  - `otelcol.connector.spanmetrics`: Add `metrics_expiration` option to enable expiration of metrics if spans are not received within a certain time frame.
    By default, the expiration is disabled (set to 0).
    https://github.com/open-telemetry/opentelemetry-collector-contrib/issues/30559
  - `otelcol.connector.spanmetrics`: Change default value of `metrics_flush_interval` from 15s to 60s.
    https://github.com/open-telemetry/opentelemetry-collector-contrib/issues/31776
  - `otelcol.connector.spanmetrics`: Discard counter span metric exemplars after each flush interval to avoid unbounded memory growth.
    This aligns exemplar discarding for counter span metrics with the existing logic for histogram span metrics.
    https://github.com/open-telemetry/opentelemetry-collector-contrib/issues/31683
  - `otelcol.exporter.loadbalancing`: Fix panic when a sub-exporter is shut down while still handling requests.
    https://github.com/open-telemetry/opentelemetry-collector-contrib/issues/31410
  - `otelcol.exporter.loadbalancing`: Fix memory leaks on shutdown.
    https://github.com/open-telemetry/opentelemetry-collector-contrib/pull/31050
  - `otelcol.exporter.loadbalancing`: Support the timeout period of k8s resolver list watch can be configured.
    https://github.com/open-telemetry/opentelemetry-collector-contrib/issues/31757
  - `otelcol.processor.transform`: Change metric unit for metrics extracted with `extract_count_metric()` to be the default unit (`1`).
    https://github.com/open-telemetry/opentelemetry-collector-contrib/issues/31575
  - `otelcol.receiver.opencensus`: Refactor the receiver to pass lifecycle tests and avoid leaking gRPC connections.
    https://github.com/open-telemetry/opentelemetry-collector-contrib/issues/31643
  - `otelcol.extension.jaeger_remote_sampling`: Fix leaking goroutine on shutdown.
    https://github.com/open-telemetry/opentelemetry-collector-contrib/issues/31157
  - `otelcol.receiver.kafka`: Fix panic on shutdown.
    https://github.com/open-telemetry/opentelemetry-collector-contrib/issues/31926
  - `otelcol.processor.resourcedetection`: Only attempt to detect Kubernetes node resource attributes when they're enabled.
    https://github.com/open-telemetry/opentelemetry-collector-contrib/issues/31941
  - `otelcol.processor.resourcedetection`: Fix memory leak on AKS.
    https://github.com/open-telemetry/opentelemetry-collector-contrib/pull/32574
  - `otelcol.processor.resourcedetection`: Update to ec2 scraper so that core attributes are not dropped if describeTags returns an error (likely due to permissions).
    https://github.com/open-telemetry/opentelemetry-collector-contrib/pull/30672

- Use Go 1.22.3 for builds. (@kminehart)

v1.0.0
------

### Features

- Support for programmable pipelines using a rich expression-based syntax.

- Over 130 components for processing, transforming, and exporting telemetry
  data.

- Native support for Kubernetes and Prometheus Operator without needing to
  deploy or learn a separate Kubernetes operator.

- Support for creating and sharing custom components.

- Support for forming a cluster of Alloy instances for automatic workload
  distribution.

- (_Public preview_) Support for receiving configuration from a server for
  centralized configuration management.

- A built-in UI for visualizing and debugging pipelines.

[contributors guide]: ./docs/developer/contributing.md#updating-the-changelog<|MERGE_RESOLUTION|>--- conflicted
+++ resolved
@@ -20,13 +20,11 @@
 
 - Add namespace field to Faro payload (@cedricziel)
 
-<<<<<<< HEAD
+- Add the `targets` argument to the `prometheus.exporter.blackbox` component to support passing blackbox targets at runtime. (@wildum)
+
+- Added live debugging support to `otelcol.processor.*` components. (@wildum)
+
 - Added a `namespace` label to probes scraped by the `prometheus.operator.probes` component to align with the upstream Prometheus Operator setup. (@toontijtgat2)
-=======
-- Add the `targets` argument to the `prometheus.exporter.blackbox` component to support passing blackbox targets at runtime. (@wildum)
-
-- Added live debugging support to `otelcol.processor.*` components. (@wildum)
->>>>>>> 5f382fc3
 
 ### Bugfixes
 
