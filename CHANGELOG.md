# Changelog

> _Contributors should read our [contributors guide][] for instructions on how
> to update the changelog._

This document contains a historical list of changes between releases. Only
changes that impact end-user behavior are listed; changes to documentation or
internal API changes are not present.

Main (unreleased)
-----------------

### Features

- (_Experimental_) Add an `array.group_by` stdlib function to group items in an array by a key. (@wildum)

<<<<<<< HEAD
- Update the `prometheus.exporter.windows` component to version v0.30.7. This adds new metrics to the `dns` collector. (@dehaansa)

- Add entropy support for `loki.secretfilter` (@romain-gaillard)

=======
>>>>>>> 8094333d
### Enhancements

- Add `hash_string_id` argument to `foreach` block to hash the string representation of the pipeline id instead of using the string itself. (@wildum)

### Bugfixes

- Fix the `validate` command not understanding the `livedebugging` block. (@dehaansa)

v1.9.1
-----------------

### Features

- Update the `prometheus.exporter.windows` component to version v0.30.7. This adds new metrics to the `dns` collector. (@dehaansa)

### Bugfixes

- Update the `prometheus.exporter.windows` component to version v0.30.7. This fixes an error with the exchange collector and terminal_services collector (@dehaansa)

- Fix `loki.source.firehose` to propagate specific cloudwatch event timestamps when useIncomingTs is set to true. (@michaelPotter)

- Fix elevated CPU usage when using some `otelcol` components due to debug logging. (@thampiotr)

v1.9.0
-----------------

### Breaking changes

- The `prometheus.exporter.windows` component has been update to version v0.30.6. This update includes a significant rework of the exporter and includes some breaking changes. (@dehaansa)
  - The `msmq` and `service` collectors can no longer be configured with a WMI where clause. Any filtering previously done in a where clause will need to be done in a `prometheus.relabel` component.
  - The `service` collector no longer provides `enable_v2_collector` and `use_api` configuration options.
  - The `mscluster_*` and `netframework_*` collectors are now replaced with one `mscluster` and `netframework` collector that allows you to enable the separate metric groupings individually.
  - The `teradici_pcoip` and `vmware_blast` collectors have been removed from the exporter.

- The `prometheus.exporter.oracledb` component now embeds the [`oracledb_exporter from oracle`](https://github.com/oracle/oracle-db-appdev-monitoring) instead of the deprecated [`oracledb_exporter from iamseth`](https://github.com/iamseth/oracledb_exporter) for collecting metrics from an OracleDB server: (@wildum)
  - The arguments `username`, `password`, `default_metrics`, and `custom_metrics` are now supported.
  - The previously undocumented argument `custom_metrics` is now expecting a list of paths to custom metrics files.
  - The following metrics are no longer available by default: oracledb_sessions_activity, oracledb_tablespace_free_bytes

- (_Experimental_) The `enable_context_propagation` argument in `beyla.ebpf` has been replaced with the `context_propagation` argument.
  Set `enable_context_propagation` to `all` to get the same behaviour as `enable_context_propagation` being set to `true`.

### Features

- Bump snmp_exporter and embedded modules in `prometheus.exporter.snmp` to v0.29.0, add cisco_device module support (@v-zhuravlev)

- Add the `otelcol.storage.file` extension to support persistent sending queues and `otelcol.receiver.filelog` file state tracking between restarts. (@dehaansa)

- Add `otelcol.exporter.googlecloud` community component to export metrics, traces, and logs to Google Cloud. (@motoki317)

- Add support to configure basic authentication for alloy http server. (@kalleep)

- Add `validate` command to alloy that will perform limited validation of alloy configuration files. (@kalleep)

- Add support to validate foreach block when using `validate` command. (@kalleep)

- Add `otelcol.receiver.splunkhec` component to receive events in splunk hec format and forward them to other `otelcol.*` components. (@kalleep)

- Add support for Mimir federated rule groups in `mimir.rules.kubernetes` (@QuentinBisson)

### Enhancements

- `prometheus.exporter.windows` has been significantly refactored upstream and includes new collectors like `filetime`, `pagefile`, `performancecounter`, `udp`, and `update` as well as new configuration options for existing collectors. (@dehaansa)

- `prometheus.exporter.mongodb` now offers fine-grained control over collected metrics with new configuration options. (@TeTeHacko)

- Add binary version to constants exposed in configuration file syntatx. (@adlots)

- Update `loki.secretfilter` to include metrics about redactions (@kelnage)

- (_Experimental_) Various changes to the experimental component `database_observability.mysql`:
  - `schema_table`: add support for index expressions (@cristiangreco)
  - `query_sample`: enable opt-in support to extract unredacted sql query (sql_text) (@matthewnolf)
  - `query_tables`: improve queries parsing (@cristiangreco)
  - make tidbparser the default choice (@cristiangreco)
  - `query_sample`: better handling of timer overflows (@fridgepoet)
  - collect metrics on enabled `performance_schema.setup_consumers` (@fridgepoet)
  - `query_sample`: base log entries on calculated timestamp from rows, not now() (@fridgepoet)
  - `query_sample`: check digest is not null (@cristiangreco)
  - `query_sample`: add additional logs for wait events (@fridgepoet)
  - make tidb the default and only sql parser

- Mixin dashboards improvements: added minimum cluster size to Cluster Overview dashboard, fixed units in OpenTelemetry dashboard, fixed slow components evaluation time units in Controller dashboard and updated Prometheus dashboard to correctly aggregate across instances. (@thampiotr)

- Reduced the lag time during targets handover in a cluster in `prometheus.scrape` components by reducing thread contention. (@thampiotr)

- Pretty print diagnostic errors when using `alloy run` (@kalleep)
  
- Add `labels_from_groups` attribute to `stage.regex` in `loki.process` to automatically add named capture groups as labels. (@harshrai654)

- The `loki.rules.kubernetes` component now supports adding extra label matchers
  to all queries discovered via `PrometheusRule` CRDs. (@QuentinBisson)

-  Add optional `id` field to `foreach` block to generate more meaningful component paths in metrics by using a specific field from collection items. (@harshrai654)

- The `mimir.rules.kubernetes` component now supports adding extra label matchers
  to all queries discovered via `PrometheusRule` CRDs by extracting label values defined on the `PrometheusRule`. (@QuentinBisson)

- Fix validation logic in `beyla.ebpf` component to ensure that either metrics or traces are enabled. (@marctc)

- Improve `foreach` UI and add graph support for it. (@wildum)

- Update statsd_exporter to v0.28.0, most notable changes: (@kalleep)
  - [0.23.0] Support experimental native histograms.
  - [0.24.1] Support scaling parameter in mapping.
  - [0.26.0] Add option to honor original labels from event tags over labels specified in mapping configuration.
  - [0.27.1] Support dogstatsd extended aggregation
  - [0.27.2] Fix panic on certain invalid lines
  
- Upgrade `beyla.ebpf` to v2.2.4-alloy. The full list of changes can be found in the [Beyla release notes](https://github.com/grafana/beyla/releases/tag/v2.2.4-alloy). (@grcevski)

### Bugfixes

- Fix `otelcol.receiver.filelog` documentation's default value for `start_at`. (@petewall)

- Fix `pyroscope.scrape` scraping godeltaprof profiles. (@korniltsev)

- Fix [#3386](https://github.com/grafana/alloy/issues/3386) lower casing scheme in `prometheus.operator.scrapeconfigs`. (@alex-berger)

- Fix [#3437](https://github.com/grafana/alloy/issues/3437) Component Graph links now follow `--server.http.ui-path-prefix`. (@solidcellaMoon)

- Fix a bug in the `foreach` preventing the UI from showing the components in the template when the block was re-evaluated. (@wildum)

- Fix alloy health handler so header is written before response body. (@kalleep)

- Fix `prometheus.exporter.unix` to pass hwmon config correctly. (@kalleep)

- Fix [#3408](https://github.com/grafana/alloy/issues/3408) `loki.source.docker` can now collect logs from containers not in the running state. (@adamamsmith)

### Other changes

- Update the zap logging adapter used by `otelcol` components to log arrays and objects. (@dehaansa)

- Updated Windows install script to add DisplayVersion into registry on install (@enessene)

- Update Docker builds to install latest Linux security fixes on top of base image (@jharvey10)

- Reduce Docker image size slightly by consolidating some RUN layers (@AchimGrolimund)

- RPM artifacts in Alloy GitHub releases are no longer signed.
  The artifacts on the `https://rpm.grafana.com` repository used by the `yum` package manager will continue to be signed. (@ptodev)

- Upgrade `otelcol` components from OpenTelemetry v0.122.0 to v0.125.0 (@ptodev):
  - [`pkg/ottl`] Enhance the Decode OTTL function to support all flavors of Base64.
  - [`otelcol.processor.resourcedetection`] Adding the `os.version` resource attribute to system processor.
  - [`otelcol.auth.bearer`] Allow the header name to be customized.
  - [`otelcol.exporter.awss3`] Add a new `sending_queue` feature.
  - [`otelcol.exporter.awss3`] Add a new `timeout` argument.
  - [`otelcol.exporter.awss3`] Add a new `resource_attrs_to_s3` configuration block.
  - [`otelcol.exporter.awss3`] Fixes an issue where the AWS S3 Exporter was forcing an ACL to be set, leading to unexpected behavior in S3 bucket permissions.
  - [`otelcol.connector.spanmetrics`] A new `include_instrumentation_scope` configuration argument.
  - [`otelcol.connector.spanmetrics`] Initialise new `calls_total` metrics at 0.
  - [`otelcol.connector.spanmetrics`] A new `aggregation_cardinality_limit` configuration argument 
    to limit the number of unique combinations of dimensions that will be tracked for metrics aggregation.
  - [`otelcol.connector.spanmetrics`] Deprecate the unused argument `dimensions_cache_size`.
  - [`otelcol.connector.spanmetrics`] Moving the start timestamp (and last seen timestamp) from the resourceMetrics level to the individual metrics level. 
    This will ensure that each metric has its own accurate start and last seen timestamps, regardless of its relationship to other spans.
  - [`otelcol.processor.k8sattributes`] Add option to configure automatic resource attributes - with annotation prefix.
    Implements [Specify resource attributes using Kubernetes annotations](https://github.com/open-telemetry/semantic-conventions/blob/main/docs/non-normative/k8s-attributes.md#specify-resource-attributes-using-kubernetes-annotations).
  - [`otelcol.connector.servicegraph`] Change `database_name_attribute` to accept a list of values.
  - [`otelcol.exporter.kafka`, `otelcol.receiver.kafka`] Deprecating the `auth` > `plain_text` block. Use `auth` > `sasl` with `mechanism` set to `PLAIN` instead.
  - [`otelcol.exporter.kafka`, `otelcol.receiver.kafka`] Deprecating the `topic` argument. Use `logs` > `topic`, `metrics` > `topic`, or `traces` > `topic` instead.
  - [`otelcol.exporter.kafka`, `otelcol.receiver.kafka`] Deprecate the `auth` > `tls` block. Use the top-level `tls` block instead.
  - [`otelcol.receiver.kafka`] Add max_fetch_wait config setting.
    This setting allows you to specify the maximum time that the broker will wait for min_fetch_size bytes of data 
    to be available before sending a response to the client.
  - [ `otelcol.receiver.kafka`] Add support for configuring Kafka consumer rebalance strategy and group instance ID.

v1.8.3
-----------------

### Bugfixes

- Fix `mimir.rules.kubernetes` panic on non-leader debug info retrieval (@TheoBrigitte)

- Fix detection of the “streams limit exceeded” error in the Loki client so that metrics are correctly labeled as `ReasonStreamLimited`. (@maratkhv)

- Fix `loki.source.file` race condition that often lead to panic when using `decompression`. (@kalleep)

- Fix deadlock in `loki.source.file` that can happen when targets are removed. (@kalleep)

- Fix `loki.process` to emit valid logfmt. (@kalleep)

v1.8.2
-----------------

### Bugfixes

- Fix `otelcol.exporter.prometheus` dropping valid exemplars. (@github-vincent-miszczak)

- Fix `loki.source.podlogs` not adding labels `__meta_kubernetes_namespace` and `__meta_kubernetes_pod_label_*`. (@kalleep)

v1.8.1
-----------------

### Bugfixes

- `rfc3164_default_to_current_year` argument was not fully added to `loki.source.syslog` (@dehaansa)

- Fix issue with `remoteCfg` service stopping immediately and logging noop error if not configured (@dehaansa)

- Fix potential race condition in `remoteCfg` service metrics registration (@kalleep)

- Fix panic in `prometheus.exporter.postgres` when using minimal url as data source name. (@kalleep)

v1.8.0
-----------------

### Breaking changes

- Removed `open_port` and `executable_name` from top level configuration of Beyla component. Removed `enabled` argument from `network` block. (@marctc)

- Breaking changes from the OpenTelemetry Collector v0.122 update: (@wildum)
  - `otelcol.exporter.splunkhec`: `min_size_items` and `max_size_items` were replaced by `min_size`, `max_size` and `sizer` in the `batcher` block to allow
  users to configure the size of the batch in a more flexible way.
  - The telemetry level of Otel components is no longer configurable. The `level` argument in the `debug_metrics` block is kept to avoid breaking changes but it is not used anymore.
  - `otelcol.processor.tailsampling` changed the unit of the decision timer metric from microseconds to milliseconds. (change unit of otelcol_processor_tail_sampling_sampling_decision_timer_latency)
  - `otelcol.processor.deltatocumulative`: rename `otelcol_deltatocumulative_datapoints_processed` to `otelcol_deltatocumulative_datapoints` and remove the metrics `otelcol_deltatocumulative_streams_evicted`, `otelcol_deltatocumulative_datapoints_dropped` and `otelcol_deltatocumulative_gaps_length`.
  - The `regex` attribute was removed from `otelcol.processor.k8sattributes`. The extract-patterns function from `otelcol.processor.transform` can be used instead.
  - The default value of `metrics_flush_interval` in `otelcol.connector.servicegraph` was changed from `0s` to `60s`.
  - `s3_partition` in `otelcol.exporter.awss3` was replaced by `s3_partition_format`.

- (_Experimental_) `prometheus.write.queue` metric names changed to align better with prometheus standards. (@mattdurham)

### Features

- Add `otelcol.receiver.awscloudwatch` component to receive logs from AWS CloudWatch and forward them to other `otelcol.*` components. (@wildum)
- Add `loki.enrich` component to enrich logs using labels from `discovery.*` components. (@v-zhuravlev)
- Add string concatenation for secrets type (@ravishankar15)
- Add support for environment variables to OpenTelemetry Collector config. (@jharvey10)
- Replace graph in Alloy UI with a new version that supports modules and data flow visualization. (@wildum)
- Added `--cluster.wait-for-size` and `--cluster.wait-timeout` flags which allow to specify the minimum cluster size
  required before components that use clustering begin processing traffic to ensure adequate cluster capacity is
  available. (@thampiotr)
- Add `trace_printer` to `beyla.ebpf` component to print trace information in a specific format. (@marctc)
- Add support for live debugging and graph in the UI for components imported via remotecfg. (@wildum)

### Enhancements

- Add the ability to set user for Windows Service with silent install (@dehaansa)

- Add livedebugging support for structured_metadata in `loki.process` (@dehaansa)

- (_Public Preview_) Add a `--windows.priority` flag to the run command, allowing users to set windows process priority for Alloy. (@dehaansa)

- (_Experimental_) Adding a new `prometheus.operator.scrapeconfigs` which discovers and scrapes [ScrapeConfig](https://prometheus-operator.dev/docs/developer/scrapeconfig/) Kubernetes resources. (@alex-berger)

- Add `rfc3164_default_to_current_year` argument to `loki.source.syslog` (@dehaansa)

- Add `connection_name` support for `prometheus.exporter.mssql` (@bck01215)

- Add livedebugging support for `prometheus.scrape` (@ravishankar15, @wildum)

- Have `loki.echo` log the `entry_timestamp` and `structured_metadata` for any loki entries received (@dehaansa)

- Bump snmp_exporter and embedded modules in `prometheus.exporter.snmp` to v0.28.0 (@v-zhuravlev)

- Update mysqld_exporter to v0.17.2, most notable changes: (@cristiangreco)
  - [0.17.1] Add perf_schema quantile columns to collector
  - [0.17.1] Fix database quoting problem in collector 'info_schema.tables'
  - [0.17.1] Use SUM_LOCK_TIME and SUM_CPU_TIME with mysql >= 8.0.28
  - [0.17.1] Fix query on perf_schema.events_statements_summary_by_digest
  - [0.17.2] Fix query on events_statements_summary_by_digest for mariadb

- Added additional backwards compatibility metrics to `prometheus.write.queue`. (@mattdurham)

- Add new stdlib functions encoding.to_json (@ravishankar15)

- Added OpenTelemetry logs and metrics support to Alloy mixin's dashboards and alerts. (@thampiotr)

- Add support for proxy and headers in `prometheus.write.queue`. (@mattdurham)

- Added support for switching namespace between authentication and kv retrieval to support Vault Enterprise (@notedop)

- (_Experimental_) Various changes to the experimental component `database_observability.mysql`:
  - `query_sample`: better handling of truncated queries (@cristiangreco)
  - `query_sample`: add option to use TiDB sql parser (@cristiangreco)
  - `query_tables`: rename collector from `query_sample` to better reflect responsibility (@matthewnolf)
  - `query_sample`: add new collector that replaces previous implementation to collect more detailed sample information (@matthewnolf)
  - `query_sample`: refactor parsing of truncated queries (@cristiangreco)

- Add labels validation in `pyroscope.write` to prevent duplicate labels and invalid label names/values. (@marcsanmi)

- Reduced lock contention in `prometheus.scrape` component (@thampiotr)

- Support converting otel config which uses a common receiver across pipelines with different names. (@wildum)

- Reduce CPU usage of the `loki.source.podlogs` component when pods logs target lots of pods (@QuentinBisson)

- Add error body propagation in `pyroscope.write`, for `/ingest` calls. (@simonswine)

- Add `tenant` label to remaining `loki_write_.+` metrics (@towolf)

- Removed syntax highlighting from the component details UI view to improve
  rendering performance. (@tpaschalis)

- A new `grafana/alloy:vX.Y.Z-windowsservercore-ltsc2022` Docker image is now published on DockerHub. (@ptodev)

### Bugfixes

- Fix deadlocks in `loki.source.file` when tailing fails (@mblaschke)
- Add missing RBAC permission for ScrapeConfig (@alex-berger)

- Fixed an issue in the `mimir.rules.kubernetes` component that would keep the component as unhealthy even when it managed to start after temporary errors (@nicolasvan)

- Allow kafka exporter to attempt to connect even if TLS enabled but cert & key are not specified (@dehaansa)

- Fixed bug where all resources were not being collected from `prometheus.exporter.azure` when using `regions` (@kgeckhart)

- Fix panic in `loki.source.file` when the tailer had no time to run before the runner was stopped (@wildum)

### Other changes

- Upgrading to Prometheus v2.55.1. (@ptodev)
  - Added a new `http_headers` argument to many `discovery` and `prometheus` components.
  - Added a new `scrape_failure_log_file` argument to `prometheus.scrape`.

- Non-breaking changes from the OpenTelemetry Collector v0.122 update: (@wildum)
  - `otelcol.processor.transform` has a new `statements` block for transformations which don't require a context to be specified explicitly.
  - `otelcol.receiver.syslog` has a new `on_error` argument to specify the action to take when an error occurs while receiving logs.
  - `otelcol.processor.resourcedetection` now supports `dynatrace` as a resource detector.
  - `otelcol.receiver.kafka` has a new `error_backoff` block to configure how failed requests are retried.
  - `otelcol.receiver.vcenter` has three new metrics `vcenter.vm.cpu.time`, `vcenter.vm.network.broadcast.packet.rate` and `vcenter.vm.network.multicast.packet.rate`.
  - `otelcol.exporter.awss3` has two new arguments `acl` and `storage_class`.
  - `otelcol.auth.headers` headers can now be populated using Authentication metadata using from_attribute

- Change the stability of the `beyla.ebpf` component from "public preview" to "generally available". (@marctc)

- The ingest API of `pyroscope.receive_http` no longer forwards all received headers, instead only passes through the `Content-Type` header. (@simonswine)

v1.7.5
-----------------

### Enhancements

- Set zstd as default compression for `prometheus.write.queue`. (@mattdurham)

v1.7.4
-----------------

### Bugfixes

- Revert the changes to `loki.source.file` from release v1.7.0. These changes introduced a potential deadlock. (@dehaansa)

v1.7.3
-----------------

### Breaking changes

- Fixed the parsing of selections, application and network filter blocks for Beyla. (@raffaelroquetto)

### Enhancements

- Add the `stat_checkpointer` collector in `prometheus.exporter.postgres` (@dehaansa)

### Bugfixes

- Update the `prometheus.exporter.postgres` component to correctly support Postgres17 when `stat_bgwriter` collector is enabled (@dehaansa)

- Fix `remoteCfg` logging and metrics reporting of `errNotModified` as a failure (@zackman0010)


v1.7.2
-----------------

### Bugfixes

- Fixed an issue where the `otelcol.exporter.awss3` could not be started with the `sumo_ic` marshaler. (@wildum)

- Update `jfr-parser` dependency to v0.9.3 to fix jfr parsing issues in `pyroscope.java`. (@korniltsev)

- Fixed an issue where passing targets from some standard library functions was failing with `target::ConvertFrom` error. (@thampiotr)

- Fixed an issue where indexing targets as maps (e.g. `target["foo"]`) or objects (e.g. `target.foo`) or using them with
  certain standard library functions was resulting in `expected object or array, got capsule` error under some
  circumstances. This could also lead to `foreach evaluation failed` errors when using the `foreach` configuration
  block. (@thampiotr)

- Update `prometheus.write.queue` to reduce memory fragmentation and increase sent throughput. (@mattdurham)

- Fixed an issue where the `otelcol.exporter.kafka` component would not start if the `encoding` was specific to a signal type. (@wildum)

v1.7.1
-----------------

### Bugfixes

- Fixed an issue where some exporters such as `prometheus.exporter.snmp` couldn't accept targets from other components
  with an error `conversion to '*map[string]string' is not supported"`. (@thampiotr)

- Enable batching of calls to the appender in `prometheus.write.queue` to reduce lock contention when scraping, which
  will lead to reduced scrape duration. (@mattdurham)

v1.7.0
-----------------

### Breaking changes

- (_Experimental_) In `prometheus.write.queue` changed `parallelism` from attribute to a block to allow for dynamic scaling. (@mattdurham)

- Remove `tls_basic_auth_config_path` attribute from `prometheus.exporter.mongodb` configuration as it does not configure TLS client
  behavior as previously documented.

- Remove `encoding` and `encoding_file_ext` from `otelcol.exporter.awss3` component as it was not wired in to the otel component and
  Alloy does not currently integrate the upstream encoding extensions that this would utilize.

### Features

- Add a `otelcol.receiver.tcplog` component to receive OpenTelemetry logs over a TCP connection. (@nosammai)

- (_Public preview_) Add `otelcol.receiver.filelog` component to read otel log entries from files (@dehaansa)

- (_Public preview_) Add a `otelcol.processor.cumulativetodelta` component to convert metrics from
  cumulative temporality to delta. (@madaraszg-tulip)

- (_Experimental_) Add a `stage.windowsevent` block in the `loki.process` component. This aims to replace the existing `stage.eventlogmessage`. (@wildum)

- Add `pyroscope.relabel` component to modify or filter profiles using Prometheus relabeling rules. (@marcsanmi)

- (_Experimental_) A new `foreach` block which starts an Alloy pipeline for each item inside a list. (@wildum, @thampiotr, @ptodev)

### Enhancements

- Upgrade to OpenTelemetry Collector v0.119.0 (@dehaansa):
  - `otelcol.processor.resourcedetection`: additional configuration for the `ec2` detector to configure retry behavior
  - `otelcol.processor.resourcedetection`: additional configuration for the `gcp` detector to collect Managed Instance Group attributes
  - `otelcol.processor.resourcedetection`: additional configuration for the `eks` detector to collect cloud account attributes
  - `otelcol.processor.resourcedetection`: add `kubeadm` detector to collect local cluster attributes
  - `otelcol.processor.cumulativetodelta`: add `metric_types` filtering options
  - `otelcol.exporter.awss3`: support configuring sending_queue behavior
  - `otelcol.exporter.otlphttp`: support configuring `compression_params`, which currently only includes `level`
  - `configtls`: opentelemetry components with tls config now support specifying TLS curve preferences
  - `sending_queue`: opentelemetry exporters with a `sending_queue` can now configure the queue to be `blocking`

- Add `go_table_fallback` arg to `pyroscope.ebpf` (@korniltsev)

- Memory optimizations in `pyroscope.scrape` (@korniltsev)

- Do not drop `__meta` labels in `pyroscope.scrape`. (@korniltsev)

- Add the possibility to export span events as logs in `otelcol.connector.spanlogs`. (@steve-hb)

- Add json format support for log export via faro receiver (@ravishankar15)

- (_Experimental_) Various changes to the experimental component `database_observability.mysql`:
  - `connection_info`: add namespace to the metric (@cristiangreco)
  - `query_sample`: better support for table name parsing (@cristiangreco)
  - `query_sample`: capture schema name for query samples (@cristiangreco)
  - `query_sample`: fix error handling during result set iteration (@cristiangreco)
  - `query_sample`: improve parsing of truncated queries (@cristiangreco)
  - `query_sample`: split out sql parsing logic to a separate file (@cristiangreco)
  - `schema_table`: add table columns parsing (@cristiagreco)
  - `schema_table`: correctly quote schema and table name in SHOW CREATE (@cristiangreco)
  - `schema_table`: fix handling of view table types when detecting schema (@matthewnolf)
  - `schema_table`: refactor cache config in schema_table collector (@cristiangreco)
  - Component: add enable/disable collector configurability to `database_observability.mysql`. This removes the `query_samples_enabled` argument, now configurable via enable/disable collector. (@fridgepoet)
  - Component: always log `instance` label key (@cristiangreco)
  - Component: better error handling for collectors (@cristiangreco)
  - Component: use labels for some indexed logs elements (@cristiangreco)

- Reduce CPU usage of `loki.source.windowsevent` by up to 85% by updating the bookmark file every 10 seconds instead of after every event and by
  optimizing the retrieval of the process name. (@wildum)

- Ensure consistent service_name label handling in `pyroscope.receive_http` to match Pyroscope's behavior. (@marcsanmi)

- Improved memory and CPU performance of Prometheus pipelines by changing the underlying implementation of targets (@thampiotr)

- Add `config_merge_strategy` in `prometheus.exporter.snmp` to optionally merge custom snmp config with embedded config instead of replacing. Useful for providing SNMP auths. (@v-zhuravlev)

- Upgrade `beyla.ebpf` to v2.0.4. The full list of changes can be found in the [Beyla release notes](https://github.com/grafana/beyla/releases/tag/v2.0.0). (@marctc)

### Bugfixes

- Fix log rotation for Windows in `loki.source.file` by refactoring the component to use the runner pkg. This should also reduce CPU consumption when tailing a lot of files in a dynamic environment. (@wildum)

- Add livedebugging support for `prometheus.remote_write` (@ravishankar15)

- Add livedebugging support for `otelcol.connector.*` components (@wildum)

- Bump snmp_exporter and embedded modules to 0.27.0. Add support for multi-module handling by comma separation and expose argument to increase SNMP polling concurrency for `prometheus.exporter.snmp`. (@v-zhuravlev)

- Add support for pushv1.PusherService Connect API in `pyroscope.receive_http`. (@simonswine)

- Fixed an issue where `loki.process` would sometimes output live debugging entries out-of-order (@thampiotr)

- Fixed a bug where components could be evaluated concurrently without the full context during a config reload (@wildum)

- Fixed locks that wouldn't be released in the remotecfg service if some errors occurred during the configuration reload (@spartan0x117)

- Fix issue with `prometheus.write.queue` that lead to excessive connections. (@mattdurham)

- Fixed a bug where `loki.source.awsfirehose` and `loki.source.gcplog` could
  not be used from within a module. (@tpaschalis)

- Fix an issue where Prometheus metric name validation scheme was set by default to UTF-8. It is now set back to the
  previous "legacy" scheme. An experimental flag `--feature.prometheus.metric-validation-scheme` can be used to switch
  it to `utf-8` to experiment with UTF-8 support. (@thampiotr)

### Other changes

- Upgrading to Prometheus v2.54.1. (@ptodev)
  - `discovery.docker` has a new `match_first_network` attribute for matching the first network
    if the container has multiple networks defined, thus avoiding collecting duplicate targets.
  - `discovery.ec2`, `discovery.kubernetes`, `discovery.openstack`, and `discovery.ovhcloud`
    add extra `__meta_` labels.
  - `prometheus.remote_write` supports Azure OAuth and Azure SDK authentication.
  - `discovery.linode` has a new `region` attribute, as well as extra `__meta_` labels.
  - A new `scrape_native_histograms` argument for `prometheus.scrape`.
    This is enabled by default and can be used to explicitly disable native histogram support.
    In previous versions of Alloy, native histogram support has also been enabled by default
    as long as `scrape_protocols` starts with `PrometheusProto`.

  - Change the stability of the `remotecfg` feature from "public preview" to "generally available". (@erikbaranowski)

v1.6.1
-----------------

## Bugs

- Resolve issue with Beyla starting. (@rafaelroquetto)

v1.6.0
-----------------

### Breaking changes

- Upgrade to OpenTelemetry Collector v0.116.0:
  - `otelcol.processor.tailsampling`: Change decision precedence when using `and_sub_policy` and `invert_match`.
    For more information, see the [release notes for Alloy 1.6][release-notes-alloy-1_6].

    [#33671]: https://github.com/open-telemetry/opentelemetry-collector-contrib/pull/33671
    [release-notes-alloy-1_6]: https://grafana.com/docs/alloy/latest/release-notes/#v16

### Features

- Add support for TLS to `prometheus.write.queue`. (@mattdurham)

- Add `otelcol.receiver.syslog` component to receive otel logs in syslog format (@dehaansa)

- Add support for metrics in `otelcol.exporter.loadbalancing` (@madaraszg-tulip)

- Add `add_cloudwatch_timestamp` to `prometheus.exporter.cloudwatch` metrics. (@captncraig)

- Add support to `prometheus.operator.servicemonitors` to allow `endpointslice` role. (@yoyosir)

- Add `otelcol.exporter.splunkhec` allowing to export otel data to Splunk HEC (@adlotsof)

- Add `otelcol.receiver.solace` component to receive traces from a Solace broker. (@wildum)

- Add `otelcol.exporter.syslog` component to export logs in syslog format (@dehaansa)

- (_Experimental_) Add a `database_observability.mysql` component to collect mysql performance data. (@cristiangreco & @matthewnolf)

- Add `otelcol.receiver.influxdb` to convert influx metric into OTEL. (@EHSchmitt4395)

- Add a new `/-/healthy` endpoint which returns HTTP 500 if one or more components are unhealthy. (@ptodev)

### Enhancements

- Improved performance by reducing allocation in Prometheus write pipelines by ~30% (@thampiotr)

- Update `prometheus.write.queue` to support v2 for cpu performance. (@mattdurham)

- (_Experimental_) Add health reporting to `database_observability.mysql` component (@cristiangreco)

- Add second metrics sample to the support bundle to provide delta information (@dehaansa)

- Add all raw configuration files & a copy of the latest remote config to the support bundle (@dehaansa)

- Add relevant golang environment variables to the support bundle (@dehaansa)

- Add support for server authentication to otelcol components. (@aidaleuc)

- Update mysqld_exporter from v0.15.0 to v0.16.0 (including 2ef168bf6), most notable changes: (@cristiangreco)
  - Support MySQL 8.4 replicas syntax
  - Fetch lock time and cpu time from performance schema
  - Fix fetching tmpTables vs tmpDiskTables from performance_schema
  - Skip SPACE_TYPE column for MariaDB >=10.5
  - Fixed parsing of timestamps with non-zero padded days
  - Fix auto_increment metric collection errors caused by using collation in INFORMATION_SCHEMA searches
  - Change processlist query to support ONLY_FULL_GROUP_BY sql_mode
  - Add perf_schema quantile columns to collector

- Live Debugging button should appear in UI only for supported components (@ravishankar15)
- Add three new stdlib functions to_base64, from_URLbase64 and to_URLbase64 (@ravishankar15)
- Add `ignore_older_than` option for local.file_match (@ravishankar15)
- Add livedebugging support for discovery components (@ravishankar15)
- Add livedebugging support for `discover.relabel` (@ravishankar15)
- Performance optimization for live debugging feature (@ravishankar15)

- Upgrade `github.com/goccy/go-json` to v0.10.4, which reduces the memory consumption of an Alloy instance by 20MB.
  If Alloy is running certain otelcol components, this reduction will not apply. (@ptodev)
- improve performance in regexp component: call fmt only if debug is enabled (@r0ka)

- Update `prometheus.write.queue` library for performance increases in cpu. (@mattdurham)

- Update `loki.secretfilter` to be compatible with the new `[[rules.allowlists]]` gitleaks allowlist format (@romain-gaillard)

- Update `async-profiler` binaries for `pyroscope.java` to 3.0-fa937db (@aleks-p)

- Reduced memory allocation in discovery components by up to 30% (@thampiotr)

### Bugfixes

- Fix issue where `alloy_prometheus_relabel_metrics_processed` was not being incremented. (@mattdurham)

- Fixed issue with automemlimit logging bad messages and trying to access cgroup on non-linux builds (@dehaansa)

- Fixed issue with reloading configuration and prometheus metrics duplication in `prometheus.write.queue`. (@mattdurham)

- Updated `prometheus.write.queue` to fix issue with TTL comparing different scales of time. (@mattdurham)

- Fixed an issue in the `prometheus.operator.servicemonitors`, `prometheus.operator.podmonitors` and `prometheus.operator.probes` to support capitalized actions. (@QuentinBisson)

- Fixed an issue where the `otelcol.processor.interval` could not be used because the debug metrics were not set to default. (@wildum)

- Fixed an issue where `loki.secretfilter` would crash if the secret was shorter than the `partial_mask` value. (@romain-gaillard)

- Change the log level in the `eventlogmessage` stage of the `loki.process` component from `warn` to `debug`. (@wildum)

- Fix a bug in `loki.source.kafka` where the `topics` argument incorrectly used regex matching instead of exact matches. (@wildum)

### Other changes

- Change the stability of the `livedebugging` feature from "experimental" to "generally available". (@wildum)

- Use Go 1.23.3 for builds. (@mattdurham)

- Upgrade Beyla to v1.9.6. (@wildum)

- Upgrade to OpenTelemetry Collector v0.116.0:
  - `otelcol.receiver.datadog`: Return a json reponse instead of "OK" when a trace is received with a newer protocol version.
    https://github.com/open-telemetry/opentelemetry-collector-contrib/pull/35705
  - `otelcol.receiver.datadog`: Changes response message for `/api/v1/check_run` 202 response to be JSON and on par with Datadog API spec
    https://github.com/open-telemetry/opentelemetry-collector-contrib/pull/36029
  - `otelcol.receiver.solace`: The Solace receiver may unexpectedly terminate on reporting traces when used with a memory limiter processor and under high load.
    https://github.com/open-telemetry/opentelemetry-collector-contrib/pull/35958
  - `otelcol.receiver.solace`: Support converting the new `Move to Dead Message Queue` and new `Delete` spans generated by Solace Event Broker to OTLP.
    https://github.com/open-telemetry/opentelemetry-collector-contrib/pull/36071
  - `otelcol.exporter.datadog`: Stop prefixing `http_server_duration`, `http_server_request_size` and `http_server_response_size` with `otelcol`.
    https://github.com/open-telemetry/opentelemetry-collector-contrib/pull/36265
    These metrics can be from SDKs rather than collector. Stop prefixing them to be consistent with
    https://opentelemetry.io/docs/collector/internal-telemetry/#lists-of-internal-metrics
  - `otelcol.receiver.datadog`: Add json handling for the `api/v2/series` endpoint in the datadogreceiver.
    https://github.com/open-telemetry/opentelemetry-collector-contrib/pull/36218
  - `otelcol.processor.span`: Add a new `keep_original_name` configuration argument
    to keep the original span name when extracting attributes from the span name.
    https://github.com/open-telemetry/opentelemetry-collector-contrib/pull/36397
  - `pkg/ottl`: Respect the `depth` option when flattening slices using `flatten`.
    The `depth` option is also now required to be at least `1`.
    https://github.com/open-telemetry/opentelemetry-collector-contrib/pull/36198
  - `otelcol.exporter.loadbalancing`: Shutdown exporters during collector shutdown. This fixes a memory leak.
    https://github.com/open-telemetry/opentelemetry-collector-contrib/pull/36024
  - `otelcol.processor.k8sattributes`: New `wait_for_metadata` and `wait_for_metadata_timeout` configuration arguments,
    which block the processor startup until metadata is received from Kubernetes.
    https://github.com/open-telemetry/opentelemetry-collector-contrib/issues/32556
  - `otelcol.processor.k8sattributes`: Enable the `k8sattr.fieldExtractConfigRegex.disallow` for all Alloy instances,
    to retain the behavior of `regex` argument in the `annotation` and `label` blocks.
    When the feature gate is "deprecated" in the upstream Collector, Alloy users will need to use the transform processor instead.
    https://github.com/open-telemetry/opentelemetry-collector-contrib/issues/25128
  - `otelcol.receiver.vcenter`: The existing code did not honor TLS settings beyond 'insecure'.
    All TLS client config should now be honored.
    https://github.com/open-telemetry/opentelemetry-collector-contrib/pull/36482
  - `otelcol.receiver.opencensus`: Do not report error message when OpenCensus receiver is shutdown cleanly.
    https://github.com/open-telemetry/opentelemetry-collector-contrib/pull/36622
  - `otelcol.processor.k8sattributes`: Fixed parsing of k8s image names to support images with tags and digests.
    https://github.com/open-telemetry/opentelemetry-collector-contrib/pull/36145
  - `otelcol.exporter.loadbalancing`: Adding sending_queue, retry_on_failure and timeout settings to loadbalancing exporter configuration.
    https://github.com/open-telemetry/opentelemetry-collector-contrib/issues/35378
  - `otelcol.exporter.loadbalancing`: The k8sresolver was triggering exporter churn in the way the change event was handled.
    https://github.com/open-telemetry/opentelemetry-collector-contrib/issues/35658
  - `otelcol.processor.k8sattributes`: Override extracted k8s attributes if original value has been empty.
    https://github.com/open-telemetry/opentelemetry-collector-contrib/pull/36466
  - `otelcol.exporter.awss3`: Upgrading to adopt aws sdk v2.
    https://github.com/open-telemetry/opentelemetry-collector-contrib/pull/36698
  - `pkg/ottl`: GetXML Converter now supports selecting text, CDATA, and attribute (value) content.
  - `otelcol.exporter.loadbalancing`: Adds a an optional `return_hostnames` configuration argument to the k8s resolver.
     https://github.com/open-telemetry/opentelemetry-collector-contrib/pull/35411
  - `otelcol.exporter.kafka`, `otelcol.receiver.kafka`: Add a new `AWS_MSK_IAM_OAUTHBEARER` mechanism.
    This mechanism use the AWS MSK IAM SASL Signer for Go https://github.com/aws/aws-msk-iam-sasl-signer-go.
    https://github.com/open-telemetry/opentelemetry-collector-contrib/pull/32500

  - Use Go 1.23.5 for builds. (@wildum)

v1.5.1
-----------------

### Enhancements

- Logs from underlying clustering library `memberlist` are now surfaced with correct level (@thampiotr)

- Allow setting `informer_sync_timeout` in prometheus.operator.* components. (@captncraig)

- For sharding targets during clustering, `loki.source.podlogs` now only takes into account some labels. (@ptodev)

- Improve instrumentation of `pyroscope.relabel` component. (@marcsanmi)

### Bugfixes

- Fixed an issue in the `pyroscope.write` component to prevent TLS connection churn to Pyroscope when the `pyroscope.receive_http` clients don't request keepalive (@madaraszg-tulip)

- Fixed an issue in the `pyroscope.write` component with multiple endpoints not working correctly for forwarding profiles from `pyroscope.receive_http` (@madaraszg-tulip)

- Fixed a few race conditions that could lead to a deadlock when using `import` statements, which could lead to a memory leak on `/metrics` endpoint of an Alloy instance. (@thampiotr)

- Fix a race condition where the ui service was dependent on starting after the remotecfg service, which is not guaranteed. (@dehaansa & @erikbaranowski)

- Fixed an issue in the `otelcol.exporter.prometheus` component that would set series value incorrectly for stale metrics (@YusifAghalar)

- `loki.source.podlogs`: Fixed a bug which prevented clustering from working and caused duplicate logs to be sent.
  The bug only happened when no `selector` or `namespace_selector` blocks were specified in the Alloy configuration. (@ptodev)

- Fixed an issue in the `pyroscope.write` component to allow slashes in application names in the same way it is done in the Pyroscope push API (@marcsanmi)

- Fixed a crash when updating the configuration of `remote.http`. (@kinolaev)

- Fixed an issue in the `otelcol.processor.attribute` component where the actions `delete` and `hash` could not be used with the `pattern` argument. (@wildum)

- Fixed an issue in the `prometheus.exporter.postgres` component that would leak goroutines when the target was not reachable (@dehaansa)

v1.5.0
-----------------

### Breaking changes

- `import.git`: The default value for `revision` has changed from `HEAD` to `main`. (@ptodev)
  It is no longer allowed to set `revision` to `"HEAD"`, `"FETCH_HEAD"`, `"ORIG_HEAD"`, `"MERGE_HEAD"`, or `"CHERRY_PICK_HEAD"`.

- The Otel update to v0.112.0 has a few breaking changes:
  - [`otelcol.processor.deltatocumulative`] Change `max_streams` default value to `9223372036854775807` (max int).
    https://github.com/open-telemetry/opentelemetry-collector-contrib/pull/35048
  - [`otelcol.connector.spanmetrics`] Change `namespace` default value to `traces.span.metrics`.
    https://github.com/open-telemetry/opentelemetry-collector-contrib/pull/34485
  - [`otelcol.exporter.logging`] Removed in favor of the `otelcol.exporter.debug`.
    https://github.com/open-telemetry/opentelemetry-collector/issues/11337

### Features

- Add support bundle generation via the API endpoint /-/support (@dehaansa)

- Add the function `path_join` to the stdlib. (@wildum)

- Add `pyroscope.receive_http` component to receive and forward Pyroscope profiles (@marcsanmi)

- Add support to `loki.source.syslog` for the RFC3164 format ("BSD syslog"). (@sushain97)

- Add support to `loki.source.api` to be able to extract the tenant from the HTTP `X-Scope-OrgID` header (@QuentinBisson)

- (_Experimental_) Add a `loki.secretfilter` component to redact secrets from collected logs.

- (_Experimental_) Add a `prometheus.write.queue` component to add an alternative to `prometheus.remote_write`
  which allowing the writing of metrics  to a prometheus endpoint. (@mattdurham)

- (_Experimental_) Add the `array.combine_maps` function to the stdlib. (@ptodev, @wildum)

### Enhancements

- The `mimir.rules.kubernetes` component now supports adding extra label matchers
  to all queries discovered via `PrometheusRule` CRDs. (@thampiotr)

- The `cluster.use-discovery-v1` flag is now deprecated since there were no issues found with the v2 cluster discovery mechanism. (@thampiotr)

- SNMP exporter now supports labels in both `target` and `targets` parameters. (@mattdurham)

- Add support for relative paths to `import.file`. This new functionality allows users to use `import.file` blocks in modules
  imported via `import.git` and other `import.file`. (@wildum)

- `prometheus.exporter.cloudwatch`: The `discovery` block now has a `recently_active_only` configuration attribute
  to return only metrics which have been active in the last 3 hours.

- Add Prometheus bearer authentication to a `prometheus.write.queue` component (@freak12techno)

- Support logs that have a `timestamp` field instead of a `time` field for the `loki.source.azure_event_hubs` component. (@andriikushch)

- Add `proxy_url` to `otelcol.exporter.otlphttp`. (@wildum)

- Allow setting `informer_sync_timeout` in prometheus.operator.* components. (@captncraig)

### Bugfixes

- Fixed a bug in `import.git` which caused a `"non-fast-forward update"` error message. (@ptodev)

- Do not log error on clean shutdown of `loki.source.journal`. (@thampiotr)

- `prometheus.operator.*` components: Fixed a bug which would sometimes cause a
  "failed to create service discovery refresh metrics" error after a config reload. (@ptodev)

### Other changes

- Small fix in UI stylesheet to fit more content into visible table area. (@defanator)

- Changed OTEL alerts in Alloy mixin to use success rate for tracing. (@thampiotr)

- Support TLS client settings for clustering (@tiagorossig)

- Add support for `not_modified` response in `remotecfg`. (@spartan0x117)

- Fix dead link for RelabelConfig in the PodLog documentation page (@TheoBrigitte)

- Most notable changes coming with the OTel update from v0.108.0 vo v0.112.0 besides the breaking changes: (@wildum)
  - [`http config`] Add support for lz4 compression.
    https://github.com/open-telemetry/opentelemetry-collector/issues/9128
  - [`otelcol.processor.interval`] Add support for gauges and summaries.
    https://github.com/open-telemetry/opentelemetry-collector-contrib/issues/34803
  - [`otelcol.receiver.kafka`] Add possibility to tune the fetch sizes.
    https://github.com/open-telemetry/opentelemetry-collector-contrib/pull/34431
  - [`otelcol.processor.tailsampling`] Add `invert_match` to boolean attribute.
    https://github.com/open-telemetry/opentelemetry-collector-contrib/pull/34730
  - [`otelcol.receiver.kafka`] Add support to decode to `otlp_json`.
    https://github.com/open-telemetry/opentelemetry-collector-contrib/issues/33627
  - [`otelcol.processor.transform`] Add functions `convert_exponential_histogram_to_histogram` and `aggregate_on_attribute_value`.
    https://github.com/open-telemetry/opentelemetry-collector-contrib/pull/33824
    https://github.com/open-telemetry/opentelemetry-collector-contrib/pull/33423

v1.4.3
-----------------

### Bugfixes

- Fix an issue where some `faro.receiver` would drop multiple fields defined in `payload.meta.browser`, as fields were defined in the struct.

- `pyroscope.scrape` no longer tries to scrape endpoints which are not active targets anymore. (@wildum @mattdurham @dehaansa @ptodev)

- Fixed a bug with `loki.source.podlogs` not starting in large clusters due to short informer sync timeout. (@elburnetto-intapp)

- `prometheus.exporter.windows`: Fixed bug with `exclude` regular expression config arguments which caused missing metrics. (@ptodev)

v1.4.2
-----------------

### Bugfixes

- Update windows_exporter from v0.27.2 vo v0.27.3: (@jkroepke)
  - Fixes a bug where scraping Windows service crashes alloy

- Update yet-another-cloudwatch-exporter from v0.60.0 vo v0.61.0: (@morremeyer)
  - Fixes a bug where cloudwatch S3 metrics are reported as `0`

- Issue 1687 - otelcol.exporter.awss3 fails to configure (@cydergoth)
  - Fix parsing of the Level configuration attribute in debug_metrics config block
  - Ensure "optional" debug_metrics config block really is optional

- Fixed an issue with `loki.process` where `stage.luhn` and `stage.timestamp` would not apply
  default configuration settings correctly (@thampiotr)

- Fixed an issue with `loki.process` where configuration could be reloaded even if there
  were no changes. (@ptodev, @thampiotr)

- Fix issue where `loki.source.kubernetes` took into account all labels, instead of specific logs labels. Resulting in duplication. (@mattdurham)

v1.4.1
-----------------

### Bugfixes

- Windows installer: Don't quote Alloy's binary path in the Windows Registry. (@jkroepke)

v1.4.0
-----------------

### Security fixes

- Add quotes to windows service path to prevent path interception attack. [CVE-2024-8975](https://grafana.com/security/security-advisories/cve-2024-8975/) (@mattdurham)

### Breaking changes

- Some debug metrics for `otelcol` components have changed. (@thampiotr)
  For example, `otelcol.exporter.otlp`'s `exporter_sent_spans_ratio_total` metric is now `otelcol_exporter_sent_spans_total`.

- [otelcol.processor.transform] The functions `convert_sum_to_gauge` and `convert_gauge_to_sum` must now be used in the `metric` `context` rather than in the `datapoint` context.
  https://github.com/open-telemetry/opentelemetry-collector-contrib/issues/34567 (@wildum)

- Upgrade Beyla from 1.7.0 to 1.8.2. A complete list of changes can be found on the Beyla releases page: https://github.com/grafana/beyla/releases. (@wildum)
  It contains a few breaking changes for the component `beyla.ebpf`:
  - renamed metric `process.cpu.state` to `cpu.mode`
  - renamed metric `beyla_build_info` to `beyla_internal_build_info`

### Features

- Added Datadog Exporter community component, enabling exporting of otel-formatted Metrics and traces to Datadog. (@polyrain)
- (_Experimental_) Add an `otelcol.processor.interval` component to aggregate metrics and periodically
  forward the latest values to the next component in the pipeline.


### Enhancements

- Clustering peer resolution through `--cluster.join-addresses` flag has been
  improved with more consistent behaviour, better error handling and added
  support for A/AAAA DNS records. If necessary, users can temporarily opt out of
  this new behaviour with the `--cluster.use-discovery-v1`, but this can only be
  used as a temporary measure, since this flag will be disabled in future
  releases. (@thampiotr)

- Added a new panel to Cluster Overview dashboard to show the number of peers
  seen by each instance in the cluster. This can help diagnose cluster split
  brain issues. (@thampiotr)

- Updated Snowflake exporter with performance improvements for larger environments.
  Also added a new panel to track deleted tables to the Snowflake mixin. (@Caleb-Hurshman)
- Add a `otelcol.processor.groupbyattrs` component to reassociate collected metrics that match specified attributes
    from opentelemetry. (@kehindesalaam)

- Update windows_exporter to v0.27.2. (@jkroepke)
  The `smb.enabled_list` and `smb_client.enabled_list` doesn't have any effect anymore. All sub-collectors are enabled by default.

- Live debugging of `loki.process` will now also print the timestamp of incoming and outgoing log lines.
  This is helpful for debugging `stage.timestamp`. (@ptodev)

- Add extra validation in `beyla.ebpf` to avoid panics when network feature is enabled. (@marctc)

- A new parameter `aws_sdk_version_v2` is added for the cloudwatch exporters configuration. It enables the use of aws sdk v2 which has shown to have significant performance benefits. (@kgeckhart, @andriikushch)

- `prometheus.exporter.cloudwatch` can now collect metrics from custom namespaces via the `custom_namespace` block. (@ptodev)

- Add the label `alloy_cluster` in the metric `alloy_config_hash` when the flag `cluster.name` is set to help differentiate between
  configs from the same alloy cluster or different alloy clusters. (@wildum)

- Add support for discovering the cgroup path(s) of a process in `process.discovery`. (@mahendrapaipuri)

### Bugfixes

- Fix a bug where the scrape timeout for a Probe resource was not applied, overwriting the scrape interval instead. (@morremeyer, @stefanandres)

- Fix a bug where custom components don't always get updated when the config is modified in an imported directory. (@ante012)

- Fixed an issue which caused loss of context data in Faro exception. (@codecapitano)

- Fixed an issue where providing multiple hostnames or IP addresses
  via `--cluster.join-addresses` would only use the first provided value.
  (@thampiotr)

- Fixed an issue where providing `<hostname>:<port>`
  in `--cluster.join-addresses` would only resolve with DNS to a single address,
  instead of using all the available records. (@thampiotr)

- Fixed an issue where clustering peers resolution via hostname in `--cluster.join-addresses`
  resolves to duplicated IP addresses when using SRV records. (@thampiotr)

- Fixed an issue where the `connection_string` for the `loki.source.azure_event_hubs` component
  was displayed in the UI in plaintext. (@MorrisWitthein)

- Fix a bug in `discovery.*` components where old `targets` would continue to be
  exported to downstream components. This would only happen if the config
  for `discovery.*`  is reloaded in such a way that no new targets were
  discovered. (@ptodev, @thampiotr)

- Fixed bug in `loki.process` with `sampling` stage where all components use same `drop_counter_reason`. (@captncraig)

- Fixed an issue (see https://github.com/grafana/alloy/issues/1599) where specifying both path and key in the remote.vault `path`
  configuration could result in incorrect URLs. The `path` and `key` arguments have been separated to allow for clear and accurate
  specification of Vault secrets. (@PatMis16)

### Other

- Renamed standard library functions. Old names are still valid but are marked deprecated. (@wildum)

- Aliases for the namespaces are deprecated in the Cloudwatch exporter. For example: "s3" is not allowed, "AWS/S3" should be used. Usage of the aliases will generate warnings in the logs. Support for the aliases will be dropped in the upcoming releases. (@kgeckhart, @andriikushch)

- Update OTel from v0.105.0 vo v0.108.0: (@wildum)
  - [`otelcol.receiver.vcenter`] New VSAN metrics.
    https://github.com/open-telemetry/opentelemetry-collector-contrib/issues/33556
  - [`otelcol.receiver.kafka`] Add `session_timeout` and `heartbeat_interval` attributes.
    https://github.com/open-telemetry/opentelemetry-collector-contrib/pull/33082
  - [`otelcol.processor.transform`] Add `aggregate_on_attributes` function for metrics.
    https://github.com/open-telemetry/opentelemetry-collector-contrib/pull/33334
  - [`otelcol.receiver.vcenter`] Enable metrics by default
    https://github.com/open-telemetry/opentelemetry-collector-contrib/issues/33607

- Updated the docker base image to Ubuntu 24.04 (Noble Numbat). (@mattiasa )

v1.3.4
-----------------

### Bugfixes

- Windows installer: Don't quote Alloy's binary path in the Windows Registry. (@jkroepke)

v1.3.2
-----------------

### Security fixes

- Add quotes to windows service path to prevent path interception attack. [CVE-2024-8975](https://grafana.com/security/security-advisories/cve-2024-8975/) (@mattdurham)

v1.3.1
-----------------

### Bugfixes

- Changed the cluster startup behaviour, reverting to the previous logic where
  a failure to resolve cluster join peers results in the node creating its own cluster. This is
  to facilitate the process of bootstrapping a new cluster following user feedback (@thampiotr)

- Fix a memory leak which would occur any time `loki.process` had its configuration reloaded. (@ptodev)

v1.3.0
-----------------

### Breaking changes

- [`otelcol.exporter.otlp`,`otelcol.exporter.loadbalancing`]: Change the default gRPC load balancing strategy.
  The default value for the `balancer_name` attribute has changed to `round_robin`
  https://github.com/open-telemetry/opentelemetry-collector/pull/10319

### Breaking changes to non-GA functionality

- Update Public preview `remotecfg` argument from `metadata` to `attributes`. (@erikbaranowski)

- The default value of the argument `unmatched` in the block `routes` of the component `beyla.ebpf` was changed from `unset` to `heuristic` (@marctc)

### Features

- Added community components support, enabling community members to implement and maintain components. (@wildum)

- A new `otelcol.exporter.debug` component for printing OTel telemetry from
  other `otelcol` components to the console. (@BarunKGP)

### Enhancements
- Added custom metrics capability to oracle exporter. (@EHSchmitt4395)

- Added a success rate panel on the Prometheus Components dashboard. (@thampiotr)

- Add namespace field to Faro payload (@cedricziel)

- Add the `targets` argument to the `prometheus.exporter.blackbox` component to support passing blackbox targets at runtime. (@wildum)

- Add concurrent metric collection to `prometheus.exporter.snowflake` to speed up collection times (@Caleb-Hurshman)

- Added live debugging support to `otelcol.processor.*` components. (@wildum)

- Add automatic system attributes for `version` and `os` to `remotecfg`. (@erikbaranowski)

- Added live debugging support to `otelcol.receiver.*` components. (@wildum)

- Added live debugging support to `loki.process`. (@wildum)

- Added live debugging support to `loki.relabel`. (@wildum)

- Added a `namespace` label to probes scraped by the `prometheus.operator.probes` component to align with the upstream Prometheus Operator setup. (@toontijtgat2)

- (_Public preview_) Added rate limiting of cluster state changes to reduce the
  number of unnecessary, intermediate state updates. (@thampiotr)

- Allow setting the CPU profiling event for Java Async Profiler in `pyroscope.java` component (@slbucur)

- Update windows_exporter to v0.26.2. (@jkroepke)

- `mimir.rules.kubernetes` is now able to add extra labels to the Prometheus rules. (@psychomantys)

- `prometheus.exporter.unix` component now exposes hwmon collector config. (@dtrejod)

- Upgrade from OpenTelemetry v0.102.1 to v0.105.0.
  - [`otelcol.receiver.*`] A new `compression_algorithms` attribute to configure which
    compression algorithms are allowed by the HTTP server.
    https://github.com/open-telemetry/opentelemetry-collector/pull/10295
  - [`otelcol.exporter.*`] Fix potential deadlock in the batch sender.
    https://github.com/open-telemetry/opentelemetry-collector/pull/10315
  - [`otelcol.exporter.*`] Fix a bug when the retry and timeout logic was not applied with enabled batching.
    https://github.com/open-telemetry/opentelemetry-collector/issues/10166
  - [`otelcol.exporter.*`] Fix a bug where an unstarted batch_sender exporter hangs on shutdown.
    https://github.com/open-telemetry/opentelemetry-collector/issues/10306
  - [`otelcol.exporter.*`] Fix small batch due to unfavorable goroutine scheduling in batch sender.
    https://github.com/open-telemetry/opentelemetry-collector/issues/9952
  - [`otelcol.exporter.otlphttp`] A new `cookies` block to store cookies from server responses and reuse them in subsequent requests.
    https://github.com/open-telemetry/opentelemetry-collector/issues/10175
  - [`otelcol.exporter.otlp`] Fixed a bug where the receiver's http response was not properly translating grpc error codes to http status codes.
    https://github.com/open-telemetry/opentelemetry-collector/pull/10574
  - [`otelcol.processor.tail_sampling`] Simple LRU Decision Cache for "keep" decisions.
    https://github.com/open-telemetry/opentelemetry-collector-contrib/pull/33533
  - [`otelcol.processor.tail_sampling`] Fix precedence of inverted match in and policy.
    Previously if the decision from a policy evaluation was `NotSampled` or `InvertNotSampled`
    it would return a `NotSampled` decision regardless, effectively downgrading the result.
    This was breaking the documented behaviour that inverted decisions should take precedence over all others.
    https://github.com/open-telemetry/opentelemetry-collector-contrib/pull/33671
  - [`otelcol.exporter.kafka`,`otelcol.receiver.kafka`] Add config attribute to disable Kerberos PA-FX-FAST negotiation.
    https://github.com/open-telemetry/opentelemetry-collector-contrib/issues/26345
  - [`OTTL`]: Added `keep_matching_keys` function to allow dropping all keys from a map that don't match the pattern.
    https://github.com/open-telemetry/opentelemetry-collector-contrib/issues/32989
  - [`OTTL`]: Add debug logs to help troubleshoot OTTL statements/conditions
    https://github.com/open-telemetry/opentelemetry-collector-contrib/pull/33274
  - [`OTTL`]: Introducing `append` function for appending items into an existing array.
    https://github.com/open-telemetry/opentelemetry-collector-contrib/issues/32141
  - [`OTTL`]: Introducing `Uri` converter parsing URI string into SemConv
    https://github.com/open-telemetry/opentelemetry-collector-contrib/issues/32433
  - [`OTTL`]: Added a Hex() converter function
    https://github.com/open-telemetry/opentelemetry-collector-contrib/pull/33450
  - [`OTTL`]: Added a IsRootSpan() converter function.
    https://github.com/open-telemetry/opentelemetry-collector-contrib/pull/33729
  - [`otelcol.processor.probabilistic_sampler`]: Add Proportional and Equalizing sampling modes.
    https://github.com/open-telemetry/opentelemetry-collector-contrib/issues/31918
  - [`otelcol.processor.deltatocumulative`]: Bugfix to properly drop samples when at limit.
    https://github.com/open-telemetry/opentelemetry-collector-contrib/issues/33285
  - [`otelcol.receiver.vcenter`] Fixes errors in some of the client calls for environments containing multiple datacenters.
    https://github.com/open-telemetry/opentelemetry-collector-contrib/pull/33735
  - [`otelcol.processor.resourcedetection`] Fetch CPU info only if related attributes are enabled.
    https://github.com/open-telemetry/opentelemetry-collector-contrib/pull/33774
  - [`otelcol.receiver.vcenter`] Adding metrics for CPU readiness, CPU capacity, and network drop rate.
    https://github.com/open-telemetry/opentelemetry-collector-contrib/issues/33607
  - [`otelcol.receiver.vcenter`] Drop support for vCenter 6.7.
    https://github.com/open-telemetry/opentelemetry-collector-contrib/issues/33607
  - [`otelcol.processor.attributes`] Add an option to extract value from a client address
    by specifying `client.address` value in the `from_context` field.
    https://github.com/open-telemetry/opentelemetry-collector-contrib/pull/34048
  - `otelcol.connector.spanmetrics`: Produce delta temporality span metrics with StartTimeUnixNano and TimeUnixNano values representing an uninterrupted series.
    https://github.com/open-telemetry/opentelemetry-collector-contrib/pull/31780

- Upgrade Beyla component v1.6.3 to v1.7.0
  - Reporting application process metrics
  - New supported protocols: SQL, Redis, Kafka
  - Several bugfixes
  - Full list of changes: https://github.com/grafana/beyla/releases/tag/v1.7.0

- Enable instances connected to remotecfg-compatible servers to Register
  themselves to the remote service. (@tpaschalis)

- Allow in-memory listener to work for remotecfg-supplied components. (@tpaschalis)

### Bugfixes

- Fixed a clustering mode issue where a fatal startup failure of the clustering service
  would exit the service silently, without also exiting the Alloy process. (@thampiotr)

- Fix a bug which prevented config reloads to work if a Loki `metrics` stage is in the pipeline.
  Previously, the reload would fail for `loki.process` without an error in the logs and the metrics
  from the `metrics` stage would get stuck at the same values. (@ptodev)


v1.2.1
-----------------

### Bugfixes

- Fixed an issue with `loki.source.kubernetes_events` not starting in large clusters due to short informer sync timeout. (@nrwiersma)

- Updated [ckit](https://github.com/grafana/ckit) to fix an issue with armv7 panic on startup when forming a cluster. (@imavroukakis)

- Fixed a clustering mode issue where a failure to perform static peers
  discovery did not result in a fatal failure at startup and could lead to
  potential split-brain issues. (@thampiotr)

### Other

- Use Go 1.22.5 for builds. (@mattdurham)

v1.2.0
-----------------

### Security fixes
- Fixes the following vulnerabilities (@ptodev):
  - [CVE-2024-35255](https://cve.mitre.org/cgi-bin/cvename.cgi?name=CVE-2024-35255)
  - [CVE-2024-36129](https://avd.aquasec.com/nvd/2024/cve-2024-36129/)

### Breaking changes

- Updated OpenTelemetry to v0.102.1. (@mattdurham)
  - Components `otelcol.receiver.otlp`,`otelcol.receiver.zipkin`,`otelcol.extension.jaeger_remote_sampling`, and `otelcol.receiver.jaeger` setting `max_request_body_size`
    default changed from unlimited size to `20MiB`. This is due to [CVE-2024-36129](https://github.com/open-telemetry/opentelemetry-collector/security/advisories/GHSA-c74f-6mfw-mm4v).

### Breaking changes to non-GA functionality

- Update Public preview `remotecfg` to use `alloy-remote-config` instead of `agent-remote-config`. The
  API has been updated to use the term `collector` over `agent`. (@erikbaranowski)

- Component `otelcol.receiver.vcenter` removed `vcenter.host.network.packet.errors`, `vcenter.host.network.packet.count`, and
  `vcenter.vm.network.packet.count`.
  - `vcenter.host.network.packet.errors` replaced by `vcenter.host.network.packet.error.rate`.
  - `vcenter.host.network.packet.count` replaced by `vcenter.host.network.packet.rate`.
  - `vcenter.vm.network.packet.count` replaced by `vcenter.vm.network.packet.rate`.

### Features

- Add an `otelcol.exporter.kafka` component to send OTLP metrics, logs, and traces to Kafka.

- Added `live debugging` to the UI. Live debugging streams data as they flow through components for debugging telemetry data.
  Individual components must be updated to support live debugging. (@wildum)

- Added live debugging support for `prometheus.relabel`. (@wildum)

- (_Experimental_) Add a `otelcol.processor.deltatocumulative` component to convert metrics from
  delta temporality to cumulative by accumulating samples in memory. (@rfratto)

- (_Experimental_) Add an `otelcol.receiver.datadog` component to receive
  metrics and traces from Datadog. (@carrieedwards, @jesusvazquez, @alexgreenbank, @fedetorres93)

- Add a `prometheus.exporter.catchpoint` component to collect metrics from Catchpoint. (@bominrahmani)

- Add the `-t/--test` flag to `alloy fmt` to check if a alloy config file is formatted correctly. (@kavfixnel)

### Enhancements

- (_Public preview_) Add native histogram support to `otelcol.receiver.prometheus`. (@wildum)
- (_Public preview_) Add metrics to report status of `remotecfg` service. (@captncraig)

- Added `scrape_protocols` option to `prometheus.scrape`, which allows to
  control the preferred order of scrape protocols. (@thampiotr)

- Add support for configuring CPU profile's duration scraped by `pyroscope.scrape`. (@hainenber)

- `prometheus.exporter.snowflake`: Add support for RSA key-pair authentication. (@Caleb-Hurshman)

- Improved filesystem error handling when working with `loki.source.file` and `local.file_match`,
  which removes some false-positive error log messages on Windows (@thampiotr)

- Updates `processor/probabilistic_sampler` to use new `FailedClosed` field from OTEL release v0.101.0. (@StefanKurek)

- Updates `receiver/vcenter` to use new features and bugfixes introduced in OTEL releases v0.100.0 and v0.101.0.
  Refer to the [v0.100.0](https://github.com/open-telemetry/opentelemetry-collector-contrib/releases/tag/v0.100.0)
  and [v0.101.0](https://github.com/open-telemetry/opentelemetry-collector-contrib/releases/tag/v0.101.0) release
  notes for more detailed information.
  Changes that directly affected the configuration are as follows: (@StefanKurek)
  - The resource attribute `vcenter.datacenter.name` has been added and enabled by default for all resource types.
  - The resource attribute `vcenter.virtual_app.inventory_path` has been added and enabled by default to
    differentiate between resource pools and virtual apps.
  - The resource attribute `vcenter.virtual_app.name` has been added and enabled by default to differentiate
    between resource pools and virtual apps.
  - The resource attribute `vcenter.vm_template.id` has been added and enabled by default to differentiate between
    virtual machines and virtual machine templates.
  - The resource attribute `vcenter.vm_template.name` has been added and enabled by default to differentiate between
    virtual machines and virtual machine templates.
  - The metric `vcenter.cluster.memory.used` has been removed.
  - The metric `vcenter.vm.network.packet.drop.rate` has been added and enabled by default.
  - The metric `vcenter.cluster.vm_template.count` has been added and enabled by default.

- Add `yaml_decode` to standard library. (@mattdurham, @djcode)

- Allow override debug metrics level for `otelcol.*` components. (@hainenber)

- Add an initial lower limit of 10 seconds for the the `poll_frequency`
  argument in the `remotecfg` block. (@tpaschalis)

- Add a constant jitter to `remotecfg` service's polling. (@tpaschalis)

- Added support for NS records to `discovery.dns`. (@djcode)

- Improved clustering use cases for tracking GCP delta metrics in the `prometheus.exporter.gcp` (@kgeckhart)

- Add the `targets` argument to the `prometheus.exporter.snmp` component to support passing SNMP targets at runtime. (@wildum)

- Prefix Faro measurement values with `value_` to align with the latest Faro cloud receiver updates. (@codecapitano)

- Add `base64_decode` to standard library. (@hainenber)

- Updated OpenTelemetry Contrib to [v0.102.0](https://github.com/open-telemetry/opentelemetry-collector-contrib/releases/tag/v0.102.0). (@mattdurham)
  - `otelcol.processor.resourcedetection`: Added a `tags` config argument to the `azure` detection mechanism.
  It exposes regex-matched Azure resource tags as OpenTelemetry resource attributes.

- A new `snmp_context` configuration argument for `prometheus.exporter.snmp`
  which overrides the `context_name` parameter in the SNMP configuration file. (@ptodev)

- Add extra configuration options for `beyla.ebpf` to select Kubernetes objects to monitor. (@marctc)

### Bugfixes

- Fixed an issue with `prometheus.scrape` in which targets that move from one
  cluster instance to another could have a staleness marker inserted and result
  in a gap in metrics (@thampiotr)

- Fix panic when `import.git` is given a revision that does not exist on the remote repo. (@hainenber)

- Fixed an issue with `loki.source.docker` where collecting logs from targets configured with multiple networks would result in errors. (@wildum)

- Fixed an issue where converting OpenTelemetry Collector configs with unused telemetry types resulted in those types being explicitly configured with an empty array in `output` blocks, rather than them being omitted entirely. (@rfratto)

### Other changes

- `pyroscope.ebpf`, `pyroscope.java`, `pyroscope.scrape`, `pyroscope.write` and `discovery.process` components are now GA. (@korniltsev)

- `prometheus.exporter.snmp`: Updating SNMP exporter from v0.24.1 to v0.26.0. (@ptodev, @erikbaranowski)

- `prometheus.scrape` component's `enable_protobuf_negotiation` argument is now
  deprecated and will be removed in a future major release.
  Use `scrape_protocols` instead and refer to `prometheus.scrape` reference
  documentation for further details. (@thampiotr)

- Updated Prometheus dependency to [v2.51.2](https://github.com/prometheus/prometheus/releases/tag/v2.51.2) (@thampiotr)

- Upgrade Beyla from v1.5.1 to v1.6.3. (@marctc)

v1.1.1
------

### Bugfixes

- Fix panic when component ID contains `/` in `otelcomponent.MustNewType(ID)`.(@qclaogui)

- Exit Alloy immediately if the port it runs on is not available.
  This port can be configured with `--server.http.listen-addr` or using
  the default listen address`127.0.0.1:12345`. (@mattdurham)

- Fix a panic in `loki.source.docker` when trying to stop a target that was never started. (@wildum)

- Fix error on boot when using IPv6 advertise addresses without explicitly
  specifying a port. (@matthewpi)

- Fix an issue where having long component labels (>63 chars) on otelcol.auth
  components lead to a panic. (@tpaschalis)

- Update `prometheus.exporter.snowflake` with the [latest](https://github.com/grafana/snowflake-prometheus-exporter) version of the exporter as of May 28, 2024 (@StefanKurek)
  - Fixes issue where returned `NULL` values from database could cause unexpected errors.

- Bubble up SSH key conversion error to facilitate failed `import.git`. (@hainenber)

v1.1.0
------

### Features

- (_Public preview_) Add support for setting GOMEMLIMIT based on cgroup setting. (@mattdurham)
- (_Experimental_) A new `otelcol.exporter.awss3` component for sending telemetry data to a S3 bucket. (@Imshelledin21)

- (_Public preview_) Introduce BoringCrypto Docker images.
  The BoringCrypto image is tagged with the `-boringcrypto` suffix and
  is only available on AMD64 and ARM64 Linux containers.
  (@rfratto, @mattdurham)

- (_Public preview_) Introduce `boringcrypto` release assets. BoringCrypto
  builds are publshed for Linux on AMD64 and ARM64 platforms. (@rfratto,
  @mattdurham)

- `otelcol.exporter.loadbalancing`: Add a new `aws_cloud_map` resolver. (@ptodev)

- Introduce a `otelcol.receiver.file_stats` component from the upstream
  OpenTelemetry `filestatsreceiver` component. (@rfratto)

### Enhancements

- Update `prometheus.exporter.kafka` with the following functionalities (@wildum):

  * GSSAPI config
  * enable/disable PA_FX_FAST
  * set a TLS server name
  * show the offset/lag for all consumer group or only the connected ones
  * set the minimum number of topics to monitor
  * enable/disable auto-creation of requested topics if they don't already exist
  * regex to exclude topics / groups
  * added metric kafka_broker_info

- In `prometheus.exporter.kafka`, the interpolation table used to compute estimated lag metrics is now pruned
  on `metadata_refresh_interval` instead of `prune_interval_seconds`. (@wildum)

- Don't restart tailers in `loki.source.kubernetes` component by above-average
  time deltas if K8s version is >= 1.29.1 (@hainenber)

- In `mimir.rules.kubernetes`, add support for running in a cluster of Alloy instances
  by electing a single instance as the leader for the `mimir.rules.kubernetes` component
  to avoid conflicts when making calls to the Mimir API. (@56quarters)

- Add the possibility of setting custom labels for the AWS Firehose logs via `X-Amz-Firehose-Common-Attributes` header. (@andriikushch)

### Bugfixes

- Fixed issue with defaults for Beyla component not being applied correctly. (marctc)

- Fix an issue on Windows where uninstalling Alloy did not remove it from the
  Add/Remove programs list. (@rfratto)

- Fixed issue where text labels displayed outside of component node's boundary. (@hainenber)

- Fix a bug where a topic was claimed by the wrong consumer type in `otelcol.receiver.kafka`. (@wildum)

- Fix an issue where nested import.git config blocks could conflict if they had the same labels. (@wildum)

- In `mimir.rules.kubernetes`, fix an issue where unrecoverable errors from the Mimir API were retried. (@56quarters)

- Fix an issue where `faro.receiver`'s `extra_log_labels` with empty value
  don't map existing value in log line. (@hainenber)

- Fix an issue where `prometheus.remote_write` only queued data for sending
  every 15 seconds instead of as soon as data was written to the WAL.
  (@rfratto)

- Imported code using `slog` logging will now not panic and replay correctly when logged before the logging
  config block is initialized. (@mattdurham)

- Fix a bug where custom components would not shadow the stdlib. If you have a module whose name conflicts with an stdlib function
  and if you use this exact function in your config, then you will need to rename your module. (@wildum)

- Fix an issue where `loki.source.docker` stops collecting logs after a container restart. (@wildum)

- Upgrading `pyroscope/ebpf` from 0.4.6 to 0.4.7 (@korniltsev):
  * detect libc version properly when libc file name is libc-2.31.so and not libc.so.6
  * treat elf files with short build id (8 bytes) properly

### Other changes

- Update `alloy-mixin` to use more specific alert group names (for example,
  `alloy_clustering` instead of `clustering`) to avoid collision with installs
  of `agent-flow-mixin`. (@rfratto)
- Upgrade Beyla from v1.4.1 to v1.5.1. (@marctc)

- Add a description to Alloy DEB and RPM packages. (@rfratto)

- Allow `pyroscope.scrape` to scrape `alloy.internal:12345`. (@hainenber)

- The latest Windows Docker image is now pushed as `nanoserver-1809` instead of
  `latest-nanoserver-1809`. The old tag will no longer be updated, and will be
  removed in a future release. (@rfratto)

- The log level of `finished node evaluation` log lines has been decreased to
  'debug'. (@tpaschalis)

- Update post-installation scripts for DEB/RPM packages to ensure
  `/var/lib/alloy` exists before configuring its permissions and ownership.
  (@rfratto)

- Remove setcap for `cap_net_bind_service` to allow alloy to run in restricted environments.
  Modern container runtimes allow binding to unprivileged ports as non-root. (@BlackDex)

- Upgrading from OpenTelemetry v0.96.0 to v0.99.0.

  - `otelcol.processor.batch`: Prevent starting unnecessary goroutines.
    https://github.com/open-telemetry/opentelemetry-collector/issues/9739
  - `otelcol.exporter.otlp`: Checks for port in the config validation for the otlpexporter.
    https://github.com/open-telemetry/opentelemetry-collector/issues/9505
  - `otelcol.receiver.otlp`: Fix bug where the otlp receiver did not properly respond
    with a retryable error code when possible for http.
    https://github.com/open-telemetry/opentelemetry-collector/pull/9357
  - `otelcol.receiver.vcenter`: Fixed the resource attribute model to more accurately support multi-cluster deployments.
    https://github.com/open-telemetry/opentelemetry-collector-contrib/issues/30879
    For more information on impacts please refer to:
    https://github.com/open-telemetry/opentelemetry-collector-contrib/pull/31113
    The main impact is that `vcenter.resource_pool.name`, `vcenter.resource_pool.inventory_path`,
    and `vcenter.cluster.name` are reported with more accuracy on VM metrics.
  - `otelcol.receiver.vcenter`: Remove the `vcenter.cluster.name` resource attribute from Host resources if the Host is standalone (no cluster).
    https://github.com/open-telemetry/opentelemetry-collector-contrib/issues/32548
  - `otelcol.receiver.vcenter`: Changes process for collecting VMs & VM perf metrics to be more efficient (one call now for all VMs).
    https://github.com/open-telemetry/opentelemetry-collector-contrib/issues/31837
  - `otelcol.connector.servicegraph`: Added a new `database_name_attribute` config argument to allow users to
    specify a custom attribute name for identifying the database name in span attributes.
    https://github.com/open-telemetry/opentelemetry-collector-contrib/pull/30726
  - `otelcol.connector.servicegraph`: Fix 'failed to find dimensions for key' error from race condition in metrics cleanup.
    https://github.com/open-telemetry/opentelemetry-collector-contrib/issues/31701
  - `otelcol.connector.spanmetrics`: Add `metrics_expiration` option to enable expiration of metrics if spans are not received within a certain time frame.
    By default, the expiration is disabled (set to 0).
    https://github.com/open-telemetry/opentelemetry-collector-contrib/issues/30559
  - `otelcol.connector.spanmetrics`: Change default value of `metrics_flush_interval` from 15s to 60s.
    https://github.com/open-telemetry/opentelemetry-collector-contrib/issues/31776
  - `otelcol.connector.spanmetrics`: Discard counter span metric exemplars after each flush interval to avoid unbounded memory growth.
    This aligns exemplar discarding for counter span metrics with the existing logic for histogram span metrics.
    https://github.com/open-telemetry/opentelemetry-collector-contrib/issues/31683
  - `otelcol.exporter.loadbalancing`: Fix panic when a sub-exporter is shut down while still handling requests.
    https://github.com/open-telemetry/opentelemetry-collector-contrib/issues/31410
  - `otelcol.exporter.loadbalancing`: Fix memory leaks on shutdown.
    https://github.com/open-telemetry/opentelemetry-collector-contrib/pull/31050
  - `otelcol.exporter.loadbalancing`: Support the timeout period of k8s resolver list watch can be configured.
    https://github.com/open-telemetry/opentelemetry-collector-contrib/issues/31757
  - `otelcol.processor.transform`: Change metric unit for metrics extracted with `extract_count_metric()` to be the default unit (`1`).
    https://github.com/open-telemetry/opentelemetry-collector-contrib/issues/31575
  - `otelcol.receiver.opencensus`: Refactor the receiver to pass lifecycle tests and avoid leaking gRPC connections.
    https://github.com/open-telemetry/opentelemetry-collector-contrib/issues/31643
  - `otelcol.extension.jaeger_remote_sampling`: Fix leaking goroutine on shutdown.
    https://github.com/open-telemetry/opentelemetry-collector-contrib/issues/31157
  - `otelcol.receiver.kafka`: Fix panic on shutdown.
    https://github.com/open-telemetry/opentelemetry-collector-contrib/issues/31926
  - `otelcol.processor.resourcedetection`: Only attempt to detect Kubernetes node resource attributes when they're enabled.
    https://github.com/open-telemetry/opentelemetry-collector-contrib/issues/31941
  - `otelcol.processor.resourcedetection`: Fix memory leak on AKS.
    https://github.com/open-telemetry/opentelemetry-collector-contrib/pull/32574
  - `otelcol.processor.resourcedetection`: Update to ec2 scraper so that core attributes are not dropped if describeTags returns an error (likely due to permissions).
    https://github.com/open-telemetry/opentelemetry-collector-contrib/pull/30672

- Use Go 1.22.3 for builds. (@kminehart)

v1.0.0
------

### Features

- Support for programmable pipelines using a rich expression-based syntax.

- Over 130 components for processing, transforming, and exporting telemetry
  data.

- Native support for Kubernetes and Prometheus Operator without needing to
  deploy or learn a separate Kubernetes operator.

- Support for creating and sharing custom components.

- Support for forming a cluster of Alloy instances for automatic workload
  distribution.

- (_Public preview_) Support for receiving configuration from a server for
  centralized configuration management.

- A built-in UI for visualizing and debugging pipelines.

[contributors guide]: ./docs/developer/contributing.md#updating-the-changelog<|MERGE_RESOLUTION|>--- conflicted
+++ resolved
@@ -14,13 +14,10 @@
 
 - (_Experimental_) Add an `array.group_by` stdlib function to group items in an array by a key. (@wildum)
 
-<<<<<<< HEAD
 - Update the `prometheus.exporter.windows` component to version v0.30.7. This adds new metrics to the `dns` collector. (@dehaansa)
 
 - Add entropy support for `loki.secretfilter` (@romain-gaillard)
 
-=======
->>>>>>> 8094333d
 ### Enhancements
 
 - Add `hash_string_id` argument to `foreach` block to hash the string representation of the pipeline id instead of using the string itself. (@wildum)
