# Changelog

> _Contributors should read our [contributors guide][] for instructions on how
> to update the changelog._

This document contains a historical list of changes between releases. Only
changes that impact end-user behavior are listed; changes to documentation or
internal API changes are not present.

Main (unreleased)
-----------------

### Features

- Add `otelcol.receiver.awscloudwatch` component to receive logs from AWS CloudWatch and forward them to other `otelcol.*` components. (@wildum)
- Add string concatenation for secrets type (@ravishankar15)

### Enhancements

- Add `rfc3164_default_to_current_year` argument to `loki.source.syslog` (@dehaansa)

- Add `connection_name` support for `prometheus.exporter.mssql` (@bck01215)

- Add livedebugging support for `prometheus.scrape` (@ravishankar15, @wildum)

- Have `loki.echo` log the `entry_timestamp` and `structured_metadata` for any loki entries received (@dehaansa)

- Bump snmp_exporter and embedded modules in `prometheus.exporter.snmp` to v0.28.0 (@v-zhuravlev)

- Update mysqld_exporter to v0.17.2, most notable changes: (@cristiangreco)
  - [0.17.1] Add perf_schema quantile columns to collector
  - [0.17.1] Fix database quoting problem in collector 'info_schema.tables'
  - [0.17.1] Use SUM_LOCK_TIME and SUM_CPU_TIME with mysql >= 8.0.28
  - [0.17.1] Fix query on perf_schema.events_statements_summary_by_digest
  - [0.17.2] Fix query on events_statements_summary_by_digest for mariadb

- Added additional backwards compatibility metrics to `prometheus.write.queue`. (@mattdurham)

- Added OpenTelemetry logs and metrics support to Alloy mixin's dashboards and alerts. (@thampiotr)

- Add support for proxy and headers in `prometheus.write.queue`. (@mattdurham)

- (_Experimental_) Various changes to the experimental component `database_observability.mysql`:
  - `query_sample`: better handling of truncated queries (@cristiangreco)
  - `query_sample`: add option to use TiDB sql parser (@cristiangreco)
  - `query_tables`: rename collector from `query_sample` to better reflect responsibility (@matthewnolf)

- Add labels validation in `pyroscope.write` to prevent duplicate labels and invalid label names/values. (@marcsanmi)

- Reduced lock contention in `prometheus.scrape` component (@thampiotr)

<<<<<<< HEAD
- Support converting otel config which uses a common receiver across pipelines with different names. (@wildum)
=======
- Reduce CPU usage of the `loki.source.podlogs` component when pods logs target lots of pods (@QuentinBisson)

- Add error body propagation in `pyroscope.write`, for `/ingest` calls. (@simonswine)
>>>>>>> 0e8bf044

### Bugfixes

- Fix deadlocks in `loki.source.file` when tailing fails (@mblaschke)

### Other changes

- Upgrading to Prometheus v2.55.1. (@ptodev)
  - Added a new `http_headers` argument to many `discovery` and `prometheus` components.
  - Added a new `scrape_failure_log_file` argument to `prometheus.scrape`.

v1.7.4
-----------------

### Bugfixes

- Revert the changes to `loki.source.file` from release v1.7.0. These changes introduced a potential deadlock. (@dehaansa)

v1.7.3
-----------------

### Breaking changes

- Fixed the parsing of selections, application and network filter blocks for Beyla

### Enhancements

- Add the `stat_checkpointer` collector in `prometheus.exporter.postgres` (@dehaansa)

### Bugfixes

- Update the `prometheus.exporter.postgres` component to correctly support Postgres17 when `stat_bgwriter` collector is enabled (@dehaansa)

- Fix `remoteCfg` logging and metrics reporting of `errNotModified` as a failure (@zackman0010)


v1.7.2
-----------------

### Bugfixes

- Fixed an issue where the `otelcol.exporter.awss3` could not be started with the `sumo_ic` marshaler. (@wildum)

- Update `jfr-parser` dependency to v0.9.3 to fix jfr parsing issues in `pyroscope.java`. (@korniltsev)

- Fixed an issue where passing targets from some standard library functions was failing with `target::ConvertFrom` error. (@thampiotr)

- Fixed an issue where indexing targets as maps (e.g. `target["foo"]`) or objects (e.g. `target.foo`) or using them with
  certain standard library functions was resulting in `expected object or array, got capsule` error under some
  circumstances. This could also lead to `foreach evaluation failed` errors when using the `foreach` configuration
  block. (@thampiotr)

- Update `prometheus.write.queue` to reduce memory fragmentation and increase sent throughput. (@mattdurham)

- Fixed an issue where the `otelcol.exporter.kafka` component would not start if the `encoding` was specific to a signal type. (@wildum)

v1.7.1
-----------------

### Bugfixes

- Fixed an issue where some exporters such as `prometheus.exporter.snmp` couldn't accept targets from other components
  with an error `conversion to '*map[string]string' is not supported"`. (@thampiotr)

- Enable batching of calls to the appender in `prometheus.write.queue` to reduce lock contention when scraping, which
  will lead to reduced scrape duration. (@mattdurham)

v1.7.0
-----------------

### Breaking changes

- (_Experimental_) In `prometheus.write.queue` changed `parallelism` from attribute to a block to allow for dynamic scaling. (@mattdurham)

- Remove `tls_basic_auth_config_path` attribute from `prometheus.exporter.mongodb` configuration as it does not configure TLS client
  behavior as previously documented.

- Remove `encoding` and `encoding_file_ext` from `otelcol.exporter.awss3` component as it was not wired in to the otel component and
  Alloy does not currently integrate the upstream encoding extensions that this would utilize.

### Features

- Add a `otelcol.receiver.tcplog` component to receive OpenTelemetry logs over a TCP connection. (@nosammai)

- (_Public preview_) Add `otelcol.receiver.filelog` component to read otel log entries from files (@dehaansa)

- (_Public preview_) Add a `otelcol.processor.cumulativetodelta` component to convert metrics from
  cumulative temporality to delta. (@madaraszg-tulip)

- (_Experimental_) Add a `stage.windowsevent` block in the `loki.process` component. This aims to replace the existing `stage.eventlogmessage`. (@wildum)

- (_Experimental_) Adding a new `prometheus.operator.scrapeconfigs` which discovers and scrapes [ScrapeConfig](https://prometheus-operator.dev/docs/developer/scrapeconfig/) Kubernetes resources. (@alex-berger)

- Add `pyroscope.relabel` component to modify or filter profiles using Prometheus relabeling rules. (@marcsanmi)

- (_Experimental_) A new `foreach` block which starts an Alloy pipeline for each item inside a list. (@wildum, @thampiotr, @ptodev)

### Enhancements

- Upgrade to OpenTelemetry Collector v0.119.0 (@dehaansa):
  - `otelcol.processor.resourcedetection`: additional configuration for the `ec2` detector to configure retry behavior
  - `otelcol.processor.resourcedetection`: additional configuration for the `gcp` detector to collect Managed Instance Group attributes
  - `otelcol.processor.resourcedetection`: additional configuration for the `eks` detector to collect cloud account attributes
  - `otelcol.processor.resourcedetection`: add `kubeadm` detector to collect local cluster attributes
  - `otelcol.processor.cumulativetodelta`: add `metric_types` filtering options
  - `otelcol.exporter.awss3`: support configuring sending_queue behavior
  - `otelcol.exporter.otlphttp`: support configuring `compression_params`, which currently only includes `level`
  - `configtls`: opentelemetry components with tls config now support specifying TLS curve preferences
  - `sending_queue`: opentelemetry exporters with a `sending_queue` can now configure the queue to be `blocking`

- Add `go_table_fallback` arg to `pyroscope.ebpf` (@korniltsev)

- Memory optimizations in `pyroscope.scrape` (@korniltsev)

- Do not drop `__meta` labels in `pyroscope.scrape`. (@korniltsev)

- Add the possibility to export span events as logs in `otelcol.connector.spanlogs`. (@steve-hb)

- Add json format support for log export via faro receiver (@ravishankar15)

- (_Experimental_) Various changes to the experimental component `database_observability.mysql`:
  - `connection_info`: add namespace to the metric (@cristiangreco)
  - `query_sample`: better support for table name parsing (@cristiangreco)
  - `query_sample`: capture schema name for query samples (@cristiangreco)
  - `query_sample`: fix error handling during result set iteration (@cristiangreco)
  - `query_sample`: improve parsing of truncated queries (@cristiangreco)
  - `query_sample`: split out sql parsing logic to a separate file (@cristiangreco)
  - `schema_table`: add table columns parsing (@cristiagreco)
  - `schema_table`: correctly quote schema and table name in SHOW CREATE (@cristiangreco)
  - `schema_table`: fix handling of view table types when detecting schema (@matthewnolf)
  - `schema_table`: refactor cache config in schema_table collector (@cristiangreco)
  - Component: add enable/disable collector configurability to `database_observability.mysql`. This removes the `query_samples_enabled` argument, now configurable via enable/disable collector. (@fridgepoet)
  - Component: always log `instance` label key (@cristiangreco)
  - Component: better error handling for collectors (@cristiangreco)
  - Component: use labels for some indexed logs elements (@cristiangreco)

- Reduce CPU usage of `loki.source.windowsevent` by up to 85% by updating the bookmark file every 10 seconds instead of after every event and by
  optimizing the retrieval of the process name. (@wildum)

- Ensure consistent service_name label handling in `pyroscope.receive_http` to match Pyroscope's behavior. (@marcsanmi)

- Improved memory and CPU performance of Prometheus pipelines by changing the underlying implementation of targets (@thampiotr)

- Add `config_merge_strategy` in `prometheus.exporter.snmp` to optionally merge custom snmp config with embedded config instead of replacing. Useful for providing SNMP auths. (@v-zhuravlev)

- Upgrade `beyla.ebpf` to v2.0.4. The full list of changes can be found in the [Beyla release notes](https://github.com/grafana/beyla/releases/tag/v2.0.0). (@marctc)

### Bugfixes

- Fix log rotation for Windows in `loki.source.file` by refactoring the component to use the runner pkg. This should also reduce CPU consumption when tailing a lot of files in a dynamic environment. (@wildum)

- Add livedebugging support for `prometheus.remote_write` (@ravishankar15)

- Add livedebugging support for `otelcol.connector.*` components (@wildum)

- Bump snmp_exporter and embedded modules to 0.27.0. Add support for multi-module handling by comma separation and expose argument to increase SNMP polling concurrency for `prometheus.exporter.snmp`. (@v-zhuravlev)

- Add support for pushv1.PusherService Connect API in `pyroscope.receive_http`. (@simonswine)

- Fixed an issue where `loki.process` would sometimes output live debugging entries out-of-order (@thampiotr)

- Fixed a bug where components could be evaluated concurrently without the full context during a config reload (@wildum)

- Fixed locks that wouldn't be released in the remotecfg service if some errors occurred during the configuration reload (@spartan0x117)

- Fix issue with `prometheus.write.queue` that lead to excessive connections. (@mattdurham)

- Fixed a bug where `loki.source.awsfirehose` and `loki.source.gcplog` could
  not be used from within a module. (@tpaschalis)

- Fix an issue where Prometheus metric name validation scheme was set by default to UTF-8. It is now set back to the
  previous "legacy" scheme. An experimental flag `--feature.prometheus.metric-validation-scheme` can be used to switch
  it to `utf-8` to experiment with UTF-8 support. (@thampiotr)

### Other changes

- Upgrading to Prometheus v2.54.1. (@ptodev)
  - `discovery.docker` has a new `match_first_network` attribute for matching the first network
    if the container has multiple networks defined, thus avoiding collecting duplicate targets.
  - `discovery.ec2`, `discovery.kubernetes`, `discovery.openstack`, and `discovery.ovhcloud`
    add extra `__meta_` labels.
  - `prometheus.remote_write` supports Azure OAuth and Azure SDK authentication.
  - `discovery.linode` has a new `region` attribute, as well as extra `__meta_` labels.
  - A new `scrape_native_histograms` argument for `prometheus.scrape`.
    This is enabled by default and can be used to explicitly disable native histogram support.
    In previous versions of Alloy, native histogram support has also been enabled by default
    as long as `scrape_protocols` starts with `PrometheusProto`.

  - Change the stability of the `remotecfg` feature from "public preview" to "generally available". (@erikbaranowski)

v1.6.1
-----------------

## Bugs

- Resolve issue with Beyla starting. (@rafaelroquetto)

v1.6.0
-----------------

### Breaking changes

- Upgrade to OpenTelemetry Collector v0.116.0:
  - `otelcol.processor.tailsampling`: Change decision precedence when using `and_sub_policy` and `invert_match`.
    For more information, see the [release notes for Alloy 1.6][release-notes-alloy-1_6].

    [#33671]: https://github.com/open-telemetry/opentelemetry-collector-contrib/pull/33671
    [release-notes-alloy-1_6]: https://grafana.com/docs/alloy/latest/release-notes/#v16

### Features

- Add support for TLS to `prometheus.write.queue`. (@mattdurham)

- Add `otelcol.receiver.syslog` component to receive otel logs in syslog format (@dehaansa)

- Add support for metrics in `otelcol.exporter.loadbalancing` (@madaraszg-tulip)

- Add `add_cloudwatch_timestamp` to `prometheus.exporter.cloudwatch` metrics. (@captncraig)

- Add support to `prometheus.operator.servicemonitors` to allow `endpointslice` role. (@yoyosir)

- Add `otelcol.exporter.splunkhec` allowing to export otel data to Splunk HEC (@adlotsof)

- Add `otelcol.receiver.solace` component to receive traces from a Solace broker. (@wildum)

- Add `otelcol.exporter.syslog` component to export logs in syslog format (@dehaansa)

- (_Experimental_) Add a `database_observability.mysql` component to collect mysql performance data. (@cristiangreco & @matthewnolf)

- Add `otelcol.receiver.influxdb` to convert influx metric into OTEL. (@EHSchmitt4395)

- Add a new `/-/healthy` endpoint which returns HTTP 500 if one or more components are unhealthy. (@ptodev)

### Enhancements

- Improved performance by reducing allocation in Prometheus write pipelines by ~30% (@thampiotr)

- Update `prometheus.write.queue` to support v2 for cpu performance. (@mattdurham)

- (_Experimental_) Add health reporting to `database_observability.mysql` component (@cristiangreco)

- Add second metrics sample to the support bundle to provide delta information (@dehaansa)

- Add all raw configuration files & a copy of the latest remote config to the support bundle (@dehaansa)

- Add relevant golang environment variables to the support bundle (@dehaansa)

- Add support for server authentication to otelcol components. (@aidaleuc)

- Update mysqld_exporter from v0.15.0 to v0.16.0 (including 2ef168bf6), most notable changes: (@cristiangreco)
  - Support MySQL 8.4 replicas syntax
  - Fetch lock time and cpu time from performance schema
  - Fix fetching tmpTables vs tmpDiskTables from performance_schema
  - Skip SPACE_TYPE column for MariaDB >=10.5
  - Fixed parsing of timestamps with non-zero padded days
  - Fix auto_increment metric collection errors caused by using collation in INFORMATION_SCHEMA searches
  - Change processlist query to support ONLY_FULL_GROUP_BY sql_mode
  - Add perf_schema quantile columns to collector

- Live Debugging button should appear in UI only for supported components (@ravishankar15)
- Add three new stdlib functions to_base64, from_URLbase64 and to_URLbase64 (@ravishankar15)
- Add `ignore_older_than` option for local.file_match (@ravishankar15)
- Add livedebugging support for discovery components (@ravishankar15)
- Add livedebugging support for `discover.relabel` (@ravishankar15)
- Performance optimization for live debugging feature (@ravishankar15)

- Upgrade `github.com/goccy/go-json` to v0.10.4, which reduces the memory consumption of an Alloy instance by 20MB.
  If Alloy is running certain otelcol components, this reduction will not apply. (@ptodev)
- improve performance in regexp component: call fmt only if debug is enabled (@r0ka)

- Update `prometheus.write.queue` library for performance increases in cpu. (@mattdurham)

- Update `loki.secretfilter` to be compatible with the new `[[rules.allowlists]]` gitleaks allowlist format (@romain-gaillard)

- Update `async-profiler` binaries for `pyroscope.java` to 3.0-fa937db (@aleks-p)

- Reduced memory allocation in discovery components by up to 30% (@thampiotr)

### Bugfixes

- Fix issue where `alloy_prometheus_relabel_metrics_processed` was not being incremented. (@mattdurham)

- Fixed issue with automemlimit logging bad messages and trying to access cgroup on non-linux builds (@dehaansa)

- Fixed issue with reloading configuration and prometheus metrics duplication in `prometheus.write.queue`. (@mattdurham)

- Updated `prometheus.write.queue` to fix issue with TTL comparing different scales of time. (@mattdurham)

- Fixed an issue in the `prometheus.operator.servicemonitors`, `prometheus.operator.podmonitors` and `prometheus.operator.probes` to support capitalized actions. (@QuentinBisson)

- Fixed an issue where the `otelcol.processor.interval` could not be used because the debug metrics were not set to default. (@wildum)

- Fixed an issue where `loki.secretfilter` would crash if the secret was shorter than the `partial_mask` value. (@romain-gaillard)

- Change the log level in the `eventlogmessage` stage of the `loki.process` component from `warn` to `debug`. (@wildum)

- Fix a bug in `loki.source.kafka` where the `topics` argument incorrectly used regex matching instead of exact matches. (@wildum)

### Other changes

- Change the stability of the `livedebugging` feature from "experimental" to "generally available". (@wildum)

- Use Go 1.23.3 for builds. (@mattdurham)

- Upgrade Beyla to v1.9.6. (@wildum)

- Upgrade to OpenTelemetry Collector v0.116.0:
  - `otelcol.receiver.datadog`: Return a json reponse instead of "OK" when a trace is received with a newer protocol version.
    https://github.com/open-telemetry/opentelemetry-collector-contrib/pull/35705
  - `otelcol.receiver.datadog`: Changes response message for `/api/v1/check_run` 202 response to be JSON and on par with Datadog API spec
    https://github.com/open-telemetry/opentelemetry-collector-contrib/pull/36029
  - `otelcol.receiver.solace`: The Solace receiver may unexpectedly terminate on reporting traces when used with a memory limiter processor and under high load.
    https://github.com/open-telemetry/opentelemetry-collector-contrib/pull/35958
  - `otelcol.receiver.solace`: Support converting the new `Move to Dead Message Queue` and new `Delete` spans generated by Solace Event Broker to OTLP.
    https://github.com/open-telemetry/opentelemetry-collector-contrib/pull/36071
  - `otelcol.exporter.datadog`: Stop prefixing `http_server_duration`, `http_server_request_size` and `http_server_response_size` with `otelcol`.
    https://github.com/open-telemetry/opentelemetry-collector-contrib/pull/36265
    These metrics can be from SDKs rather than collector. Stop prefixing them to be consistent with
    https://opentelemetry.io/docs/collector/internal-telemetry/#lists-of-internal-metrics
  - `otelcol.receiver.datadog`: Add json handling for the `api/v2/series` endpoint in the datadogreceiver.
    https://github.com/open-telemetry/opentelemetry-collector-contrib/pull/36218
  - `otelcol.processor.span`: Add a new `keep_original_name` configuration argument
    to keep the original span name when extracting attributes from the span name.
    https://github.com/open-telemetry/opentelemetry-collector-contrib/pull/36397
  - `pkg/ottl`: Respect the `depth` option when flattening slices using `flatten`.
    The `depth` option is also now required to be at least `1`.
    https://github.com/open-telemetry/opentelemetry-collector-contrib/pull/36198
  - `otelcol.exporter.loadbalancing`: Shutdown exporters during collector shutdown. This fixes a memory leak.
    https://github.com/open-telemetry/opentelemetry-collector-contrib/pull/36024
  - `otelcol.processor.k8sattributes`: New `wait_for_metadata` and `wait_for_metadata_timeout` configuration arguments,
    which block the processor startup until metadata is received from Kubernetes.
    https://github.com/open-telemetry/opentelemetry-collector-contrib/issues/32556
  - `otelcol.processor.k8sattributes`: Enable the `k8sattr.fieldExtractConfigRegex.disallow` for all Alloy instances,
    to retain the behavior of `regex` argument in the `annotation` and `label` blocks.
    When the feature gate is "deprecated" in the upstream Collector, Alloy users will need to use the transform processor instead.
    https://github.com/open-telemetry/opentelemetry-collector-contrib/issues/25128
  - `otelcol.receiver.vcenter`: The existing code did not honor TLS settings beyond 'insecure'.
    All TLS client config should now be honored.
    https://github.com/open-telemetry/opentelemetry-collector-contrib/pull/36482
  - `otelcol.receiver.opencensus`: Do not report error message when OpenCensus receiver is shutdown cleanly.
    https://github.com/open-telemetry/opentelemetry-collector-contrib/pull/36622
  - `otelcol.processor.k8sattributes`: Fixed parsing of k8s image names to support images with tags and digests.
    https://github.com/open-telemetry/opentelemetry-collector-contrib/pull/36145
  - `otelcol.exporter.loadbalancing`: Adding sending_queue, retry_on_failure and timeout settings to loadbalancing exporter configuration.
    https://github.com/open-telemetry/opentelemetry-collector-contrib/issues/35378
  - `otelcol.exporter.loadbalancing`: The k8sresolver was triggering exporter churn in the way the change event was handled.
    https://github.com/open-telemetry/opentelemetry-collector-contrib/issues/35658
  - `otelcol.processor.k8sattributes`: Override extracted k8s attributes if original value has been empty.
    https://github.com/open-telemetry/opentelemetry-collector-contrib/pull/36466
  - `otelcol.exporter.awss3`: Upgrading to adopt aws sdk v2.
    https://github.com/open-telemetry/opentelemetry-collector-contrib/pull/36698
  - `pkg/ottl`: GetXML Converter now supports selecting text, CDATA, and attribute (value) content.
  - `otelcol.exporter.loadbalancing`: Adds a an optional `return_hostnames` configuration argument to the k8s resolver.
     https://github.com/open-telemetry/opentelemetry-collector-contrib/pull/35411
  - `otelcol.exporter.kafka`, `otelcol.receiver.kafka`: Add a new `AWS_MSK_IAM_OAUTHBEARER` mechanism.
    This mechanism use the AWS MSK IAM SASL Signer for Go https://github.com/aws/aws-msk-iam-sasl-signer-go.
    https://github.com/open-telemetry/opentelemetry-collector-contrib/pull/32500

  - Use Go 1.23.5 for builds. (@wildum)

v1.5.1
-----------------

### Enhancements

- Logs from underlying clustering library `memberlist` are now surfaced with correct level (@thampiotr)

- Allow setting `informer_sync_timeout` in prometheus.operator.* components. (@captncraig)

- For sharding targets during clustering, `loki.source.podlogs` now only takes into account some labels. (@ptodev)

- Improve instrumentation of `pyroscope.relabel` component. (@marcsanmi)

### Bugfixes

- Fixed an issue in the `pyroscope.write` component to prevent TLS connection churn to Pyroscope when the `pyroscope.receive_http` clients don't request keepalive (@madaraszg-tulip)

- Fixed an issue in the `pyroscope.write` component with multiple endpoints not working correctly for forwarding profiles from `pyroscope.receive_http` (@madaraszg-tulip)

- Fixed a few race conditions that could lead to a deadlock when using `import` statements, which could lead to a memory leak on `/metrics` endpoint of an Alloy instance. (@thampiotr)

- Fix a race condition where the ui service was dependent on starting after the remotecfg service, which is not guaranteed. (@dehaansa & @erikbaranowski)

- Fixed an issue in the `otelcol.exporter.prometheus` component that would set series value incorrectly for stale metrics (@YusifAghalar)

- `loki.source.podlogs`: Fixed a bug which prevented clustering from working and caused duplicate logs to be sent.
  The bug only happened when no `selector` or `namespace_selector` blocks were specified in the Alloy configuration. (@ptodev)

- Fixed an issue in the `pyroscope.write` component to allow slashes in application names in the same way it is done in the Pyroscope push API (@marcsanmi)

- Fixed a crash when updating the configuration of `remote.http`. (@kinolaev)

- Fixed an issue in the `otelcol.processor.attribute` component where the actions `delete` and `hash` could not be used with the `pattern` argument. (@wildum)

- Fixed an issue in the `prometheus.exporter.postgres` component that would leak goroutines when the target was not reachable (@dehaansa)

v1.5.0
-----------------

### Breaking changes

- `import.git`: The default value for `revision` has changed from `HEAD` to `main`. (@ptodev)
  It is no longer allowed to set `revision` to `"HEAD"`, `"FETCH_HEAD"`, `"ORIG_HEAD"`, `"MERGE_HEAD"`, or `"CHERRY_PICK_HEAD"`.

- The Otel update to v0.112.0 has a few breaking changes:
  - [`otelcol.processor.deltatocumulative`] Change `max_streams` default value to `9223372036854775807` (max int).
    https://github.com/open-telemetry/opentelemetry-collector-contrib/pull/35048
  - [`otelcol.connector.spanmetrics`] Change `namespace` default value to `traces.span.metrics`.
    https://github.com/open-telemetry/opentelemetry-collector-contrib/pull/34485
  - [`otelcol.exporter.logging`] Removed in favor of the `otelcol.exporter.debug`.
    https://github.com/open-telemetry/opentelemetry-collector/issues/11337

### Features

- Add support bundle generation via the API endpoint /-/support (@dehaansa)

- Add the function `path_join` to the stdlib. (@wildum)

- Add `pyroscope.receive_http` component to receive and forward Pyroscope profiles (@marcsanmi)

- Add support to `loki.source.syslog` for the RFC3164 format ("BSD syslog"). (@sushain97)

- Add support to `loki.source.api` to be able to extract the tenant from the HTTP `X-Scope-OrgID` header (@QuentinBisson)

- (_Experimental_) Add a `loki.secretfilter` component to redact secrets from collected logs.

- (_Experimental_) Add a `prometheus.write.queue` component to add an alternative to `prometheus.remote_write`
  which allowing the writing of metrics  to a prometheus endpoint. (@mattdurham)

- (_Experimental_) Add the `array.combine_maps` function to the stdlib. (@ptodev, @wildum)

### Enhancements

- The `mimir.rules.kubernetes` component now supports adding extra label matchers
  to all queries discovered via `PrometheusRule` CRDs. (@thampiotr)

- The `cluster.use-discovery-v1` flag is now deprecated since there were no issues found with the v2 cluster discovery mechanism. (@thampiotr)

- SNMP exporter now supports labels in both `target` and `targets` parameters. (@mattdurham)

- Add support for relative paths to `import.file`. This new functionality allows users to use `import.file` blocks in modules
  imported via `import.git` and other `import.file`. (@wildum)

- `prometheus.exporter.cloudwatch`: The `discovery` block now has a `recently_active_only` configuration attribute
  to return only metrics which have been active in the last 3 hours.

- Add Prometheus bearer authentication to a `prometheus.write.queue` component (@freak12techno)

- Support logs that have a `timestamp` field instead of a `time` field for the `loki.source.azure_event_hubs` component. (@andriikushch)

- Add `proxy_url` to `otelcol.exporter.otlphttp`. (@wildum)

- Allow setting `informer_sync_timeout` in prometheus.operator.* components. (@captncraig)

### Bugfixes

- Fixed a bug in `import.git` which caused a `"non-fast-forward update"` error message. (@ptodev)

- Do not log error on clean shutdown of `loki.source.journal`. (@thampiotr)

- `prometheus.operator.*` components: Fixed a bug which would sometimes cause a
  "failed to create service discovery refresh metrics" error after a config reload. (@ptodev)

### Other changes

- Small fix in UI stylesheet to fit more content into visible table area. (@defanator)

- Changed OTEL alerts in Alloy mixin to use success rate for tracing. (@thampiotr)

- Support TLS client settings for clustering (@tiagorossig)

- Add support for `not_modified` response in `remotecfg`. (@spartan0x117)

- Fix dead link for RelabelConfig in the PodLog documentation page (@TheoBrigitte)

- Most notable changes coming with the OTel update from v0.108.0 vo v0.112.0 besides the breaking changes: (@wildum)
  - [`http config`] Add support for lz4 compression.
    https://github.com/open-telemetry/opentelemetry-collector/issues/9128
  - [`otelcol.processor.interval`] Add support for gauges and summaries.
    https://github.com/open-telemetry/opentelemetry-collector-contrib/issues/34803
  - [`otelcol.receiver.kafka`] Add possibility to tune the fetch sizes.
    https://github.com/open-telemetry/opentelemetry-collector-contrib/pull/34431
  - [`otelcol.processor.tailsampling`] Add `invert_match` to boolean attribute.
    https://github.com/open-telemetry/opentelemetry-collector-contrib/pull/34730
  - [`otelcol.receiver.kafka`] Add support to decode to `otlp_json`.
    https://github.com/open-telemetry/opentelemetry-collector-contrib/issues/33627
  - [`otelcol.processor.transform`] Add functions `convert_exponential_histogram_to_histogram` and `aggregate_on_attribute_value`.
    https://github.com/open-telemetry/opentelemetry-collector-contrib/pull/33824
    https://github.com/open-telemetry/opentelemetry-collector-contrib/pull/33423

v1.4.3
-----------------

### Bugfixes

- Fix an issue where some `faro.receiver` would drop multiple fields defined in `payload.meta.browser`, as fields were defined in the struct.

- `pyroscope.scrape` no longer tries to scrape endpoints which are not active targets anymore. (@wildum @mattdurham @dehaansa @ptodev)

- Fixed a bug with `loki.source.podlogs` not starting in large clusters due to short informer sync timeout. (@elburnetto-intapp)

- `prometheus.exporter.windows`: Fixed bug with `exclude` regular expression config arguments which caused missing metrics. (@ptodev)

v1.4.2
-----------------

### Bugfixes

- Update windows_exporter from v0.27.2 vo v0.27.3: (@jkroepke)
  - Fixes a bug where scraping Windows service crashes alloy

- Update yet-another-cloudwatch-exporter from v0.60.0 vo v0.61.0: (@morremeyer)
  - Fixes a bug where cloudwatch S3 metrics are reported as `0`

- Issue 1687 - otelcol.exporter.awss3 fails to configure (@cydergoth)
  - Fix parsing of the Level configuration attribute in debug_metrics config block
  - Ensure "optional" debug_metrics config block really is optional

- Fixed an issue with `loki.process` where `stage.luhn` and `stage.timestamp` would not apply
  default configuration settings correctly (@thampiotr)

- Fixed an issue with `loki.process` where configuration could be reloaded even if there
  were no changes. (@ptodev, @thampiotr)

- Fix issue where `loki.source.kubernetes` took into account all labels, instead of specific logs labels. Resulting in duplication. (@mattdurham)

v1.4.1
-----------------

### Bugfixes

- Windows installer: Don't quote Alloy's binary path in the Windows Registry. (@jkroepke)

v1.4.0
-----------------

### Security fixes

- Add quotes to windows service path to prevent path interception attack. [CVE-2024-8975](https://grafana.com/security/security-advisories/cve-2024-8975/) (@mattdurham)

### Breaking changes

- Some debug metrics for `otelcol` components have changed. (@thampiotr)
  For example, `otelcol.exporter.otlp`'s `exporter_sent_spans_ratio_total` metric is now `otelcol_exporter_sent_spans_total`.

- [otelcol.processor.transform] The functions `convert_sum_to_gauge` and `convert_gauge_to_sum` must now be used in the `metric` `context` rather than in the `datapoint` context.
  https://github.com/open-telemetry/opentelemetry-collector-contrib/issues/34567 (@wildum)

- Upgrade Beyla from 1.7.0 to 1.8.2. A complete list of changes can be found on the Beyla releases page: https://github.com/grafana/beyla/releases. (@wildum)
  It contains a few breaking changes for the component `beyla.ebpf`:
  - renamed metric `process.cpu.state` to `cpu.mode`
  - renamed metric `beyla_build_info` to `beyla_internal_build_info`

### Features

- Added Datadog Exporter community component, enabling exporting of otel-formatted Metrics and traces to Datadog. (@polyrain)
- (_Experimental_) Add an `otelcol.processor.interval` component to aggregate metrics and periodically
  forward the latest values to the next component in the pipeline.


### Enhancements

- Clustering peer resolution through `--cluster.join-addresses` flag has been
  improved with more consistent behaviour, better error handling and added
  support for A/AAAA DNS records. If necessary, users can temporarily opt out of
  this new behaviour with the `--cluster.use-discovery-v1`, but this can only be
  used as a temporary measure, since this flag will be disabled in future
  releases. (@thampiotr)

- Added a new panel to Cluster Overview dashboard to show the number of peers
  seen by each instance in the cluster. This can help diagnose cluster split
  brain issues. (@thampiotr)

- Updated Snowflake exporter with performance improvements for larger environments.
  Also added a new panel to track deleted tables to the Snowflake mixin. (@Caleb-Hurshman)
- Add a `otelcol.processor.groupbyattrs` component to reassociate collected metrics that match specified attributes
    from opentelemetry. (@kehindesalaam)

- Update windows_exporter to v0.27.2. (@jkroepke)
  The `smb.enabled_list` and `smb_client.enabled_list` doesn't have any effect anymore. All sub-collectors are enabled by default.

- Live debugging of `loki.process` will now also print the timestamp of incoming and outgoing log lines.
  This is helpful for debugging `stage.timestamp`. (@ptodev)

- Add extra validation in `beyla.ebpf` to avoid panics when network feature is enabled. (@marctc)

- A new parameter `aws_sdk_version_v2` is added for the cloudwatch exporters configuration. It enables the use of aws sdk v2 which has shown to have significant performance benefits. (@kgeckhart, @andriikushch)

- `prometheus.exporter.cloudwatch` can now collect metrics from custom namespaces via the `custom_namespace` block. (@ptodev)

- Add the label `alloy_cluster` in the metric `alloy_config_hash` when the flag `cluster.name` is set to help differentiate between
  configs from the same alloy cluster or different alloy clusters. (@wildum)

- Add support for discovering the cgroup path(s) of a process in `process.discovery`. (@mahendrapaipuri)

### Bugfixes

- Fix a bug where the scrape timeout for a Probe resource was not applied, overwriting the scrape interval instead. (@morremeyer, @stefanandres)

- Fix a bug where custom components don't always get updated when the config is modified in an imported directory. (@ante012)

- Fixed an issue which caused loss of context data in Faro exception. (@codecapitano)

- Fixed an issue where providing multiple hostnames or IP addresses
  via `--cluster.join-addresses` would only use the first provided value.
  (@thampiotr)

- Fixed an issue where providing `<hostname>:<port>`
  in `--cluster.join-addresses` would only resolve with DNS to a single address,
  instead of using all the available records. (@thampiotr)

- Fixed an issue where clustering peers resolution via hostname in `--cluster.join-addresses`
  resolves to duplicated IP addresses when using SRV records. (@thampiotr)

- Fixed an issue where the `connection_string` for the `loki.source.azure_event_hubs` component
  was displayed in the UI in plaintext. (@MorrisWitthein)

- Fix a bug in `discovery.*` components where old `targets` would continue to be
  exported to downstream components. This would only happen if the config
  for `discovery.*`  is reloaded in such a way that no new targets were
  discovered. (@ptodev, @thampiotr)

- Fixed bug in `loki.process` with `sampling` stage where all components use same `drop_counter_reason`. (@captncraig)

- Fixed an issue (see https://github.com/grafana/alloy/issues/1599) where specifying both path and key in the remote.vault `path`
  configuration could result in incorrect URLs. The `path` and `key` arguments have been separated to allow for clear and accurate
  specification of Vault secrets. (@PatMis16)

### Other

- Renamed standard library functions. Old names are still valid but are marked deprecated. (@wildum)

- Aliases for the namespaces are deprecated in the Cloudwatch exporter. For example: "s3" is not allowed, "AWS/S3" should be used. Usage of the aliases will generate warnings in the logs. Support for the aliases will be dropped in the upcoming releases. (@kgeckhart, @andriikushch)

- Update OTel from v0.105.0 vo v0.108.0: (@wildum)
  - [`otelcol.receiver.vcenter`] New VSAN metrics.
    https://github.com/open-telemetry/opentelemetry-collector-contrib/issues/33556
  - [`otelcol.receiver.kafka`] Add `session_timeout` and `heartbeat_interval` attributes.
    https://github.com/open-telemetry/opentelemetry-collector-contrib/pull/33082
  - [`otelcol.processor.transform`] Add `aggregate_on_attributes` function for metrics.
    https://github.com/open-telemetry/opentelemetry-collector-contrib/pull/33334
  - [`otelcol.receiver.vcenter`] Enable metrics by default
    https://github.com/open-telemetry/opentelemetry-collector-contrib/issues/33607

- Updated the docker base image to Ubuntu 24.04 (Noble Numbat). (@mattiasa )

v1.3.4
-----------------

### Bugfixes

- Windows installer: Don't quote Alloy's binary path in the Windows Registry. (@jkroepke)

v1.3.2
-----------------

### Security fixes

- Add quotes to windows service path to prevent path interception attack. [CVE-2024-8975](https://grafana.com/security/security-advisories/cve-2024-8975/) (@mattdurham)

v1.3.1
-----------------

### Bugfixes

- Changed the cluster startup behaviour, reverting to the previous logic where
  a failure to resolve cluster join peers results in the node creating its own cluster. This is
  to facilitate the process of bootstrapping a new cluster following user feedback (@thampiotr)

- Fix a memory leak which would occur any time `loki.process` had its configuration reloaded. (@ptodev)

v1.3.0
-----------------

### Breaking changes

- [`otelcol.exporter.otlp`,`otelcol.exporter.loadbalancing`]: Change the default gRPC load balancing strategy.
  The default value for the `balancer_name` attribute has changed to `round_robin`
  https://github.com/open-telemetry/opentelemetry-collector/pull/10319

### Breaking changes to non-GA functionality

- Update Public preview `remotecfg` argument from `metadata` to `attributes`. (@erikbaranowski)

- The default value of the argument `unmatched` in the block `routes` of the component `beyla.ebpf` was changed from `unset` to `heuristic` (@marctc)

### Features

- Added community components support, enabling community members to implement and maintain components. (@wildum)

- A new `otelcol.exporter.debug` component for printing OTel telemetry from
  other `otelcol` components to the console. (@BarunKGP)

### Enhancements
- Added custom metrics capability to oracle exporter. (@EHSchmitt4395)

- Added a success rate panel on the Prometheus Components dashboard. (@thampiotr)

- Add namespace field to Faro payload (@cedricziel)

- Add the `targets` argument to the `prometheus.exporter.blackbox` component to support passing blackbox targets at runtime. (@wildum)

- Add concurrent metric collection to `prometheus.exporter.snowflake` to speed up collection times (@Caleb-Hurshman)

- Added live debugging support to `otelcol.processor.*` components. (@wildum)

- Add automatic system attributes for `version` and `os` to `remotecfg`. (@erikbaranowski)

- Added live debugging support to `otelcol.receiver.*` components. (@wildum)

- Added live debugging support to `loki.process`. (@wildum)

- Added live debugging support to `loki.relabel`. (@wildum)

- Added a `namespace` label to probes scraped by the `prometheus.operator.probes` component to align with the upstream Prometheus Operator setup. (@toontijtgat2)

- (_Public preview_) Added rate limiting of cluster state changes to reduce the
  number of unnecessary, intermediate state updates. (@thampiotr)

- Allow setting the CPU profiling event for Java Async Profiler in `pyroscope.java` component (@slbucur)

- Update windows_exporter to v0.26.2. (@jkroepke)

- `mimir.rules.kubernetes` is now able to add extra labels to the Prometheus rules. (@psychomantys)

- `prometheus.exporter.unix` component now exposes hwmon collector config. (@dtrejod)

- Upgrade from OpenTelemetry v0.102.1 to v0.105.0.
  - [`otelcol.receiver.*`] A new `compression_algorithms` attribute to configure which
    compression algorithms are allowed by the HTTP server.
    https://github.com/open-telemetry/opentelemetry-collector/pull/10295
  - [`otelcol.exporter.*`] Fix potential deadlock in the batch sender.
    https://github.com/open-telemetry/opentelemetry-collector/pull/10315
  - [`otelcol.exporter.*`] Fix a bug when the retry and timeout logic was not applied with enabled batching.
    https://github.com/open-telemetry/opentelemetry-collector/issues/10166
  - [`otelcol.exporter.*`] Fix a bug where an unstarted batch_sender exporter hangs on shutdown.
    https://github.com/open-telemetry/opentelemetry-collector/issues/10306
  - [`otelcol.exporter.*`] Fix small batch due to unfavorable goroutine scheduling in batch sender.
    https://github.com/open-telemetry/opentelemetry-collector/issues/9952
  - [`otelcol.exporter.otlphttp`] A new `cookies` block to store cookies from server responses and reuse them in subsequent requests.
    https://github.com/open-telemetry/opentelemetry-collector/issues/10175
  - [`otelcol.exporter.otlp`] Fixed a bug where the receiver's http response was not properly translating grpc error codes to http status codes.
    https://github.com/open-telemetry/opentelemetry-collector/pull/10574
  - [`otelcol.processor.tail_sampling`] Simple LRU Decision Cache for "keep" decisions.
    https://github.com/open-telemetry/opentelemetry-collector-contrib/pull/33533
  - [`otelcol.processor.tail_sampling`] Fix precedence of inverted match in and policy.
    Previously if the decision from a policy evaluation was `NotSampled` or `InvertNotSampled`
    it would return a `NotSampled` decision regardless, effectively downgrading the result.
    This was breaking the documented behaviour that inverted decisions should take precedence over all others.
    https://github.com/open-telemetry/opentelemetry-collector-contrib/pull/33671
  - [`otelcol.exporter.kafka`,`otelcol.receiver.kafka`] Add config attribute to disable Kerberos PA-FX-FAST negotiation.
    https://github.com/open-telemetry/opentelemetry-collector-contrib/issues/26345
  - [`OTTL`]: Added `keep_matching_keys` function to allow dropping all keys from a map that don't match the pattern.
    https://github.com/open-telemetry/opentelemetry-collector-contrib/issues/32989
  - [`OTTL`]: Add debug logs to help troubleshoot OTTL statements/conditions
    https://github.com/open-telemetry/opentelemetry-collector-contrib/pull/33274
  - [`OTTL`]: Introducing `append` function for appending items into an existing array.
    https://github.com/open-telemetry/opentelemetry-collector-contrib/issues/32141
  - [`OTTL`]: Introducing `Uri` converter parsing URI string into SemConv
    https://github.com/open-telemetry/opentelemetry-collector-contrib/issues/32433
  - [`OTTL`]: Added a Hex() converter function
    https://github.com/open-telemetry/opentelemetry-collector-contrib/pull/33450
  - [`OTTL`]: Added a IsRootSpan() converter function.
    https://github.com/open-telemetry/opentelemetry-collector-contrib/pull/33729
  - [`otelcol.processor.probabilistic_sampler`]: Add Proportional and Equalizing sampling modes.
    https://github.com/open-telemetry/opentelemetry-collector-contrib/issues/31918
  - [`otelcol.processor.deltatocumulative`]: Bugfix to properly drop samples when at limit.
    https://github.com/open-telemetry/opentelemetry-collector-contrib/issues/33285
  - [`otelcol.receiver.vcenter`] Fixes errors in some of the client calls for environments containing multiple datacenters.
    https://github.com/open-telemetry/opentelemetry-collector-contrib/pull/33735
  - [`otelcol.processor.resourcedetection`] Fetch CPU info only if related attributes are enabled.
    https://github.com/open-telemetry/opentelemetry-collector-contrib/pull/33774
  - [`otelcol.receiver.vcenter`] Adding metrics for CPU readiness, CPU capacity, and network drop rate.
    https://github.com/open-telemetry/opentelemetry-collector-contrib/issues/33607
  - [`otelcol.receiver.vcenter`] Drop support for vCenter 6.7.
    https://github.com/open-telemetry/opentelemetry-collector-contrib/issues/33607
  - [`otelcol.processor.attributes`] Add an option to extract value from a client address
    by specifying `client.address` value in the `from_context` field.
    https://github.com/open-telemetry/opentelemetry-collector-contrib/pull/34048
  - `otelcol.connector.spanmetrics`: Produce delta temporality span metrics with StartTimeUnixNano and TimeUnixNano values representing an uninterrupted series.
    https://github.com/open-telemetry/opentelemetry-collector-contrib/pull/31780

- Upgrade Beyla component v1.6.3 to v1.7.0
  - Reporting application process metrics
  - New supported protocols: SQL, Redis, Kafka
  - Several bugfixes
  - Full list of changes: https://github.com/grafana/beyla/releases/tag/v1.7.0

- Enable instances connected to remotecfg-compatible servers to Register
  themselves to the remote service. (@tpaschalis)

- Allow in-memory listener to work for remotecfg-supplied components. (@tpaschalis)

### Bugfixes

- Fixed a clustering mode issue where a fatal startup failure of the clustering service
  would exit the service silently, without also exiting the Alloy process. (@thampiotr)

- Fix a bug which prevented config reloads to work if a Loki `metrics` stage is in the pipeline.
  Previously, the reload would fail for `loki.process` without an error in the logs and the metrics
  from the `metrics` stage would get stuck at the same values. (@ptodev)


v1.2.1
-----------------

### Bugfixes

- Fixed an issue with `loki.source.kubernetes_events` not starting in large clusters due to short informer sync timeout. (@nrwiersma)

- Updated [ckit](https://github.com/grafana/ckit) to fix an issue with armv7 panic on startup when forming a cluster. (@imavroukakis)

- Fixed a clustering mode issue where a failure to perform static peers
  discovery did not result in a fatal failure at startup and could lead to
  potential split-brain issues. (@thampiotr)

### Other

- Use Go 1.22.5 for builds. (@mattdurham)

v1.2.0
-----------------

### Security fixes
- Fixes the following vulnerabilities (@ptodev):
  - [CVE-2024-35255](https://cve.mitre.org/cgi-bin/cvename.cgi?name=CVE-2024-35255)
  - [CVE-2024-36129](https://avd.aquasec.com/nvd/2024/cve-2024-36129/)

### Breaking changes

- Updated OpenTelemetry to v0.102.1. (@mattdurham)
  - Components `otelcol.receiver.otlp`,`otelcol.receiver.zipkin`,`otelcol.extension.jaeger_remote_sampling`, and `otelcol.receiver.jaeger` setting `max_request_body_size`
    default changed from unlimited size to `20MiB`. This is due to [CVE-2024-36129](https://github.com/open-telemetry/opentelemetry-collector/security/advisories/GHSA-c74f-6mfw-mm4v).

### Breaking changes to non-GA functionality

- Update Public preview `remotecfg` to use `alloy-remote-config` instead of `agent-remote-config`. The
  API has been updated to use the term `collector` over `agent`. (@erikbaranowski)

- Component `otelcol.receiver.vcenter` removed `vcenter.host.network.packet.errors`, `vcenter.host.network.packet.count`, and
  `vcenter.vm.network.packet.count`.
  - `vcenter.host.network.packet.errors` replaced by `vcenter.host.network.packet.error.rate`.
  - `vcenter.host.network.packet.count` replaced by `vcenter.host.network.packet.rate`.
  - `vcenter.vm.network.packet.count` replaced by `vcenter.vm.network.packet.rate`.

### Features

- Add an `otelcol.exporter.kafka` component to send OTLP metrics, logs, and traces to Kafka.

- Added `live debugging` to the UI. Live debugging streams data as they flow through components for debugging telemetry data.
  Individual components must be updated to support live debugging. (@wildum)

- Added live debugging support for `prometheus.relabel`. (@wildum)

- (_Experimental_) Add a `otelcol.processor.deltatocumulative` component to convert metrics from
  delta temporality to cumulative by accumulating samples in memory. (@rfratto)

- (_Experimental_) Add an `otelcol.receiver.datadog` component to receive
  metrics and traces from Datadog. (@carrieedwards, @jesusvazquez, @alexgreenbank, @fedetorres93)

- Add a `prometheus.exporter.catchpoint` component to collect metrics from Catchpoint. (@bominrahmani)

- Add the `-t/--test` flag to `alloy fmt` to check if a alloy config file is formatted correctly. (@kavfixnel)

### Enhancements

- (_Public preview_) Add native histogram support to `otelcol.receiver.prometheus`. (@wildum)
- (_Public preview_) Add metrics to report status of `remotecfg` service. (@captncraig)

- Added `scrape_protocols` option to `prometheus.scrape`, which allows to
  control the preferred order of scrape protocols. (@thampiotr)

- Add support for configuring CPU profile's duration scraped by `pyroscope.scrape`. (@hainenber)

- `prometheus.exporter.snowflake`: Add support for RSA key-pair authentication. (@Caleb-Hurshman)

- Improved filesystem error handling when working with `loki.source.file` and `local.file_match`,
  which removes some false-positive error log messages on Windows (@thampiotr)

- Updates `processor/probabilistic_sampler` to use new `FailedClosed` field from OTEL release v0.101.0. (@StefanKurek)

- Updates `receiver/vcenter` to use new features and bugfixes introduced in OTEL releases v0.100.0 and v0.101.0.
  Refer to the [v0.100.0](https://github.com/open-telemetry/opentelemetry-collector-contrib/releases/tag/v0.100.0)
  and [v0.101.0](https://github.com/open-telemetry/opentelemetry-collector-contrib/releases/tag/v0.101.0) release
  notes for more detailed information.
  Changes that directly affected the configuration are as follows: (@StefanKurek)
  - The resource attribute `vcenter.datacenter.name` has been added and enabled by default for all resource types.
  - The resource attribute `vcenter.virtual_app.inventory_path` has been added and enabled by default to
    differentiate between resource pools and virtual apps.
  - The resource attribute `vcenter.virtual_app.name` has been added and enabled by default to differentiate
    between resource pools and virtual apps.
  - The resource attribute `vcenter.vm_template.id` has been added and enabled by default to differentiate between
    virtual machines and virtual machine templates.
  - The resource attribute `vcenter.vm_template.name` has been added and enabled by default to differentiate between
    virtual machines and virtual machine templates.
  - The metric `vcenter.cluster.memory.used` has been removed.
  - The metric `vcenter.vm.network.packet.drop.rate` has been added and enabled by default.
  - The metric `vcenter.cluster.vm_template.count` has been added and enabled by default.

- Add `yaml_decode` to standard library. (@mattdurham, @djcode)

- Allow override debug metrics level for `otelcol.*` components. (@hainenber)

- Add an initial lower limit of 10 seconds for the the `poll_frequency`
  argument in the `remotecfg` block. (@tpaschalis)

- Add a constant jitter to `remotecfg` service's polling. (@tpaschalis)

- Added support for NS records to `discovery.dns`. (@djcode)

- Improved clustering use cases for tracking GCP delta metrics in the `prometheus.exporter.gcp` (@kgeckhart)

- Add the `targets` argument to the `prometheus.exporter.snmp` component to support passing SNMP targets at runtime. (@wildum)

- Prefix Faro measurement values with `value_` to align with the latest Faro cloud receiver updates. (@codecapitano)

- Add `base64_decode` to standard library. (@hainenber)

- Updated OpenTelemetry Contrib to [v0.102.0](https://github.com/open-telemetry/opentelemetry-collector-contrib/releases/tag/v0.102.0). (@mattdurham)
  - `otelcol.processor.resourcedetection`: Added a `tags` config argument to the `azure` detection mechanism.
  It exposes regex-matched Azure resource tags as OpenTelemetry resource attributes.

- A new `snmp_context` configuration argument for `prometheus.exporter.snmp`
  which overrides the `context_name` parameter in the SNMP configuration file. (@ptodev)

- Add extra configuration options for `beyla.ebpf` to select Kubernetes objects to monitor. (@marctc)

### Bugfixes

- Fixed an issue with `prometheus.scrape` in which targets that move from one
  cluster instance to another could have a staleness marker inserted and result
  in a gap in metrics (@thampiotr)

- Fix panic when `import.git` is given a revision that does not exist on the remote repo. (@hainenber)

- Fixed an issue with `loki.source.docker` where collecting logs from targets configured with multiple networks would result in errors. (@wildum)

- Fixed an issue where converting OpenTelemetry Collector configs with unused telemetry types resulted in those types being explicitly configured with an empty array in `output` blocks, rather than them being omitted entirely. (@rfratto)

### Other changes

- `pyroscope.ebpf`, `pyroscope.java`, `pyroscope.scrape`, `pyroscope.write` and `discovery.process` components are now GA. (@korniltsev)

- `prometheus.exporter.snmp`: Updating SNMP exporter from v0.24.1 to v0.26.0. (@ptodev, @erikbaranowski)

- `prometheus.scrape` component's `enable_protobuf_negotiation` argument is now
  deprecated and will be removed in a future major release.
  Use `scrape_protocols` instead and refer to `prometheus.scrape` reference
  documentation for further details. (@thampiotr)

- Updated Prometheus dependency to [v2.51.2](https://github.com/prometheus/prometheus/releases/tag/v2.51.2) (@thampiotr)

- Upgrade Beyla from v1.5.1 to v1.6.3. (@marctc)

v1.1.1
------

### Bugfixes

- Fix panic when component ID contains `/` in `otelcomponent.MustNewType(ID)`.(@qclaogui)

- Exit Alloy immediately if the port it runs on is not available.
  This port can be configured with `--server.http.listen-addr` or using
  the default listen address`127.0.0.1:12345`. (@mattdurham)

- Fix a panic in `loki.source.docker` when trying to stop a target that was never started. (@wildum)

- Fix error on boot when using IPv6 advertise addresses without explicitly
  specifying a port. (@matthewpi)

- Fix an issue where having long component labels (>63 chars) on otelcol.auth
  components lead to a panic. (@tpaschalis)

- Update `prometheus.exporter.snowflake` with the [latest](https://github.com/grafana/snowflake-prometheus-exporter) version of the exporter as of May 28, 2024 (@StefanKurek)
  - Fixes issue where returned `NULL` values from database could cause unexpected errors.

- Bubble up SSH key conversion error to facilitate failed `import.git`. (@hainenber)

v1.1.0
------

### Features

- (_Public preview_) Add support for setting GOMEMLIMIT based on cgroup setting. (@mattdurham)
- (_Experimental_) A new `otelcol.exporter.awss3` component for sending telemetry data to a S3 bucket. (@Imshelledin21)

- (_Public preview_) Introduce BoringCrypto Docker images.
  The BoringCrypto image is tagged with the `-boringcrypto` suffix and
  is only available on AMD64 and ARM64 Linux containers.
  (@rfratto, @mattdurham)

- (_Public preview_) Introduce `boringcrypto` release assets. BoringCrypto
  builds are publshed for Linux on AMD64 and ARM64 platforms. (@rfratto,
  @mattdurham)

- `otelcol.exporter.loadbalancing`: Add a new `aws_cloud_map` resolver. (@ptodev)

- Introduce a `otelcol.receiver.file_stats` component from the upstream
  OpenTelemetry `filestatsreceiver` component. (@rfratto)

### Enhancements

- Update `prometheus.exporter.kafka` with the following functionalities (@wildum):

  * GSSAPI config
  * enable/disable PA_FX_FAST
  * set a TLS server name
  * show the offset/lag for all consumer group or only the connected ones
  * set the minimum number of topics to monitor
  * enable/disable auto-creation of requested topics if they don't already exist
  * regex to exclude topics / groups
  * added metric kafka_broker_info

- In `prometheus.exporter.kafka`, the interpolation table used to compute estimated lag metrics is now pruned
  on `metadata_refresh_interval` instead of `prune_interval_seconds`. (@wildum)

- Don't restart tailers in `loki.source.kubernetes` component by above-average
  time deltas if K8s version is >= 1.29.1 (@hainenber)

- In `mimir.rules.kubernetes`, add support for running in a cluster of Alloy instances
  by electing a single instance as the leader for the `mimir.rules.kubernetes` component
  to avoid conflicts when making calls to the Mimir API. (@56quarters)

- Add the possibility of setting custom labels for the AWS Firehose logs via `X-Amz-Firehose-Common-Attributes` header. (@andriikushch)

### Bugfixes

- Fixed issue with defaults for Beyla component not being applied correctly. (marctc)

- Fix an issue on Windows where uninstalling Alloy did not remove it from the
  Add/Remove programs list. (@rfratto)

- Fixed issue where text labels displayed outside of component node's boundary. (@hainenber)

- Fix a bug where a topic was claimed by the wrong consumer type in `otelcol.receiver.kafka`. (@wildum)

- Fix an issue where nested import.git config blocks could conflict if they had the same labels. (@wildum)

- In `mimir.rules.kubernetes`, fix an issue where unrecoverable errors from the Mimir API were retried. (@56quarters)

- Fix an issue where `faro.receiver`'s `extra_log_labels` with empty value
  don't map existing value in log line. (@hainenber)

- Fix an issue where `prometheus.remote_write` only queued data for sending
  every 15 seconds instead of as soon as data was written to the WAL.
  (@rfratto)

- Imported code using `slog` logging will now not panic and replay correctly when logged before the logging
  config block is initialized. (@mattdurham)

- Fix a bug where custom components would not shadow the stdlib. If you have a module whose name conflicts with an stdlib function
  and if you use this exact function in your config, then you will need to rename your module. (@wildum)

- Fix an issue where `loki.source.docker` stops collecting logs after a container restart. (@wildum)

- Upgrading `pyroscope/ebpf` from 0.4.6 to 0.4.7 (@korniltsev):
  * detect libc version properly when libc file name is libc-2.31.so and not libc.so.6
  * treat elf files with short build id (8 bytes) properly

### Other changes

- Update `alloy-mixin` to use more specific alert group names (for example,
  `alloy_clustering` instead of `clustering`) to avoid collision with installs
  of `agent-flow-mixin`. (@rfratto)
- Upgrade Beyla from v1.4.1 to v1.5.1. (@marctc)

- Add a description to Alloy DEB and RPM packages. (@rfratto)

- Allow `pyroscope.scrape` to scrape `alloy.internal:12345`. (@hainenber)

- The latest Windows Docker image is now pushed as `nanoserver-1809` instead of
  `latest-nanoserver-1809`. The old tag will no longer be updated, and will be
  removed in a future release. (@rfratto)

- The log level of `finished node evaluation` log lines has been decreased to
  'debug'. (@tpaschalis)

- Update post-installation scripts for DEB/RPM packages to ensure
  `/var/lib/alloy` exists before configuring its permissions and ownership.
  (@rfratto)

- Remove setcap for `cap_net_bind_service` to allow alloy to run in restricted environments.
  Modern container runtimes allow binding to unprivileged ports as non-root. (@BlackDex)

- Upgrading from OpenTelemetry v0.96.0 to v0.99.0.

  - `otelcol.processor.batch`: Prevent starting unnecessary goroutines.
    https://github.com/open-telemetry/opentelemetry-collector/issues/9739
  - `otelcol.exporter.otlp`: Checks for port in the config validation for the otlpexporter.
    https://github.com/open-telemetry/opentelemetry-collector/issues/9505
  - `otelcol.receiver.otlp`: Fix bug where the otlp receiver did not properly respond
    with a retryable error code when possible for http.
    https://github.com/open-telemetry/opentelemetry-collector/pull/9357
  - `otelcol.receiver.vcenter`: Fixed the resource attribute model to more accurately support multi-cluster deployments.
    https://github.com/open-telemetry/opentelemetry-collector-contrib/issues/30879
    For more information on impacts please refer to:
    https://github.com/open-telemetry/opentelemetry-collector-contrib/pull/31113
    The main impact is that `vcenter.resource_pool.name`, `vcenter.resource_pool.inventory_path`,
    and `vcenter.cluster.name` are reported with more accuracy on VM metrics.
  - `otelcol.receiver.vcenter`: Remove the `vcenter.cluster.name` resource attribute from Host resources if the Host is standalone (no cluster).
    https://github.com/open-telemetry/opentelemetry-collector-contrib/issues/32548
  - `otelcol.receiver.vcenter`: Changes process for collecting VMs & VM perf metrics to be more efficient (one call now for all VMs).
    https://github.com/open-telemetry/opentelemetry-collector-contrib/issues/31837
  - `otelcol.connector.servicegraph`: Added a new `database_name_attribute` config argument to allow users to
    specify a custom attribute name for identifying the database name in span attributes.
    https://github.com/open-telemetry/opentelemetry-collector-contrib/pull/30726
  - `otelcol.connector.servicegraph`: Fix 'failed to find dimensions for key' error from race condition in metrics cleanup.
    https://github.com/open-telemetry/opentelemetry-collector-contrib/issues/31701
  - `otelcol.connector.spanmetrics`: Add `metrics_expiration` option to enable expiration of metrics if spans are not received within a certain time frame.
    By default, the expiration is disabled (set to 0).
    https://github.com/open-telemetry/opentelemetry-collector-contrib/issues/30559
  - `otelcol.connector.spanmetrics`: Change default value of `metrics_flush_interval` from 15s to 60s.
    https://github.com/open-telemetry/opentelemetry-collector-contrib/issues/31776
  - `otelcol.connector.spanmetrics`: Discard counter span metric exemplars after each flush interval to avoid unbounded memory growth.
    This aligns exemplar discarding for counter span metrics with the existing logic for histogram span metrics.
    https://github.com/open-telemetry/opentelemetry-collector-contrib/issues/31683
  - `otelcol.exporter.loadbalancing`: Fix panic when a sub-exporter is shut down while still handling requests.
    https://github.com/open-telemetry/opentelemetry-collector-contrib/issues/31410
  - `otelcol.exporter.loadbalancing`: Fix memory leaks on shutdown.
    https://github.com/open-telemetry/opentelemetry-collector-contrib/pull/31050
  - `otelcol.exporter.loadbalancing`: Support the timeout period of k8s resolver list watch can be configured.
    https://github.com/open-telemetry/opentelemetry-collector-contrib/issues/31757
  - `otelcol.processor.transform`: Change metric unit for metrics extracted with `extract_count_metric()` to be the default unit (`1`).
    https://github.com/open-telemetry/opentelemetry-collector-contrib/issues/31575
  - `otelcol.receiver.opencensus`: Refactor the receiver to pass lifecycle tests and avoid leaking gRPC connections.
    https://github.com/open-telemetry/opentelemetry-collector-contrib/issues/31643
  - `otelcol.extension.jaeger_remote_sampling`: Fix leaking goroutine on shutdown.
    https://github.com/open-telemetry/opentelemetry-collector-contrib/issues/31157
  - `otelcol.receiver.kafka`: Fix panic on shutdown.
    https://github.com/open-telemetry/opentelemetry-collector-contrib/issues/31926
  - `otelcol.processor.resourcedetection`: Only attempt to detect Kubernetes node resource attributes when they're enabled.
    https://github.com/open-telemetry/opentelemetry-collector-contrib/issues/31941
  - `otelcol.processor.resourcedetection`: Fix memory leak on AKS.
    https://github.com/open-telemetry/opentelemetry-collector-contrib/pull/32574
  - `otelcol.processor.resourcedetection`: Update to ec2 scraper so that core attributes are not dropped if describeTags returns an error (likely due to permissions).
    https://github.com/open-telemetry/opentelemetry-collector-contrib/pull/30672

- Use Go 1.22.3 for builds. (@kminehart)

v1.0.0
------

### Features

- Support for programmable pipelines using a rich expression-based syntax.

- Over 130 components for processing, transforming, and exporting telemetry
  data.

- Native support for Kubernetes and Prometheus Operator without needing to
  deploy or learn a separate Kubernetes operator.

- Support for creating and sharing custom components.

- Support for forming a cluster of Alloy instances for automatic workload
  distribution.

- (_Public preview_) Support for receiving configuration from a server for
  centralized configuration management.

- A built-in UI for visualizing and debugging pipelines.

[contributors guide]: ./docs/developer/contributing.md#updating-the-changelog<|MERGE_RESOLUTION|>--- conflicted
+++ resolved
@@ -49,13 +49,11 @@
 
 - Reduced lock contention in `prometheus.scrape` component (@thampiotr)
 
-<<<<<<< HEAD
 - Support converting otel config which uses a common receiver across pipelines with different names. (@wildum)
-=======
+
 - Reduce CPU usage of the `loki.source.podlogs` component when pods logs target lots of pods (@QuentinBisson)
 
 - Add error body propagation in `pyroscope.write`, for `/ingest` calls. (@simonswine)
->>>>>>> 0e8bf044
 
 ### Bugfixes
 
