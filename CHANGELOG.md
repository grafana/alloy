--- conflicted
+++ resolved
@@ -39,13 +39,11 @@
 
 - Fix a panic in `loki.source.docker` when trying to stop a target that was never started. (@wildum)
 
-<<<<<<< HEAD
+- Fix error on boot when using IPv6 advertise addresses without explicitly
+  specifying a port. (@matthewpi)
+  
 - Fix an issue where having long component labels (>63 chars) on otelcol.auth
   components lead to a panic. (@tpaschalis)
-=======
-- Fix error on boot when using IPv6 advertise addresses without explicitly
-  specifying a port. (@matthewpi)
->>>>>>> 3df2cd05
 
 ### Other changes
 
