# Changelog

> _Contributors should read our [contributors guide][] for instructions on how
> to update the changelog._

This document contains a historical list of changes between releases. Only
changes that impact end-user behavior are listed; changes to documentation or
internal API changes are not present.

Main (unreleased)
-----------------

### Enhancements

- update promtail converter to use `file_match` block for `loki.source.file` instead of going through `local.file_match`. (@kalleep)

### Bugfixes

- `loki.source.api` no longer drops request when relabel rules drops a specific stream. (@kalleep)

v1.12.0-rc.0
-----------------

### Breaking changes

- `prometheus.exporter.blackbox`, `prometheus.exporter.snmp` and `prometheus.exporter.statsd` now use the component ID instead of the hostname as
  their `instance` label in their exported metrics. This is a consequence of a bug fix that could lead to missing data when using the exporter
  with clustering. If you would like to retain the previous behaviour, you can use `discovery.relabel` with `action = "replace"` rule to
  set the `instance` label to `sys.env("HOSTNAME")`. (@thampiotr)

### Features

- (_Experimental_) Add an `otelcol.receiver.cloudflare` component to receive
  logs pushed by Cloudflare's [LogPush](https://developers.cloudflare.com/logs/logpush/) jobs. (@x1unix)

- (_Experimental_) Additions to experimental `database_observability.mysql` component:
  - `explain_plans`
    - collector now changes schema before returning the connection to the pool (@cristiangreco)
    - collector now passes queries more permissively, expressly to allow queries beginning in `with` (@rgeyer)
  - enable `explain_plans` collector by default (@rgeyer)

- (_Experimental_) Additions to experimental `database_observability.postgres` component:
  - `explain_plans`
    - added the explain plan collector (@rgeyer)
    - collector now passes queries more permissively, expressly to allow queries beginning in `with` (@rgeyer)
  - `query_samples`
    - add `user` field to wait events within `query_samples` collector (@gaantunes)
    - rework the query samples collector to buffer per-query execution state across scrapes and emit finalized entries (@gaantunes)
    - process turned idle rows to calculate finalization times precisely and emit first seen idle rows (@gaantunes)
  - `query_details`
    - escape queries coming from pg_stat_statements with quotes (@gaantunes)
  - enable `explain_plans` collector by default (@rgeyer)
  - safely generate server_id when UDP socket used for database connection (@matthewnolf)
  - add table registry and include "validated" in parsed table name logs (@fridgepoet)
  - add database exclusion list for Postgres schema_details collector (@fridgepoet)

- Add `otelcol.exporter.googlecloudpubsub` community component to export metrics, traces, and logs to Google Cloud Pub/Sub topic. (@eraac)

- Add `structured_metadata_drop` stage for `loki.process` to filter structured metadata. (@baurmatt)

- Send remote config status to the remote server for the remotecfg service. (@erikbaranowski)

- Send effective config to the remote server for the remotecfg service. (@erikbaranowski)

- Add a `stat_statements` configuration block to the `prometheus.exporter.postgres` component to enable selecting both the query ID and the full SQL statement. The new block includes one option to enable statement selection, and another to configure the maximum length of the statement text. (@SimonSerrano)

- Add `truncate` stage for `loki.process` to truncate log entries, label values, and structured_metadata values. (@dehaansa)

- Add `u_probe_links` & `load_probe` configuration fields to alloy pyroscope.ebpf to extend configuration of the opentelemetry-ebpf-profiler to allow uprobe profiling and dynamic probing. (@luweglarz)

- Add `verbose_mode` configuration fields to alloy pyroscope.ebpf to be enable ebpf-profiler verbose mode. (@luweglarz)

- Add `file_match` block to `loki.source.file` for built-in file discovery using glob patterns. (@kalleep)

- Add a `regex` argument to the `structured_metadata` stage in `loki.process` to extract labels matching a regular expression. (@timonegk)

- OpenTelemetry Collector dependencies upgraded from v0.134.0 to v0.139.0. (@dehaansa)
  - All `otelcol.receiver.*` components leveraging an HTTP server can configure HTTP keep alive behavior with `keep_alives_enabled`.
  - All `otelcol.exporter.*` components providing the `sending_queue` > `batch` block have default `batch` values.
  - The `otelcol.processor.k8sattributes` component has support for extracting annotations from k8s jobs and daemonsets.
  - The `otelcol.processor.resourcedecetion` component supports nine new detectors.
  - The `otelcol.exporter.kafka` component supports partitioning logs by trace ID (`partition_logs_by_trace_id`) and configuring default behavior if topic does not exist (`allow_auto_topic_creation`).
  - The `otelcol.receiver.kafka` component has new configuration options `max_partition_fetch_size`, `rack_id`, and `use_leader_epoch`.
  - The `otelcol.exporter.s3` component has new configuration options `s3_base_prefix` and `s3_partition_timezone`.
  - The `otelcol.processor.servicegraph` component now supports defining the maximum number of buckets for generated exponential histograms.
  - See the upstream [core][https://github.com/open-telemetry/opentelemetry-collector/blob/v0.139.0/CHANGELOG.md] and [contrib][https://github.com/open-telemetry/opentelemetry-collector-contrib/blob/v0.139.0/CHANGELOG.md] changelogs for more details.

### Enhancements

- Add per-application rate limiting with the `strategy` attribute in the `faro.receiver` component, to prevent one application from consuming the rate limit quota of others. (@hhertout)

- Add support of `tls` in components `loki.source.(awsfirehose|gcplog|heroku|api)` and `prometheus.receive_http` and `pyroscope.receive_http`. (@fgouteroux)

- Remove SendSIGKILL=no from unit files and recommendations (@oleg-kozlyuk-grafana)

- Reduce memory overhead of `prometheus.remote_write`'s WAL by lowering the size of the allocated series storage. (@kgeckhart)

- Reduce lock wait/contention on the labelstore.LabelStore by removing unecessary usage from `prometheus.relabel`. (@kgeckhart)

- `prometheus.exporter.postgres` dependency has been updated to v0.18.1. This includes new `stat_progress_vacuum` and `buffercache_summary` collectors, as well as other bugfixes and enhancements. (@cristiangreco)

- Update Beyla component to 2.7.4. (@grcevski)

- Support delimiters in `stage.luhn`. (@dehaansa)

- pyroscope.java: update async-profiler to 4.2 (@korniltsev-grafanista)
- Improve debug info output from exported receivers (loki, prometheus and pyroscope). (@kalleep)

- `prometheus.exporter.unix`: Add an `arp` config block to configure the ARP collector. (@ptodev)

- `prometheus.exporter.snowflake` dependency has been updated to 20251016132346-6d442402afb2, which updates data ownership queries to use `last_over_time` for a 24 hour period. (@dasomeone)

- `loki.source.podlogs` now supports `preserve_discovered_labels` parameter to preserve discovered pod metadata labels for use by downstream components. (@QuentinBisson)

- Rework underlying framework of Alloy UI to use Vite instead of Create React App. (@jharvey10)

- Use POST requests for remote config requests to avoid hitting http2 header limits. (@tpaschalis)

- `loki.source.api` during component shutdown will now reject all the inflight requests with status code 503 after `graceful_shutdown_timeout` has expired. (@kalleep)

<<<<<<< HEAD
- Add support for HTTP service discovery in `prometheus.operator.scrapeconfigs` component using `httpSDConfigs` in ScrapeConfig CRDs. (@QuentinBisson)
=======
- `kubernetes.discovery` Add support for attaching namespace metadata. (@kgeckhart)
>>>>>>> 74653acb

### Bugfixes

- Stop `loki.source.kubernetes` discarding log lines with duplicate timestamps. (@ciaranj)

- Fix direction of arrows for pyroscope components in UI graph. (@dehaansa)

- Only log EOF errors for syslog port investigations in `loki.source.syslog` as Debug, not Warn. (@dehaansa)

- Fix prometheus.exporter.process ignoring the `remove_empty_groups` argument. (@mhamzahkhan)

- Fix issues with "unknown series ref when trying to add exemplar" from `prometheus.remote_write` by allowing series ref links to be updated if they change. (@kgeckhart)

- Fix `loki.source.podlogs` component to register the Kubernetes field index for `spec.nodeName` when node filtering is enabled, preventing "Index with name field:spec.nodeName does not exist" errors. (@QuentinBisson)

- Fix issue in `loki.source.file` where scheduling files could take too long. (@kalleep)

- Fix `loki.write` no longer includes internal labels `__`.  (@matt-gp)

- Fix missing native histograms custom buckets (NHCB) samples from `prometheus.remote_write`. (@krajorama)

- `otelcol.receiver.prometheus` now supports mixed histograms if `prometheus.scrape` has `honor_metadata` set to `true`. (@ptodev)
  A mixed histogram is one which has both classic and exponential buckets.

- `loki.source.file` has better support for non-UTF-8 encoded files. (@ptodev)
  * A BOM will be taken into account if the file is UTF-16 encoded and `encoding` is set to `UTF-16`. (Not `UTF-16BE` or `UTF-16LE`)
  * The carriage return symbol in Windows log files with CLRF endings will no longer be part of the log line.
  * These bugs used to cause some logs to show up with Chinese characters. Notably, this would happen on MSSQL UTF-16 LE logs.

- Fix the `loki.write` endpoint block's `enable_http2` attribute to actually affect the client. HTTP2 was previously disabled regardless of configuration. (@dehaansa)

- Optionally remove trailing newlines before appending entries in `stage.multiline`. (@dehaansa)

v1.11.3
-----------------

### Enhancements

- Schedule new path targets faster in `loki.source.file`. (@kalleep)

- Add `prometheus.static.exporter` that exposes metrics specified in a text file in Prometheus exposition format. (@kalleep)

### Bugfixes

- `local.file_match` now publish targets faster whenever targets in arguments changes. (@kalleep)

- Fix `otelcol.exporter.splunkhec` arguments missing documented `otel_attrs_to_hec_metadata` block. (@dehaansa)

- Support Scrape Protocol specification in CRDS for `prometheus.operator.*` components. (@dehaansa)

- Fix panic in `otelcol.receiver.syslog` when no tcp block was configured. (@kalleep)

- Fix breaking changes in the texfile collector for `prometheus.exporter.windows`, and `prometheus.exporter.unix`, when prometheus/common was upgraded. (@kgeckhart)

- Support recovering from corrupted positions file entries in `loki.source.file`. (@dehaansa)

### Other changes

- Augment prometheus.scrape 'scheme' argument strengthening link to protocol. (@lewismc)

- Stop `faro.receiver` losing trace context when exception has stack trace. (@duartesaraiva98)

v1.11.2
-----------------

### Bugfixes

- Fix potential deadlock in `loki.source.journal` when stopping or reloading the component. (@thampiotr)

- Honor sync timeout when waiting for network availability for prometheus.operator.* components. (@dehaansa)

- Fix `prometheus.exporter.cloudwatch` to not always emit debug logs but respect debug property. (@kalleep)

- Fix an issue where component shutdown could block indefinitely by adding a warning log message and a deadline of 10 minutes. The deadline can be configured with the `--feature.component-shutdown-deadline` flag if the default is not suitable. (@thampiotr)

- Fix potential deadlocks in `loki.source.file` and `loki.source.journal` when component is shutting down. (@kalleep, @thampiotr)

v1.11.0
-----------------

### Breaking changes

- Prometheus dependency had a major version upgrade from v2.55.1 to v3.4.2. (@thampiotr)

  - The `.` pattern in regular expressions in PromQL matches newline characters now. With this change a regular expressions like `.*` matches strings that include `\n`. This applies to matchers in queries and relabel configs in Prometheus and Loki components.

  - The `enable_http2` in `prometheus.remote_write` component's endpoints has been changed to `false` by default. Previously, in Prometheus v2 the remote write http client would default to use http2. In order to parallelize multiple remote write queues across multiple sockets its preferable to not default to http2. If you prefer to use http2 for remote write you must now set `enable_http2` to `true` in your `prometheus.remote_write` endpoints configuration section.

  - The experimental CLI flag `--feature.prometheus.metric-validation-scheme` has been deprecated and has no effect. You can configure the metric validation scheme individually for each `prometheus.scrape` component.

  - Log message format has changed for some of the `prometheus.*` components as part of the upgrade to Prometheus v3.

  - The values of the `le` label of classic histograms and the `quantile` label of summaries are now normalized upon ingestion. In previous Alloy versions, that used Prometheus v2, the value of these labels depended on the scrape protocol (protobuf vs text format) in some situations. This led to label values changing based on the scrape protocol. E.g. a metric exposed as `my_classic_hist{le="1"}` would be ingested as `my_classic_hist{le="1"}` via the text format, but as `my_classic_hist{le="1.0"}` via protobuf. This changed the identity of the metric and caused problems when querying the metric. In current Alloy release, which uses Prometheus v3, these label values will always be normalized to a float like representation. I.e. the above example will always result in `my_classic_hist{le="1.0"}` being ingested into Prometheus, no matter via which protocol. The effect of this change is that alerts, recording rules and dashboards that directly reference label values as whole numbers such as `le="1"` will stop working.

    The recommended way to deal with this change is to fix references to integer `le` and `quantile` label values, but otherwise do nothing and accept that some queries that span the transition time will produce inaccurate or unexpected results.

  See the upstream [Prometheus v3 migration guide](https://prometheus.io/docs/prometheus/3.4/migration/) for more details.

- `prometheus.exporter.windows` dependency has been updated to v0.31.1. (@dehaansa)
  - There are various renamed metrics and two removed collectors (`cs`, `logon`), see the [v1.11 release notes][1_11-release-notes] for more information.

    [1_11-release-notes]: https://grafana.com/docs/alloy/latest/release-notes/#v111

- `scrape_native_histograms` attribute for `prometheus.scrape` is now set to `false`, whereas in previous versions of Alloy it would default to `true`. This means that it is no longer enough to just configure `scrape_protocols` to start with `PrometheusProto` to scrape native histograms - `scrape_native_histograms` has to be enabled. If `scrape_native_histograms` is enabled, `scrape_protocols` will automatically be configured correctly for you to include `PrometheusProto`. If you configure it explicitly, Alloy will validate that `PrometheusProto` is in the `scrape_protocols` list.

- Add `otel_attrs_to_hec_metadata` configuration block to `otelcol.exporter.splunkhec` to match `otelcol.receiver.splunkhec`. (@cgetzen)

- [`otelcol.processor.batch`] Two arguments have different default values. (@ptodev)
  - `send_batch_size` is now set to 2000 by default. It used to be 8192.
  - `send_batch_max_size` is now set to 3000 by default. It used to be 0.
  - This helps prevent issues with ingestion of batches that are too large.

- OpenTelemetry Collector dependencies upgraded from v0.128.0 to v0.134.0. (@ptodev)
  - The `otelcol.receiver.opencensus` component has been deprecated and will be removed in a future release, use `otelcol.receiver.otelp` instead.
  - [`otelcol.exporter.*`] The deprecated `blocking` argument in the `sending_queue` block has been removed.
    Use `block_on_overflow` instead.
  - [`otelcol.receiver.kafka`, `otelcol.exporter.kafka`]: Removed the `broker_addr` argument from the `aws_msk` block.
    Also removed the `SASL/AWS_MSK_IAM` authentication mechanism.
  - [`otelcol.exporter.splunkhec`] The `batcher` block is deprecated and will be removed in a future release. Use the `queue` block instead.
  - [`otelcol.exporter.loadbalancing`] Use a linear probe to decrease variance caused by hash collisions, which was causing a non-uniform distribution of loadbalancing.
  - [`otelcol.connector.servicegraph`] The `database_name_attribute` argument has been removed.
  - [`otelcol.connector.spanmetrics`] Adds a default maximum number of exemplars within the metric export interval.
  - [`otelcol.processor.tail_sampling`] Add a new `block_on_overflow` config attribute.

### Features

- Add the `otelcol.receiver.fluentforward` receiver to receive logs via Fluent Forward Protocol. (@rucciva)
- Add the `prometheus.enrich` component to enrich metrics using labels from `discovery.*` components. (@ArkovKonstantin)

- Add the `otelcol.receiver.awsecscontainermetrics` receiver (from upstream OTEL contrib) to read AWS ECS task- and container-level resource usage metrics. (@gregbrowndev)

- Add `node_filter` configuration block to `loki.source.podlogs` component to enable node-based filtering for pod discovery. When enabled, only pods running on the specified node will be discovered and monitored, significantly reducing API server load and network traffic in DaemonSet deployments. (@QuentinBisson)

- (_Experimental_) Additions to experimental `database_observability.mysql` component:
  - `query_sample` collector now supports auto-enabling the necessary `setup_consumers` settings (@cristiangreco)
  - `query_sample` collector is now compatible with mysql less than 8.0.28 (@cristiangreco)
  - include `server_id` label on log entries (@matthewnolf)
  - support receiving targets argument and relabel those to include `server_id` (@matthewnolf)
  - updated the config blocks and documentation (@cristiangreco)

- (_Experimental_) Additions to experimental `database_observability.postgres` component:
  - add `query_tables` collector for postgres (@matthewnolf)
  - add `cloud_provider.aws` configuration that enables optionally supplying the ARN of the database under observation. The ARN is appended to metric samples as labels for easier filtering and grouping of resources.
  - add `query_sample` collector for postgres (@gaantunes)
  - add `schema_details` collector for postgres (@fridgepoet)
  - include `server_id` label on logs and metrics (@matthewnolf)

- Add `otelcol.receiver.googlecloudpubsub` community component to receive metrics, traces, and logs from Google Cloud Pub/Sub subscription. (@eraac)

- Add otel collector converter for `otelcol.receiver.googlecloudpubsub`. (@kalleep)

- (_Experimental_) Add a `honor_metadata` configuration argument to the `prometheus.scrape` component.
  When set to `true`, it will propagate metric metadata to downstream components.

- Add a flag to pyroscope.ebpf alloy configuration to set the off-cpu profiling threshold. (@luweglarz)

- Add `encoding.url_encode` and `encoding.url_decode` std lib functions. (@kalleep)

### Enhancements

- Ensure text in the UI does not overflow node boundaries in the graph. (@blewis12)

- Fix `pyroscope.write` component's `AppendIngest` method to respect configured timeout and implement retry logic. The method now properly uses the configured `remote_timeout`, includes retry logic with exponential backoff, and tracks metrics for sent/dropped bytes and profiles consistently with the `Append` method. (@korniltsev)

- `pyroscope.write`, `pyroscope.receive_http` components include `trace_id` in logs and propagate it downstream. (@korniltsev)

- Improve logging in `pyroscope.write` component. (@korniltsev)

- Add comprehensive latency metrics to `pyroscope.write` component with endpoint-specific tracking for both push and ingest operations. (@korniltsev, @claude)

- `prometheus.scrape` now supports `convert_classic_histograms_to_nhcb`, `enable_compression`, `metric_name_validation_scheme`, `metric_name_escaping_scheme`, `native_histogram_bucket_limit`, and `native_histogram_min_bucket_factor` arguments. See reference documentation for more details. (@thampiotr)

- Add `max_send_message_size` configuration option to `loki.source.api` component to control the maximum size of requests to the push API. (@thampiotr)

- Add `protobuf_message` argument to `prometheus.remote_write` endpoint configuration to support both Prometheus Remote Write v1 and v2 protocols. The default remains `"prometheus.WriteRequest"` (v1) for backward compatibility. (@thampiotr)

- Update the `yet-another-cloudwatch-exporter` dependency to point to the prometheus-community repo as it has been donated. Adds a few new services to `prometheus.exporter.cloudwatch`. (@dehaansa, @BoweFlex, @andriikushch)

- `pyroscope.java` now supports configuring the `log_level` and `quiet` flags on async-profiler. (@deltamualpha)

- Add `application_host` and `network_inter_zone` features to `beyla.ebpf` component. (@marctc)

- Set the publisher name in the Windows installer to "Grafana Labs". (@martincostello)

- Switch to the community maintained fork of `go-jmespath` that has more features. (@dehaansa)

- Add a `stage.pattern` stage to `loki.process` that uses LogQL patterns to parse logs. (@dehaansa)

- Add support to validate references, stdlib functions and arguments when using validate command. (@kalleep)

- Update the `prometheus.exporter.process` component to get the `remove_empty_groups` option. (@dehaansa)

- Remove unnecessary allocations in `stage.static_labels`. (@kalleep)

- Upgrade `beyla.ebpf` from Beyla version v2.2.5 to v2.5.8 The full list of changes can be found in the [Beyla release notes](https://github.com/grafana/beyla/releases/tag/v2.5.2) (@marctc)

- `prometheus.exporter.azure` supports setting `interval` and `timespan` independently allowing for further look back when querying metrics. (@kgeckhart)

- `loki.source.journal` now supports `legacy_positon` block that can be used to translate Static Agent or Promtail position files. (@kalleep)

- Normalize attr key name in logfmt logger. (@zry98)

- (_Experimental_) Add an extra parameter to the `array.combine_maps` standard library function
  to enable preserving the first input list even if there is no match. (@ptodev)

- Reduce memory overhead of `prometheus.remote_write`'s WAL by bringing in an upstream change to only track series in a slice if there's a hash conflict. (@kgeckhart)

- Reduce log level from warning for `loki.write` when request fails and will be retried. (@kalleep)

- Fix slow updates to `loki.source.file` when only targets have changed and pipeline is blocked on writes. (@kalleep)

- Reduced allocation in `loki.write` when using external labels with mutliple endpoints. (@kalleep)

- The Windows installer and executables are now code signed. (@martincostello)

- Reduce compressed request size in `prometheus.write.queue` by ensuring append order is maintained when sending metrics to the WAL. (@kgeckhart)

- Add `protobuf_message` and `metadata_cache_size` arguments to `prometheus.write.queue` endpoint configuration to support both Prometheus Remote Write v1 and v2 protocols. The default remains `"prometheus.WriteRequest"` (v1) for backward compatibility. (@dehaansa)

- Reduce allocations for `loki.process` when `stage.template` is used. (@kalleep)

- Reduce CPU of `prometheus.write.queue` by eliminating duplicate calls to calculate the protobuf Size. (@kgeckhart)

- Use new cache for metadata cache in `prometheus.write.queue` and support disabling the metadata cache with it disable by default. (@kgeckhart, @dehaansa)

### Bugfixes

- Update `webdevops/go-common` dependency to resolve concurrent map write panic. (@dehaansa)

- Fix ebpf profiler metrics `pyroscope_ebpf_active_targets`, `pyroscope_ebpf_profiling_sessions_total`, `pyroscope_ebpf_profiling_sessions_failing_total` not being updated. (luweglarz)

- Fix `prometheus.operator.podmonitors` so it now handle portNumber from PodMonitor CRD. (@kalleep)

- Fix `pyroscope.receive_http` so it does not restart server if the server configuration has not changed. (@korniltsev)

- Increase default connection limit in `pyroscope.receive_http` from 100 to 16k. (@korniltsev)

- Fix issue in `prometheus.remote_write`'s WAL which could allow it to hold an active series forever. (@kgeckhart)

- Fix issue in static and promtail converter where metrics type was not properly handled. (@kalleep)

- Fix `prometheus.operator.*` components to allow them to scrape correctly Prometheus Operator CRDs. (@thomas-gouveia)

- Fix `database_observability.mysql` and `database_observability.postgres` crashing alloy process due to uncaught errors.

- Fix data race in`loki.source.docker` that could cause Alloy to panic. (@kalleep)

- Fix race conditions in `loki.source.syslog` where it could deadlock or cause port bind errors during config reload or shutdown. (@thampiotr)

- Fix `prometheus.exporter.redis` component so that it no longer ignores the `MaxDistinctKeyGroups` configuration option. If key group metrics are enabled, this will increase the cardinality of the generated metrics. (@stegosaurus21)

- **Fix `loki.source.podlogs` component to properly collect logs from Kubernetes Jobs and CronJobs.** Previously, the component would fail to scrape logs from short-lived or terminated jobs due to race conditions between job completion and pod discovery. The fix includes:
  - Job-aware termination logic with extended grace periods (10-60 seconds) to ensure all logs are captured
  - Proper handling of pod deletion and race conditions between job completion and controller cleanup
  - Separation of concerns: `shouldStopTailingContainer()` handles standard Kubernetes restart policies for regular pods, while `shouldStopTailingJobContainer()` handles job-specific lifecycle with grace periods
  - Enhanced deduplication mechanisms to prevent duplicate log collection while ensuring comprehensive coverage
  - Comprehensive test coverage including unit tests and deduplication validation
  This resolves the issue where job logs were being missed, particularly for fast-completing jobs or jobs that terminated before discovery. (@QuentinBisson)

- Fix `loki.source.journal` creation failing with an error when the journal file is not found. (@thampiotr)

- Fix graph UI so it generates correct URLs for components in `remotecfg` modules. (@patrickeasters)

- Fix panic in `loki.write` when component is shutting down and `external_labels` are configured. (@kalleep)

- Fix excessive debug logs always being emitted by `prometheus.exporter.mongodb`. (@kalleep)

v1.10.2
-----------------

### Bugfixes

- Fix issue in `prometheus.write.queue` causing inability to increase shard count if existing WAL data was present on start. (@kgeckhart)

- Fix issue with `loki.source.gcplog` when push messages sent by gcp pub/sub only includes `messageId`. (@kalleep)

v1.10.1
-----------------

### Bugfixes

- Fix issue with `faro.receiver` cors not allowing X-Scope-OrgID and traceparent headers. (@mar4uk)

- Fix issues with propagating cluster peers change notifications to components configured with remotecfg. (@dehaansa)

- Fix issues with statistics reporter not including components only configured with remotecfg. (@dehaansa)

- Fix issues with `prometheus.exporter.windows` not propagating `dns` collector config. (@dehaansa)

- Fixed a bug in `prometheus.write.queue` which caused retries even when `max_retry_attempts` was set to `0`. (@ptodev)

- Fixed a bug in `prometheus.write.queue` which caused labelling issues when providing more than one label in `external_labels`. (@dehaansa)

- Add `application_host` and `network_inter_zone` features to `beyla.ebpf` component. (@marctc)

- Fix issues in `loki.process` where `stage.multiline` did not pass through structured metadata. (@jan-mrm)

- Fix URLs in the Windows installer being wrapped in quotes. (@martincostello)

- Fixed an issue where certain `otelcol.*` components could prevent Alloy from shutting down when provided invalid configuration. (@thampiotr)

v1.10.0
-----------------

### Breaking changes

- Removing the `nanoserver-1809` container image for Windows 2019. (@ptodev)
  This is due to the deprecation of `windows-2019` GitHub Actions runners.
  The `windowsservercore-ltsc2022` Alloy image is still being published to DockerHub.

### Bugfixes

- Upgrade `otelcol` components from OpenTelemetry v0.126.0 to v0.128.0 (@korniltsev, @dehaansa)
  - [`otelcol.exporter.kafka`]: Allow kafka exporter to produce to topics based on metadata key values.
  - [`otelcol.receiver.kafka`]: Enforce a backoff mechanism on non-permanent errors, such as when the queue is full.
  - [`otelcol.receiver.kafka`]: Don't restart the Kafka consumer on failed errors when message marking is enabled for them.
  - [`otelcol.exporter.datadog`]: Fix automatic intial point dropping when converting cumulative monotonic sum metrics.
  - [`otelcol.exporter.datadog`]: config `tls::insecure_skip_verify` is now taken into account in metrics path.
  - [`otelcol.exporter.datadog`]: Correctly treat summary counts as cumulative monotonic sums instead of cumulative non-monotonic sums.
  - [`otelcol.connector.spanmetrics`]: Fix bug causing span metrics calls count to be always 0 when using delta temporality.
  - [`otelcol.exporter.splunkhec`]: Treat HTTP 403 Forbidden as a permanent error.

### Features

- (_Experimental_) Add an `array.group_by` stdlib function to group items in an array by a key. (@wildum)
- Add the `otelcol.exporter.faro` exporter to export traces and logs to Faro endpoint. (@mar4uk)
- Add the `otelcol.receiver.faro` receiver to receive traces and logs from the Grafana Faro Web SDK. (@mar4uk)

- Add entropy support for `loki.secretfilter` (@romain-gaillard)

### Enhancements

- Add `hash_string_id` argument to `foreach` block to hash the string representation of the pipeline id instead of using the string itself. (@wildum)

- Update `async-profiler` binaries for `pyroscope.java` to 4.0-87b7b42 (@github-hamza-bouqal)

- (_Experimental_) Additions to experimental `database_observability.mysql` component:
  - Add `explain_plan` collector to `database_observability.mysql` component. (@rgeyer)
  - `locks`: addition of data locks collector (@gaantunes @fridgepoet)
  - `query_sample` collector is now enabled by default (@matthewnolf)
  - `query_tables` collector now deals better with truncated statements (@cristiangreco)

- (_Experimental_) `prometheus.write.queue` add support for exemplars. (@dehaansa)

- (_Experimental_) `prometheus.write.queue` initialize queue metrics that are seconds values as time.Now, not 0. (@dehaansa)

- Update secret-filter gitleaks.toml from v8.19.0 to v8.26.0 (@andrejshapal)

- Wire in survey block for beyla.ebpf component. (@grcevski, @tpaschalis)

- Upgrade `otelcol` components from OpenTelemetry v0.126.0 to v0.128.0 (@korniltsev, @dehaansa)
  - [`otelcol.processor.resourcedetection`]: Add additional OS properties to resource detection: `os.build.id` and `os.name`.
  - [`otelcol.processor.resourcedetection`]: Add `host.interface` resource attribute to `system` detector.
  - [`otelcol.exporter.kafka`]: Fix Snappy compression codec support for the Kafka exporter.
  - [`otelcol.receiver.filelog`]: Introduce `utf8-raw` encoding to avoid replacing invalid bytes with \uFFFD when reading UTF-8 input.
  - [`otelcol.processor.k8sattributes`]: Support extracting labels and annotations from k8s Deployments.
  - [`otelcol.processor.k8sattributes`]: Add option to configure automatic service resource attributes.
  - [`otelcol.exporter.datadog`]: Adds `hostname_detection_timeout` configuration option for Datadog Exporter and sets default to 25 seconds.
  - [`otelcol.receiver.datadog`]: Address semantic conventions noncompliance and add support for http/db.
  - [`otelcol.exporter.awss3`]: Add the retry mode, max attempts and max backoff to the settings.

- Add `enable_tracing` attribute to `prometheus.exporter.snowflake` component to support debugging issues. (@dehaansa)

- Add support for `conditions` and statement-specific `error_mode` in `otelcol.processor.transform`. (@ptodev)

- Add `storage` and `start_from` args to cloudwatch logs receiver. (@boernd)

- Reduced allocation in Loki processing pipelines. (@thampiotr)

- Update the `prometheus.exporter.postgres` component with latest changes and bugfixes for Postgres17 (@cristiangreco)

- Add `tail_from_end` argument to `loki.source.podlogs` to optionally start reading from the end of a log stream for newly discovered pods. (@harshrai654)

- Remove limitation in `loki.source.file` when `legacy_position_file` is unset. Alloy can now recover legacy positions even if labels are added. (@kalleep)

### Bugfixes

- Fix path for correct injection of version into constants at build time. (@adlotsof)

- Propagate the `-feature.community-components.enabled` flag for remote
  configuration components. (@tpaschalis)

- Fix extension registration for `otelcol.receiver.splunkhec` auth extensions. (@dehaansa)

### Other changes

- Mark `pyroscope.receive_http` and `pyroscope.relabel` components as GA. (@marcsanmi)

- Upgrade `otelcol.exporter.windows` to v0.30.8 to get bugfixes and fix `update` collector support. (@dehaansa)

- Add `User-Agent` header to remotecfg requests. (@tpaschalis)

v1.9.2
-----------------

### Bugfixes

- Send profiles concurrently from `pyroscope.ebpf`. (@korniltsev)

- Fix the `validate` command not understanding the `livedebugging` block. (@dehaansa)

- Fix invalid class names in python profiles obtained with `pyroscope.ebpf`. (@korniltsev)

- Fixed a bug which prevented non-secret optional secrets to be passed in as `number` arguments. (@ptodev)

- For CRD-based components (`prometheus.operator.*`), retry initializing informers if the apiserver request fails. This rectifies issues where the apiserver is not reachable immediately after node restart. (@dehaansa)

### Other changes

-  Add no-op blocks and attributes to the `prometheus.exporter.windows` component (@ptodev).
   Version 1.9.0 of Alloy removed the `msmq` block, as well as the `enable_v2_collector`,
   `where_clause`, and `use_api` attributes in the `service` block.
   This made it difficult for users to upgrade, so those attributes have now been made a no-op instead of being removed.

v1.9.1
-----------------

### Features

- Update the `prometheus.exporter.windows` component to version v0.30.7. This adds new metrics to the `dns` collector. (@dehaansa)

### Bugfixes

- Update the `prometheus.exporter.windows` component to version v0.30.7. This fixes an error with the exchange collector and terminal_services collector (@dehaansa)

- Fix `loki.source.firehose` to propagate specific cloudwatch event timestamps when useIncomingTs is set to true. (@michaelPotter)

- Fix elevated CPU usage when using some `otelcol` components due to debug logging. (@thampiotr)

### Other changes

- Upgrade `otelcol` components from OpenTelemetry v0.125.0 to v0.126.0 (@dehaansa):
  - [`pkg/ottl`] Add support for `HasPrefix` and `HasSuffix` functions.
  - [`pkg/configtls`] Add trusted platform module (TPM) support to TLS authentication for all `otelcol` components supporting TLS.
  - [`otelcol.connector.spanmetrics`] Add `calls_dimension` and `histogram:dimension` blocks for configuring additional dimensions for `traces.span.metrics.calls` and `traces.span.metrics.duration` metrics.
  - [`otelcol.exporter.datadog`] Enable `instrumentation_scope_metadata_as_tags` by default.
  - [`otelcol.exporter.kafka`] support configuration of `compression` `level` in producer configuration.
  - [`otelcol.processor.tailsampling`] `invert sample` and `inverted not sample` decisions deprecated, use the `drop` policy instead to explicitly not sample traces.
  - [`otelcol.receiver.filelog`] support `compression` value of `auto` to automatically detect file compression type.

v1.9.0
-----------------

### Breaking changes

- The `prometheus.exporter.windows` component has been update to version v0.30.6. This update includes a significant rework of the exporter and includes some breaking changes. (@dehaansa)
  - The `msmq` and `service` collectors can no longer be configured with a WMI where clause. Any filtering previously done in a where clause will need to be done in a `prometheus.relabel` component.
  - The `service` collector no longer provides `enable_v2_collector` and `use_api` configuration options.
  - The `mscluster_*` and `netframework_*` collectors are now replaced with one `mscluster` and `netframework` collector that allows you to enable the separate metric groupings individually.
  - The `teradici_pcoip` and `vmware_blast` collectors have been removed from the exporter.

- The `prometheus.exporter.oracledb` component now embeds the [`oracledb_exporter from oracle`](https://github.com/oracle/oracle-db-appdev-monitoring) instead of the deprecated [`oracledb_exporter from iamseth`](https://github.com/iamseth/oracledb_exporter) for collecting metrics from an OracleDB server: (@wildum)
  - The arguments `username`, `password`, `default_metrics`, and `custom_metrics` are now supported.
  - The previously undocumented argument `custom_metrics` is now expecting a list of paths to custom metrics files.
  - The following metrics are no longer available by default: oracledb_sessions_activity, oracledb_tablespace_free_bytes

- (_Experimental_) The `enable_context_propagation` argument in `beyla.ebpf` has been replaced with the `context_propagation` argument.
  Set `enable_context_propagation` to `all` to get the same behaviour as `enable_context_propagation` being set to `true`.

### Features

- Bump snmp_exporter and embedded modules in `prometheus.exporter.snmp` to v0.29.0, add cisco_device module support (@v-zhuravlev)

- Add the `otelcol.storage.file` extension to support persistent sending queues and `otelcol.receiver.filelog` file state tracking between restarts. (@dehaansa)

- Add `otelcol.exporter.googlecloud` community component to export metrics, traces, and logs to Google Cloud. (@motoki317)

- Add support to configure basic authentication for alloy http server. (@kalleep)

- Add `validate` command to alloy that will perform limited validation of alloy configuration files. (@kalleep)

- Add support to validate foreach block when using `validate` command. (@kalleep)

- Add `otelcol.receiver.splunkhec` component to receive events in splunk hec format and forward them to other `otelcol.*` components. (@kalleep)

- Add support for Mimir federated rule groups in `mimir.rules.kubernetes` (@QuentinBisson)

### Enhancements

- `prometheus.exporter.windows` has been significantly refactored upstream and includes new collectors like `filetime`, `pagefile`, `performancecounter`, `udp`, and `update` as well as new configuration options for existing collectors. (@dehaansa)

- `prometheus.exporter.mongodb` now offers fine-grained control over collected metrics with new configuration options. (@TeTeHacko)

- Add binary version to constants exposed in configuration file syntatx. (@adlots)

- Update `loki.secretfilter` to include metrics about redactions (@kelnage)

- (_Experimental_) Various changes to the experimental component `database_observability.mysql`:
  - `schema_table`: add support for index expressions (@cristiangreco)
  - `query_sample`: enable opt-in support to extract unredacted sql query (sql_text) (@matthewnolf)
  - `query_tables`: improve queries parsing (@cristiangreco)
  - make tidbparser the default choice (@cristiangreco)
  - `query_sample`: better handling of timer overflows (@fridgepoet)
  - collect metrics on enabled `performance_schema.setup_consumers` (@fridgepoet)
  - `query_sample`: base log entries on calculated timestamp from rows, not now() (@fridgepoet)
  - `query_sample`: check digest is not null (@cristiangreco)
  - `query_sample`: add additional logs for wait events (@fridgepoet)
  - make tidb the default and only sql parser

- Mixin dashboards improvements: added minimum cluster size to Cluster Overview dashboard, fixed units in OpenTelemetry dashboard, fixed slow components evaluation time units in Controller dashboard and updated Prometheus dashboard to correctly aggregate across instances. (@thampiotr)

- Reduced the lag time during targets handover in a cluster in `prometheus.scrape` components by reducing thread contention. (@thampiotr)

- Pretty print diagnostic errors when using `alloy run` (@kalleep)

- Add `labels_from_groups` attribute to `stage.regex` in `loki.process` to automatically add named capture groups as labels. (@harshrai654)

- The `loki.rules.kubernetes` component now supports adding extra label matchers
  to all queries discovered via `PrometheusRule` CRDs. (@QuentinBisson)

-  Add optional `id` field to `foreach` block to generate more meaningful component paths in metrics by using a specific field from collection items. (@harshrai654)

- The `mimir.rules.kubernetes` component now supports adding extra label matchers
  to all queries discovered via `PrometheusRule` CRDs by extracting label values defined on the `PrometheusRule`. (@QuentinBisson)

- Fix validation logic in `beyla.ebpf` component to ensure that either metrics or traces are enabled. (@marctc)

- Improve `foreach` UI and add graph support for it. (@wildum)

- Update statsd_exporter to v0.28.0, most notable changes: (@kalleep)
  - [0.23.0] Support experimental native histograms.
  - [0.24.1] Support scaling parameter in mapping.
  - [0.26.0] Add option to honor original labels from event tags over labels specified in mapping configuration.
  - [0.27.1] Support dogstatsd extended aggregation
  - [0.27.2] Fix panic on certain invalid lines

- Upgrade `beyla.ebpf` to v2.2.4-alloy. The full list of changes can be found in the [Beyla release notes](https://github.com/grafana/beyla/releases/tag/v2.2.4-alloy). (@grcevski)

### Bugfixes

- Fix `otelcol.receiver.filelog` documentation's default value for `start_at`. (@petewall)

- Fix `pyroscope.scrape` scraping godeltaprof profiles. (@korniltsev)

- Fix [#3386](https://github.com/grafana/alloy/issues/3386) lower casing scheme in `prometheus.operator.scrapeconfigs`. (@alex-berger)

- Fix [#3437](https://github.com/grafana/alloy/issues/3437) Component Graph links now follow `--server.http.ui-path-prefix`. (@solidcellaMoon)

- Fix a bug in the `foreach` preventing the UI from showing the components in the template when the block was re-evaluated. (@wildum)

- Fix alloy health handler so header is written before response body. (@kalleep)

- Fix `prometheus.exporter.unix` to pass hwmon config correctly. (@kalleep)

- Fix [#3408](https://github.com/grafana/alloy/issues/3408) `loki.source.docker` can now collect logs from containers not in the running state. (@adamamsmith)

### Other changes

- Update the zap logging adapter used by `otelcol` components to log arrays and objects. (@dehaansa)

- Updated Windows install script to add DisplayVersion into registry on install (@enessene)

- Update Docker builds to install latest Linux security fixes on top of base image (@jharvey10)

- Reduce Docker image size slightly by consolidating some RUN layers (@AchimGrolimund)

- RPM artifacts in Alloy GitHub releases are no longer signed.
  The artifacts on the `https://rpm.grafana.com` repository used by the `yum` package manager will continue to be signed. (@ptodev)

- Upgrade `otelcol` components from OpenTelemetry v0.122.0 to v0.125.0 (@ptodev):
  - [`pkg/ottl`] Enhance the Decode OTTL function to support all flavors of Base64.
  - [`otelcol.processor.resourcedetection`] Adding the `os.version` resource attribute to system processor.
  - [`otelcol.auth.bearer`] Allow the header name to be customized.
  - [`otelcol.exporter.awss3`] Add a new `sending_queue` feature.
  - [`otelcol.exporter.awss3`] Add a new `timeout` argument.
  - [`otelcol.exporter.awss3`] Add a new `resource_attrs_to_s3` configuration block.
  - [`otelcol.exporter.awss3`] Fixes an issue where the AWS S3 Exporter was forcing an ACL to be set, leading to unexpected behavior in S3 bucket permissions.
  - [`otelcol.connector.spanmetrics`] A new `include_instrumentation_scope` configuration argument.
  - [`otelcol.connector.spanmetrics`] Initialise new `calls_total` metrics at 0.
  - [`otelcol.connector.spanmetrics`] A new `aggregation_cardinality_limit` configuration argument
    to limit the number of unique combinations of dimensions that will be tracked for metrics aggregation.
  - [`otelcol.connector.spanmetrics`] Deprecate the unused argument `dimensions_cache_size`.
  - [`otelcol.connector.spanmetrics`] Moving the start timestamp (and last seen timestamp) from the resourceMetrics level to the individual metrics level.
    This will ensure that each metric has its own accurate start and last seen timestamps, regardless of its relationship to other spans.
  - [`otelcol.processor.k8sattributes`] Add option to configure automatic resource attributes - with annotation prefix.
    Implements [Specify resource attributes using Kubernetes annotations](https://github.com/open-telemetry/semantic-conventions/blob/main/docs/non-normative/k8s-attributes.md#specify-resource-attributes-using-kubernetes-annotations).
  - [`otelcol.connector.servicegraph`] Change `database_name_attribute` to accept a list of values.
  - [`otelcol.exporter.kafka`, `otelcol.receiver.kafka`] Deprecating the `auth` > `plain_text` block. Use `auth` > `sasl` with `mechanism` set to `PLAIN` instead.
  - [`otelcol.exporter.kafka`, `otelcol.receiver.kafka`] Deprecating the `topic` argument. Use `logs` > `topic`, `metrics` > `topic`, or `traces` > `topic` instead.
  - [`otelcol.exporter.kafka`, `otelcol.receiver.kafka`] Deprecate the `auth` > `tls` block. Use the top-level `tls` block instead.
  - [`otelcol.receiver.kafka`] Add max_fetch_wait config setting.
    This setting allows you to specify the maximum time that the broker will wait for min_fetch_size bytes of data
    to be available before sending a response to the client.
  - [ `otelcol.receiver.kafka`] Add support for configuring Kafka consumer rebalance strategy and group instance ID.

v1.8.3
-----------------

### Bugfixes

- Fix `mimir.rules.kubernetes` panic on non-leader debug info retrieval (@TheoBrigitte)

- Fix detection of the "streams limit exceeded" error in the Loki client so that metrics are correctly labeled as `ReasonStreamLimited`. (@maratkhv)

- Fix `loki.source.file` race condition that often lead to panic when using `decompression`. (@kalleep)

- Fix deadlock in `loki.source.file` that can happen when targets are removed. (@kalleep)

- Fix `loki.process` to emit valid logfmt. (@kalleep)

v1.8.2
-----------------

### Bugfixes

- Fix `otelcol.exporter.prometheus` dropping valid exemplars. (@github-vincent-miszczak)

- Fix `loki.source.podlogs` not adding labels `__meta_kubernetes_namespace` and `__meta_kubernetes_pod_label_*`. (@kalleep)

v1.8.1
-----------------

### Bugfixes

- `rfc3164_default_to_current_year` argument was not fully added to `loki.source.syslog` (@dehaansa)

- Fix issue with `remoteCfg` service stopping immediately and logging noop error if not configured (@dehaansa)

- Fix potential race condition in `remoteCfg` service metrics registration (@kalleep)

- Fix panic in `prometheus.exporter.postgres` when using minimal url as data source name. (@kalleep)

v1.8.0
-----------------

### Breaking changes

- Removed `open_port` and `executable_name` from top level configuration of Beyla component. Removed `enabled` argument from `network` block. (@marctc)

- Breaking changes from the OpenTelemetry Collector v0.122 update: (@wildum)
  - `otelcol.exporter.splunkhec`: `min_size_items` and `max_size_items` were replaced by `min_size`, `max_size` and `sizer` in the `batcher` block to allow
  users to configure the size of the batch in a more flexible way.
  - The telemetry level of Otel components is no longer configurable. The `level` argument in the `debug_metrics` block is kept to avoid breaking changes but it is not used anymore.
  - `otelcol.processor.tailsampling` changed the unit of the decision timer metric from microseconds to milliseconds. (change unit of otelcol_processor_tail_sampling_sampling_decision_timer_latency)
  - `otelcol.processor.deltatocumulative`: rename `otelcol_deltatocumulative_datapoints_processed` to `otelcol_deltatocumulative_datapoints` and remove the metrics `otelcol_deltatocumulative_streams_evicted`, `otelcol_deltatocumulative_datapoints_dropped` and `otelcol_deltatocumulative_gaps_length`.
  - The `regex` attribute was removed from `otelcol.processor.k8sattributes`. The extract-patterns function from `otelcol.processor.transform` can be used instead.
  - The default value of `metrics_flush_interval` in `otelcol.connector.servicegraph` was changed from `0s` to `60s`.
  - `s3_partition` in `otelcol.exporter.awss3` was replaced by `s3_partition_format`.

- (_Experimental_) `prometheus.write.queue` metric names changed to align better with prometheus standards. (@mattdurham)

### Features

- Add `otelcol.receiver.awscloudwatch` component to receive logs from AWS CloudWatch and forward them to other `otelcol.*` components. (@wildum)
- Add `loki.enrich` component to enrich logs using labels from `discovery.*` components. (@v-zhuravlev)
- Add string concatenation for secrets type (@ravishankar15)
- Add support for environment variables to OpenTelemetry Collector config. (@jharvey10)
- Replace graph in Alloy UI with a new version that supports modules and data flow visualization. (@wildum)
- Added `--cluster.wait-for-size` and `--cluster.wait-timeout` flags which allow to specify the minimum cluster size
  required before components that use clustering begin processing traffic to ensure adequate cluster capacity is
  available. (@thampiotr)
- Add `trace_printer` to `beyla.ebpf` component to print trace information in a specific format. (@marctc)
- Add support for live debugging and graph in the UI for components imported via remotecfg. (@wildum)

### Enhancements

- Add the ability to set user for Windows Service with silent install (@dehaansa)

- Add livedebugging support for structured_metadata in `loki.process` (@dehaansa)

- (_Public Preview_) Add a `--windows.priority` flag to the run command, allowing users to set windows process priority for Alloy. (@dehaansa)

- (_Experimental_) Adding a new `prometheus.operator.scrapeconfigs` which discovers and scrapes [ScrapeConfig](https://prometheus-operator.dev/docs/developer/scrapeconfig/) Kubernetes resources. (@alex-berger)

- Add `rfc3164_default_to_current_year` argument to `loki.source.syslog` (@dehaansa)

- Add `connection_name` support for `prometheus.exporter.mssql` (@bck01215)

- Add livedebugging support for `prometheus.scrape` (@ravishankar15, @wildum)

- Have `loki.echo` log the `entry_timestamp` and `structured_metadata` for any loki entries received (@dehaansa)

- Bump snmp_exporter and embedded modules in `prometheus.exporter.snmp` to v0.28.0 (@v-zhuravlev)

- Update mysqld_exporter to v0.17.2, most notable changes: (@cristiangreco)
  - [0.17.1] Add perf_schema quantile columns to collector
  - [0.17.1] Fix database quoting problem in collector 'info_schema.tables'
  - [0.17.1] Use SUM_LOCK_TIME and SUM_CPU_TIME with mysql >= 8.0.28
  - [0.17.1] Fix query on perf_schema.events_statements_summary_by_digest
  - [0.17.2] Fix query on events_statements_summary_by_digest for mariadb

- Added additional backwards compatibility metrics to `prometheus.write.queue`. (@mattdurham)

- Add new stdlib functions encoding.to_json (@ravishankar15)

- Added OpenTelemetry logs and metrics support to Alloy mixin's dashboards and alerts. (@thampiotr)

- Add support for proxy and headers in `prometheus.write.queue`. (@mattdurham)

- Added support for switching namespace between authentication and kv retrieval to support Vault Enterprise (@notedop)

- (_Experimental_) Various changes to the experimental component `database_observability.mysql`:
  - `query_sample`: better handling of truncated queries (@cristiangreco)
  - `query_sample`: add option to use TiDB sql parser (@cristiangreco)
  - `query_tables`: rename collector from `query_sample` to better reflect responsibility (@matthewnolf)
  - `query_sample`: add new collector that replaces previous implementation to collect more detailed sample information (@matthewnolf)
  - `query_sample`: refactor parsing of truncated queries (@cristiangreco)

- Add labels validation in `pyroscope.write` to prevent duplicate labels and invalid label names/values. (@marcsanmi)

- Reduced lock contention in `prometheus.scrape` component (@thampiotr)

- Support converting otel config which uses a common receiver across pipelines with different names. (@wildum)

- Reduce CPU usage of the `loki.source.podlogs` component when pods logs target lots of pods (@QuentinBisson)

- Add error body propagation in `pyroscope.write`, for `/ingest` calls. (@simonswine)

- Add `tenant` label to remaining `loki_write_.+` metrics (@towolf)

- Removed syntax highlighting from the component details UI view to improve
  rendering performance. (@tpaschalis)

- A new `grafana/alloy:vX.Y.Z-windowsservercore-ltsc2022` Docker image is now published on DockerHub. (@ptodev)

### Bugfixes

- Fix deadlocks in `loki.source.file` when tailing fails (@mblaschke)
- Add missing RBAC permission for ScrapeConfig (@alex-berger)

- Fixed an issue in the `mimir.rules.kubernetes` component that would keep the component as unhealthy even when it managed to start after temporary errors (@nicolasvan)

- Allow kafka exporter to attempt to connect even if TLS enabled but cert & key are not specified (@dehaansa)

- Fixed bug where all resources were not being collected from `prometheus.exporter.azure` when using `regions` (@kgeckhart)

- Fix panic in `loki.source.file` when the tailer had no time to run before the runner was stopped (@wildum)

### Other changes

- Upgrading to Prometheus v2.55.1. (@ptodev)
  - Added a new `http_headers` argument to many `discovery` and `prometheus` components.
  - Added a new `scrape_failure_log_file` argument to `prometheus.scrape`.

- Non-breaking changes from the OpenTelemetry Collector v0.122 update: (@wildum)
  - `otelcol.processor.transform` has a new `statements` block for transformations which don't require a context to be specified explicitly.
  - `otelcol.receiver.syslog` has a new `on_error` argument to specify the action to take when an error occurs while receiving logs.
  - `otelcol.processor.resourcedetection` now supports `dynatrace` as a resource detector.
  - `otelcol.receiver.kafka` has a new `error_backoff` block to configure how failed requests are retried.
  - `otelcol.receiver.vcenter` has three new metrics `vcenter.vm.cpu.time`, `vcenter.vm.network.broadcast.packet.rate` and `vcenter.vm.network.multicast.packet.rate`.
  - `otelcol.exporter.awss3` has two new arguments `acl` and `storage_class`.
  - `otelcol.auth.headers` headers can now be populated using Authentication metadata using from_attribute

- Change the stability of the `beyla.ebpf` component from "public preview" to "generally available". (@marctc)

- The ingest API of `pyroscope.receive_http` no longer forwards all received headers, instead only passes through the `Content-Type` header. (@simonswine)

v1.7.5
-----------------

### Enhancements

- Set zstd as default compression for `prometheus.write.queue`. (@mattdurham)

v1.7.4
-----------------

### Bugfixes

- Revert the changes to `loki.source.file` from release v1.7.0. These changes introduced a potential deadlock. (@dehaansa)

v1.7.3
-----------------

### Breaking changes

- Fixed the parsing of selections, application and network filter blocks for Beyla. (@raffaelroquetto)

### Enhancements

- Add the `stat_checkpointer` collector in `prometheus.exporter.postgres` (@dehaansa)

### Bugfixes

- Update the `prometheus.exporter.postgres` component to correctly support Postgres17 when `stat_bgwriter` collector is enabled (@dehaansa)

- Fix `remoteCfg` logging and metrics reporting of `errNotModified` as a failure (@zackman0010)


v1.7.2
-----------------

### Bugfixes

- Fixed an issue where the `otelcol.exporter.awss3` could not be started with the `sumo_ic` marshaler. (@wildum)

- Update `jfr-parser` dependency to v0.9.3 to fix jfr parsing issues in `pyroscope.java`. (@korniltsev)

- Fixed an issue where passing targets from some standard library functions was failing with `target::ConvertFrom` error. (@thampiotr)

- Fixed an issue where indexing targets as maps (e.g. `target["foo"]`) or objects (e.g. `target.foo`) or using them with
  certain standard library functions was resulting in `expected object or array, got capsule` error under some
  circumstances. This could also lead to `foreach evaluation failed` errors when using the `foreach` configuration
  block. (@thampiotr)

- Update `prometheus.write.queue` to reduce memory fragmentation and increase sent throughput. (@mattdurham)

- Fixed an issue where the `otelcol.exporter.kafka` component would not start if the `encoding` was specific to a signal type. (@wildum)

v1.7.1
-----------------

### Bugfixes

- Fixed an issue where some exporters such as `prometheus.exporter.snmp` couldn't accept targets from other components
  with an error `conversion to '*map[string]string' is not supported"`. (@thampiotr)

- Enable batching of calls to the appender in `prometheus.write.queue` to reduce lock contention when scraping, which
  will lead to reduced scrape duration. (@mattdurham)

v1.7.0
-----------------

### Breaking changes

- (_Experimental_) In `prometheus.write.queue` changed `parallelism` from attribute to a block to allow for dynamic scaling. (@mattdurham)

- Remove `tls_basic_auth_config_path` attribute from `prometheus.exporter.mongodb` configuration as it does not configure TLS client
  behavior as previously documented.

- Remove `encoding` and `encoding_file_ext` from `otelcol.exporter.awss3` component as it was not wired in to the otel component and
  Alloy does not currently integrate the upstream encoding extensions that this would utilize.

### Features

- Add a `otelcol.receiver.tcplog` component to receive OpenTelemetry logs over a TCP connection. (@nosammai)

- (_Public preview_) Add `otelcol.receiver.filelog` component to read otel log entries from files (@dehaansa)

- (_Public preview_) Add a `otelcol.processor.cumulativetodelta` component to convert metrics from
  cumulative temporality to delta. (@madaraszg-tulip)

- (_Experimental_) Add a `stage.windowsevent` block in the `loki.process` component. This aims to replace the existing `stage.eventlogmessage`. (@wildum)

- Add `pyroscope.relabel` component to modify or filter profiles using Prometheus relabeling rules. (@marcsanmi)

- (_Experimental_) A new `foreach` block which starts an Alloy pipeline for each item inside a list. (@wildum, @thampiotr, @ptodev)

### Enhancements

- Upgrade to OpenTelemetry Collector v0.119.0 (@dehaansa):
  - `otelcol.processor.resourcedetection`: additional configuration for the `ec2` detector to configure retry behavior
  - `otelcol.processor.resourcedetection`: additional configuration for the `gcp` detector to collect Managed Instance Group attributes
  - `otelcol.processor.resourcedetection`: additional configuration for the `eks` detector to collect cloud account attributes
  - `otelcol.processor.resourcedetection`: add `kubeadm` detector to collect local cluster attributes
  - `otelcol.processor.cumulativetodelta`: add `metric_types` filtering options
  - `otelcol.exporter.awss3`: support configuring sending_queue behavior
  - `otelcol.exporter.otlphttp`: support configuring `compression_params`, which currently only includes `level`
  - `configtls`: opentelemetry components with tls config now support specifying TLS curve preferences
  - `sending_queue`: opentelemetry exporters with a `sending_queue` can now configure the queue to be `blocking`

- Add `go_table_fallback` arg to `pyroscope.ebpf` (@korniltsev)

- Memory optimizations in `pyroscope.scrape` (@korniltsev)

- Do not drop `__meta` labels in `pyroscope.scrape`. (@korniltsev)

- Add the possibility to export span events as logs in `otelcol.connector.spanlogs`. (@steve-hb)

- Add json format support for log export via faro receiver (@ravishankar15)

- (_Experimental_) Various changes to the experimental component `database_observability.mysql`:
  - `connection_info`: add namespace to the metric (@cristiangreco)
  - `query_sample`: better support for table name parsing (@cristiangreco)
  - `query_sample`: capture schema name for query samples (@cristiangreco)
  - `query_sample`: fix error handling during result set iteration (@cristiangreco)
  - `query_sample`: improve parsing of truncated queries (@cristiangreco)
  - `query_sample`: split out sql parsing logic to a separate file (@cristiangreco)
  - `schema_table`: add table columns parsing (@cristiagreco)
  - `schema_table`: correctly quote schema and table name in SHOW CREATE (@cristiangreco)
  - `schema_table`: fix handling of view table types when detecting schema (@matthewnolf)
  - `schema_table`: refactor cache config in schema_table collector (@cristiangreco)
  - Component: add enable/disable collector configurability to `database_observability.mysql`. This removes the `query_samples_enabled` argument, now configurable via enable/disable collector. (@fridgepoet)
  - Component: always log `instance` label key (@cristiangreco)
  - Component: better error handling for collectors (@cristiangreco)
  - Component: use labels for some indexed logs elements (@cristiangreco)

- Reduce CPU usage of `loki.source.windowsevent` by up to 85% by updating the bookmark file every 10 seconds instead of after every event and by
  optimizing the retrieval of the process name. (@wildum)

- Ensure consistent service_name label handling in `pyroscope.receive_http` to match Pyroscope's behavior. (@marcsanmi)

- Improved memory and CPU performance of Prometheus pipelines by changing the underlying implementation of targets (@thampiotr)

- Add `config_merge_strategy` in `prometheus.exporter.snmp` to optionally merge custom snmp config with embedded config instead of replacing. Useful for providing SNMP auths. (@v-zhuravlev)

- Upgrade `beyla.ebpf` to v2.0.4. The full list of changes can be found in the [Beyla release notes](https://github.com/grafana/beyla/releases/tag/v2.0.0). (@marctc)

### Bugfixes

- Fix log rotation for Windows in `loki.source.file` by refactoring the component to use the runner pkg. This should also reduce CPU consumption when tailing a lot of files in a dynamic environment. (@wildum)

- Add livedebugging support for `prometheus.remote_write` (@ravishankar15)

- Add livedebugging support for `otelcol.connector.*` components (@wildum)

- Bump snmp_exporter and embedded modules to 0.27.0. Add support for multi-module handling by comma separation and expose argument to increase SNMP polling concurrency for `prometheus.exporter.snmp`. (@v-zhuravlev)

- Add support for pushv1.PusherService Connect API in `pyroscope.receive_http`. (@simonswine)

- Fixed an issue where `loki.process` would sometimes output live debugging entries out-of-order (@thampiotr)

- Fixed a bug where components could be evaluated concurrently without the full context during a config reload (@wildum)

- Fixed locks that wouldn't be released in the remotecfg service if some errors occurred during the configuration reload (@spartan0x117)

- Fix issue with `prometheus.write.queue` that lead to excessive connections. (@mattdurham)

- Fixed a bug where `loki.source.awsfirehose` and `loki.source.gcplog` could
  not be used from within a module. (@tpaschalis)

- Fix an issue where Prometheus metric name validation scheme was set by default to UTF-8. It is now set back to the
  previous "legacy" scheme. An experimental flag `--feature.prometheus.metric-validation-scheme` can be used to switch
  it to `utf-8` to experiment with UTF-8 support. (@thampiotr)

### Other changes

- Upgrading to Prometheus v2.54.1. (@ptodev)
  - `discovery.docker` has a new `match_first_network` attribute for matching the first network
    if the container has multiple networks defined, thus avoiding collecting duplicate targets.
  - `discovery.ec2`, `discovery.kubernetes`, `discovery.openstack`, and `discovery.ovhcloud`
    add extra `__meta_` labels.
  - `prometheus.remote_write` supports Azure OAuth and Azure SDK authentication.
  - `discovery.linode` has a new `region` attribute, as well as extra `__meta_` labels.
  - A new `scrape_native_histograms` argument for `prometheus.scrape`.
    This is enabled by default and can be used to explicitly disable native histogram support.
    In previous versions of Alloy, native histogram support has also been enabled by default
    as long as `scrape_protocols` starts with `PrometheusProto`.

  - Change the stability of the `remotecfg` feature from "public preview" to "generally available". (@erikbaranowski)

v1.6.1
-----------------

## Bugs

- Resolve issue with Beyla starting. (@rafaelroquetto)

v1.6.0
-----------------

### Breaking changes

- Upgrade to OpenTelemetry Collector v0.116.0:
  - `otelcol.processor.tailsampling`: Change decision precedence when using `and_sub_policy` and `invert_match`.
    For more information, see the [release notes for Alloy 1.6][release-notes-alloy-1_6].

    [#33671]: https://github.com/open-telemetry/opentelemetry-collector-contrib/pull/33671
    [release-notes-alloy-1_6]: https://grafana.com/docs/alloy/latest/release-notes/#v16

### Features

- Add support for TLS to `prometheus.write.queue`. (@mattdurham)

- Add `otelcol.receiver.syslog` component to receive otel logs in syslog format (@dehaansa)

- Add support for metrics in `otelcol.exporter.loadbalancing` (@madaraszg-tulip)

- Add `add_cloudwatch_timestamp` to `prometheus.exporter.cloudwatch` metrics. (@captncraig)

- Add support to `prometheus.operator.servicemonitors` to allow `endpointslice` role. (@yoyosir)

- Add `otelcol.exporter.splunkhec` allowing to export otel data to Splunk HEC (@adlotsof)

- Add `otelcol.receiver.solace` component to receive traces from a Solace broker. (@wildum)

- Add `otelcol.exporter.syslog` component to export logs in syslog format (@dehaansa)

- (_Experimental_) Add a `database_observability.mysql` component to collect mysql performance data. (@cristiangreco & @matthewnolf)

- Add `otelcol.receiver.influxdb` to convert influx metric into OTEL. (@EHSchmitt4395)

- Add a new `/-/healthy` endpoint which returns HTTP 500 if one or more components are unhealthy. (@ptodev)

### Enhancements

- Improved performance by reducing allocation in Prometheus write pipelines by ~30% (@thampiotr)

- Update `prometheus.write.queue` to support v2 for cpu performance. (@mattdurham)

- (_Experimental_) Add health reporting to `database_observability.mysql` component (@cristiangreco)

- Add second metrics sample to the support bundle to provide delta information (@dehaansa)

- Add all raw configuration files & a copy of the latest remote config to the support bundle (@dehaansa)

- Add relevant golang environment variables to the support bundle (@dehaansa)

- Add support for server authentication to otelcol components. (@aidaleuc)

- Update mysqld_exporter from v0.15.0 to v0.16.0 (including 2ef168bf6), most notable changes: (@cristiangreco)
  - Support MySQL 8.4 replicas syntax
  - Fetch lock time and cpu time from performance schema
  - Fix fetching tmpTables vs tmpDiskTables from performance_schema
  - Skip SPACE_TYPE column for MariaDB >=10.5
  - Fixed parsing of timestamps with non-zero padded days
  - Fix auto_increment metric collection errors caused by using collation in INFORMATION_SCHEMA searches
  - Change processlist query to support ONLY_FULL_GROUP_BY sql_mode
  - Add perf_schema quantile columns to collector

- Live Debugging button should appear in UI only for supported components (@ravishankar15)
- Add three new stdlib functions to_base64, from_URLbase64 and to_URLbase64 (@ravishankar15)
- Add `ignore_older_than` option for local.file_match (@ravishankar15)
- Add livedebugging support for discovery components (@ravishankar15)
- Add livedebugging support for `discover.relabel` (@ravishankar15)
- Performance optimization for live debugging feature (@ravishankar15)

- Upgrade `github.com/goccy/go-json` to v0.10.4, which reduces the memory consumption of an Alloy instance by 20MB.
  If Alloy is running certain otelcol components, this reduction will not apply. (@ptodev)
- improve performance in regexp component: call fmt only if debug is enabled (@r0ka)

- Update `prometheus.write.queue` library for performance increases in cpu. (@mattdurham)

- Update `loki.secretfilter` to be compatible with the new `[[rules.allowlists]]` gitleaks allowlist format (@romain-gaillard)

- Update `async-profiler` binaries for `pyroscope.java` to 3.0-fa937db (@aleks-p)

- Reduced memory allocation in discovery components by up to 30% (@thampiotr)

### Bugfixes

- Fix issue where `alloy_prometheus_relabel_metrics_processed` was not being incremented. (@mattdurham)

- Fixed issue with automemlimit logging bad messages and trying to access cgroup on non-linux builds (@dehaansa)

- Fixed issue with reloading configuration and prometheus metrics duplication in `prometheus.write.queue`. (@mattdurham)

- Updated `prometheus.write.queue` to fix issue with TTL comparing different scales of time. (@mattdurham)

- Fixed an issue in the `prometheus.operator.servicemonitors`, `prometheus.operator.podmonitors` and `prometheus.operator.probes` to support capitalized actions. (@QuentinBisson)

- Fixed an issue where the `otelcol.processor.interval` could not be used because the debug metrics were not set to default. (@wildum)

- Fixed an issue where `loki.secretfilter` would crash if the secret was shorter than the `partial_mask` value. (@romain-gaillard)

- Change the log level in the `eventlogmessage` stage of the `loki.process` component from `warn` to `debug`. (@wildum)

- Fix a bug in `loki.source.kafka` where the `topics` argument incorrectly used regex matching instead of exact matches. (@wildum)

### Other changes

- Change the stability of the `livedebugging` feature from "experimental" to "generally available". (@wildum)

- Use Go 1.23.3 for builds. (@mattdurham)

- Upgrade Beyla to v1.9.6. (@wildum)

- Upgrade to OpenTelemetry Collector v0.116.0:
  - `otelcol.receiver.datadog`: Return a json reponse instead of "OK" when a trace is received with a newer protocol version.
    https://github.com/open-telemetry/opentelemetry-collector-contrib/pull/35705
  - `otelcol.receiver.datadog`: Changes response message for `/api/v1/check_run` 202 response to be JSON and on par with Datadog API spec
    https://github.com/open-telemetry/opentelemetry-collector-contrib/pull/36029
  - `otelcol.receiver.solace`: The Solace receiver may unexpectedly terminate on reporting traces when used with a memory limiter processor and under high load.
    https://github.com/open-telemetry/opentelemetry-collector-contrib/pull/35958
  - `otelcol.receiver.solace`: Support converting the new `Move to Dead Message Queue` and new `Delete` spans generated by Solace Event Broker to OTLP.
    https://github.com/open-telemetry/opentelemetry-collector-contrib/pull/36071
  - `otelcol.exporter.datadog`: Stop prefixing `http_server_duration`, `http_server_request_size` and `http_server_response_size` with `otelcol`.
    https://github.com/open-telemetry/opentelemetry-collector-contrib/pull/36265
    These metrics can be from SDKs rather than collector. Stop prefixing them to be consistent with
    https://opentelemetry.io/docs/collector/internal-telemetry/#lists-of-internal-metrics
  - `otelcol.receiver.datadog`: Add json handling for the `api/v2/series` endpoint in the datadogreceiver.
    https://github.com/open-telemetry/opentelemetry-collector-contrib/pull/36218
  - `otelcol.processor.span`: Add a new `keep_original_name` configuration argument
    to keep the original span name when extracting attributes from the span name.
    https://github.com/open-telemetry/opentelemetry-collector-contrib/pull/36397
  - `pkg/ottl`: Respect the `depth` option when flattening slices using `flatten`.
    The `depth` option is also now required to be at least `1`.
    https://github.com/open-telemetry/opentelemetry-collector-contrib/pull/36198
  - `otelcol.exporter.loadbalancing`: Shutdown exporters during collector shutdown. This fixes a memory leak.
    https://github.com/open-telemetry/opentelemetry-collector-contrib/pull/36024
  - `otelcol.processor.k8sattributes`: New `wait_for_metadata` and `wait_for_metadata_timeout` configuration arguments,
    which block the processor startup until metadata is received from Kubernetes.
    https://github.com/open-telemetry/opentelemetry-collector-contrib/issues/32556
  - `otelcol.processor.k8sattributes`: Enable the `k8sattr.fieldExtractConfigRegex.disallow` for all Alloy instances,
    to retain the behavior of `regex` argument in the `annotation` and `label` blocks.
    When the feature gate is "deprecated" in the upstream Collector, Alloy users will need to use the transform processor instead.
    https://github.com/open-telemetry/opentelemetry-collector-contrib/issues/25128
  - `otelcol.receiver.vcenter`: The existing code did not honor TLS settings beyond 'insecure'.
    All TLS client config should now be honored.
    https://github.com/open-telemetry/opentelemetry-collector-contrib/pull/36482
  - `otelcol.receiver.opencensus`: Do not report error message when OpenCensus receiver is shutdown cleanly.
    https://github.com/open-telemetry/opentelemetry-collector-contrib/pull/36622
  - `otelcol.processor.k8sattributes`: Fixed parsing of k8s image names to support images with tags and digests.
    https://github.com/open-telemetry/opentelemetry-collector-contrib/pull/36145
  - `otelcol.exporter.loadbalancing`: Adding sending_queue, retry_on_failure and timeout settings to loadbalancing exporter configuration.
    https://github.com/open-telemetry/opentelemetry-collector-contrib/issues/35378
  - `otelcol.exporter.loadbalancing`: The k8sresolver was triggering exporter churn in the way the change event was handled.
    https://github.com/open-telemetry/opentelemetry-collector-contrib/issues/35658
  - `otelcol.processor.k8sattributes`: Override extracted k8s attributes if original value has been empty.
    https://github.com/open-telemetry/opentelemetry-collector-contrib/pull/36466
  - `otelcol.exporter.awss3`: Upgrading to adopt aws sdk v2.
    https://github.com/open-telemetry/opentelemetry-collector-contrib/pull/36698
  - `pkg/ottl`: GetXML Converter now supports selecting text, CDATA, and attribute (value) content.
  - `otelcol.exporter.loadbalancing`: Adds a an optional `return_hostnames` configuration argument to the k8s resolver.
     https://github.com/open-telemetry/opentelemetry-collector-contrib/pull/35411
  - `otelcol.exporter.kafka`, `otelcol.receiver.kafka`: Add a new `AWS_MSK_IAM_OAUTHBEARER` mechanism.
    This mechanism use the AWS MSK IAM SASL Signer for Go https://github.com/aws/aws-msk-iam-sasl-signer-go.
    https://github.com/open-telemetry/opentelemetry-collector-contrib/pull/32500

  - Use Go 1.23.5 for builds. (@wildum)

v1.5.1
-----------------

### Enhancements

- Logs from underlying clustering library `memberlist` are now surfaced with correct level (@thampiotr)

- Allow setting `informer_sync_timeout` in prometheus.operator.* components. (@captncraig)

- For sharding targets during clustering, `loki.source.podlogs` now only takes into account some labels. (@ptodev)

- Improve instrumentation of `pyroscope.relabel` component. (@marcsanmi)

### Bugfixes

- Fixed an issue in the `pyroscope.write` component to prevent TLS connection churn to Pyroscope when the `pyroscope.receive_http` clients don't request keepalive (@madaraszg-tulip)

- Fixed an issue in the `pyroscope.write` component with multiple endpoints not working correctly for forwarding profiles from `pyroscope.receive_http` (@madaraszg-tulip)

- Fixed a few race conditions that could lead to a deadlock when using `import` statements, which could lead to a memory leak on `/metrics` endpoint of an Alloy instance. (@thampiotr)

- Fix a race condition where the ui service was dependent on starting after the remotecfg service, which is not guaranteed. (@dehaansa & @erikbaranowski)

- Fixed an issue in the `otelcol.exporter.prometheus` component that would set series value incorrectly for stale metrics (@YusifAghalar)

- `loki.source.podlogs`: Fixed a bug which prevented clustering from working and caused duplicate logs to be sent.
  The bug only happened when no `selector` or `namespace_selector` blocks were specified in the Alloy configuration. (@ptodev)

- Fixed an issue in the `pyroscope.write` component to allow slashes in application names in the same way it is done in the Pyroscope push API (@marcsanmi)

- Fixed a crash when updating the configuration of `remote.http`. (@kinolaev)

- Fixed an issue in the `otelcol.processor.attribute` component where the actions `delete` and `hash` could not be used with the `pattern` argument. (@wildum)

- Fixed an issue in the `prometheus.exporter.postgres` component that would leak goroutines when the target was not reachable (@dehaansa)

v1.5.0
-----------------

### Breaking changes

- `import.git`: The default value for `revision` has changed from `HEAD` to `main`. (@ptodev)
  It is no longer allowed to set `revision` to `"HEAD"`, `"FETCH_HEAD"`, `"ORIG_HEAD"`, `"MERGE_HEAD"`, or `"CHERRY_PICK_HEAD"`.

- The Otel update to v0.112.0 has a few breaking changes:
  - [`otelcol.processor.deltatocumulative`] Change `max_streams` default value to `9223372036854775807` (max int).
    https://github.com/open-telemetry/opentelemetry-collector-contrib/pull/35048
  - [`otelcol.connector.spanmetrics`] Change `namespace` default value to `traces.span.metrics`.
    https://github.com/open-telemetry/opentelemetry-collector-contrib/pull/34485
  - [`otelcol.exporter.logging`] Removed in favor of the `otelcol.exporter.debug`.
    https://github.com/open-telemetry/opentelemetry-collector/issues/11337

### Features

- Add support bundle generation via the API endpoint /-/support (@dehaansa)

- Add the function `path_join` to the stdlib. (@wildum)

- Add `pyroscope.receive_http` component to receive and forward Pyroscope profiles (@marcsanmi)

- Add support to `loki.source.syslog` for the RFC3164 format ("BSD syslog"). (@sushain97)

- Add support to `loki.source.api` to be able to extract the tenant from the HTTP `X-Scope-OrgID` header (@QuentinBisson)

- (_Experimental_) Add a `loki.secretfilter` component to redact secrets from collected logs.

- (_Experimental_) Add a `prometheus.write.queue` component to add an alternative to `prometheus.remote_write`
  which allowing the writing of metrics  to a prometheus endpoint. (@mattdurham)

- (_Experimental_) Add the `array.combine_maps` function to the stdlib. (@ptodev, @wildum)

### Enhancements

- The `mimir.rules.kubernetes` component now supports adding extra label matchers
  to all queries discovered via `PrometheusRule` CRDs. (@thampiotr)

- The `cluster.use-discovery-v1` flag is now deprecated since there were no issues found with the v2 cluster discovery mechanism. (@thampiotr)

- SNMP exporter now supports labels in both `target` and `targets` parameters. (@mattdurham)

- Add support for relative paths to `import.file`. This new functionality allows users to use `import.file` blocks in modules
  imported via `import.git` and other `import.file`. (@wildum)

- `prometheus.exporter.cloudwatch`: The `discovery` block now has a `recently_active_only` configuration attribute
  to return only metrics which have been active in the last 3 hours.

- Add Prometheus bearer authentication to a `prometheus.write.queue` component (@freak12techno)

- Support logs that have a `timestamp` field instead of a `time` field for the `loki.source.azure_event_hubs` component. (@andriikushch)

- Add `proxy_url` to `otelcol.exporter.otlphttp`. (@wildum)

- Allow setting `informer_sync_timeout` in prometheus.operator.* components. (@captncraig)

### Bugfixes

- Fixed a bug in `import.git` which caused a `"non-fast-forward update"` error message. (@ptodev)

- Do not log error on clean shutdown of `loki.source.journal`. (@thampiotr)

- `prometheus.operator.*` components: Fixed a bug which would sometimes cause a
  "failed to create service discovery refresh metrics" error after a config reload. (@ptodev)

### Other changes

- Small fix in UI stylesheet to fit more content into visible table area. (@defanator)

- Changed OTEL alerts in Alloy mixin to use success rate for tracing. (@thampiotr)

- Support TLS client settings for clustering (@tiagorossig)

- Add support for `not_modified` response in `remotecfg`. (@spartan0x117)

- Fix dead link for RelabelConfig in the PodLog documentation page (@TheoBrigitte)

- Most notable changes coming with the OTel update from v0.108.0 vo v0.112.0 besides the breaking changes: (@wildum)
  - [`http config`] Add support for lz4 compression.
    https://github.com/open-telemetry/opentelemetry-collector/issues/9128
  - [`otelcol.processor.interval`] Add support for gauges and summaries.
    https://github.com/open-telemetry/opentelemetry-collector-contrib/issues/34803
  - [`otelcol.receiver.kafka`] Add possibility to tune the fetch sizes.
    https://github.com/open-telemetry/opentelemetry-collector-contrib/pull/34431
  - [`otelcol.processor.tailsampling`] Add `invert_match` to boolean attribute.
    https://github.com/open-telemetry/opentelemetry-collector-contrib/pull/34730
  - [`otelcol.receiver.kafka`] Add support to decode to `otlp_json`.
    https://github.com/open-telemetry/opentelemetry-collector-contrib/issues/33627
  - [`otelcol.processor.transform`] Add functions `convert_exponential_histogram_to_histogram` and `aggregate_on_attribute_value`.
    https://github.com/open-telemetry/opentelemetry-collector-contrib/pull/33824
    https://github.com/open-telemetry/opentelemetry-collector-contrib/pull/33423

v1.4.3
-----------------

### Bugfixes

- Fix an issue where some `faro.receiver` would drop multiple fields defined in `payload.meta.browser`, as fields were defined in the struct.

- `pyroscope.scrape` no longer tries to scrape endpoints which are not active targets anymore. (@wildum @mattdurham @dehaansa @ptodev)

- Fixed a bug with `loki.source.podlogs` not starting in large clusters due to short informer sync timeout. (@elburnetto-intapp)

- `prometheus.exporter.windows`: Fixed bug with `exclude` regular expression config arguments which caused missing metrics. (@ptodev)

v1.4.2
-----------------

### Bugfixes

- Update windows_exporter from v0.27.2 vo v0.27.3: (@jkroepke)
  - Fixes a bug where scraping Windows service crashes alloy

- Update yet-another-cloudwatch-exporter from v0.60.0 vo v0.61.0: (@morremeyer)
  - Fixes a bug where cloudwatch S3 metrics are reported as `0`

- Issue 1687 - otelcol.exporter.awss3 fails to configure (@cydergoth)
  - Fix parsing of the Level configuration attribute in debug_metrics config block
  - Ensure "optional" debug_metrics config block really is optional

- Fixed an issue with `loki.process` where `stage.luhn` and `stage.timestamp` would not apply
  default configuration settings correctly (@thampiotr)

- Fixed an issue with `loki.process` where configuration could be reloaded even if there
  were no changes. (@ptodev, @thampiotr)

- Fix issue where `loki.source.kubernetes` took into account all labels, instead of specific logs labels. Resulting in duplication. (@mattdurham)

v1.4.1
-----------------

### Bugfixes

- Windows installer: Don't quote Alloy's binary path in the Windows Registry. (@jkroepke)

v1.4.0
-----------------

### Security fixes

- Add quotes to windows service path to prevent path interception attack. [CVE-2024-8975](https://grafana.com/security/security-advisories/cve-2024-8975/) (@mattdurham)

### Breaking changes

- Some debug metrics for `otelcol` components have changed. (@thampiotr)
  For example, `otelcol.exporter.otlp`'s `exporter_sent_spans_ratio_total` metric is now `otelcol_exporter_sent_spans_total`.

- [otelcol.processor.transform] The functions `convert_sum_to_gauge` and `convert_gauge_to_sum` must now be used in the `metric` `context` rather than in the `datapoint` context.
  https://github.com/open-telemetry/opentelemetry-collector-contrib/issues/34567 (@wildum)

- Upgrade Beyla from 1.7.0 to 1.8.2. A complete list of changes can be found on the Beyla releases page: https://github.com/grafana/beyla/releases. (@wildum)
  It contains a few breaking changes for the component `beyla.ebpf`:
  - renamed metric `process.cpu.state` to `cpu.mode`
  - renamed metric `beyla_build_info` to `beyla_internal_build_info`

### Features

- Added Datadog Exporter community component, enabling exporting of otel-formatted Metrics and traces to Datadog. (@polyrain)
- (_Experimental_) Add an `otelcol.processor.interval` component to aggregate metrics and periodically
  forward the latest values to the next component in the pipeline.


### Enhancements

- Clustering peer resolution through `--cluster.join-addresses` flag has been
  improved with more consistent behaviour, better error handling and added
  support for A/AAAA DNS records. If necessary, users can temporarily opt out of
  this new behaviour with the `--cluster.use-discovery-v1`, but this can only be
  used as a temporary measure, since this flag will be disabled in future
  releases. (@thampiotr)

- Added a new panel to Cluster Overview dashboard to show the number of peers
  seen by each instance in the cluster. This can help diagnose cluster split
  brain issues. (@thampiotr)

- Updated Snowflake exporter with performance improvements for larger environments.
  Also added a new panel to track deleted tables to the Snowflake mixin. (@Caleb-Hurshman)
- Add a `otelcol.processor.groupbyattrs` component to reassociate collected metrics that match specified attributes
    from opentelemetry. (@kehindesalaam)

- Update windows_exporter to v0.27.2. (@jkroepke)
  The `smb.enabled_list` and `smb_client.enabled_list` doesn't have any effect anymore. All sub-collectors are enabled by default.

- Live debugging of `loki.process` will now also print the timestamp of incoming and outgoing log lines.
  This is helpful for debugging `stage.timestamp`. (@ptodev)

- Add extra validation in `beyla.ebpf` to avoid panics when network feature is enabled. (@marctc)

- A new parameter `aws_sdk_version_v2` is added for the cloudwatch exporters configuration. It enables the use of aws sdk v2 which has shown to have significant performance benefits. (@kgeckhart, @andriikushch)

- `prometheus.exporter.cloudwatch` can now collect metrics from custom namespaces via the `custom_namespace` block. (@ptodev)

- Add the label `alloy_cluster` in the metric `alloy_config_hash` when the flag `cluster.name` is set to help differentiate between
  configs from the same alloy cluster or different alloy clusters. (@wildum)

- Add support for discovering the cgroup path(s) of a process in `process.discovery`. (@mahendrapaipuri)

### Bugfixes

- Fix a bug where the scrape timeout for a Probe resource was not applied, overwriting the scrape interval instead. (@morremeyer, @stefanandres)

- Fix a bug where custom components don't always get updated when the config is modified in an imported directory. (@ante012)

- Fixed an issue which caused loss of context data in Faro exception. (@codecapitano)

- Fixed an issue where providing multiple hostnames or IP addresses
  via `--cluster.join-addresses` would only use the first provided value.
  (@thampiotr)

- Fixed an issue where providing `<hostname>:<port>`
  in `--cluster.join-addresses` would only resolve with DNS to a single address,
  instead of using all the available records. (@thampiotr)

- Fixed an issue where clustering peers resolution via hostname in `--cluster.join-addresses`
  resolves to duplicated IP addresses when using SRV records. (@thampiotr)

- Fixed an issue where the `connection_string` for the `loki.source.azure_event_hubs` component
  was displayed in the UI in plaintext. (@MorrisWitthein)

- Fix a bug in `discovery.*` components where old `targets` would continue to be
  exported to downstream components. This would only happen if the config
  for `discovery.*`  is reloaded in such a way that no new targets were
  discovered. (@ptodev, @thampiotr)

- Fixed bug in `loki.process` with `sampling` stage where all components use same `drop_counter_reason`. (@captncraig)

- Fixed an issue (see https://github.com/grafana/alloy/issues/1599) where specifying both path and key in the remote.vault `path`
  configuration could result in incorrect URLs. The `path` and `key` arguments have been separated to allow for clear and accurate
  specification of Vault secrets. (@PatMis16)

### Other

- Renamed standard library functions. Old names are still valid but are marked deprecated. (@wildum)

- Aliases for the namespaces are deprecated in the Cloudwatch exporter. For example: "s3" is not allowed, "AWS/S3" should be used. Usage of the aliases will generate warnings in the logs. Support for the aliases will be dropped in the upcoming releases. (@kgeckhart, @andriikushch)

- Update OTel from v0.105.0 vo v0.108.0: (@wildum)
  - [`otelcol.receiver.vcenter`] New VSAN metrics.
    https://github.com/open-telemetry/opentelemetry-collector-contrib/issues/33556
  - [`otelcol.receiver.kafka`] Add `session_timeout` and `heartbeat_interval` attributes.
    https://github.com/open-telemetry/opentelemetry-collector-contrib/pull/33082
  - [`otelcol.processor.transform`] Add `aggregate_on_attributes` function for metrics.
    https://github.com/open-telemetry/opentelemetry-collector-contrib/pull/33334
  - [`otelcol.receiver.vcenter`] Enable metrics by default
    https://github.com/open-telemetry/opentelemetry-collector-contrib/issues/33607

- Updated the docker base image to Ubuntu 24.04 (Noble Numbat). (@mattiasa )

v1.3.4
-----------------

### Bugfixes

- Windows installer: Don't quote Alloy's binary path in the Windows Registry. (@jkroepke)

v1.3.2
-----------------

### Security fixes

- Add quotes to windows service path to prevent path interception attack. [CVE-2024-8975](https://grafana.com/security/security-advisories/cve-2024-8975/) (@mattdurham)

v1.3.1
-----------------

### Bugfixes

- Changed the cluster startup behaviour, reverting to the previous logic where
  a failure to resolve cluster join peers results in the node creating its own cluster. This is
  to facilitate the process of bootstrapping a new cluster following user feedback (@thampiotr)

- Fix a memory leak which would occur any time `loki.process` had its configuration reloaded. (@ptodev)

v1.3.0
-----------------

### Breaking changes

- [`otelcol.exporter.otlp`,`otelcol.exporter.loadbalancing`]: Change the default gRPC load balancing strategy.
  The default value for the `balancer_name` attribute has changed to `round_robin`
  https://github.com/open-telemetry/opentelemetry-collector/pull/10319

### Breaking changes to non-GA functionality

- Update Public preview `remotecfg` argument from `metadata` to `attributes`. (@erikbaranowski)

- The default value of the argument `unmatched` in the block `routes` of the component `beyla.ebpf` was changed from `unset` to `heuristic` (@marctc)

### Features

- Added community components support, enabling community members to implement and maintain components. (@wildum)

- A new `otelcol.exporter.debug` component for printing OTel telemetry from
  other `otelcol` components to the console. (@BarunKGP)

### Enhancements
- Added custom metrics capability to oracle exporter. (@EHSchmitt4395)

- Added a success rate panel on the Prometheus Components dashboard. (@thampiotr)

- Add namespace field to Faro payload (@cedricziel)

- Add the `targets` argument to the `prometheus.exporter.blackbox` component to support passing blackbox targets at runtime. (@wildum)

- Add concurrent metric collection to `prometheus.exporter.snowflake` to speed up collection times (@Caleb-Hurshman)

- Added live debugging support to `otelcol.processor.*` components. (@wildum)

- Add automatic system attributes for `version` and `os` to `remotecfg`. (@erikbaranowski)

- Added live debugging support to `otelcol.receiver.*` components. (@wildum)

- Added live debugging support to `loki.process`. (@wildum)

- Added live debugging support to `loki.relabel`. (@wildum)

- Added a `namespace` label to probes scraped by the `prometheus.operator.probes` component to align with the upstream Prometheus Operator setup. (@toontijtgat2)

- (_Public preview_) Added rate limiting of cluster state changes to reduce the
  number of unnecessary, intermediate state updates. (@thampiotr)

- Allow setting the CPU profiling event for Java Async Profiler in `pyroscope.java` component (@slbucur)

- Update windows_exporter to v0.26.2. (@jkroepke)

- `mimir.rules.kubernetes` is now able to add extra labels to the Prometheus rules. (@psychomantys)

- `prometheus.exporter.unix` component now exposes hwmon collector config. (@dtrejod)

- Upgrade from OpenTelemetry v0.102.1 to v0.105.0.
  - [`otelcol.receiver.*`] A new `compression_algorithms` attribute to configure which
    compression algorithms are allowed by the HTTP server.
    https://github.com/open-telemetry/opentelemetry-collector/pull/10295
  - [`otelcol.exporter.*`] Fix potential deadlock in the batch sender.
    https://github.com/open-telemetry/opentelemetry-collector/pull/10315
  - [`otelcol.exporter.*`] Fix a bug when the retry and timeout logic was not applied with enabled batching.
    https://github.com/open-telemetry/opentelemetry-collector/issues/10166
  - [`otelcol.exporter.*`] Fix a bug where an unstarted batch_sender exporter hangs on shutdown.
    https://github.com/open-telemetry/opentelemetry-collector/issues/10306
  - [`otelcol.exporter.*`] Fix small batch due to unfavorable goroutine scheduling in batch sender.
    https://github.com/open-telemetry/opentelemetry-collector/issues/9952
  - [`otelcol.exporter.otlphttp`] A new `cookies` block to store cookies from server responses and reuse them in subsequent requests.
    https://github.com/open-telemetry/opentelemetry-collector/issues/10175
  - [`otelcol.exporter.otlp`] Fixed a bug where the receiver's http response was not properly translating grpc error codes to http status codes.
    https://github.com/open-telemetry/opentelemetry-collector/pull/10574
  - [`otelcol.processor.tail_sampling`] Simple LRU Decision Cache for "keep" decisions.
    https://github.com/open-telemetry/opentelemetry-collector-contrib/pull/33533
  - [`otelcol.processor.tail_sampling`] Fix precedence of inverted match in and policy.
    Previously if the decision from a policy evaluation was `NotSampled` or `InvertNotSampled`
    it would return a `NotSampled` decision regardless, effectively downgrading the result.
    This was breaking the documented behaviour that inverted decisions should take precedence over all others.
    https://github.com/open-telemetry/opentelemetry-collector-contrib/pull/33671
  - [`otelcol.exporter.kafka`,`otelcol.receiver.kafka`] Add config attribute to disable Kerberos PA-FX-FAST negotiation.
    https://github.com/open-telemetry/opentelemetry-collector-contrib/issues/26345
  - [`OTTL`]: Added `keep_matching_keys` function to allow dropping all keys from a map that don't match the pattern.
    https://github.com/open-telemetry/opentelemetry-collector-contrib/issues/32989
  - [`OTTL`]: Add debug logs to help troubleshoot OTTL statements/conditions
    https://github.com/open-telemetry/opentelemetry-collector-contrib/pull/33274
  - [`OTTL`]: Introducing `append` function for appending items into an existing array.
    https://github.com/open-telemetry/opentelemetry-collector-contrib/issues/32141
  - [`OTTL`]: Introducing `Uri` converter parsing URI string into SemConv
    https://github.com/open-telemetry/opentelemetry-collector-contrib/issues/32433
  - [`OTTL`]: Added a Hex() converter function
    https://github.com/open-telemetry/opentelemetry-collector-contrib/pull/33450
  - [`OTTL`]: Added a IsRootSpan() converter function.
    https://github.com/open-telemetry/opentelemetry-collector-contrib/pull/33729
  - [`otelcol.processor.probabilistic_sampler`]: Add Proportional and Equalizing sampling modes.
    https://github.com/open-telemetry/opentelemetry-collector-contrib/issues/31918
  - [`otelcol.processor.deltatocumulative`]: Bugfix to properly drop samples when at limit.
    https://github.com/open-telemetry/opentelemetry-collector-contrib/issues/33285
  - [`otelcol.receiver.vcenter`] Fixes errors in some of the client calls for environments containing multiple datacenters.
    https://github.com/open-telemetry/opentelemetry-collector-contrib/pull/33735
  - [`otelcol.processor.resourcedetection`] Fetch CPU info only if related attributes are enabled.
    https://github.com/open-telemetry/opentelemetry-collector-contrib/pull/33774
  - [`otelcol.receiver.vcenter`] Adding metrics for CPU readiness, CPU capacity, and network drop rate.
    https://github.com/open-telemetry/opentelemetry-collector-contrib/issues/33607
  - [`otelcol.receiver.vcenter`] Drop support for vCenter 6.7.
    https://github.com/open-telemetry/opentelemetry-collector-contrib/issues/33607
  - [`otelcol.processor.attributes`] Add an option to extract value from a client address
    by specifying `client.address` value in the `from_context` field.
    https://github.com/open-telemetry/opentelemetry-collector-contrib/pull/34048
  - `otelcol.connector.spanmetrics`: Produce delta temporality span metrics with StartTimeUnixNano and TimeUnixNano values representing an uninterrupted series.
    https://github.com/open-telemetry/opentelemetry-collector-contrib/pull/31780

- Upgrade Beyla component v1.6.3 to v1.7.0
  - Reporting application process metrics
  - New supported protocols: SQL, Redis, Kafka
  - Several bugfixes
  - Full list of changes: https://github.com/grafana/beyla/releases/tag/v1.7.0

- Enable instances connected to remotecfg-compatible servers to Register
  themselves to the remote service. (@tpaschalis)

- Allow in-memory listener to work for remotecfg-supplied components. (@tpaschalis)

### Bugfixes

- Fixed a clustering mode issue where a fatal startup failure of the clustering service
  would exit the service silently, without also exiting the Alloy process. (@thampiotr)

- Fix a bug which prevented config reloads to work if a Loki `metrics` stage is in the pipeline.
  Previously, the reload would fail for `loki.process` without an error in the logs and the metrics
  from the `metrics` stage would get stuck at the same values. (@ptodev)


v1.2.1
-----------------

### Bugfixes

- Fixed an issue with `loki.source.kubernetes_events` not starting in large clusters due to short informer sync timeout. (@nrwiersma)

- Updated [ckit](https://github.com/grafana/ckit) to fix an issue with armv7 panic on startup when forming a cluster. (@imavroukakis)

- Fixed a clustering mode issue where a failure to perform static peers
  discovery did not result in a fatal failure at startup and could lead to
  potential split-brain issues. (@thampiotr)

### Other

- Use Go 1.22.5 for builds. (@mattdurham)

v1.2.0
-----------------

### Security fixes
- Fixes the following vulnerabilities (@ptodev):
  - [CVE-2024-35255](https://cve.mitre.org/cgi-bin/cvename.cgi?name=CVE-2024-35255)
  - [CVE-2024-36129](https://avd.aquasec.com/nvd/2024/cve-2024-36129/)

### Breaking changes

- Updated OpenTelemetry to v0.102.1. (@mattdurham)
  - Components `otelcol.receiver.otlp`,`otelcol.receiver.zipkin`,`otelcol.extension.jaeger_remote_sampling`, and `otelcol.receiver.jaeger` setting `max_request_body_size`
    default changed from unlimited size to `20MiB`. This is due to [CVE-2024-36129](https://github.com/open-telemetry/opentelemetry-collector/security/advisories/GHSA-c74f-6mfw-mm4v).

### Breaking changes to non-GA functionality

- Update Public preview `remotecfg` to use `alloy-remote-config` instead of `agent-remote-config`. The
  API has been updated to use the term `collector` over `agent`. (@erikbaranowski)

- Component `otelcol.receiver.vcenter` removed `vcenter.host.network.packet.errors`, `vcenter.host.network.packet.count`, and
  `vcenter.vm.network.packet.count`.
  - `vcenter.host.network.packet.errors` replaced by `vcenter.host.network.packet.error.rate`.
  - `vcenter.host.network.packet.count` replaced by `vcenter.host.network.packet.rate`.
  - `vcenter.vm.network.packet.count` replaced by `vcenter.vm.network.packet.rate`.

### Features

- Add an `otelcol.exporter.kafka` component to send OTLP metrics, logs, and traces to Kafka.

- Added `live debugging` to the UI. Live debugging streams data as they flow through components for debugging telemetry data.
  Individual components must be updated to support live debugging. (@wildum)

- Added live debugging support for `prometheus.relabel`. (@wildum)

- (_Experimental_) Add a `otelcol.processor.deltatocumulative` component to convert metrics from
  delta temporality to cumulative by accumulating samples in memory. (@rfratto)

- (_Experimental_) Add an `otelcol.receiver.datadog` component to receive
  metrics and traces from Datadog. (@carrieedwards, @jesusvazquez, @alexgreenbank, @fedetorres93)

- Add a `prometheus.exporter.catchpoint` component to collect metrics from Catchpoint. (@bominrahmani)

- Add the `-t/--test` flag to `alloy fmt` to check if a alloy config file is formatted correctly. (@kavfixnel)

### Enhancements

- (_Public preview_) Add native histogram support to `otelcol.receiver.prometheus`. (@wildum)
- (_Public preview_) Add metrics to report status of `remotecfg` service. (@captncraig)

- Added `scrape_protocols` option to `prometheus.scrape`, which allows to
  control the preferred order of scrape protocols. (@thampiotr)

- Add support for configuring CPU profile's duration scraped by `pyroscope.scrape`. (@hainenber)

- `prometheus.exporter.snowflake`: Add support for RSA key-pair authentication. (@Caleb-Hurshman)

- Improved filesystem error handling when working with `loki.source.file` and `local.file_match`,
  which removes some false-positive error log messages on Windows (@thampiotr)

- Updates `processor/probabilistic_sampler` to use new `FailedClosed` field from OTEL release v0.101.0. (@StefanKurek)

- Updates `receiver/vcenter` to use new features and bugfixes introduced in OTEL releases v0.100.0 and v0.101.0.
  Refer to the [v0.100.0](https://github.com/open-telemetry/opentelemetry-collector-contrib/releases/tag/v0.100.0)
  and [v0.101.0](https://github.com/open-telemetry/opentelemetry-collector-contrib/releases/tag/v0.101.0) release
  notes for more detailed information.
  Changes that directly affected the configuration are as follows: (@StefanKurek)
  - The resource attribute `vcenter.datacenter.name` has been added and enabled by default for all resource types.
  - The resource attribute `vcenter.virtual_app.inventory_path` has been added and enabled by default to
    differentiate between resource pools and virtual apps.
  - The resource attribute `vcenter.virtual_app.name` has been added and enabled by default to differentiate
    between resource pools and virtual apps.
  - The resource attribute `vcenter.vm_template.id` has been added and enabled by default to differentiate between
    virtual machines and virtual machine templates.
  - The resource attribute `vcenter.vm_template.name` has been added and enabled by default to differentiate between
    virtual machines and virtual machine templates.
  - The metric `vcenter.cluster.memory.used` has been removed.
  - The metric `vcenter.vm.network.packet.drop.rate` has been added and enabled by default.
  - The metric `vcenter.cluster.vm_template.count` has been added and enabled by default.

- Add `yaml_decode` to standard library. (@mattdurham, @djcode)

- Allow override debug metrics level for `otelcol.*` components. (@hainenber)

- Add an initial lower limit of 10 seconds for the the `poll_frequency`
  argument in the `remotecfg` block. (@tpaschalis)

- Add a constant jitter to `remotecfg` service's polling. (@tpaschalis)

- Added support for NS records to `discovery.dns`. (@djcode)

- Improved clustering use cases for tracking GCP delta metrics in the `prometheus.exporter.gcp` (@kgeckhart)

- Add the `targets` argument to the `prometheus.exporter.snmp` component to support passing SNMP targets at runtime. (@wildum)

- Prefix Faro measurement values with `value_` to align with the latest Faro cloud receiver updates. (@codecapitano)

- Add `base64_decode` to standard library. (@hainenber)

- Updated OpenTelemetry Contrib to [v0.102.0](https://github.com/open-telemetry/opentelemetry-collector-contrib/releases/tag/v0.102.0). (@mattdurham)
  - `otelcol.processor.resourcedetection`: Added a `tags` config argument to the `azure` detection mechanism.
  It exposes regex-matched Azure resource tags as OpenTelemetry resource attributes.

- A new `snmp_context` configuration argument for `prometheus.exporter.snmp`
  which overrides the `context_name` parameter in the SNMP configuration file. (@ptodev)

- Add extra configuration options for `beyla.ebpf` to select Kubernetes objects to monitor. (@marctc)

### Bugfixes

- Fixed an issue with `prometheus.scrape` in which targets that move from one
  cluster instance to another could have a staleness marker inserted and result
  in a gap in metrics (@thampiotr)

- Fix panic when `import.git` is given a revision that does not exist on the remote repo. (@hainenber)

- Fixed an issue with `loki.source.docker` where collecting logs from targets configured with multiple networks would result in errors. (@wildum)

- Fixed an issue where converting OpenTelemetry Collector configs with unused telemetry types resulted in those types being explicitly configured with an empty array in `output` blocks, rather than them being omitted entirely. (@rfratto)

### Other changes

- `pyroscope.ebpf`, `pyroscope.java`, `pyroscope.scrape`, `pyroscope.write` and `discovery.process` components are now GA. (@korniltsev)

- `prometheus.exporter.snmp`: Updating SNMP exporter from v0.24.1 to v0.26.0. (@ptodev, @erikbaranowski)

- `prometheus.scrape` component's `enable_protobuf_negotiation` argument is now
  deprecated and will be removed in a future major release.
  Use `scrape_protocols` instead and refer to `prometheus.scrape` reference
  documentation for further details. (@thampiotr)

- Updated Prometheus dependency to [v2.51.2](https://github.com/prometheus/prometheus/releases/tag/v2.51.2) (@thampiotr)

- Upgrade Beyla from v1.5.1 to v1.6.3. (@marctc)

v1.1.1
------

### Bugfixes

- Fix panic when component ID contains `/` in `otelcomponent.MustNewType(ID)`.(@qclaogui)

- Exit Alloy immediately if the port it runs on is not available.
  This port can be configured with `--server.http.listen-addr` or using
  the default listen address`127.0.0.1:12345`. (@mattdurham)

- Fix a panic in `loki.source.docker` when trying to stop a target that was never started. (@wildum)

- Fix error on boot when using IPv6 advertise addresses without explicitly
  specifying a port. (@matthewpi)

- Fix an issue where having long component labels (>63 chars) on otelcol.auth
  components lead to a panic. (@tpaschalis)

- Update `prometheus.exporter.snowflake` with the [latest](https://github.com/grafana/snowflake-prometheus-exporter) version of the exporter as of May 28, 2024 (@StefanKurek)
  - Fixes issue where returned `NULL` values from database could cause unexpected errors.

- Bubble up SSH key conversion error to facilitate failed `import.git`. (@hainenber)

v1.1.0
------

### Features

- (_Public preview_) Add support for setting GOMEMLIMIT based on cgroup setting. (@mattdurham)
- (_Experimental_) A new `otelcol.exporter.awss3` component for sending telemetry data to a S3 bucket. (@Imshelledin21)

- (_Public preview_) Introduce BoringCrypto Docker images.
  The BoringCrypto image is tagged with the `-boringcrypto` suffix and
  is only available on AMD64 and ARM64 Linux containers.
  (@rfratto, @mattdurham)

- (_Public preview_) Introduce `boringcrypto` release assets. BoringCrypto
  builds are publshed for Linux on AMD64 and ARM64 platforms. (@rfratto,
  @mattdurham)

- `otelcol.exporter.loadbalancing`: Add a new `aws_cloud_map` resolver. (@ptodev)

- Introduce a `otelcol.receiver.file_stats` component from the upstream
  OpenTelemetry `filestatsreceiver` component. (@rfratto)

### Enhancements

- Update `prometheus.exporter.kafka` with the following functionalities (@wildum):

  * GSSAPI config
  * enable/disable PA_FX_FAST
  * set a TLS server name
  * show the offset/lag for all consumer group or only the connected ones
  * set the minimum number of topics to monitor
  * enable/disable auto-creation of requested topics if they don't already exist
  * regex to exclude topics / groups
  * added metric kafka_broker_info

- In `prometheus.exporter.kafka`, the interpolation table used to compute estimated lag metrics is now pruned
  on `metadata_refresh_interval` instead of `prune_interval_seconds`. (@wildum)

- Don't restart tailers in `loki.source.kubernetes` component by above-average
  time deltas if K8s version is >= 1.29.1 (@hainenber)

- In `mimir.rules.kubernetes`, add support for running in a cluster of Alloy instances
  by electing a single instance as the leader for the `mimir.rules.kubernetes` component
  to avoid conflicts when making calls to the Mimir API. (@56quarters)

- Add the possibility of setting custom labels for the AWS Firehose logs via `X-Amz-Firehose-Common-Attributes` header. (@andriikushch)

### Bugfixes

- Fixed issue with defaults for Beyla component not being applied correctly. (marctc)

- Fix an issue on Windows where uninstalling Alloy did not remove it from the
  Add/Remove programs list. (@rfratto)

- Fixed issue where text labels displayed outside of component node's boundary. (@hainenber)

- Fix a bug where a topic was claimed by the wrong consumer type in `otelcol.receiver.kafka`. (@wildum)

- Fix an issue where nested import.git config blocks could conflict if they had the same labels. (@wildum)

- In `mimir.rules.kubernetes`, fix an issue where unrecoverable errors from the Mimir API were retried. (@56quarters)

- Fix an issue where `faro.receiver`'s `extra_log_labels` with empty value
  don't map existing value in log line. (@hainenber)

- Fix an issue where `prometheus.remote_write` only queued data for sending
  every 15 seconds instead of as soon as data was written to the WAL.
  (@rfratto)

- Imported code using `slog` logging will now not panic and replay correctly when logged before the logging
  config block is initialized. (@mattdurham)

- Fix a bug where custom components would not shadow the stdlib. If you have a module whose name conflicts with an stdlib function
  and if you use this exact function in your config, then you will need to rename your module. (@wildum)

- Fix an issue where `loki.source.docker` stops collecting logs after a container restart. (@wildum)

- Upgrading `pyroscope/ebpf` from 0.4.6 to 0.4.7 (@korniltsev):
  * detect libc version properly when libc file name is libc-2.31.so and not libc.so.6
  * treat elf files with short build id (8 bytes) properly

### Other changes

- Update `alloy-mixin` to use more specific alert group names (for example,
  `alloy_clustering` instead of `clustering`) to avoid collision with installs
  of `agent-flow-mixin`. (@rfratto)
- Upgrade Beyla from v1.4.1 to v1.5.1. (@marctc)

- Add a description to Alloy DEB and RPM packages. (@rfratto)

- Allow `pyroscope.scrape` to scrape `alloy.internal:12345`. (@hainenber)

- The latest Windows Docker image is now pushed as `nanoserver-1809` instead of
  `latest-nanoserver-1809`. The old tag will no longer be updated, and will be
  removed in a future release. (@rfratto)

- The log level of `finished node evaluation` log lines has been decreased to
  'debug'. (@tpaschalis)

- Update post-installation scripts for DEB/RPM packages to ensure
  `/var/lib/alloy` exists before configuring its permissions and ownership.
  (@rfratto)

- Remove setcap for `cap_net_bind_service` to allow alloy to run in restricted environments.
  Modern container runtimes allow binding to unprivileged ports as non-root. (@BlackDex)

- Upgrading from OpenTelemetry v0.96.0 to v0.99.0.

  - `otelcol.processor.batch`: Prevent starting unnecessary goroutines.
    https://github.com/open-telemetry/opentelemetry-collector/issues/9739
  - `otelcol.exporter.otlp`: Checks for port in the config validation for the otlpexporter.
    https://github.com/open-telemetry/opentelemetry-collector/issues/9505
  - `otelcol.receiver.otlp`: Fix bug where the otlp receiver did not properly respond
    with a retryable error code when possible for http.
    https://github.com/open-telemetry/opentelemetry-collector/pull/9357
  - `otelcol.receiver.vcenter`: Fixed the resource attribute model to more accurately support multi-cluster deployments.
    https://github.com/open-telemetry/opentelemetry-collector-contrib/issues/30879
    For more information on impacts please refer to:
    https://github.com/open-telemetry/opentelemetry-collector-contrib/pull/31113
    The main impact is that `vcenter.resource_pool.name`, `vcenter.resource_pool.inventory_path`,
    and `vcenter.cluster.name` are reported with more accuracy on VM metrics.
  - `otelcol.receiver.vcenter`: Remove the `vcenter.cluster.name` resource attribute from Host resources if the Host is standalone (no cluster).
    https://github.com/open-telemetry/opentelemetry-collector-contrib/issues/32548
  - `otelcol.receiver.vcenter`: Changes process for collecting VMs & VM perf metrics to be more efficient (one call now for all VMs).
    https://github.com/open-telemetry/opentelemetry-collector-contrib/issues/31837
  - `otelcol.connector.servicegraph`: Added a new `database_name_attribute` config argument to allow users to
    specify a custom attribute name for identifying the database name in span attributes.
    https://github.com/open-telemetry/opentelemetry-collector-contrib/pull/30726
  - `otelcol.connector.servicegraph`: Fix 'failed to find dimensions for key' error from race condition in metrics cleanup.
    https://github.com/open-telemetry/opentelemetry-collector-contrib/issues/31701
  - `otelcol.connector.spanmetrics`: Add `metrics_expiration` option to enable expiration of metrics if spans are not received within a certain time frame.
    By default, the expiration is disabled (set to 0).
    https://github.com/open-telemetry/opentelemetry-collector-contrib/issues/30559
  - `otelcol.connector.spanmetrics`: Change default value of `metrics_flush_interval` from 15s to 60s.
    https://github.com/open-telemetry/opentelemetry-collector-contrib/issues/31776
  - `otelcol.connector.spanmetrics`: Discard counter span metric exemplars after each flush interval to avoid unbounded memory growth.
    This aligns exemplar discarding for counter span metrics with the existing logic for histogram span metrics.
    https://github.com/open-telemetry/opentelemetry-collector-contrib/issues/31683
  - `otelcol.exporter.loadbalancing`: Fix panic when a sub-exporter is shut down while still handling requests.
    https://github.com/open-telemetry/opentelemetry-collector-contrib/issues/31410
  - `otelcol.exporter.loadbalancing`: Fix memory leaks on shutdown.
    https://github.com/open-telemetry/opentelemetry-collector-contrib/pull/31050
  - `otelcol.exporter.loadbalancing`: Support the timeout period of k8s resolver list watch can be configured.
    https://github.com/open-telemetry/opentelemetry-collector-contrib/issues/31757
  - `otelcol.processor.transform`: Change metric unit for metrics extracted with `extract_count_metric()` to be the default unit (`1`).
    https://github.com/open-telemetry/opentelemetry-collector-contrib/issues/31575
  - `otelcol.receiver.opencensus`: Refactor the receiver to pass lifecycle tests and avoid leaking gRPC connections.
    https://github.com/open-telemetry/opentelemetry-collector-contrib/issues/31643
  - `otelcol.extension.jaeger_remote_sampling`: Fix leaking goroutine on shutdown.
    https://github.com/open-telemetry/opentelemetry-collector-contrib/issues/31157
  - `otelcol.receiver.kafka`: Fix panic on shutdown.
    https://github.com/open-telemetry/opentelemetry-collector-contrib/issues/31926
  - `otelcol.processor.resourcedetection`: Only attempt to detect Kubernetes node resource attributes when they're enabled.
    https://github.com/open-telemetry/opentelemetry-collector-contrib/issues/31941
  - `otelcol.processor.resourcedetection`: Fix memory leak on AKS.
    https://github.com/open-telemetry/opentelemetry-collector-contrib/pull/32574
  - `otelcol.processor.resourcedetection`: Update to ec2 scraper so that core attributes are not dropped if describeTags returns an error (likely due to permissions).
    https://github.com/open-telemetry/opentelemetry-collector-contrib/pull/30672

- Use Go 1.22.3 for builds. (@kminehart)

v1.0.0
------

### Features

- Support for programmable pipelines using a rich expression-based syntax.

- Over 130 components for processing, transforming, and exporting telemetry
  data.

- Native support for Kubernetes and Prometheus Operator without needing to
  deploy or learn a separate Kubernetes operator.

- Support for creating and sharing custom components.

- Support for forming a cluster of Alloy instances for automatic workload
  distribution.

- (_Public preview_) Support for receiving configuration from a server for
  centralized configuration management.

- A built-in UI for visualizing and debugging pipelines.

[contributors guide]: ./docs/developer/contributing.md#updating-the-changelog<|MERGE_RESOLUTION|>--- conflicted
+++ resolved
@@ -118,11 +118,9 @@
 
 - `loki.source.api` during component shutdown will now reject all the inflight requests with status code 503 after `graceful_shutdown_timeout` has expired. (@kalleep)
 
-<<<<<<< HEAD
+- `kubernetes.discovery` Add support for attaching namespace metadata. (@kgeckhart)
+
 - Add support for HTTP service discovery in `prometheus.operator.scrapeconfigs` component using `httpSDConfigs` in ScrapeConfig CRDs. (@QuentinBisson)
-=======
-- `kubernetes.discovery` Add support for attaching namespace metadata. (@kgeckhart)
->>>>>>> 74653acb
 
 ### Bugfixes
 
