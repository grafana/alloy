# Changelog

> _Contributors should read our [contributors guide][] for instructions on how
> to update the changelog._

This document contains a historical list of changes between releases. Only
changes that impact end-user behavior are listed; changes to documentation or
internal API changes are not present.

Main (unreleased)
-----------------

<<<<<<< HEAD
### Bugfixes

- Fixed an issue with `loki.source.kubernetes_events` not starting in large clusters due to short informer sync timeout. (@nrwiersma)
=======
### Breaking changes to non-GA functionality

- Update Public preview `remotecfg` argument from `metadata` to `attributes`. (@erikbaranowski)

### Enhancements

- Added a success rate panel on the Prometheus Components dashboard. (@thampiotr)
>>>>>>> 08923b5e

v1.2.0-rc.0
-----------------

### Breaking changes

- Updated OpenTelemetry to v0.102.1. (@mattdurham)
  - Components `otelcol.receiver.otlp`,`otelcol.receiver.zipkin`,`otelcol.extension.jaeger_remote_sampling`, and `otelcol.receiver.jaeger` setting `max_request_body_size`
    default changed from unlimited size to `20MiB`. This is due to [CVE-2024-36129](https://github.com/open-telemetry/opentelemetry-collector/security/advisories/GHSA-c74f-6mfw-mm4v).

### Breaking changes to non-GA functionality

- Update Public preview `remotecfg` to use `alloy-remote-config` instead of `agent-remote-config`. The
  API has been updated to use the term `collector` over `agent`. (@erikbaranowski)

- Component `otelcol.receiver.vcenter` removed `vcenter.host.network.packet.errors`, `vcenter.host.network.packet.count`, and
  `vcenter.vm.network.packet.count`.
  - `vcenter.host.network.packet.errors` replaced by `vcenter.host.network.packet.error.rate`.
  - `vcenter.host.network.packet.count` replaced by `vcenter.host.network.packet.rate`.
  - `vcenter.vm.network.packet.count` replaced by `vcenter.vm.network.packet.rate`.

### Features

- Add an `otelcol.exporter.kafka` component to send OTLP metrics, logs, and traces to Kafka.

- Added `live debugging` to the UI. Live debugging streams data as they flow through components for debugging telemetry data.
  Individual components must be updated to support live debugging. (@wildum)

- Added live debugging support for `prometheus.relabel`. (@wildum)

- (_Experimental_) Add a `otelcol.processor.deltatocumulative` component to convert metrics from
  delta temporality to cumulative by accumulating samples in memory. (@rfratto)

- (_Experimental_) Add an `otelcol.receiver.datadog` component to receive
  metrics and traces from Datadog. (@carrieedwards, @jesusvazquez, @alexgreenbank, @fedetorres93)

- Add a `prometheus.exporter.catchpoint` component to collect metrics from Catchpoint. (@bominrahmani)

### Enhancements

- (_Public preview_) Add native histogram support to `otelcol.receiver.prometheus`. (@wildum)
- (_Public preview_) Add metrics to report status of `remotecfg` service. (@captncraig)

- Added `scrape_protocols` option to `prometheus.scrape`, which allows to
  control the preferred order of scrape protocols. (@thampiotr)
  
- Add support for configuring CPU profile's duration scraped by `pyroscope.scrape`. (@hainenber)

- `prometheus.exporter.snowflake`: Add support for RSA key-pair authentication. (@Caleb-Hurshman)

- Improved filesystem error handling when working with `loki.source.file` and `local.file_match`,
  which removes some false-positive error log messages on Windows (@thampiotr)

- Updates `processor/probabilistic_sampler` to use new `FailedClosed` field from OTEL release v0.101.0. (@StefanKurek)

- Updates `receiver/vcenter` to use new features and bugfixes introduced in OTEL releases v0.100.0 and v0.101.0.
  Refer to the [v0.100.0](https://github.com/open-telemetry/opentelemetry-collector-contrib/releases/tag/v0.100.0)
  and [v0.101.0](https://github.com/open-telemetry/opentelemetry-collector-contrib/releases/tag/v0.101.0) release
  notes for more detailed information.
  Changes that directly affected the configuration are as follows: (@StefanKurek)
  - The resource attribute `vcenter.datacenter.name` has been added and enabled by default for all resource types.
  - The resource attribute `vcenter.virtual_app.inventory_path` has been added and enabled by default to
    differentiate between resource pools and virtual apps.
  - The resource attribute `vcenter.virtual_app.name` has been added and enabled by default to differentiate
    between resource pools and virtual apps.
  - The resource attribute `vcenter.vm_template.id` has been added and enabled by default to differentiate between
    virtual machines and virtual machine templates.
  - The resource attribute `vcenter.vm_template.name` has been added and enabled by default to differentiate between
    virtual machines and virtual machine templates.
  - The metric `vcenter.cluster.memory.used` has been removed.
  - The metric `vcenter.vm.network.packet.drop.rate` has been added and enabled by default.
  - The metric `vcenter.cluster.vm_template.count` has been added and enabled by default.

- Add `yaml_decode` to standard library. (@mattdurham, @djcode)

- Allow override debug metrics level for `otelcol.*` components. (@hainenber)

- Add an initial lower limit of 10 seconds for the the `poll_frequency`
  argument in the `remotecfg` block. (@tpaschalis)

- Add a constant jitter to `remotecfg` service's polling. (@tpaschalis)

- Added support for NS records to `discovery.dns`. (@djcode)

- Improved clustering use cases for tracking GCP delta metrics in the `prometheus.exporter.gcp` (@kgeckhart)

- Add the `targets` argument to the `prometheus.exporter.snmp` component to support passing SNMP targets at runtime. (@wildum)

- Prefix Faro measurement values with `value_` to align with the latest Faro cloud receiver updates. (@codecapitano)

- Add `base64_decode` to standard library. (@hainenber)

- Updated OpenTelemetry Contrib to [v0.102.0](https://github.com/open-telemetry/opentelemetry-collector-contrib/releases/tag/v0.102.0). (@mattdurham)
  - `otelcol.processor.resourcedetection`: Added a `tags` config argument to the `azure` detection mechanism.
  It exposes regex-matched Azure resource tags as OpenTelemetry resource attributes.

- A new `snmp_context` configuration argument for `prometheus.exporter.snmp`
  which overrides the `context_name` parameter in the SNMP configuration file. (@ptodev)

- Add extra configuration options for `beyla.ebpf` to select Kubernetes objects to monitor. (@marctc)

### Bugfixes

- Fixed an issue with `prometheus.scrape` in which targets that move from one
  cluster instance to another could have a staleness marker inserted and result
  in a gap in metrics (@thampiotr)

- Fix panic when `import.git` is given a revision that does not exist on the remote repo. (@hainenber)

- Fixed an issue with `loki.source.docker` where collecting logs from targets configured with multiple networks would result in errors. (@wildum)

- Fixed an issue where converting OpenTelemetry Collector configs with unused telemetry types resulted in those types being explicitly configured with an empty array in `output` blocks, rather than them being omitted entirely. (@rfratto)

### Other changes

- `pyroscope.ebpf`, `pyroscope.java`, `pyroscope.scrape`, `pyroscope.write` and `discovery.process` components are now GA. (@korniltsev)

- `prometheus.exporter.snmp`: Updating SNMP exporter from v0.24.1 to v0.26.0. (@ptodev, @erikbaranowski)

- `prometheus.scrape` component's `enable_protobuf_negotiation` argument is now
  deprecated and will be removed in a future major release.
  Use `scrape_protocols` instead and refer to `prometheus.scrape` reference
  documentation for further details. (@thampiotr)

- Updated Prometheus dependency to [v2.51.2](https://github.com/prometheus/prometheus/releases/tag/v2.51.2) (@thampiotr)

- Upgrade Beyla from v1.5.1 to v1.6.3. (@marctc)

v1.1.1
------

### Bugfixes

- Fix panic when component ID contains `/` in `otelcomponent.MustNewType(ID)`.(@qclaogui)

- Exit Alloy immediately if the port it runs on is not available.
  This port can be configured with `--server.http.listen-addr` or using
  the default listen address`127.0.0.1:12345`. (@mattdurham)

- Fix a panic in `loki.source.docker` when trying to stop a target that was never started. (@wildum)

- Fix error on boot when using IPv6 advertise addresses without explicitly
  specifying a port. (@matthewpi)

- Fix an issue where having long component labels (>63 chars) on otelcol.auth
  components lead to a panic. (@tpaschalis)

- Update `prometheus.exporter.snowflake` with the [latest](https://github.com/grafana/snowflake-prometheus-exporter) version of the exporter as of May 28, 2024 (@StefanKurek)
  - Fixes issue where returned `NULL` values from database could cause unexpected errors.

- Bubble up SSH key conversion error to facilitate failed `import.git`. (@hainenber)

v1.1.0
------

### Features

- (_Public preview_) Add support for setting GOMEMLIMIT based on cgroup setting. (@mattdurham)
- (_Experimental_) A new `otelcol.exporter.awss3` component for sending telemetry data to a S3 bucket. (@Imshelledin21)

- (_Public preview_) Introduce BoringCrypto Docker images.
  The BoringCrypto image is tagged with the `-boringcrypto` suffix and
  is only available on AMD64 and ARM64 Linux containers.
  (@rfratto, @mattdurham)

- (_Public preview_) Introduce `boringcrypto` release assets. BoringCrypto
  builds are publshed for Linux on AMD64 and ARM64 platforms. (@rfratto,
  @mattdurham)

- `otelcol.exporter.loadbalancing`: Add a new `aws_cloud_map` resolver. (@ptodev)

- Introduce a `otelcol.receiver.file_stats` component from the upstream
  OpenTelemetry `filestatsreceiver` component. (@rfratto)

### Enhancements

- Update `prometheus.exporter.kafka` with the following functionalities (@wildum):

  * GSSAPI config
  * enable/disable PA_FX_FAST
  * set a TLS server name
  * show the offset/lag for all consumer group or only the connected ones
  * set the minimum number of topics to monitor
  * enable/disable auto-creation of requested topics if they don't already exist
  * regex to exclude topics / groups
  * added metric kafka_broker_info

- In `prometheus.exporter.kafka`, the interpolation table used to compute estimated lag metrics is now pruned
  on `metadata_refresh_interval` instead of `prune_interval_seconds`. (@wildum)

- Don't restart tailers in `loki.source.kubernetes` component by above-average
  time deltas if K8s version is >= 1.29.1 (@hainenber)

- In `mimir.rules.kubernetes`, add support for running in a cluster of Alloy instances
  by electing a single instance as the leader for the `mimir.rules.kubernetes` component
  to avoid conflicts when making calls to the Mimir API. (@56quarters)

- Add the possibility of setting custom labels for the AWS Firehose logs via `X-Amz-Firehose-Common-Attributes` header. (@andriikushch)

### Bugfixes

- Fixed issue with defaults for Beyla component not being applied correctly. (marctc)

- Fix an issue on Windows where uninstalling Alloy did not remove it from the
  Add/Remove programs list. (@rfratto)

- Fixed issue where text labels displayed outside of component node's boundary. (@hainenber)

- Fix a bug where a topic was claimed by the wrong consumer type in `otelcol.receiver.kafka`. (@wildum)

- Fix an issue where nested import.git config blocks could conflict if they had the same labels. (@wildum)

- In `mimir.rules.kubernetes`, fix an issue where unrecoverable errors from the Mimir API were retried. (@56quarters)

- Fix an issue where `faro.receiver`'s `extra_log_labels` with empty value
  don't map existing value in log line. (@hainenber)

- Fix an issue where `prometheus.remote_write` only queued data for sending
  every 15 seconds instead of as soon as data was written to the WAL.
  (@rfratto)

- Imported code using `slog` logging will now not panic and replay correctly when logged before the logging
  config block is initialized. (@mattdurham)

- Fix a bug where custom components would not shadow the stdlib. If you have a module whose name conflicts with an stdlib function
  and if you use this exact function in your config, then you will need to rename your module. (@wildum)

- Fix an issue where `loki.source.docker` stops collecting logs after a container restart. (@wildum)

- Upgrading `pyroscope/ebpf` from 0.4.6 to 0.4.7 (@korniltsev):
  * detect libc version properly when libc file name is libc-2.31.so and not libc.so.6
  * treat elf files with short build id (8 bytes) properly

### Other changes

- Update `alloy-mixin` to use more specific alert group names (for example,
  `alloy_clustering` instead of `clustering`) to avoid collision with installs
  of `agent-flow-mixin`. (@rfratto)
- Upgrade Beyla from v1.4.1 to v1.5.1. (@marctc)

- Add a description to Alloy DEB and RPM packages. (@rfratto)

- Allow `pyroscope.scrape` to scrape `alloy.internal:12345`. (@hainenber)

- The latest Windows Docker image is now pushed as `nanoserver-1809` instead of
  `latest-nanoserver-1809`. The old tag will no longer be updated, and will be
  removed in a future release. (@rfratto)

- The log level of `finished node evaluation` log lines has been decreased to
  'debug'. (@tpaschalis)

- Update post-installation scripts for DEB/RPM packages to ensure
  `/var/lib/alloy` exists before configuring its permissions and ownership.
  (@rfratto)

- Remove setcap for `cap_net_bind_service` to allow alloy to run in restricted environments.
  Modern container runtimes allow binding to unprivileged ports as non-root. (@BlackDex)

- Upgrading from OpenTelemetry v0.96.0 to v0.99.0.

  - `otelcol.processor.batch`: Prevent starting unnecessary goroutines.
    https://github.com/open-telemetry/opentelemetry-collector/issues/9739
  - `otelcol.exporter.otlp`: Checks for port in the config validation for the otlpexporter.
    https://github.com/open-telemetry/opentelemetry-collector/issues/9505
  - `otelcol.receiver.otlp`: Fix bug where the otlp receiver did not properly respond
    with a retryable error code when possible for http.
    https://github.com/open-telemetry/opentelemetry-collector/pull/9357
  - `otelcol.receiver.vcenter`: Fixed the resource attribute model to more accurately support multi-cluster deployments.
    https://github.com/open-telemetry/opentelemetry-collector-contrib/issues/30879
    For more information on impacts please refer to:
    https://github.com/open-telemetry/opentelemetry-collector-contrib/pull/31113
    The main impact is that `vcenter.resource_pool.name`, `vcenter.resource_pool.inventory_path`,
    and `vcenter.cluster.name` are reported with more accuracy on VM metrics.
  - `otelcol.receiver.vcenter`: Remove the `vcenter.cluster.name` resource attribute from Host resources if the Host is standalone (no cluster).
    https://github.com/open-telemetry/opentelemetry-collector-contrib/issues/32548
  - `otelcol.receiver.vcenter`: Changes process for collecting VMs & VM perf metrics to be more efficient (one call now for all VMs).
    https://github.com/open-telemetry/opentelemetry-collector-contrib/issues/31837
  - `otelcol.connector.servicegraph`: Added a new `database_name_attribute` config argument to allow users to
    specify a custom attribute name for identifying the database name in span attributes.
    https://github.com/open-telemetry/opentelemetry-collector-contrib/pull/30726
  - `otelcol.connector.servicegraph`: Fix 'failed to find dimensions for key' error from race condition in metrics cleanup.
    https://github.com/open-telemetry/opentelemetry-collector-contrib/issues/31701
  - `otelcol.connector.spanmetrics`: Add `metrics_expiration` option to enable expiration of metrics if spans are not received within a certain time frame.
    By default, the expiration is disabled (set to 0).
    https://github.com/open-telemetry/opentelemetry-collector-contrib/issues/30559
  - `otelcol.connector.spanmetrics`: Change default value of `metrics_flush_interval` from 15s to 60s.
    https://github.com/open-telemetry/opentelemetry-collector-contrib/issues/31776
  - `otelcol.connector.spanmetrics`: Discard counter span metric exemplars after each flush interval to avoid unbounded memory growth.
    This aligns exemplar discarding for counter span metrics with the existing logic for histogram span metrics.
    https://github.com/open-telemetry/opentelemetry-collector-contrib/issues/31683
  - `otelcol.exporter.loadbalancing`: Fix panic when a sub-exporter is shut down while still handling requests.
    https://github.com/open-telemetry/opentelemetry-collector-contrib/issues/31410
  - `otelcol.exporter.loadbalancing`: Fix memory leaks on shutdown.
    https://github.com/open-telemetry/opentelemetry-collector-contrib/pull/31050
  - `otelcol.exporter.loadbalancing`: Support the timeout period of k8s resolver list watch can be configured.
    https://github.com/open-telemetry/opentelemetry-collector-contrib/issues/31757
  - `otelcol.processor.transform`: Change metric unit for metrics extracted with `extract_count_metric()` to be the default unit (`1`).
    https://github.com/open-telemetry/opentelemetry-collector-contrib/issues/31575
  - `otelcol.receiver.opencensus`: Refactor the receiver to pass lifecycle tests and avoid leaking gRPC connections.
    https://github.com/open-telemetry/opentelemetry-collector-contrib/issues/31643
  - `otelcol.extension.jaeger_remote_sampling`: Fix leaking goroutine on shutdown.
    https://github.com/open-telemetry/opentelemetry-collector-contrib/issues/31157
  - `otelcol.receiver.kafka`: Fix panic on shutdown.
    https://github.com/open-telemetry/opentelemetry-collector-contrib/issues/31926
  - `otelcol.processor.resourcedetection`: Only attempt to detect Kubernetes node resource attributes when they're enabled.
    https://github.com/open-telemetry/opentelemetry-collector-contrib/issues/31941
  - `otelcol.processor.resourcedetection`: Fix memory leak on AKS.
    https://github.com/open-telemetry/opentelemetry-collector-contrib/pull/32574
  - `otelcol.processor.resourcedetection`: Update to ec2 scraper so that core attributes are not dropped if describeTags returns an error (likely due to permissions).
    https://github.com/open-telemetry/opentelemetry-collector-contrib/pull/30672

- Use Go 1.22.3 for builds. (@kminehart)

v1.0.0
------

### Features

- Support for programmable pipelines using a rich expression-based syntax.

- Over 130 components for processing, transforming, and exporting telemetry
  data.

- Native support for Kubernetes and Prometheus Operator without needing to
  deploy or learn a separate Kubernetes operator.

- Support for creating and sharing custom components.

- Support for forming a cluster of Alloy instances for automatic workload
  distribution.

- (_Public preview_) Support for receiving configuration from a server for
  centralized configuration management.

- A built-in UI for visualizing and debugging pipelines.

[contributors guide]: ./docs/developer/contributing.md#updating-the-changelog<|MERGE_RESOLUTION|>--- conflicted
+++ resolved
@@ -10,19 +10,17 @@
 Main (unreleased)
 -----------------
 
-<<<<<<< HEAD
+### Breaking changes to non-GA functionality
+
+- Update Public preview `remotecfg` argument from `metadata` to `attributes`. (@erikbaranowski)
+
+### Enhancements
+
+- Added a success rate panel on the Prometheus Components dashboard. (@thampiotr)
+
 ### Bugfixes
 
 - Fixed an issue with `loki.source.kubernetes_events` not starting in large clusters due to short informer sync timeout. (@nrwiersma)
-=======
-### Breaking changes to non-GA functionality
-
-- Update Public preview `remotecfg` argument from `metadata` to `attributes`. (@erikbaranowski)
-
-### Enhancements
-
-- Added a success rate panel on the Prometheus Components dashboard. (@thampiotr)
->>>>>>> 08923b5e
 
 v1.2.0-rc.0
 -----------------
@@ -68,7 +66,7 @@
 
 - Added `scrape_protocols` option to `prometheus.scrape`, which allows to
   control the preferred order of scrape protocols. (@thampiotr)
-  
+
 - Add support for configuring CPU profile's duration scraped by `pyroscope.scrape`. (@hainenber)
 
 - `prometheus.exporter.snowflake`: Add support for RSA key-pair authentication. (@Caleb-Hurshman)
