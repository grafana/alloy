# Changelog

> _Contributors should read our [contributors guide][] for instructions on how
> to update the changelog._

This document contains a historical list of changes between releases. Only
changes that impact end-user behavior are listed; changes to documentation or
internal API changes are not present.

Main (unreleased)
-----------------

### Breaking changes

- (_Experimental_) In `prometheus.write.queue` changed `parallelism` from attribute to a block to allow for dynamic scaling. (@mattdurham)

### Features

- (_Public preview_) Add `otelcol.receiver.filelog` component to read otel log entries from files (@dehaansa)
  
- (_Public preview_) Add a `otelcol.processor.cumulativetodelta` component to convert metrics from
  cumulative temporality to delta. (@madaraszg-tulip)

- (_Experimental_) Add a `stage.windowsevent` block in the `loki.process` component. This aims to replace the existing `stage.eventlogmessage`. (@wildum)

- Add `pyroscope.relabel` component to modify or filter profiles using Prometheus relabeling rules. (@marcsanmi)

- (_Experimental_) A new `foreach` block which starts an Alloy pipeline for each item inside a list. (@wildum, @thampiotr, @ptodev)

### Enhancements

- Add `go_table_fallback` arg to `pyroscope.ebpf` (@korniltsev)

- Memory optimizations in `pyroscope.scrape` (@korniltsev)

- Add the possibility to export span events as logs in `otelcol.connector.spanlogs`. (@steve-hb)

- Add json format support for log export via faro receiver (@ravishankar15)

- (_Experimental_) Various changes to the experimental component `database_observability.mysql`:
  - `connection_info`: add namespace to the metric (@cristiangreco)
  - `query_sample`: better support for table name parsing (@cristiangreco)
  - `query_sample`: capture schema name for query samples (@cristiangreco)
  - `query_sample`: fix error handling during result set iteration (@cristiangreco)
  - `query_sample`: improve parsing of truncated queries (@cristiangreco)
  - `schema_table`: add table columns parsing (@cristiagreco)
  - `schema_table`: correctly quote schema and table name in SHOW CREATE (@cristiangreco)
  - `schema_table`: fix handling of view table types when detecting schema (@matthewnolf)
  - `schema_table`: refactor cache config in schema_table collector (@cristiangreco)
  - Component: add enable/disable collector configurability to `database_observability.mysql`. This removes the `query_samples_enabled` argument, now configurable via enable/disable collector. (@fridgepoet)
  - Component: always log `instance` label key (@cristiangreco)
  - Component: better error handling for collectors (@cristiangreco)
  - Component: use labels for some indexed logs elements (@cristiangreco)

- Reduce CPU usage of `loki.source.windowsevent` by up to 85% by updating the bookmark file every 10 seconds instead of after every event and by
  optimizing the retrieval of the process name. (@wildum)

- Ensure consistent service_name label handling in `pyroscope.receive_http` to match Pyroscope's behavior. (@marcsanmi)

- Improved memory and CPU performance of Prometheus pipelines by changing the underlying implementation of targets (@thampiotr)  

- Add `config_merge_strategy` in `prometheus.exporter.snmp` to optionally merge custom snmp config with embedded config instead of replacing. Useful for providing SNMP auths. (@v-zhuravlev)

### Bugfixes

- Fix log rotation for Windows in `loki.source.file` by refactoring the component to use the runner pkg. This should also reduce CPU consumption when tailing a lot of files in a dynamic environment. (@wildum)

- Add livedebugging support for `prometheus.remote_write` (@ravishankar15)

- Add livedebugging support for `otelcol.connector.*` components (@wildum)

- Bump snmp_exporter and embedded modules to 0.27.0. Add support for multi-module handling by comma separation and expose argument to increase SNMP polling concurrency for `prometheus.exporter.snmp`. (@v-zhuravlev)

- Add support for pushv1.PusherService Connect API in `pyroscope.receive_http`. (@simonswine)

- Fixed an issue where `loki.process` would sometimes output live debugging entries out-of-order (@thampiotr)

<<<<<<< HEAD
- (_Experimental_) Fixed several out-of-memory bugs in `loki.secretfilter`. (@kelnage)
=======
- Fixed a bug where components could be evaluated concurrently without the full context during a config reload (@wildum)

### Other changes

- Upgrading to Prometheus v2.54.1. (@ptodev)
  - `discovery.docker` has a new `match_first_network` attribute for matching the first network
    if the container has multiple networks defined, thus avoiding collecting duplicate targets.
  - `discovery.ec2`, `discovery.kubernetes`, `discovery.openstack`, and `discovery.ovhcloud`
    add extra `__meta_` labels.
  - `prometheus.remote_write` supports Azure OAuth and Azure SDK authentication.
  - `discovery.linode` has a new `region` attribute, as well as extra `__meta_` labels.
  - A new `scrape_native_histograms` argument for `prometheus.scrape`.
    This is enabled by default and can be used to explicitly disable native histogram support.
    In previous versions of Alloy, native histogram support has also been enabled by default
    as long as `scrape_protocols` starts with `PrometheusProto`.

  - Change the stability of the `remotecfg` feature from "public preview" to "generally available". (@erikbaranowski)
>>>>>>> 4c8b9e13

v1.6.1
-----------------

## Bugs

- Resolve issue with Beyla starting. (@rafaelroquetto)

v1.6.0
-----------------

### Breaking changes

- Upgrade to OpenTelemetry Collector v0.116.0:
  - `otelcol.processor.tailsampling`: Change decision precedence when using `and_sub_policy` and `invert_match`.
    For more information, see the [release notes for Alloy 1.6][release-notes-alloy-1_6].

    [#33671]: https://github.com/open-telemetry/opentelemetry-collector-contrib/pull/33671
    [release-notes-alloy-1_6]: https://grafana.com/docs/alloy/latest/release-notes/#v16

### Features

- Add support for TLS to `prometheus.write.queue`. (@mattdurham)

- Add `otelcol.receiver.syslog` component to receive otel logs in syslog format (@dehaansa)

- Add support for metrics in `otelcol.exporter.loadbalancing` (@madaraszg-tulip)

- Add `add_cloudwatch_timestamp` to `prometheus.exporter.cloudwatch` metrics. (@captncraig)

- Add support to `prometheus.operator.servicemonitors` to allow `endpointslice` role. (@yoyosir)

- Add `otelcol.exporter.splunkhec` allowing to export otel data to Splunk HEC (@adlotsof)

- Add `otelcol.receiver.solace` component to receive traces from a Solace broker. (@wildum)

- Add `otelcol.exporter.syslog` component to export logs in syslog format (@dehaansa)

- (_Experimental_) Add a `database_observability.mysql` component to collect mysql performance data. (@cristiangreco & @matthewnolf)

- Add `otelcol.receiver.influxdb` to convert influx metric into OTEL. (@EHSchmitt4395)

- Add a new `/-/healthy` endpoint which returns HTTP 500 if one or more components are unhealthy. (@ptodev)

### Enhancements

- Improved performance by reducing allocation in Prometheus write pipelines by ~30% (@thampiotr)

- Update `prometheus.write.queue` to support v2 for cpu performance. (@mattdurham)

- (_Experimental_) Add health reporting to `database_observability.mysql` component (@cristiangreco)

- Add second metrics sample to the support bundle to provide delta information (@dehaansa)

- Add all raw configuration files & a copy of the latest remote config to the support bundle (@dehaansa)

- Add relevant golang environment variables to the support bundle (@dehaansa)

- Add support for server authentication to otelcol components. (@aidaleuc)

- Update mysqld_exporter from v0.15.0 to v0.16.0 (including 2ef168bf6), most notable changes: (@cristiangreco)
  - Support MySQL 8.4 replicas syntax
  - Fetch lock time and cpu time from performance schema
  - Fix fetching tmpTables vs tmpDiskTables from performance_schema
  - Skip SPACE_TYPE column for MariaDB >=10.5
  - Fixed parsing of timestamps with non-zero padded days
  - Fix auto_increment metric collection errors caused by using collation in INFORMATION_SCHEMA searches
  - Change processlist query to support ONLY_FULL_GROUP_BY sql_mode
  - Add perf_schema quantile columns to collector

- Live Debugging button should appear in UI only for supported components (@ravishankar15)
- Add three new stdlib functions to_base64, from_URLbase64 and to_URLbase64 (@ravishankar15)
- Add `ignore_older_than` option for local.file_match (@ravishankar15)
- Add livedebugging support for discovery components (@ravishankar15)
- Add livedebugging support for `discover.relabel` (@ravishankar15)
- Performance optimization for live debugging feature (@ravishankar15)

- Upgrade `github.com/goccy/go-json` to v0.10.4, which reduces the memory consumption of an Alloy instance by 20MB.
  If Alloy is running certain otelcol components, this reduction will not apply. (@ptodev)
- improve performance in regexp component: call fmt only if debug is enabled (@r0ka)

- Update `prometheus.write.queue` library for performance increases in cpu. (@mattdurham)

- Update `loki.secretfilter` to be compatible with the new `[[rules.allowlists]]` gitleaks allowlist format (@romain-gaillard)

- Update `async-profiler` binaries for `pyroscope.java` to 3.0-fa937db (@aleks-p)

- Reduced memory allocation in discovery components by up to 30% (@thampiotr)

### Bugfixes

- Fix issue where `alloy_prometheus_relabel_metrics_processed` was not being incremented. (@mattdurham)

- Fixed issue with automemlimit logging bad messages and trying to access cgroup on non-linux builds (@dehaansa)

- Fixed issue with reloading configuration and prometheus metrics duplication in `prometheus.write.queue`. (@mattdurham)

- Updated `prometheus.write.queue` to fix issue with TTL comparing different scales of time. (@mattdurham)

- Fixed an issue in the `prometheus.operator.servicemonitors`, `prometheus.operator.podmonitors` and `prometheus.operator.probes` to support capitalized actions. (@QuentinBisson)

- Fixed an issue where the `otelcol.processor.interval` could not be used because the debug metrics were not set to default. (@wildum)

- Fixed an issue where `loki.secretfilter` would crash if the secret was shorter than the `partial_mask` value. (@romain-gaillard)

- Change the log level in the `eventlogmessage` stage of the `loki.process` component from `warn` to `debug`. (@wildum)

- Fix a bug in `loki.source.kafka` where the `topics` argument incorrectly used regex matching instead of exact matches. (@wildum)

### Other changes

- Change the stability of the `livedebugging` feature from "experimental" to "generally available". (@wildum)

- Use Go 1.23.3 for builds. (@mattdurham)

- Upgrade Beyla to v1.9.6. (@wildum)

- Upgrade to OpenTelemetry Collector v0.116.0:
  - `otelcol.receiver.datadog`: Return a json reponse instead of "OK" when a trace is received with a newer protocol version.
    https://github.com/open-telemetry/opentelemetry-collector-contrib/pull/35705
  - `otelcol.receiver.datadog`: Changes response message for `/api/v1/check_run` 202 response to be JSON and on par with Datadog API spec
    https://github.com/open-telemetry/opentelemetry-collector-contrib/pull/36029
  - `otelcol.receiver.solace`: The Solace receiver may unexpectedly terminate on reporting traces when used with a memory limiter processor and under high load.
    https://github.com/open-telemetry/opentelemetry-collector-contrib/pull/35958
  - `otelcol.receiver.solace`: Support converting the new `Move to Dead Message Queue` and new `Delete` spans generated by Solace Event Broker to OTLP.
    https://github.com/open-telemetry/opentelemetry-collector-contrib/pull/36071
  - `otelcol.exporter.datadog`: Stop prefixing `http_server_duration`, `http_server_request_size` and `http_server_response_size` with `otelcol`.
    https://github.com/open-telemetry/opentelemetry-collector-contrib/pull/36265
    These metrics can be from SDKs rather than collector. Stop prefixing them to be consistent with
    https://opentelemetry.io/docs/collector/internal-telemetry/#lists-of-internal-metrics
  - `otelcol.receiver.datadog`: Add json handling for the `api/v2/series` endpoint in the datadogreceiver.
    https://github.com/open-telemetry/opentelemetry-collector-contrib/pull/36218
  - `otelcol.processor.span`: Add a new `keep_original_name` configuration argument
    to keep the original span name when extracting attributes from the span name.
    https://github.com/open-telemetry/opentelemetry-collector-contrib/pull/36397
  - `pkg/ottl`: Respect the `depth` option when flattening slices using `flatten`.
    The `depth` option is also now required to be at least `1`.
    https://github.com/open-telemetry/opentelemetry-collector-contrib/pull/36198
  - `otelcol.exporter.loadbalancing`: Shutdown exporters during collector shutdown. This fixes a memory leak.
    https://github.com/open-telemetry/opentelemetry-collector-contrib/pull/36024
  - `otelcol.processor.k8sattributes`: New `wait_for_metadata` and `wait_for_metadata_timeout` configuration arguments,
    which block the processor startup until metadata is received from Kubernetes.
    https://github.com/open-telemetry/opentelemetry-collector-contrib/issues/32556
  - `otelcol.processor.k8sattributes`: Enable the `k8sattr.fieldExtractConfigRegex.disallow` for all Alloy instances,
    to retain the behavior of `regex` argument in the `annotation` and `label` blocks.
    When the feature gate is "deprecated" in the upstream Collector, Alloy users will need to use the transform processor instead.
    https://github.com/open-telemetry/opentelemetry-collector-contrib/issues/25128
  - `otelcol.receiver.vcenter`: The existing code did not honor TLS settings beyond 'insecure'.
    All TLS client config should now be honored.
    https://github.com/open-telemetry/opentelemetry-collector-contrib/pull/36482
  - `otelcol.receiver.opencensus`: Do not report error message when OpenCensus receiver is shutdown cleanly.
    https://github.com/open-telemetry/opentelemetry-collector-contrib/pull/36622
  - `otelcol.processor.k8sattributes`: Fixed parsing of k8s image names to support images with tags and digests.
    https://github.com/open-telemetry/opentelemetry-collector-contrib/pull/36145
  - `otelcol.exporter.loadbalancing`: Adding sending_queue, retry_on_failure and timeout settings to loadbalancing exporter configuration.
    https://github.com/open-telemetry/opentelemetry-collector-contrib/issues/35378
  - `otelcol.exporter.loadbalancing`: The k8sresolver was triggering exporter churn in the way the change event was handled.
    https://github.com/open-telemetry/opentelemetry-collector-contrib/issues/35658
  - `otelcol.processor.k8sattributes`: Override extracted k8s attributes if original value has been empty.
    https://github.com/open-telemetry/opentelemetry-collector-contrib/pull/36466
  - `otelcol.exporter.awss3`: Upgrading to adopt aws sdk v2.
    https://github.com/open-telemetry/opentelemetry-collector-contrib/pull/36698
  - `pkg/ottl`: GetXML Converter now supports selecting text, CDATA, and attribute (value) content.
  - `otelcol.exporter.loadbalancing`: Adds a an optional `return_hostnames` configuration argument to the k8s resolver.
     https://github.com/open-telemetry/opentelemetry-collector-contrib/pull/35411
  - `otelcol.exporter.kafka`, `otelcol.receiver.kafka`: Add a new `AWS_MSK_IAM_OAUTHBEARER` mechanism.
    This mechanism use the AWS MSK IAM SASL Signer for Go https://github.com/aws/aws-msk-iam-sasl-signer-go.
    https://github.com/open-telemetry/opentelemetry-collector-contrib/pull/32500

  - Use Go 1.23.5 for builds. (@wildum)

v1.5.1
-----------------

### Enhancements

- Logs from underlying clustering library `memberlist` are now surfaced with correct level (@thampiotr)

- Allow setting `informer_sync_timeout` in prometheus.operator.* components. (@captncraig)

- For sharding targets during clustering, `loki.source.podlogs` now only takes into account some labels. (@ptodev)

- Improve instrumentation of `pyroscope.relabel` component. (@marcsanmi)

### Bugfixes

- Fixed an issue in the `pyroscope.write` component to prevent TLS connection churn to Pyroscope when the `pyroscope.receive_http` clients don't request keepalive (@madaraszg-tulip)

- Fixed an issue in the `pyroscope.write` component with multiple endpoints not working correctly for forwarding profiles from `pyroscope.receive_http` (@madaraszg-tulip)

- Fixed a few race conditions that could lead to a deadlock when using `import` statements, which could lead to a memory leak on `/metrics` endpoint of an Alloy instance. (@thampiotr)

- Fix a race condition where the ui service was dependent on starting after the remotecfg service, which is not guaranteed. (@dehaansa & @erikbaranowski)

- Fixed an issue in the `otelcol.exporter.prometheus` component that would set series value incorrectly for stale metrics (@YusifAghalar)

- `loki.source.podlogs`: Fixed a bug which prevented clustering from working and caused duplicate logs to be sent.
  The bug only happened when no `selector` or `namespace_selector` blocks were specified in the Alloy configuration. (@ptodev)

- Fixed an issue in the `pyroscope.write` component to allow slashes in application names in the same way it is done in the Pyroscope push API (@marcsanmi)

- Fixed a crash when updating the configuration of `remote.http`. (@kinolaev)

- Fixed an issue in the `otelcol.processor.attribute` component where the actions `delete` and `hash` could not be used with the `pattern` argument. (@wildum)

- Fixed an issue in the `prometheus.exporter.postgres` component that would leak goroutines when the target was not reachable (@dehaansa)

v1.5.0
-----------------

### Breaking changes

- `import.git`: The default value for `revision` has changed from `HEAD` to `main`. (@ptodev)
  It is no longer allowed to set `revision` to `"HEAD"`, `"FETCH_HEAD"`, `"ORIG_HEAD"`, `"MERGE_HEAD"`, or `"CHERRY_PICK_HEAD"`.

- The Otel update to v0.112.0 has a few breaking changes:
  - [`otelcol.processor.deltatocumulative`] Change `max_streams` default value to `9223372036854775807` (max int).
    https://github.com/open-telemetry/opentelemetry-collector-contrib/pull/35048
  - [`otelcol.connector.spanmetrics`] Change `namespace` default value to `traces.span.metrics`.
    https://github.com/open-telemetry/opentelemetry-collector-contrib/pull/34485
  - [`otelcol.exporter.logging`] Removed in favor of the `otelcol.exporter.debug`.
    https://github.com/open-telemetry/opentelemetry-collector/issues/11337

### Features

- Add support bundle generation via the API endpoint /-/support (@dehaansa)

- Add the function `path_join` to the stdlib. (@wildum)

- Add `pyroscope.receive_http` component to receive and forward Pyroscope profiles (@marcsanmi)

- Add support to `loki.source.syslog` for the RFC3164 format ("BSD syslog"). (@sushain97)

- Add support to `loki.source.api` to be able to extract the tenant from the HTTP `X-Scope-OrgID` header (@QuentinBisson)

- (_Experimental_) Add a `loki.secretfilter` component to redact secrets from collected logs.

- (_Experimental_) Add a `prometheus.write.queue` component to add an alternative to `prometheus.remote_write`
  which allowing the writing of metrics  to a prometheus endpoint. (@mattdurham)

- (_Experimental_) Add the `array.combine_maps` function to the stdlib. (@ptodev, @wildum)

### Enhancements

- The `mimir.rules.kubernetes` component now supports adding extra label matchers
  to all queries discovered via `PrometheusRule` CRDs. (@thampiotr)

- The `cluster.use-discovery-v1` flag is now deprecated since there were no issues found with the v2 cluster discovery mechanism. (@thampiotr)

- SNMP exporter now supports labels in both `target` and `targets` parameters. (@mattdurham)

- Add support for relative paths to `import.file`. This new functionality allows users to use `import.file` blocks in modules
  imported via `import.git` and other `import.file`. (@wildum)

- `prometheus.exporter.cloudwatch`: The `discovery` block now has a `recently_active_only` configuration attribute
  to return only metrics which have been active in the last 3 hours.

- Add Prometheus bearer authentication to a `prometheus.write.queue` component (@freak12techno)

- Support logs that have a `timestamp` field instead of a `time` field for the `loki.source.azure_event_hubs` component. (@andriikushch)

- Add `proxy_url` to `otelcol.exporter.otlphttp`. (@wildum)

- Allow setting `informer_sync_timeout` in prometheus.operator.* components. (@captncraig)

### Bugfixes

- Fixed a bug in `import.git` which caused a `"non-fast-forward update"` error message. (@ptodev)

- Do not log error on clean shutdown of `loki.source.journal`. (@thampiotr)

- `prometheus.operator.*` components: Fixed a bug which would sometimes cause a
  "failed to create service discovery refresh metrics" error after a config reload. (@ptodev)

### Other changes

- Small fix in UI stylesheet to fit more content into visible table area. (@defanator)

- Changed OTEL alerts in Alloy mixin to use success rate for tracing. (@thampiotr)

- Support TLS client settings for clustering (@tiagorossig)

- Add support for `not_modified` response in `remotecfg`. (@spartan0x117)

- Fix dead link for RelabelConfig in the PodLog documentation page (@TheoBrigitte)

- Most notable changes coming with the OTel update from v0.108.0 vo v0.112.0 besides the breaking changes: (@wildum)
  - [`http config`] Add support for lz4 compression.
    https://github.com/open-telemetry/opentelemetry-collector/issues/9128
  - [`otelcol.processor.interval`] Add support for gauges and summaries.
    https://github.com/open-telemetry/opentelemetry-collector-contrib/issues/34803
  - [`otelcol.receiver.kafka`] Add possibility to tune the fetch sizes.
    https://github.com/open-telemetry/opentelemetry-collector-contrib/pull/34431
  - [`otelcol.processor.tailsampling`] Add `invert_match` to boolean attribute.
    https://github.com/open-telemetry/opentelemetry-collector-contrib/pull/34730
  - [`otelcol.receiver.kafka`] Add support to decode to `otlp_json`.
    https://github.com/open-telemetry/opentelemetry-collector-contrib/issues/33627
  - [`otelcol.processor.transform`] Add functions `convert_exponential_histogram_to_histogram` and `aggregate_on_attribute_value`.
    https://github.com/open-telemetry/opentelemetry-collector-contrib/pull/33824
    https://github.com/open-telemetry/opentelemetry-collector-contrib/pull/33423

v1.4.3
-----------------

### Bugfixes

- Fix an issue where some `faro.receiver` would drop multiple fields defined in `payload.meta.browser`, as fields were defined in the struct.

- `pyroscope.scrape` no longer tries to scrape endpoints which are not active targets anymore. (@wildum @mattdurham @dehaansa @ptodev)

- Fixed a bug with `loki.source.podlogs` not starting in large clusters due to short informer sync timeout. (@elburnetto-intapp)

- `prometheus.exporter.windows`: Fixed bug with `exclude` regular expression config arguments which caused missing metrics. (@ptodev)

v1.4.2
-----------------

### Bugfixes

- Update windows_exporter from v0.27.2 vo v0.27.3: (@jkroepke)
  - Fixes a bug where scraping Windows service crashes alloy

- Update yet-another-cloudwatch-exporter from v0.60.0 vo v0.61.0: (@morremeyer)
  - Fixes a bug where cloudwatch S3 metrics are reported as `0`

- Issue 1687 - otelcol.exporter.awss3 fails to configure (@cydergoth)
  - Fix parsing of the Level configuration attribute in debug_metrics config block
  - Ensure "optional" debug_metrics config block really is optional

- Fixed an issue with `loki.process` where `stage.luhn` and `stage.timestamp` would not apply
  default configuration settings correctly (@thampiotr)

- Fixed an issue with `loki.process` where configuration could be reloaded even if there
  were no changes. (@ptodev, @thampiotr)

- Fix issue where `loki.source.kubernetes` took into account all labels, instead of specific logs labels. Resulting in duplication. (@mattdurham)

v1.4.1
-----------------

### Bugfixes

- Windows installer: Don't quote Alloy's binary path in the Windows Registry. (@jkroepke)

v1.4.0
-----------------

### Security fixes

- Add quotes to windows service path to prevent path interception attack. [CVE-2024-8975](https://grafana.com/security/security-advisories/cve-2024-8975/) (@mattdurham)

### Breaking changes

- Some debug metrics for `otelcol` components have changed. (@thampiotr)
  For example, `otelcol.exporter.otlp`'s `exporter_sent_spans_ratio_total` metric is now `otelcol_exporter_sent_spans_total`.

- [otelcol.processor.transform] The functions `convert_sum_to_gauge` and `convert_gauge_to_sum` must now be used in the `metric` `context` rather than in the `datapoint` context.
  https://github.com/open-telemetry/opentelemetry-collector-contrib/issues/34567 (@wildum)

- Upgrade Beyla from 1.7.0 to 1.8.2. A complete list of changes can be found on the Beyla releases page: https://github.com/grafana/beyla/releases. (@wildum)
  It contains a few breaking changes for the component `beyla.ebpf`:
  - renamed metric `process.cpu.state` to `cpu.mode`
  - renamed metric `beyla_build_info` to `beyla_internal_build_info`

### Features

- Added Datadog Exporter community component, enabling exporting of otel-formatted Metrics and traces to Datadog. (@polyrain)
- (_Experimental_) Add an `otelcol.processor.interval` component to aggregate metrics and periodically
  forward the latest values to the next component in the pipeline.


### Enhancements

- Clustering peer resolution through `--cluster.join-addresses` flag has been
  improved with more consistent behaviour, better error handling and added
  support for A/AAAA DNS records. If necessary, users can temporarily opt out of
  this new behaviour with the `--cluster.use-discovery-v1`, but this can only be
  used as a temporary measure, since this flag will be disabled in future
  releases. (@thampiotr)

- Added a new panel to Cluster Overview dashboard to show the number of peers
  seen by each instance in the cluster. This can help diagnose cluster split
  brain issues. (@thampiotr)

- Updated Snowflake exporter with performance improvements for larger environments.
  Also added a new panel to track deleted tables to the Snowflake mixin. (@Caleb-Hurshman)
- Add a `otelcol.processor.groupbyattrs` component to reassociate collected metrics that match specified attributes
    from opentelemetry. (@kehindesalaam)

- Update windows_exporter to v0.27.2. (@jkroepke)
  The `smb.enabled_list` and `smb_client.enabled_list` doesn't have any effect anymore. All sub-collectors are enabled by default.

- Live debugging of `loki.process` will now also print the timestamp of incoming and outgoing log lines.
  This is helpful for debugging `stage.timestamp`. (@ptodev)

- Add extra validation in `beyla.ebpf` to avoid panics when network feature is enabled. (@marctc)

- A new parameter `aws_sdk_version_v2` is added for the cloudwatch exporters configuration. It enables the use of aws sdk v2 which has shown to have significant performance benefits. (@kgeckhart, @andriikushch)

- `prometheus.exporter.cloudwatch` can now collect metrics from custom namespaces via the `custom_namespace` block. (@ptodev)

- Add the label `alloy_cluster` in the metric `alloy_config_hash` when the flag `cluster.name` is set to help differentiate between
  configs from the same alloy cluster or different alloy clusters. (@wildum)

- Add support for discovering the cgroup path(s) of a process in `process.discovery`. (@mahendrapaipuri)

### Bugfixes

- Fix a bug where the scrape timeout for a Probe resource was not applied, overwriting the scrape interval instead. (@morremeyer, @stefanandres)

- Fix a bug where custom components don't always get updated when the config is modified in an imported directory. (@ante012)

- Fixed an issue which caused loss of context data in Faro exception. (@codecapitano)

- Fixed an issue where providing multiple hostnames or IP addresses
  via `--cluster.join-addresses` would only use the first provided value.
  (@thampiotr)

- Fixed an issue where providing `<hostname>:<port>`
  in `--cluster.join-addresses` would only resolve with DNS to a single address,
  instead of using all the available records. (@thampiotr)

- Fixed an issue where clustering peers resolution via hostname in `--cluster.join-addresses`
  resolves to duplicated IP addresses when using SRV records. (@thampiotr)

- Fixed an issue where the `connection_string` for the `loki.source.azure_event_hubs` component
  was displayed in the UI in plaintext. (@MorrisWitthein)

- Fix a bug in `discovery.*` components where old `targets` would continue to be
  exported to downstream components. This would only happen if the config
  for `discovery.*`  is reloaded in such a way that no new targets were
  discovered. (@ptodev, @thampiotr)

- Fixed bug in `loki.process` with `sampling` stage where all components use same `drop_counter_reason`. (@captncraig)

- Fixed an issue (see https://github.com/grafana/alloy/issues/1599) where specifying both path and key in the remote.vault `path`
  configuration could result in incorrect URLs. The `path` and `key` arguments have been separated to allow for clear and accurate
  specification of Vault secrets. (@PatMis16)

### Other

- Renamed standard library functions. Old names are still valid but are marked deprecated. (@wildum)

- Aliases for the namespaces are deprecated in the Cloudwatch exporter. For example: "s3" is not allowed, "AWS/S3" should be used. Usage of the aliases will generate warnings in the logs. Support for the aliases will be dropped in the upcoming releases. (@kgeckhart, @andriikushch)

- Update OTel from v0.105.0 vo v0.108.0: (@wildum)
  - [`otelcol.receiver.vcenter`] New VSAN metrics.
    https://github.com/open-telemetry/opentelemetry-collector-contrib/issues/33556
  - [`otelcol.receiver.kafka`] Add `session_timeout` and `heartbeat_interval` attributes.
    https://github.com/open-telemetry/opentelemetry-collector-contrib/pull/33082
  - [`otelcol.processor.transform`] Add `aggregate_on_attributes` function for metrics.
    https://github.com/open-telemetry/opentelemetry-collector-contrib/pull/33334
  - [`otelcol.receiver.vcenter`] Enable metrics by default
    https://github.com/open-telemetry/opentelemetry-collector-contrib/issues/33607

- Updated the docker base image to Ubuntu 24.04 (Noble Numbat). (@mattiasa )

v1.3.4
-----------------

### Bugfixes

- Windows installer: Don't quote Alloy's binary path in the Windows Registry. (@jkroepke)

v1.3.2
-----------------

### Security fixes

- Add quotes to windows service path to prevent path interception attack. [CVE-2024-8975](https://grafana.com/security/security-advisories/cve-2024-8975/) (@mattdurham)

v1.3.1
-----------------

### Bugfixes

- Changed the cluster startup behaviour, reverting to the previous logic where
  a failure to resolve cluster join peers results in the node creating its own cluster. This is
  to facilitate the process of bootstrapping a new cluster following user feedback (@thampiotr)

- Fix a memory leak which would occur any time `loki.process` had its configuration reloaded. (@ptodev)

v1.3.0
-----------------

### Breaking changes

- [`otelcol.exporter.otlp`,`otelcol.exporter.loadbalancing`]: Change the default gRPC load balancing strategy.
  The default value for the `balancer_name` attribute has changed to `round_robin`
  https://github.com/open-telemetry/opentelemetry-collector/pull/10319

### Breaking changes to non-GA functionality

- Update Public preview `remotecfg` argument from `metadata` to `attributes`. (@erikbaranowski)

- The default value of the argument `unmatched` in the block `routes` of the component `beyla.ebpf` was changed from `unset` to `heuristic` (@marctc)

### Features

- Added community components support, enabling community members to implement and maintain components. (@wildum)

- A new `otelcol.exporter.debug` component for printing OTel telemetry from
  other `otelcol` components to the console. (@BarunKGP)

### Enhancements
- Added custom metrics capability to oracle exporter. (@EHSchmitt4395)

- Added a success rate panel on the Prometheus Components dashboard. (@thampiotr)

- Add namespace field to Faro payload (@cedricziel)

- Add the `targets` argument to the `prometheus.exporter.blackbox` component to support passing blackbox targets at runtime. (@wildum)

- Add concurrent metric collection to `prometheus.exporter.snowflake` to speed up collection times (@Caleb-Hurshman)

- Added live debugging support to `otelcol.processor.*` components. (@wildum)

- Add automatic system attributes for `version` and `os` to `remotecfg`. (@erikbaranowski)

- Added live debugging support to `otelcol.receiver.*` components. (@wildum)

- Added live debugging support to `loki.process`. (@wildum)

- Added live debugging support to `loki.relabel`. (@wildum)

- Added a `namespace` label to probes scraped by the `prometheus.operator.probes` component to align with the upstream Prometheus Operator setup. (@toontijtgat2)

- (_Public preview_) Added rate limiting of cluster state changes to reduce the
  number of unnecessary, intermediate state updates. (@thampiotr)

- Allow setting the CPU profiling event for Java Async Profiler in `pyroscope.java` component (@slbucur)

- Update windows_exporter to v0.26.2. (@jkroepke)

- `mimir.rules.kubernetes` is now able to add extra labels to the Prometheus rules. (@psychomantys)

- `prometheus.exporter.unix` component now exposes hwmon collector config. (@dtrejod)

- Upgrade from OpenTelemetry v0.102.1 to v0.105.0.
  - [`otelcol.receiver.*`] A new `compression_algorithms` attribute to configure which
    compression algorithms are allowed by the HTTP server.
    https://github.com/open-telemetry/opentelemetry-collector/pull/10295
  - [`otelcol.exporter.*`] Fix potential deadlock in the batch sender.
    https://github.com/open-telemetry/opentelemetry-collector/pull/10315
  - [`otelcol.exporter.*`] Fix a bug when the retry and timeout logic was not applied with enabled batching.
    https://github.com/open-telemetry/opentelemetry-collector/issues/10166
  - [`otelcol.exporter.*`] Fix a bug where an unstarted batch_sender exporter hangs on shutdown.
    https://github.com/open-telemetry/opentelemetry-collector/issues/10306
  - [`otelcol.exporter.*`] Fix small batch due to unfavorable goroutine scheduling in batch sender.
    https://github.com/open-telemetry/opentelemetry-collector/issues/9952
  - [`otelcol.exporter.otlphttp`] A new `cookies` block to store cookies from server responses and reuse them in subsequent requests.
    https://github.com/open-telemetry/opentelemetry-collector/issues/10175
  - [`otelcol.exporter.otlp`] Fixed a bug where the receiver's http response was not properly translating grpc error codes to http status codes.
    https://github.com/open-telemetry/opentelemetry-collector/pull/10574
  - [`otelcol.processor.tail_sampling`] Simple LRU Decision Cache for "keep" decisions.
    https://github.com/open-telemetry/opentelemetry-collector-contrib/pull/33533
  - [`otelcol.processor.tail_sampling`] Fix precedence of inverted match in and policy.
    Previously if the decision from a policy evaluation was `NotSampled` or `InvertNotSampled`
    it would return a `NotSampled` decision regardless, effectively downgrading the result.
    This was breaking the documented behaviour that inverted decisions should take precedence over all others.
    https://github.com/open-telemetry/opentelemetry-collector-contrib/pull/33671
  - [`otelcol.exporter.kafka`,`otelcol.receiver.kafka`] Add config attribute to disable Kerberos PA-FX-FAST negotiation.
    https://github.com/open-telemetry/opentelemetry-collector-contrib/issues/26345
  - [`OTTL`]: Added `keep_matching_keys` function to allow dropping all keys from a map that don't match the pattern.
    https://github.com/open-telemetry/opentelemetry-collector-contrib/issues/32989
  - [`OTTL`]: Add debug logs to help troubleshoot OTTL statements/conditions
    https://github.com/open-telemetry/opentelemetry-collector-contrib/pull/33274
  - [`OTTL`]: Introducing `append` function for appending items into an existing array.
    https://github.com/open-telemetry/opentelemetry-collector-contrib/issues/32141
  - [`OTTL`]: Introducing `Uri` converter parsing URI string into SemConv
    https://github.com/open-telemetry/opentelemetry-collector-contrib/issues/32433
  - [`OTTL`]: Added a Hex() converter function
    https://github.com/open-telemetry/opentelemetry-collector-contrib/pull/33450
  - [`OTTL`]: Added a IsRootSpan() converter function.
    https://github.com/open-telemetry/opentelemetry-collector-contrib/pull/33729
  - [`otelcol.processor.probabilistic_sampler`]: Add Proportional and Equalizing sampling modes.
    https://github.com/open-telemetry/opentelemetry-collector-contrib/issues/31918
  - [`otelcol.processor.deltatocumulative`]: Bugfix to properly drop samples when at limit.
    https://github.com/open-telemetry/opentelemetry-collector-contrib/issues/33285
  - [`otelcol.receiver.vcenter`] Fixes errors in some of the client calls for environments containing multiple datacenters.
    https://github.com/open-telemetry/opentelemetry-collector-contrib/pull/33735
  - [`otelcol.processor.resourcedetection`] Fetch CPU info only if related attributes are enabled.
    https://github.com/open-telemetry/opentelemetry-collector-contrib/pull/33774
  - [`otelcol.receiver.vcenter`] Adding metrics for CPU readiness, CPU capacity, and network drop rate.
    https://github.com/open-telemetry/opentelemetry-collector-contrib/issues/33607
  - [`otelcol.receiver.vcenter`] Drop support for vCenter 6.7.
    https://github.com/open-telemetry/opentelemetry-collector-contrib/issues/33607
  - [`otelcol.processor.attributes`] Add an option to extract value from a client address
    by specifying `client.address` value in the `from_context` field.
    https://github.com/open-telemetry/opentelemetry-collector-contrib/pull/34048
  - `otelcol.connector.spanmetrics`: Produce delta temporality span metrics with StartTimeUnixNano and TimeUnixNano values representing an uninterrupted series.
    https://github.com/open-telemetry/opentelemetry-collector-contrib/pull/31780

- Upgrade Beyla component v1.6.3 to v1.7.0
  - Reporting application process metrics
  - New supported protocols: SQL, Redis, Kafka
  - Several bugfixes
  - Full list of changes: https://github.com/grafana/beyla/releases/tag/v1.7.0

- Enable instances connected to remotecfg-compatible servers to Register
  themselves to the remote service. (@tpaschalis)

- Allow in-memory listener to work for remotecfg-supplied components. (@tpaschalis)

### Bugfixes

- Fixed a clustering mode issue where a fatal startup failure of the clustering service
  would exit the service silently, without also exiting the Alloy process. (@thampiotr)

- Fix a bug which prevented config reloads to work if a Loki `metrics` stage is in the pipeline.
  Previously, the reload would fail for `loki.process` without an error in the logs and the metrics
  from the `metrics` stage would get stuck at the same values. (@ptodev)


v1.2.1
-----------------

### Bugfixes

- Fixed an issue with `loki.source.kubernetes_events` not starting in large clusters due to short informer sync timeout. (@nrwiersma)

- Updated [ckit](https://github.com/grafana/ckit) to fix an issue with armv7 panic on startup when forming a cluster. (@imavroukakis)

- Fixed a clustering mode issue where a failure to perform static peers
  discovery did not result in a fatal failure at startup and could lead to
  potential split-brain issues. (@thampiotr)

### Other

- Use Go 1.22.5 for builds. (@mattdurham)

v1.2.0
-----------------

### Security fixes
- Fixes the following vulnerabilities (@ptodev):
  - [CVE-2024-35255](https://cve.mitre.org/cgi-bin/cvename.cgi?name=CVE-2024-35255)
  - [CVE-2024-36129](https://avd.aquasec.com/nvd/2024/cve-2024-36129/)

### Breaking changes

- Updated OpenTelemetry to v0.102.1. (@mattdurham)
  - Components `otelcol.receiver.otlp`,`otelcol.receiver.zipkin`,`otelcol.extension.jaeger_remote_sampling`, and `otelcol.receiver.jaeger` setting `max_request_body_size`
    default changed from unlimited size to `20MiB`. This is due to [CVE-2024-36129](https://github.com/open-telemetry/opentelemetry-collector/security/advisories/GHSA-c74f-6mfw-mm4v).

### Breaking changes to non-GA functionality

- Update Public preview `remotecfg` to use `alloy-remote-config` instead of `agent-remote-config`. The
  API has been updated to use the term `collector` over `agent`. (@erikbaranowski)

- Component `otelcol.receiver.vcenter` removed `vcenter.host.network.packet.errors`, `vcenter.host.network.packet.count`, and
  `vcenter.vm.network.packet.count`.
  - `vcenter.host.network.packet.errors` replaced by `vcenter.host.network.packet.error.rate`.
  - `vcenter.host.network.packet.count` replaced by `vcenter.host.network.packet.rate`.
  - `vcenter.vm.network.packet.count` replaced by `vcenter.vm.network.packet.rate`.

### Features

- Add an `otelcol.exporter.kafka` component to send OTLP metrics, logs, and traces to Kafka.

- Added `live debugging` to the UI. Live debugging streams data as they flow through components for debugging telemetry data.
  Individual components must be updated to support live debugging. (@wildum)

- Added live debugging support for `prometheus.relabel`. (@wildum)

- (_Experimental_) Add a `otelcol.processor.deltatocumulative` component to convert metrics from
  delta temporality to cumulative by accumulating samples in memory. (@rfratto)

- (_Experimental_) Add an `otelcol.receiver.datadog` component to receive
  metrics and traces from Datadog. (@carrieedwards, @jesusvazquez, @alexgreenbank, @fedetorres93)

- Add a `prometheus.exporter.catchpoint` component to collect metrics from Catchpoint. (@bominrahmani)

- Add the `-t/--test` flag to `alloy fmt` to check if a alloy config file is formatted correctly. (@kavfixnel)

### Enhancements

- (_Public preview_) Add native histogram support to `otelcol.receiver.prometheus`. (@wildum)
- (_Public preview_) Add metrics to report status of `remotecfg` service. (@captncraig)

- Added `scrape_protocols` option to `prometheus.scrape`, which allows to
  control the preferred order of scrape protocols. (@thampiotr)

- Add support for configuring CPU profile's duration scraped by `pyroscope.scrape`. (@hainenber)

- `prometheus.exporter.snowflake`: Add support for RSA key-pair authentication. (@Caleb-Hurshman)

- Improved filesystem error handling when working with `loki.source.file` and `local.file_match`,
  which removes some false-positive error log messages on Windows (@thampiotr)

- Updates `processor/probabilistic_sampler` to use new `FailedClosed` field from OTEL release v0.101.0. (@StefanKurek)

- Updates `receiver/vcenter` to use new features and bugfixes introduced in OTEL releases v0.100.0 and v0.101.0.
  Refer to the [v0.100.0](https://github.com/open-telemetry/opentelemetry-collector-contrib/releases/tag/v0.100.0)
  and [v0.101.0](https://github.com/open-telemetry/opentelemetry-collector-contrib/releases/tag/v0.101.0) release
  notes for more detailed information.
  Changes that directly affected the configuration are as follows: (@StefanKurek)
  - The resource attribute `vcenter.datacenter.name` has been added and enabled by default for all resource types.
  - The resource attribute `vcenter.virtual_app.inventory_path` has been added and enabled by default to
    differentiate between resource pools and virtual apps.
  - The resource attribute `vcenter.virtual_app.name` has been added and enabled by default to differentiate
    between resource pools and virtual apps.
  - The resource attribute `vcenter.vm_template.id` has been added and enabled by default to differentiate between
    virtual machines and virtual machine templates.
  - The resource attribute `vcenter.vm_template.name` has been added and enabled by default to differentiate between
    virtual machines and virtual machine templates.
  - The metric `vcenter.cluster.memory.used` has been removed.
  - The metric `vcenter.vm.network.packet.drop.rate` has been added and enabled by default.
  - The metric `vcenter.cluster.vm_template.count` has been added and enabled by default.

- Add `yaml_decode` to standard library. (@mattdurham, @djcode)

- Allow override debug metrics level for `otelcol.*` components. (@hainenber)

- Add an initial lower limit of 10 seconds for the the `poll_frequency`
  argument in the `remotecfg` block. (@tpaschalis)

- Add a constant jitter to `remotecfg` service's polling. (@tpaschalis)

- Added support for NS records to `discovery.dns`. (@djcode)

- Improved clustering use cases for tracking GCP delta metrics in the `prometheus.exporter.gcp` (@kgeckhart)

- Add the `targets` argument to the `prometheus.exporter.snmp` component to support passing SNMP targets at runtime. (@wildum)

- Prefix Faro measurement values with `value_` to align with the latest Faro cloud receiver updates. (@codecapitano)

- Add `base64_decode` to standard library. (@hainenber)

- Updated OpenTelemetry Contrib to [v0.102.0](https://github.com/open-telemetry/opentelemetry-collector-contrib/releases/tag/v0.102.0). (@mattdurham)
  - `otelcol.processor.resourcedetection`: Added a `tags` config argument to the `azure` detection mechanism.
  It exposes regex-matched Azure resource tags as OpenTelemetry resource attributes.

- A new `snmp_context` configuration argument for `prometheus.exporter.snmp`
  which overrides the `context_name` parameter in the SNMP configuration file. (@ptodev)

- Add extra configuration options for `beyla.ebpf` to select Kubernetes objects to monitor. (@marctc)

### Bugfixes

- Fixed an issue with `prometheus.scrape` in which targets that move from one
  cluster instance to another could have a staleness marker inserted and result
  in a gap in metrics (@thampiotr)

- Fix panic when `import.git` is given a revision that does not exist on the remote repo. (@hainenber)

- Fixed an issue with `loki.source.docker` where collecting logs from targets configured with multiple networks would result in errors. (@wildum)

- Fixed an issue where converting OpenTelemetry Collector configs with unused telemetry types resulted in those types being explicitly configured with an empty array in `output` blocks, rather than them being omitted entirely. (@rfratto)

### Other changes

- `pyroscope.ebpf`, `pyroscope.java`, `pyroscope.scrape`, `pyroscope.write` and `discovery.process` components are now GA. (@korniltsev)

- `prometheus.exporter.snmp`: Updating SNMP exporter from v0.24.1 to v0.26.0. (@ptodev, @erikbaranowski)

- `prometheus.scrape` component's `enable_protobuf_negotiation` argument is now
  deprecated and will be removed in a future major release.
  Use `scrape_protocols` instead and refer to `prometheus.scrape` reference
  documentation for further details. (@thampiotr)

- Updated Prometheus dependency to [v2.51.2](https://github.com/prometheus/prometheus/releases/tag/v2.51.2) (@thampiotr)

- Upgrade Beyla from v1.5.1 to v1.6.3. (@marctc)

v1.1.1
------

### Bugfixes

- Fix panic when component ID contains `/` in `otelcomponent.MustNewType(ID)`.(@qclaogui)

- Exit Alloy immediately if the port it runs on is not available.
  This port can be configured with `--server.http.listen-addr` or using
  the default listen address`127.0.0.1:12345`. (@mattdurham)

- Fix a panic in `loki.source.docker` when trying to stop a target that was never started. (@wildum)

- Fix error on boot when using IPv6 advertise addresses without explicitly
  specifying a port. (@matthewpi)

- Fix an issue where having long component labels (>63 chars) on otelcol.auth
  components lead to a panic. (@tpaschalis)

- Update `prometheus.exporter.snowflake` with the [latest](https://github.com/grafana/snowflake-prometheus-exporter) version of the exporter as of May 28, 2024 (@StefanKurek)
  - Fixes issue where returned `NULL` values from database could cause unexpected errors.

- Bubble up SSH key conversion error to facilitate failed `import.git`. (@hainenber)

v1.1.0
------

### Features

- (_Public preview_) Add support for setting GOMEMLIMIT based on cgroup setting. (@mattdurham)
- (_Experimental_) A new `otelcol.exporter.awss3` component for sending telemetry data to a S3 bucket. (@Imshelledin21)

- (_Public preview_) Introduce BoringCrypto Docker images.
  The BoringCrypto image is tagged with the `-boringcrypto` suffix and
  is only available on AMD64 and ARM64 Linux containers.
  (@rfratto, @mattdurham)

- (_Public preview_) Introduce `boringcrypto` release assets. BoringCrypto
  builds are publshed for Linux on AMD64 and ARM64 platforms. (@rfratto,
  @mattdurham)

- `otelcol.exporter.loadbalancing`: Add a new `aws_cloud_map` resolver. (@ptodev)

- Introduce a `otelcol.receiver.file_stats` component from the upstream
  OpenTelemetry `filestatsreceiver` component. (@rfratto)

### Enhancements

- Update `prometheus.exporter.kafka` with the following functionalities (@wildum):

  * GSSAPI config
  * enable/disable PA_FX_FAST
  * set a TLS server name
  * show the offset/lag for all consumer group or only the connected ones
  * set the minimum number of topics to monitor
  * enable/disable auto-creation of requested topics if they don't already exist
  * regex to exclude topics / groups
  * added metric kafka_broker_info

- In `prometheus.exporter.kafka`, the interpolation table used to compute estimated lag metrics is now pruned
  on `metadata_refresh_interval` instead of `prune_interval_seconds`. (@wildum)

- Don't restart tailers in `loki.source.kubernetes` component by above-average
  time deltas if K8s version is >= 1.29.1 (@hainenber)

- In `mimir.rules.kubernetes`, add support for running in a cluster of Alloy instances
  by electing a single instance as the leader for the `mimir.rules.kubernetes` component
  to avoid conflicts when making calls to the Mimir API. (@56quarters)

- Add the possibility of setting custom labels for the AWS Firehose logs via `X-Amz-Firehose-Common-Attributes` header. (@andriikushch)

### Bugfixes

- Fixed issue with defaults for Beyla component not being applied correctly. (marctc)

- Fix an issue on Windows where uninstalling Alloy did not remove it from the
  Add/Remove programs list. (@rfratto)

- Fixed issue where text labels displayed outside of component node's boundary. (@hainenber)

- Fix a bug where a topic was claimed by the wrong consumer type in `otelcol.receiver.kafka`. (@wildum)

- Fix an issue where nested import.git config blocks could conflict if they had the same labels. (@wildum)

- In `mimir.rules.kubernetes`, fix an issue where unrecoverable errors from the Mimir API were retried. (@56quarters)

- Fix an issue where `faro.receiver`'s `extra_log_labels` with empty value
  don't map existing value in log line. (@hainenber)

- Fix an issue where `prometheus.remote_write` only queued data for sending
  every 15 seconds instead of as soon as data was written to the WAL.
  (@rfratto)

- Imported code using `slog` logging will now not panic and replay correctly when logged before the logging
  config block is initialized. (@mattdurham)

- Fix a bug where custom components would not shadow the stdlib. If you have a module whose name conflicts with an stdlib function
  and if you use this exact function in your config, then you will need to rename your module. (@wildum)

- Fix an issue where `loki.source.docker` stops collecting logs after a container restart. (@wildum)

- Upgrading `pyroscope/ebpf` from 0.4.6 to 0.4.7 (@korniltsev):
  * detect libc version properly when libc file name is libc-2.31.so and not libc.so.6
  * treat elf files with short build id (8 bytes) properly

### Other changes

- Update `alloy-mixin` to use more specific alert group names (for example,
  `alloy_clustering` instead of `clustering`) to avoid collision with installs
  of `agent-flow-mixin`. (@rfratto)
- Upgrade Beyla from v1.4.1 to v1.5.1. (@marctc)

- Add a description to Alloy DEB and RPM packages. (@rfratto)

- Allow `pyroscope.scrape` to scrape `alloy.internal:12345`. (@hainenber)

- The latest Windows Docker image is now pushed as `nanoserver-1809` instead of
  `latest-nanoserver-1809`. The old tag will no longer be updated, and will be
  removed in a future release. (@rfratto)

- The log level of `finished node evaluation` log lines has been decreased to
  'debug'. (@tpaschalis)

- Update post-installation scripts for DEB/RPM packages to ensure
  `/var/lib/alloy` exists before configuring its permissions and ownership.
  (@rfratto)

- Remove setcap for `cap_net_bind_service` to allow alloy to run in restricted environments.
  Modern container runtimes allow binding to unprivileged ports as non-root. (@BlackDex)

- Upgrading from OpenTelemetry v0.96.0 to v0.99.0.

  - `otelcol.processor.batch`: Prevent starting unnecessary goroutines.
    https://github.com/open-telemetry/opentelemetry-collector/issues/9739
  - `otelcol.exporter.otlp`: Checks for port in the config validation for the otlpexporter.
    https://github.com/open-telemetry/opentelemetry-collector/issues/9505
  - `otelcol.receiver.otlp`: Fix bug where the otlp receiver did not properly respond
    with a retryable error code when possible for http.
    https://github.com/open-telemetry/opentelemetry-collector/pull/9357
  - `otelcol.receiver.vcenter`: Fixed the resource attribute model to more accurately support multi-cluster deployments.
    https://github.com/open-telemetry/opentelemetry-collector-contrib/issues/30879
    For more information on impacts please refer to:
    https://github.com/open-telemetry/opentelemetry-collector-contrib/pull/31113
    The main impact is that `vcenter.resource_pool.name`, `vcenter.resource_pool.inventory_path`,
    and `vcenter.cluster.name` are reported with more accuracy on VM metrics.
  - `otelcol.receiver.vcenter`: Remove the `vcenter.cluster.name` resource attribute from Host resources if the Host is standalone (no cluster).
    https://github.com/open-telemetry/opentelemetry-collector-contrib/issues/32548
  - `otelcol.receiver.vcenter`: Changes process for collecting VMs & VM perf metrics to be more efficient (one call now for all VMs).
    https://github.com/open-telemetry/opentelemetry-collector-contrib/issues/31837
  - `otelcol.connector.servicegraph`: Added a new `database_name_attribute` config argument to allow users to
    specify a custom attribute name for identifying the database name in span attributes.
    https://github.com/open-telemetry/opentelemetry-collector-contrib/pull/30726
  - `otelcol.connector.servicegraph`: Fix 'failed to find dimensions for key' error from race condition in metrics cleanup.
    https://github.com/open-telemetry/opentelemetry-collector-contrib/issues/31701
  - `otelcol.connector.spanmetrics`: Add `metrics_expiration` option to enable expiration of metrics if spans are not received within a certain time frame.
    By default, the expiration is disabled (set to 0).
    https://github.com/open-telemetry/opentelemetry-collector-contrib/issues/30559
  - `otelcol.connector.spanmetrics`: Change default value of `metrics_flush_interval` from 15s to 60s.
    https://github.com/open-telemetry/opentelemetry-collector-contrib/issues/31776
  - `otelcol.connector.spanmetrics`: Discard counter span metric exemplars after each flush interval to avoid unbounded memory growth.
    This aligns exemplar discarding for counter span metrics with the existing logic for histogram span metrics.
    https://github.com/open-telemetry/opentelemetry-collector-contrib/issues/31683
  - `otelcol.exporter.loadbalancing`: Fix panic when a sub-exporter is shut down while still handling requests.
    https://github.com/open-telemetry/opentelemetry-collector-contrib/issues/31410
  - `otelcol.exporter.loadbalancing`: Fix memory leaks on shutdown.
    https://github.com/open-telemetry/opentelemetry-collector-contrib/pull/31050
  - `otelcol.exporter.loadbalancing`: Support the timeout period of k8s resolver list watch can be configured.
    https://github.com/open-telemetry/opentelemetry-collector-contrib/issues/31757
  - `otelcol.processor.transform`: Change metric unit for metrics extracted with `extract_count_metric()` to be the default unit (`1`).
    https://github.com/open-telemetry/opentelemetry-collector-contrib/issues/31575
  - `otelcol.receiver.opencensus`: Refactor the receiver to pass lifecycle tests and avoid leaking gRPC connections.
    https://github.com/open-telemetry/opentelemetry-collector-contrib/issues/31643
  - `otelcol.extension.jaeger_remote_sampling`: Fix leaking goroutine on shutdown.
    https://github.com/open-telemetry/opentelemetry-collector-contrib/issues/31157
  - `otelcol.receiver.kafka`: Fix panic on shutdown.
    https://github.com/open-telemetry/opentelemetry-collector-contrib/issues/31926
  - `otelcol.processor.resourcedetection`: Only attempt to detect Kubernetes node resource attributes when they're enabled.
    https://github.com/open-telemetry/opentelemetry-collector-contrib/issues/31941
  - `otelcol.processor.resourcedetection`: Fix memory leak on AKS.
    https://github.com/open-telemetry/opentelemetry-collector-contrib/pull/32574
  - `otelcol.processor.resourcedetection`: Update to ec2 scraper so that core attributes are not dropped if describeTags returns an error (likely due to permissions).
    https://github.com/open-telemetry/opentelemetry-collector-contrib/pull/30672

- Use Go 1.22.3 for builds. (@kminehart)

v1.0.0
------

### Features

- Support for programmable pipelines using a rich expression-based syntax.

- Over 130 components for processing, transforming, and exporting telemetry
  data.

- Native support for Kubernetes and Prometheus Operator without needing to
  deploy or learn a separate Kubernetes operator.

- Support for creating and sharing custom components.

- Support for forming a cluster of Alloy instances for automatic workload
  distribution.

- (_Public preview_) Support for receiving configuration from a server for
  centralized configuration management.

- A built-in UI for visualizing and debugging pipelines.

[contributors guide]: ./docs/developer/contributing.md#updating-the-changelog<|MERGE_RESOLUTION|>--- conflicted
+++ resolved
@@ -75,9 +75,6 @@
 
 - Fixed an issue where `loki.process` would sometimes output live debugging entries out-of-order (@thampiotr)
 
-<<<<<<< HEAD
-- (_Experimental_) Fixed several out-of-memory bugs in `loki.secretfilter`. (@kelnage)
-=======
 - Fixed a bug where components could be evaluated concurrently without the full context during a config reload (@wildum)
 
 ### Other changes
@@ -95,7 +92,6 @@
     as long as `scrape_protocols` starts with `PrometheusProto`.
 
   - Change the stability of the `remotecfg` feature from "public preview" to "generally available". (@erikbaranowski)
->>>>>>> 4c8b9e13
 
 v1.6.1
 -----------------
