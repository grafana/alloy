# Changelog

> _Contributors should read our [contributors guide][] for instructions on how
> to update the changelog._

This document contains a historical list of changes between releases. Only
changes that impact end-user behavior are listed; changes to documentation or
internal API changes are not present.

Main (unreleased)
-----------------

### Features

- Add the function `path_join` to the stdlib. (@wildum)
- Add support to `loki.source.syslog` for the RFC3164 format ("BSD syslog"). (@sushain97)

### Enhancements

- The `mimir.rules.kubernetes` component now supports adding extra label matchers
  to all queries discovered via `PrometheusRule` CRDs. (@thampiotr)

### Bugfixes

- Update windows_exporter from v0.27.2 vo v0.27.3: (@jkroepke)
  - Fixes a bug where scraping Windows service crashes alloy

- Update yet-another-cloudwatch-exporter from v0.60.0 vo v0.61.0: (@morremeyer)
  - Fixes a bug where cloudwatch S3 metrics are reported as `0`

### Other changes

- Small fix in UI stylesheet to fit more content into visible table area. (@defanator)

- Changed OTEL alerts in Alloy mixin to use success rate for tracing. (@thampiotr)

<<<<<<< HEAD
- Support TLS client settings for clustering (@tiagorossig)

v1.4.0-rc.3
=======
v1.4.1
-----------------

### Bugfixes

- Windows installer: Don't quote Alloy's binary path in the Windows Registry. (@jkroepke)

v1.4.0
>>>>>>> fe7ec787
-----------------

### Security fixes

- Add quotes to windows service path to prevent path interception attack. [CVE-2024-8975](https://grafana.com/security/security-advisories/cve-2024-8975/) (@mattdurham)

### Breaking changes

- Some debug metrics for `otelcol` components have changed. (@thampiotr)
  For example, `otelcol.exporter.otlp`'s `exporter_sent_spans_ratio_total` metric is now `otelcol_exporter_sent_spans_total`.

- [otelcol.processor.transform] The functions `convert_sum_to_gauge` and `convert_gauge_to_sum` must now be used in the `metric` `context` rather than in the `datapoint` context.
  https://github.com/open-telemetry/opentelemetry-collector-contrib/issues/34567 (@wildum)

- Upgrade Beyla from 1.7.0 to 1.8.2. A complete list of changes can be found on the Beyla releases page: https://github.com/grafana/beyla/releases. (@wildum)
  It contains a few breaking changes for the component `beyla.ebpf`:
  - renamed metric `process.cpu.state` to `cpu.mode`
  - renamed metric `beyla_build_info` to `beyla_internal_build_info`

### Features

- Added Datadog Exporter community component, enabling exporting of otel-formatted Metrics and traces to Datadog. (@polyrain)
- (_Experimental_) Add an `otelcol.processor.interval` component to aggregate metrics and periodically
  forward the latest values to the next component in the pipeline.
- (_Experimental_) Add a `loki.secretfilter` component to redact secrets from collected logs.


### Enhancements

- Clustering peer resolution through `--cluster.join-addresses` flag has been
  improved with more consistent behaviour, better error handling and added
  support for A/AAAA DNS records. If necessary, users can temporarily opt out of
  this new behaviour with the `--cluster.use-discovery-v1`, but this can only be
  used as a temporary measure, since this flag will be disabled in future
  releases. (@thampiotr)

- Added a new panel to Cluster Overview dashboard to show the number of peers
  seen by each instance in the cluster. This can help diagnose cluster split
  brain issues. (@thampiotr)

- Updated Snowflake exporter with performance improvements for larger environments.
  Also added a new panel to track deleted tables to the Snowflake mixin. (@Caleb-Hurshman)
- Add a `otelcol.processor.groupbyattrs` component to reassociate collected metrics that match specified attributes
    from opentelemetry. (@kehindesalaam)

- Update windows_exporter to v0.27.2. (@jkroepke)
  The `smb.enabled_list` and `smb_client.enabled_list` doesn't have any effect anymore. All sub-collectors are enabled by default.

- Live debugging of `loki.process` will now also print the timestamp of incoming and outgoing log lines.
  This is helpful for debugging `stage.timestamp`. (@ptodev)

- Add extra validation in `beyla.ebpf` to avoid panics when network feature is enabled. (@marctc)

- A new parameter `aws_sdk_version_v2` is added for the cloudwatch exporters configuration. It enables the use of aws sdk v2 which has shown to have significant performance benefits. (@kgeckhart, @andriikushch)

- `prometheus.exporter.cloudwatch` can now collect metrics from custom namespaces via the `custom_namespace` block. (@ptodev)

- Add the label `alloy_cluster` in the metric `alloy_config_hash` when the flag `cluster.name` is set to help differentiate between
  configs from the same alloy cluster or different alloy clusters. (@wildum)

### Bugfixes

- Fix a bug where the scrape timeout for a Probe resource was not applied, overwriting the scrape interval instead. (@morremeyer, @stefanandres)

- Fix a bug where custom components don't always get updated when the config is modified in an imported directory. (@ante012)

- Fixed an issue which caused loss of context data in Faro exception. (@codecapitano)

- Fixed an issue where providing multiple hostnames or IP addresses
  via `--cluster.join-addresses` would only use the first provided value.
  (@thampiotr)

- Fixed an issue where providing `<hostname>:<port>`
  in `--cluster.join-addresses` would only resolve with DNS to a single address,
  instead of using all the available records. (@thampiotr)

- Fixed an issue where clustering peers resolution via hostname in `--cluster.join-addresses`
  resolves to duplicated IP addresses when using SRV records. (@thampiotr)

- Fixed an issue where the `connection_string` for the `loki.source.azure_event_hubs` component
  was displayed in the UI in plaintext. (@MorrisWitthein)

- Fix a bug in `discovery.*` components where old `targets` would continue to be
  exported to downstream components. This would only happen if the config
  for `discovery.*`  is reloaded in such a way that no new targets were
  discovered. (@ptodev, @thampiotr)

- Fixed bug in `loki.process` with `sampling` stage where all components use same `drop_counter_reason`. (@captncraig)

- Fixed an issue (see https://github.com/grafana/alloy/issues/1599) where specifying both path and key in the remote.vault `path`
  configuration could result in incorrect URLs. The `path` and `key` arguments have been separated to allow for clear and accurate
  specification of Vault secrets. (@PatMis16)

### Other

- Renamed standard library functions. Old names are still valid but are marked deprecated. (@wildum)

- Aliases for the namespaces are deprecated in the Cloudwatch exporter. For example: "s3" is not allowed, "AWS/S3" should be used. Usage of the aliases will generate warnings in the logs. Support for the aliases will be dropped in the upcoming releases. (@kgeckhart, @andriikushch)

- Update OTel from v0.105.0 vo v0.108.0: (@wildum)
  - [`otelcol.receiver.vcenter`] New VSAN metrics.
    https://github.com/open-telemetry/opentelemetry-collector-contrib/issues/33556
  - [`otelcol.receiver.kafka`] Add `session_timeout` and `heartbeat_interval` attributes.
    https://github.com/open-telemetry/opentelemetry-collector-contrib/pull/33082
  - [`otelcol.processor.transform`] Add `aggregate_on_attributes` function for metrics.
    https://github.com/open-telemetry/opentelemetry-collector-contrib/pull/33334
  - [`otelcol.receiver.vcenter`] Enable metrics by default
    https://github.com/open-telemetry/opentelemetry-collector-contrib/issues/33607

- Updated the docker base image to Ubuntu 24.04 (Noble Numbat). (@mattiasa )

v1.3.4
-----------------

### Bugfixes

- Windows installer: Don't quote Alloy's binary path in the Windows Registry. (@jkroepke)

v1.3.2
-----------------

### Security fixes

- Add quotes to windows service path to prevent path interception attack. [CVE-2024-8975](https://grafana.com/security/security-advisories/cve-2024-8975/) (@mattdurham)

v1.3.1
-----------------

### Bugfixes

- Changed the cluster startup behaviour, reverting to the previous logic where
  a failure to resolve cluster join peers results in the node creating its own cluster. This is
  to facilitate the process of bootstrapping a new cluster following user feedback (@thampiotr)

- Fix a memory leak which would occur any time `loki.process` had its configuration reloaded. (@ptodev)

v1.3.0
-----------------

### Breaking changes

- [`otelcol.exporter.otlp`,`otelcol.exporter.loadbalancing`]: Change the default gRPC load balancing strategy.
  The default value for the `balancer_name` attribute has changed to `round_robin`
  https://github.com/open-telemetry/opentelemetry-collector/pull/10319

### Breaking changes to non-GA functionality

- Update Public preview `remotecfg` argument from `metadata` to `attributes`. (@erikbaranowski)

- The default value of the argument `unmatched` in the block `routes` of the component `beyla.ebpf` was changed from `unset` to `heuristic` (@marctc)

### Features

- Added community components support, enabling community members to implement and maintain components. (@wildum)

- A new `otelcol.exporter.debug` component for printing OTel telemetry from
  other `otelcol` components to the console. (@BarunKGP)

### Enhancements
- Added custom metrics capability to oracle exporter. (@EHSchmitt4395)

- Added a success rate panel on the Prometheus Components dashboard. (@thampiotr)

- Add namespace field to Faro payload (@cedricziel)

- Add the `targets` argument to the `prometheus.exporter.blackbox` component to support passing blackbox targets at runtime. (@wildum)

- Add concurrent metric collection to `prometheus.exporter.snowflake` to speed up collection times (@Caleb-Hurshman)

- Added live debugging support to `otelcol.processor.*` components. (@wildum)

- Add automatic system attributes for `version` and `os` to `remotecfg`. (@erikbaranowski)

- Added live debugging support to `otelcol.receiver.*` components. (@wildum)

- Added live debugging support to `loki.process`. (@wildum)

- Added live debugging support to `loki.relabel`. (@wildum)

- Added a `namespace` label to probes scraped by the `prometheus.operator.probes` component to align with the upstream Prometheus Operator setup. (@toontijtgat2)

- (_Public preview_) Added rate limiting of cluster state changes to reduce the
  number of unnecessary, intermediate state updates. (@thampiotr)

- Allow setting the CPU profiling event for Java Async Profiler in `pyroscope.java` component (@slbucur)

- Update windows_exporter to v0.26.2. (@jkroepke)

- `mimir.rules.kubernetes` is now able to add extra labels to the Prometheus rules. (@psychomantys)

- `prometheus.exporter.unix` component now exposes hwmon collector config. (@dtrejod)

- Upgrade from OpenTelemetry v0.102.1 to v0.105.0.
  - [`otelcol.receiver.*`] A new `compression_algorithms` attribute to configure which
    compression algorithms are allowed by the HTTP server.
    https://github.com/open-telemetry/opentelemetry-collector/pull/10295
  - [`otelcol.exporter.*`] Fix potential deadlock in the batch sender.
    https://github.com/open-telemetry/opentelemetry-collector/pull/10315
  - [`otelcol.exporter.*`] Fix a bug when the retry and timeout logic was not applied with enabled batching.
    https://github.com/open-telemetry/opentelemetry-collector/issues/10166
  - [`otelcol.exporter.*`] Fix a bug where an unstarted batch_sender exporter hangs on shutdown.
    https://github.com/open-telemetry/opentelemetry-collector/issues/10306
  - [`otelcol.exporter.*`] Fix small batch due to unfavorable goroutine scheduling in batch sender.
    https://github.com/open-telemetry/opentelemetry-collector/issues/9952
  - [`otelcol.exporter.otlphttp`] A new `cookies` block to store cookies from server responses and reuse them in subsequent requests.
    https://github.com/open-telemetry/opentelemetry-collector/issues/10175
  - [`otelcol.exporter.otlp`] Fixed a bug where the receiver's http response was not properly translating grpc error codes to http status codes.
    https://github.com/open-telemetry/opentelemetry-collector/pull/10574
  - [`otelcol.processor.tail_sampling`] Simple LRU Decision Cache for "keep" decisions.
    https://github.com/open-telemetry/opentelemetry-collector-contrib/pull/33533
  - [`otelcol.processor.tail_sampling`] Fix precedence of inverted match in and policy.
    Previously if the decision from a policy evaluation was `NotSampled` or `InvertNotSampled`
    it would return a `NotSampled` decision regardless, effectively downgrading the result.
    This was breaking the documented behaviour that inverted decisions should take precedence over all others.
    https://github.com/open-telemetry/opentelemetry-collector-contrib/pull/33671
  - [`otelcol.exporter.kafka`,`otelcol.receiver.kafka`] Add config attribute to disable Kerberos PA-FX-FAST negotiation.
    https://github.com/open-telemetry/opentelemetry-collector-contrib/issues/26345
  - [`OTTL`]: Added `keep_matching_keys` function to allow dropping all keys from a map that don't match the pattern.
    https://github.com/open-telemetry/opentelemetry-collector-contrib/issues/32989
  - [`OTTL`]: Add debug logs to help troubleshoot OTTL statements/conditions
    https://github.com/open-telemetry/opentelemetry-collector-contrib/pull/33274
  - [`OTTL`]: Introducing `append` function for appending items into an existing array.
    https://github.com/open-telemetry/opentelemetry-collector-contrib/issues/32141
  - [`OTTL`]: Introducing `Uri` converter parsing URI string into SemConv
    https://github.com/open-telemetry/opentelemetry-collector-contrib/issues/32433
  - [`OTTL`]: Added a Hex() converter function
    https://github.com/open-telemetry/opentelemetry-collector-contrib/pull/33450
  - [`OTTL`]: Added a IsRootSpan() converter function.
    https://github.com/open-telemetry/opentelemetry-collector-contrib/pull/33729
  - [`otelcol.processor.probabilistic_sampler`]: Add Proportional and Equalizing sampling modes.
    https://github.com/open-telemetry/opentelemetry-collector-contrib/issues/31918
  - [`otelcol.processor.deltatocumulative`]: Bugfix to properly drop samples when at limit.
    https://github.com/open-telemetry/opentelemetry-collector-contrib/issues/33285
  - [`otelcol.receiver.vcenter`] Fixes errors in some of the client calls for environments containing multiple datacenters.
    https://github.com/open-telemetry/opentelemetry-collector-contrib/pull/33735
  - [`otelcol.processor.resourcedetection`] Fetch CPU info only if related attributes are enabled.
    https://github.com/open-telemetry/opentelemetry-collector-contrib/pull/33774
  - [`otelcol.receiver.vcenter`] Adding metrics for CPU readiness, CPU capacity, and network drop rate.
    https://github.com/open-telemetry/opentelemetry-collector-contrib/issues/33607
  - [`otelcol.receiver.vcenter`] Drop support for vCenter 6.7.
    https://github.com/open-telemetry/opentelemetry-collector-contrib/issues/33607
  - [`otelcol.processor.attributes`] Add an option to extract value from a client address
    by specifying `client.address` value in the `from_context` field.
    https://github.com/open-telemetry/opentelemetry-collector-contrib/pull/34048
  - `otelcol.connector.spanmetrics`: Produce delta temporality span metrics with StartTimeUnixNano and TimeUnixNano values representing an uninterrupted series.
    https://github.com/open-telemetry/opentelemetry-collector-contrib/pull/31780

- Upgrade Beyla component v1.6.3 to v1.7.0
  - Reporting application process metrics
  - New supported protocols: SQL, Redis, Kafka
  - Several bugfixes
  - Full list of changes: https://github.com/grafana/beyla/releases/tag/v1.7.0

- Enable instances connected to remotecfg-compatible servers to Register
  themselves to the remote service. (@tpaschalis)

- Allow in-memory listener to work for remotecfg-supplied components. (@tpaschalis)

### Bugfixes

- Fixed a clustering mode issue where a fatal startup failure of the clustering service
  would exit the service silently, without also exiting the Alloy process. (@thampiotr)

- Fix a bug which prevented config reloads to work if a Loki `metrics` stage is in the pipeline.
  Previously, the reload would fail for `loki.process` without an error in the logs and the metrics
  from the `metrics` stage would get stuck at the same values. (@ptodev)


v1.2.1
-----------------

### Bugfixes

- Fixed an issue with `loki.source.kubernetes_events` not starting in large clusters due to short informer sync timeout. (@nrwiersma)

- Updated [ckit](https://github.com/grafana/ckit) to fix an issue with armv7 panic on startup when forming a cluster. (@imavroukakis)

- Fixed a clustering mode issue where a failure to perform static peers
  discovery did not result in a fatal failure at startup and could lead to
  potential split-brain issues. (@thampiotr)

### Other

- Use Go 1.22.5 for builds. (@mattdurham)

v1.2.0
-----------------

### Security fixes
- Fixes the following vulnerabilities (@ptodev):
  - [CVE-2024-35255](https://cve.mitre.org/cgi-bin/cvename.cgi?name=CVE-2024-35255)
  - [CVE-2024-36129](https://avd.aquasec.com/nvd/2024/cve-2024-36129/)

### Breaking changes

- Updated OpenTelemetry to v0.102.1. (@mattdurham)
  - Components `otelcol.receiver.otlp`,`otelcol.receiver.zipkin`,`otelcol.extension.jaeger_remote_sampling`, and `otelcol.receiver.jaeger` setting `max_request_body_size`
    default changed from unlimited size to `20MiB`. This is due to [CVE-2024-36129](https://github.com/open-telemetry/opentelemetry-collector/security/advisories/GHSA-c74f-6mfw-mm4v).

### Breaking changes to non-GA functionality

- Update Public preview `remotecfg` to use `alloy-remote-config` instead of `agent-remote-config`. The
  API has been updated to use the term `collector` over `agent`. (@erikbaranowski)

- Component `otelcol.receiver.vcenter` removed `vcenter.host.network.packet.errors`, `vcenter.host.network.packet.count`, and
  `vcenter.vm.network.packet.count`.
  - `vcenter.host.network.packet.errors` replaced by `vcenter.host.network.packet.error.rate`.
  - `vcenter.host.network.packet.count` replaced by `vcenter.host.network.packet.rate`.
  - `vcenter.vm.network.packet.count` replaced by `vcenter.vm.network.packet.rate`.

### Features

- Add an `otelcol.exporter.kafka` component to send OTLP metrics, logs, and traces to Kafka.

- Added `live debugging` to the UI. Live debugging streams data as they flow through components for debugging telemetry data.
  Individual components must be updated to support live debugging. (@wildum)

- Added live debugging support for `prometheus.relabel`. (@wildum)

- (_Experimental_) Add a `otelcol.processor.deltatocumulative` component to convert metrics from
  delta temporality to cumulative by accumulating samples in memory. (@rfratto)

- (_Experimental_) Add an `otelcol.receiver.datadog` component to receive
  metrics and traces from Datadog. (@carrieedwards, @jesusvazquez, @alexgreenbank, @fedetorres93)

- Add a `prometheus.exporter.catchpoint` component to collect metrics from Catchpoint. (@bominrahmani)

- Add the `-t/--test` flag to `alloy fmt` to check if a alloy config file is formatted correctly. (@kavfixnel)

### Enhancements

- (_Public preview_) Add native histogram support to `otelcol.receiver.prometheus`. (@wildum)
- (_Public preview_) Add metrics to report status of `remotecfg` service. (@captncraig)

- Added `scrape_protocols` option to `prometheus.scrape`, which allows to
  control the preferred order of scrape protocols. (@thampiotr)

- Add support for configuring CPU profile's duration scraped by `pyroscope.scrape`. (@hainenber)

- `prometheus.exporter.snowflake`: Add support for RSA key-pair authentication. (@Caleb-Hurshman)

- Improved filesystem error handling when working with `loki.source.file` and `local.file_match`,
  which removes some false-positive error log messages on Windows (@thampiotr)

- Updates `processor/probabilistic_sampler` to use new `FailedClosed` field from OTEL release v0.101.0. (@StefanKurek)

- Updates `receiver/vcenter` to use new features and bugfixes introduced in OTEL releases v0.100.0 and v0.101.0.
  Refer to the [v0.100.0](https://github.com/open-telemetry/opentelemetry-collector-contrib/releases/tag/v0.100.0)
  and [v0.101.0](https://github.com/open-telemetry/opentelemetry-collector-contrib/releases/tag/v0.101.0) release
  notes for more detailed information.
  Changes that directly affected the configuration are as follows: (@StefanKurek)
  - The resource attribute `vcenter.datacenter.name` has been added and enabled by default for all resource types.
  - The resource attribute `vcenter.virtual_app.inventory_path` has been added and enabled by default to
    differentiate between resource pools and virtual apps.
  - The resource attribute `vcenter.virtual_app.name` has been added and enabled by default to differentiate
    between resource pools and virtual apps.
  - The resource attribute `vcenter.vm_template.id` has been added and enabled by default to differentiate between
    virtual machines and virtual machine templates.
  - The resource attribute `vcenter.vm_template.name` has been added and enabled by default to differentiate between
    virtual machines and virtual machine templates.
  - The metric `vcenter.cluster.memory.used` has been removed.
  - The metric `vcenter.vm.network.packet.drop.rate` has been added and enabled by default.
  - The metric `vcenter.cluster.vm_template.count` has been added and enabled by default.

- Add `yaml_decode` to standard library. (@mattdurham, @djcode)

- Allow override debug metrics level for `otelcol.*` components. (@hainenber)

- Add an initial lower limit of 10 seconds for the the `poll_frequency`
  argument in the `remotecfg` block. (@tpaschalis)

- Add a constant jitter to `remotecfg` service's polling. (@tpaschalis)

- Added support for NS records to `discovery.dns`. (@djcode)

- Improved clustering use cases for tracking GCP delta metrics in the `prometheus.exporter.gcp` (@kgeckhart)

- Add the `targets` argument to the `prometheus.exporter.snmp` component to support passing SNMP targets at runtime. (@wildum)

- Prefix Faro measurement values with `value_` to align with the latest Faro cloud receiver updates. (@codecapitano)

- Add `base64_decode` to standard library. (@hainenber)

- Updated OpenTelemetry Contrib to [v0.102.0](https://github.com/open-telemetry/opentelemetry-collector-contrib/releases/tag/v0.102.0). (@mattdurham)
  - `otelcol.processor.resourcedetection`: Added a `tags` config argument to the `azure` detection mechanism.
  It exposes regex-matched Azure resource tags as OpenTelemetry resource attributes.

- A new `snmp_context` configuration argument for `prometheus.exporter.snmp`
  which overrides the `context_name` parameter in the SNMP configuration file. (@ptodev)

- Add extra configuration options for `beyla.ebpf` to select Kubernetes objects to monitor. (@marctc)

### Bugfixes

- Fixed an issue with `prometheus.scrape` in which targets that move from one
  cluster instance to another could have a staleness marker inserted and result
  in a gap in metrics (@thampiotr)

- Fix panic when `import.git` is given a revision that does not exist on the remote repo. (@hainenber)

- Fixed an issue with `loki.source.docker` where collecting logs from targets configured with multiple networks would result in errors. (@wildum)

- Fixed an issue where converting OpenTelemetry Collector configs with unused telemetry types resulted in those types being explicitly configured with an empty array in `output` blocks, rather than them being omitted entirely. (@rfratto)

### Other changes

- `pyroscope.ebpf`, `pyroscope.java`, `pyroscope.scrape`, `pyroscope.write` and `discovery.process` components are now GA. (@korniltsev)

- `prometheus.exporter.snmp`: Updating SNMP exporter from v0.24.1 to v0.26.0. (@ptodev, @erikbaranowski)

- `prometheus.scrape` component's `enable_protobuf_negotiation` argument is now
  deprecated and will be removed in a future major release.
  Use `scrape_protocols` instead and refer to `prometheus.scrape` reference
  documentation for further details. (@thampiotr)

- Updated Prometheus dependency to [v2.51.2](https://github.com/prometheus/prometheus/releases/tag/v2.51.2) (@thampiotr)

- Upgrade Beyla from v1.5.1 to v1.6.3. (@marctc)

v1.1.1
------

### Bugfixes

- Fix panic when component ID contains `/` in `otelcomponent.MustNewType(ID)`.(@qclaogui)

- Exit Alloy immediately if the port it runs on is not available.
  This port can be configured with `--server.http.listen-addr` or using
  the default listen address`127.0.0.1:12345`. (@mattdurham)

- Fix a panic in `loki.source.docker` when trying to stop a target that was never started. (@wildum)

- Fix error on boot when using IPv6 advertise addresses without explicitly
  specifying a port. (@matthewpi)

- Fix an issue where having long component labels (>63 chars) on otelcol.auth
  components lead to a panic. (@tpaschalis)

- Update `prometheus.exporter.snowflake` with the [latest](https://github.com/grafana/snowflake-prometheus-exporter) version of the exporter as of May 28, 2024 (@StefanKurek)
  - Fixes issue where returned `NULL` values from database could cause unexpected errors.

- Bubble up SSH key conversion error to facilitate failed `import.git`. (@hainenber)

v1.1.0
------

### Features

- (_Public preview_) Add support for setting GOMEMLIMIT based on cgroup setting. (@mattdurham)
- (_Experimental_) A new `otelcol.exporter.awss3` component for sending telemetry data to a S3 bucket. (@Imshelledin21)

- (_Public preview_) Introduce BoringCrypto Docker images.
  The BoringCrypto image is tagged with the `-boringcrypto` suffix and
  is only available on AMD64 and ARM64 Linux containers.
  (@rfratto, @mattdurham)

- (_Public preview_) Introduce `boringcrypto` release assets. BoringCrypto
  builds are publshed for Linux on AMD64 and ARM64 platforms. (@rfratto,
  @mattdurham)

- `otelcol.exporter.loadbalancing`: Add a new `aws_cloud_map` resolver. (@ptodev)

- Introduce a `otelcol.receiver.file_stats` component from the upstream
  OpenTelemetry `filestatsreceiver` component. (@rfratto)

### Enhancements

- Update `prometheus.exporter.kafka` with the following functionalities (@wildum):

  * GSSAPI config
  * enable/disable PA_FX_FAST
  * set a TLS server name
  * show the offset/lag for all consumer group or only the connected ones
  * set the minimum number of topics to monitor
  * enable/disable auto-creation of requested topics if they don't already exist
  * regex to exclude topics / groups
  * added metric kafka_broker_info

- In `prometheus.exporter.kafka`, the interpolation table used to compute estimated lag metrics is now pruned
  on `metadata_refresh_interval` instead of `prune_interval_seconds`. (@wildum)

- Don't restart tailers in `loki.source.kubernetes` component by above-average
  time deltas if K8s version is >= 1.29.1 (@hainenber)

- In `mimir.rules.kubernetes`, add support for running in a cluster of Alloy instances
  by electing a single instance as the leader for the `mimir.rules.kubernetes` component
  to avoid conflicts when making calls to the Mimir API. (@56quarters)

- Add the possibility of setting custom labels for the AWS Firehose logs via `X-Amz-Firehose-Common-Attributes` header. (@andriikushch)

### Bugfixes

- Fixed issue with defaults for Beyla component not being applied correctly. (marctc)

- Fix an issue on Windows where uninstalling Alloy did not remove it from the
  Add/Remove programs list. (@rfratto)

- Fixed issue where text labels displayed outside of component node's boundary. (@hainenber)

- Fix a bug where a topic was claimed by the wrong consumer type in `otelcol.receiver.kafka`. (@wildum)

- Fix an issue where nested import.git config blocks could conflict if they had the same labels. (@wildum)

- In `mimir.rules.kubernetes`, fix an issue where unrecoverable errors from the Mimir API were retried. (@56quarters)

- Fix an issue where `faro.receiver`'s `extra_log_labels` with empty value
  don't map existing value in log line. (@hainenber)

- Fix an issue where `prometheus.remote_write` only queued data for sending
  every 15 seconds instead of as soon as data was written to the WAL.
  (@rfratto)

- Imported code using `slog` logging will now not panic and replay correctly when logged before the logging
  config block is initialized. (@mattdurham)

- Fix a bug where custom components would not shadow the stdlib. If you have a module whose name conflicts with an stdlib function
  and if you use this exact function in your config, then you will need to rename your module. (@wildum)

- Fix an issue where `loki.source.docker` stops collecting logs after a container restart. (@wildum)

- Upgrading `pyroscope/ebpf` from 0.4.6 to 0.4.7 (@korniltsev):
  * detect libc version properly when libc file name is libc-2.31.so and not libc.so.6
  * treat elf files with short build id (8 bytes) properly

### Other changes

- Update `alloy-mixin` to use more specific alert group names (for example,
  `alloy_clustering` instead of `clustering`) to avoid collision with installs
  of `agent-flow-mixin`. (@rfratto)
- Upgrade Beyla from v1.4.1 to v1.5.1. (@marctc)

- Add a description to Alloy DEB and RPM packages. (@rfratto)

- Allow `pyroscope.scrape` to scrape `alloy.internal:12345`. (@hainenber)

- The latest Windows Docker image is now pushed as `nanoserver-1809` instead of
  `latest-nanoserver-1809`. The old tag will no longer be updated, and will be
  removed in a future release. (@rfratto)

- The log level of `finished node evaluation` log lines has been decreased to
  'debug'. (@tpaschalis)

- Update post-installation scripts for DEB/RPM packages to ensure
  `/var/lib/alloy` exists before configuring its permissions and ownership.
  (@rfratto)

- Remove setcap for `cap_net_bind_service` to allow alloy to run in restricted environments.
  Modern container runtimes allow binding to unprivileged ports as non-root. (@BlackDex)

- Upgrading from OpenTelemetry v0.96.0 to v0.99.0.

  - `otelcol.processor.batch`: Prevent starting unnecessary goroutines.
    https://github.com/open-telemetry/opentelemetry-collector/issues/9739
  - `otelcol.exporter.otlp`: Checks for port in the config validation for the otlpexporter.
    https://github.com/open-telemetry/opentelemetry-collector/issues/9505
  - `otelcol.receiver.otlp`: Fix bug where the otlp receiver did not properly respond
    with a retryable error code when possible for http.
    https://github.com/open-telemetry/opentelemetry-collector/pull/9357
  - `otelcol.receiver.vcenter`: Fixed the resource attribute model to more accurately support multi-cluster deployments.
    https://github.com/open-telemetry/opentelemetry-collector-contrib/issues/30879
    For more information on impacts please refer to:
    https://github.com/open-telemetry/opentelemetry-collector-contrib/pull/31113
    The main impact is that `vcenter.resource_pool.name`, `vcenter.resource_pool.inventory_path`,
    and `vcenter.cluster.name` are reported with more accuracy on VM metrics.
  - `otelcol.receiver.vcenter`: Remove the `vcenter.cluster.name` resource attribute from Host resources if the Host is standalone (no cluster).
    https://github.com/open-telemetry/opentelemetry-collector-contrib/issues/32548
  - `otelcol.receiver.vcenter`: Changes process for collecting VMs & VM perf metrics to be more efficient (one call now for all VMs).
    https://github.com/open-telemetry/opentelemetry-collector-contrib/issues/31837
  - `otelcol.connector.servicegraph`: Added a new `database_name_attribute` config argument to allow users to
    specify a custom attribute name for identifying the database name in span attributes.
    https://github.com/open-telemetry/opentelemetry-collector-contrib/pull/30726
  - `otelcol.connector.servicegraph`: Fix 'failed to find dimensions for key' error from race condition in metrics cleanup.
    https://github.com/open-telemetry/opentelemetry-collector-contrib/issues/31701
  - `otelcol.connector.spanmetrics`: Add `metrics_expiration` option to enable expiration of metrics if spans are not received within a certain time frame.
    By default, the expiration is disabled (set to 0).
    https://github.com/open-telemetry/opentelemetry-collector-contrib/issues/30559
  - `otelcol.connector.spanmetrics`: Change default value of `metrics_flush_interval` from 15s to 60s.
    https://github.com/open-telemetry/opentelemetry-collector-contrib/issues/31776
  - `otelcol.connector.spanmetrics`: Discard counter span metric exemplars after each flush interval to avoid unbounded memory growth.
    This aligns exemplar discarding for counter span metrics with the existing logic for histogram span metrics.
    https://github.com/open-telemetry/opentelemetry-collector-contrib/issues/31683
  - `otelcol.exporter.loadbalancing`: Fix panic when a sub-exporter is shut down while still handling requests.
    https://github.com/open-telemetry/opentelemetry-collector-contrib/issues/31410
  - `otelcol.exporter.loadbalancing`: Fix memory leaks on shutdown.
    https://github.com/open-telemetry/opentelemetry-collector-contrib/pull/31050
  - `otelcol.exporter.loadbalancing`: Support the timeout period of k8s resolver list watch can be configured.
    https://github.com/open-telemetry/opentelemetry-collector-contrib/issues/31757
  - `otelcol.processor.transform`: Change metric unit for metrics extracted with `extract_count_metric()` to be the default unit (`1`).
    https://github.com/open-telemetry/opentelemetry-collector-contrib/issues/31575
  - `otelcol.receiver.opencensus`: Refactor the receiver to pass lifecycle tests and avoid leaking gRPC connections.
    https://github.com/open-telemetry/opentelemetry-collector-contrib/issues/31643
  - `otelcol.extension.jaeger_remote_sampling`: Fix leaking goroutine on shutdown.
    https://github.com/open-telemetry/opentelemetry-collector-contrib/issues/31157
  - `otelcol.receiver.kafka`: Fix panic on shutdown.
    https://github.com/open-telemetry/opentelemetry-collector-contrib/issues/31926
  - `otelcol.processor.resourcedetection`: Only attempt to detect Kubernetes node resource attributes when they're enabled.
    https://github.com/open-telemetry/opentelemetry-collector-contrib/issues/31941
  - `otelcol.processor.resourcedetection`: Fix memory leak on AKS.
    https://github.com/open-telemetry/opentelemetry-collector-contrib/pull/32574
  - `otelcol.processor.resourcedetection`: Update to ec2 scraper so that core attributes are not dropped if describeTags returns an error (likely due to permissions).
    https://github.com/open-telemetry/opentelemetry-collector-contrib/pull/30672

- Use Go 1.22.3 for builds. (@kminehart)

v1.0.0
------

### Features

- Support for programmable pipelines using a rich expression-based syntax.

- Over 130 components for processing, transforming, and exporting telemetry
  data.

- Native support for Kubernetes and Prometheus Operator without needing to
  deploy or learn a separate Kubernetes operator.

- Support for creating and sharing custom components.

- Support for forming a cluster of Alloy instances for automatic workload
  distribution.

- (_Public preview_) Support for receiving configuration from a server for
  centralized configuration management.

- A built-in UI for visualizing and debugging pipelines.

[contributors guide]: ./docs/developer/contributing.md#updating-the-changelog<|MERGE_RESOLUTION|>--- conflicted
+++ resolved
@@ -34,11 +34,7 @@
 
 - Changed OTEL alerts in Alloy mixin to use success rate for tracing. (@thampiotr)
 
-<<<<<<< HEAD
 - Support TLS client settings for clustering (@tiagorossig)
-
-v1.4.0-rc.3
-=======
 v1.4.1
 -----------------
 
@@ -47,7 +43,6 @@
 - Windows installer: Don't quote Alloy's binary path in the Windows Registry. (@jkroepke)
 
 v1.4.0
->>>>>>> fe7ec787
 -----------------
 
 ### Security fixes
