# Changelog

> _Contributors should read our [contributors guide][] for instructions on how
> to update the changelog._

This document contains a historical list of changes between releases. Only
changes that impact end-user behavior are listed; changes to documentation or
internal API changes are not present.

Main (unreleased)
-----------------

### Breaking changes

- `prometheus.exporter.blackbox`, `prometheus.exporter.snmp` and `prometheus.exporter.statsd` now use the component ID instead of the hostname as
  their `instance` label in their exported metrics. This is a consequence of a bug fix that could lead to a missing data when using the exporter
  with clustering. If you would like to retain the previous behaviour, you can use `discovery.relabel` with `action = "replace"` rule to
  set the `instance` label to `sys.env("HOSTNAME")`. (@thampiotr)

### Features

- (_Experimental_) Additions to experimental `database_observability.mysql` component:
  - `explain_plans` collector now changes schema before returning the connection to the pool (@cristiangreco)

- (_Experimental_) Additions to experimental `database_observability.postgres` component:
  - `explain_plans` added the explain plan collector (@rgeyer)
  - add `user` field to wait events within `query_samples` collector (@gaantunes)
  - rework the query samples collector to buffer per-query execution state across scrapes and emit finalized entries (@gaantunes)

- Add `otelcol.exporter.googlecloudpubsub` community component to export metrics, traces, and logs to Google Cloud Pub/Sub topic. (@eraac)

- Add `structured_metadata_drop` stage for `loki.process` to filter structured metadata. (@baurmatt)

- Send remote config status to the remote server for the remotecfg service. (@erikbaranowski)

- Add a `stat_statements` configuration block to the `prometheus.exporter.postgres` component to enable selecting both the query ID and the full SQL statement. The new block includes one option to enable statement selection, and another to configure the maximum length of the statement text. (@SimonSerrano) 

### Enhancements

- Add support of `tls` in components `loki.source.(awsfirehose|gcplog|heroku|api)` and `prometheus.receive_http` and `pyroscope.receive_http`. (@fgouteroux)

- Remove SendSIGKILL=no from unit files and recommendations (@oleg-kozlyuk-grafana)

- Reduce memory overhead of `prometheus.remote_write`'s WAL by lowering the size of the allocated series storage. (@kgeckhart)

- Reduce lock wait/contention on the labelstore.LabelStore by removing unecessary usage from `prometheus.relabel`. (@kgeckhart)

- `prometheus.exporter.postgres` dependency has been updated to v0.18.1. This includes new `stat_progress_vacuum` and `buffercache_summary` collectors, as well as other bugfixes and enhancements. (@cristiangreco)

- Schedule new path targets faster in `loki.source.file`. (@kalleep)

<<<<<<< HEAD
=======
- Support delimiters in `stage.luhn`. (@dehaansa)

>>>>>>> 3b195c86
### Bugfixes

- Stop `loki.source.kubernetes` discarding log lines with duplicate timestamps. (@ciaranj)

- Fix direction of arrows for pyroscope components in UI graph. (@dehaansa)

- Only log EOF errors for syslog port investigations in `loki.source.syslog` as Debug, not Warn. (@dehaansa)

- Fix panic in `otelcol.receiver.syslog` when no tcp block was configured. (@kalleep)

- Support Scrape Protocol specification in CRDS for `prometheus.operator.*` components. (@dehaansa) 

- Fix `otelcol.exporter.splunkhec` arguments missing documented `otel_attrs_to_hec_metadata` block. (@dehaansa)

- `local.file_match` now publish targets faster whenever targets in arguments changes. (@kalleep)

- Fix `loki.source.podlogs` component to register the Kubernetes field index for `spec.nodeName` when node filtering is enabled, preventing "Index with name field:spec.nodeName does not exist" errors. (@QuentinBisson)

v1.11.2
-----------------

### Bugfixes

- Fix potential deadlock in `loki.source.journal` when stopping or reloading the component. (@thampiotr)

- Honor sync timeout when waiting for network availability for prometheus.operator.* components. (@dehaansa)

- Fix `prometheus.exporter.cloudwatch` to not always emit debug logs but respect debug property. (@kalleep)

- Fix an issue where component shutdown could block indefinitely by adding a warning log message and a deadline of 10 minutes. The deadline can be configured with the `--feature.component-shutdown-deadline` flag if the default is not suitable. (@thampiotr)

- Fix potential deadlocks in `loki.source.file` and `loki.source.journal` when component is shutting down. (@kalleep, @thampiotr)

v1.11.0
-----------------

### Breaking changes

- Prometheus dependency had a major version upgrade from v2.55.1 to v3.4.2. (@thampiotr)

  - The `.` pattern in regular expressions in PromQL matches newline characters now. With this change a regular expressions like `.*` matches strings that include `\n`. This applies to matchers in queries and relabel configs in Prometheus and Loki components.

  - The `enable_http2` in `prometheus.remote_write` component's endpoints has been changed to `false` by default. Previously, in Prometheus v2 the remote write http client would default to use http2. In order to parallelize multiple remote write queues across multiple sockets its preferable to not default to http2. If you prefer to use http2 for remote write you must now set `enable_http2` to `true` in your `prometheus.remote_write` endpoints configuration section.

  - The experimental CLI flag `--feature.prometheus.metric-validation-scheme` has been deprecated and has no effect. You can configure the metric validation scheme individually for each `prometheus.scrape` component.

  - Log message format has changed for some of the `prometheus.*` components as part of the upgrade to Prometheus v3.

  - The values of the `le` label of classic histograms and the `quantile` label of summaries are now normalized upon ingestion. In previous Alloy versions, that used Prometheus v2, the value of these labels depended on the scrape protocol (protobuf vs text format) in some situations. This led to label values changing based on the scrape protocol. E.g. a metric exposed as `my_classic_hist{le="1"}` would be ingested as `my_classic_hist{le="1"}` via the text format, but as `my_classic_hist{le="1.0"}` via protobuf. This changed the identity of the metric and caused problems when querying the metric. In current Alloy release, which uses Prometheus v3, these label values will always be normalized to a float like representation. I.e. the above example will always result in `my_classic_hist{le="1.0"}` being ingested into Prometheus, no matter via which protocol. The effect of this change is that alerts, recording rules and dashboards that directly reference label values as whole numbers such as `le="1"` will stop working.

    The recommended way to deal with this change is to fix references to integer `le` and `quantile` label values, but otherwise do nothing and accept that some queries that span the transition time will produce inaccurate or unexpected results.

  See the upstream [Prometheus v3 migration guide](https://prometheus.io/docs/prometheus/3.4/migration/) for more details.

- `prometheus.exporter.windows` dependency has been updated to v0.31.1. (@dehaansa)
  - There are various renamed metrics and two removed collectors (`cs`, `logon`), see the [v1.11 release notes][1_11-release-notes] for more information.

    [1_11-release-notes]: https://grafana.com/docs/alloy/latest/release-notes/#v111

- `scrape_native_histograms` attribute for `prometheus.scrape` is now set to `false`, whereas in previous versions of Alloy it would default to `true`. This means that it is no longer enough to just configure `scrape_protocols` to start with `PrometheusProto` to scrape native histograms - `scrape_native_histograms` has to be enabled. If `scrape_native_histograms` is enabled, `scrape_protocols` will automatically be configured correctly for you to include `PrometheusProto`. If you configure it explicitly, Alloy will validate that `PrometheusProto` is in the `scrape_protocols` list.

- Add `otel_attrs_to_hec_metadata` configuration block to `otelcol.exporter.splunkhec` to match `otelcol.receiver.splunkhec`. (@cgetzen)

- [`otelcol.processor.batch`] Two arguments have different default values. (@ptodev)
  - `send_batch_size` is now set to 2000 by default. It used to be 8192.
  - `send_batch_max_size` is now set to 3000 by default. It used to be 0.
  - This helps prevent issues with ingestion of batches that are too large.

- OpenTelemetry Collector dependencies upgraded from v0.128.0 to v0.134.0. (@ptodev)
  - The `otelcol.receiver.opencensus` component has been deprecated and will be removed in a future release, use `otelcol.receiver.otelp` instead.
  - [`otelcol.exporter.*`] The deprecated `blocking` argument in the `sending_queue` block has been removed.
    Use `block_on_overflow` instead.
  - [`otelcol.receiver.kafka`, `otelcol.exporter.kafka`]: Removed the `broker_addr` argument from the `aws_msk` block.
    Also removed the `SASL/AWS_MSK_IAM` authentication mechanism.
  - [`otelcol.exporter.splunkhec`] The `batcher` block is deprecated and will be removed in a future release. Use the `queue` block instead.
  - [`otelcol.exporter.loadbalancing`] Use a linear probe to decrease variance caused by hash collisions, which was causing a non-uniform distribution of loadbalancing.
  - [`otelcol.connector.servicegraph`] The `database_name_attribute` argument has been removed.
  - [`otelcol.connector.spanmetrics`] Adds a default maximum number of exemplars within the metric export interval.
  - [`otelcol.processor.tail_sampling`] Add a new `block_on_overflow` config attribute.

### Features

- Add the `otelcol.receiver.fluentforward` receiver to receive logs via Fluent Forward Protocol. (@rucciva)
- Add the `prometheus.enrich` component to enrich metrics using labels from `discovery.*` components. (@ArkovKonstantin)

- Add `node_filter` configuration block to `loki.source.podlogs` component to enable node-based filtering for pod discovery. When enabled, only pods running on the specified node will be discovered and monitored, significantly reducing API server load and network traffic in DaemonSet deployments. (@QuentinBisson)

- (_Experimental_) Additions to experimental `database_observability.mysql` component:
  - `query_sample` collector now supports auto-enabling the necessary `setup_consumers` settings (@cristiangreco)
  - `query_sample` collector is now compatible with mysql less than 8.0.28 (@cristiangreco)
  - include `server_id` label on log entries (@matthewnolf)
  - support receiving targets argument and relabel those to include `server_id` (@matthewnolf)
  - updated the config blocks and documentation (@cristiangreco)

- (_Experimental_) Additions to experimental `database_observability.postgres` component:
  - add `query_tables` collector for postgres (@matthewnolf)
  - add `cloud_provider.aws` configuration that enables optionally supplying the ARN of the database under observation. The ARN is appended to metric samples as labels for easier filtering and grouping of resources.
  - add `query_sample` collector for postgres (@gaantunes)
  - add `schema_details` collector for postgres (@fridgepoet)
  - include `server_id` label on logs and metrics (@matthewnolf)

- Add `otelcol.receiver.googlecloudpubsub` community component to receive metrics, traces, and logs from Google Cloud Pub/Sub subscription. (@eraac)

- Add otel collector converter for `otelcol.receiver.googlecloudpubsub`. (@kalleep)

- (_Experimental_) Add a `honor_metadata` configuration argument to the `prometheus.scrape` component.
  When set to `true`, it will propagate metric metadata to downstream components.

- Add a flag to pyroscope.ebpf alloy configuration to set the off-cpu profiling threshold. (@luweglarz)

- Add `encoding.url_encode` and `encoding.url_decode` std lib functions. (@kalleep)

### Enhancements

- Ensure text in the UI does not overflow node boundaries in the graph. (@blewis12)

- Fix `pyroscope.write` component's `AppendIngest` method to respect configured timeout and implement retry logic. The method now properly uses the configured `remote_timeout`, includes retry logic with exponential backoff, and tracks metrics for sent/dropped bytes and profiles consistently with the `Append` method. (@korniltsev)

- `pyroscope.write`, `pyroscope.receive_http` components include `trace_id` in logs and propagate it downstream. (@korniltsev)

- Improve logging in `pyroscope.write` component. (@korniltsev)

- Add comprehensive latency metrics to `pyroscope.write` component with endpoint-specific tracking for both push and ingest operations. (@korniltsev, @claude)

- `prometheus.scrape` now supports `convert_classic_histograms_to_nhcb`, `enable_compression`, `metric_name_validation_scheme`, `metric_name_escaping_scheme`, `native_histogram_bucket_limit`, and `native_histogram_min_bucket_factor` arguments. See reference documentation for more details. (@thampiotr)

- Add `max_send_message_size` configuration option to `loki.source.api` component to control the maximum size of requests to the push API. (@thampiotr)

- Add `protobuf_message` argument to `prometheus.remote_write` endpoint configuration to support both Prometheus Remote Write v1 and v2 protocols. The default remains `"prometheus.WriteRequest"` (v1) for backward compatibility. (@thampiotr)

- Update the `yet-another-cloudwatch-exporter` dependency to point to the prometheus-community repo as it has been donated. Adds a few new services to `prometheus.exporter.cloudwatch`. (@dehaansa, @BoweFlex, @andriikushch)

- `pyroscope.java` now supports configuring the `log_level` and `quiet` flags on async-profiler. (@deltamualpha)

- Add `application_host` and `network_inter_zone` features to `beyla.ebpf` component. (@marctc)

- Set the publisher name in the Windows installer to "Grafana Labs". (@martincostello)

- Switch to the community maintained fork of `go-jmespath` that has more features. (@dehaansa)

- Add a `stage.pattern` stage to `loki.process` that uses LogQL patterns to parse logs. (@dehaansa)

- Add support to validate references, stdlib functions and arguments when using validate command. (@kalleep)

- Update the `prometheus.exporter.process` component to get the `remove_empty_groups` option. (@dehaansa)

- Remove unnecessary allocations in `stage.static_labels`. (@kalleep)

- Upgrade `beyla.ebpf` from Beyla version v2.2.5 to v2.5.8 The full list of changes can be found in the [Beyla release notes](https://github.com/grafana/beyla/releases/tag/v2.5.2) (@marctc)

- `prometheus.exporter.azure` supports setting `interval` and `timespan` independently allowing for further look back when querying metrics. (@kgeckhart)

- `loki.source.journal` now supports `legacy_positon` block that can be used to translate Static Agent or Promtail position files. (@kalleep)

- Normalize attr key name in logfmt logger. (@zry98)

- (_Experimental_) Add an extra parameter to the `array.combine_maps` standard library function
  to enable preserving the first input list even if there is no match. (@ptodev)

- Reduce memory overhead of `prometheus.remote_write`'s WAL by bringing in an upstream change to only track series in a slice if there's a hash conflict. (@kgeckhart)

- Reduce log level from warning for `loki.write` when request fails and will be retried. (@kalleep)

- Fix slow updates to `loki.source.file` when only targets have changed and pipeline is blocked on writes. (@kalleep)

- Reduced allocation in `loki.write` when using external labels with mutliple endpoints. (@kalleep)

- The Windows installer and executables are now code signed. (@martincostello)

- Reduce compressed request size in `prometheus.write.queue` by ensuring append order is maintained when sending metrics to the WAL. (@kgeckhart)

- Add `protobuf_message` and `metadata_cache_size` arguments to `prometheus.write.queue` endpoint configuration to support both Prometheus Remote Write v1 and v2 protocols. The default remains `"prometheus.WriteRequest"` (v1) for backward compatibility. (@dehaansa)

- Reduce allocations for `loki.process` when `stage.template` is used. (@kalleep)

- Reduce CPU of `prometheus.write.queue` by eliminating duplicate calls to calculate the protobuf Size. (@kgeckhart)

- Use new cache for metadata cache in `prometheus.write.queue` and support disabling the metadata cache with it disable by default. (@kgeckhart, @dehaansa)

### Bugfixes

- Update `webdevops/go-common` dependency to resolve concurrent map write panic. (@dehaansa)

- Fix ebpf profiler metrics `pyroscope_ebpf_active_targets`, `pyroscope_ebpf_profiling_sessions_total`, `pyroscope_ebpf_profiling_sessions_failing_total` not being updated. (luweglarz)

- Fix `prometheus.operator.podmonitors` so it now handle portNumber from PodMonitor CRD. (@kalleep)

- Fix `pyroscope.receive_http` so it does not restart server if the server configuration has not changed. (@korniltsev)

- Increase default connection limit in `pyroscope.receive_http` from 100 to 16k. (@korniltsev)

- Fix issue in `prometheus.remote_write`'s WAL which could allow it to hold an active series forever. (@kgeckhart)

- Fix issue in static and promtail converter where metrics type was not properly handled. (@kalleep)

- Fix `prometheus.operator.*` components to allow them to scrape correctly Prometheus Operator CRDs. (@thomas-gouveia)

- Fix `database_observability.mysql` and `database_observability.postgres` crashing alloy process due to uncaught errors.

- Fix data race in`loki.source.docker` that could cause Alloy to panic. (@kalleep)

- Fix race conditions in `loki.source.syslog` where it could deadlock or cause port bind errors during config reload or shutdown. (@thampiotr)

- Fix `prometheus.exporter.redis` component so that it no longer ignores the `MaxDistinctKeyGroups` configuration option. If key group metrics are enabled, this will increase the cardinality of the generated metrics. (@stegosaurus21)

- **Fix `loki.source.podlogs` component to properly collect logs from Kubernetes Jobs and CronJobs.** Previously, the component would fail to scrape logs from short-lived or terminated jobs due to race conditions between job completion and pod discovery. The fix includes:
  - Job-aware termination logic with extended grace periods (10-60 seconds) to ensure all logs are captured
  - Proper handling of pod deletion and race conditions between job completion and controller cleanup
  - Separation of concerns: `shouldStopTailingContainer()` handles standard Kubernetes restart policies for regular pods, while `shouldStopTailingJobContainer()` handles job-specific lifecycle with grace periods
  - Enhanced deduplication mechanisms to prevent duplicate log collection while ensuring comprehensive coverage
  - Comprehensive test coverage including unit tests and deduplication validation
  This resolves the issue where job logs were being missed, particularly for fast-completing jobs or jobs that terminated before discovery. (@QuentinBisson)

- Fix `loki.source.journal` creation failing with an error when the journal file is not found. (@thampiotr)

- Fix graph UI so it generates correct URLs for components in `remotecfg` modules. (@patrickeasters)

- Fix panic in `loki.write` when component is shutting down and `external_labels` are configured. (@kalleep)

v1.10.2
-----------------

### Bugfixes

- Fix issue in `prometheus.write.queue` causing inability to increase shard count if existing WAL data was present on start. (@kgeckhart)

- Fix issue with `loki.source.gcplog` when push messages sent by gcp pub/sub only includes `messageId`. (@kalleep)

v1.10.1
-----------------

### Bugfixes

- Fix issue with `faro.receiver` cors not allowing X-Scope-OrgID and traceparent headers. (@mar4uk)

- Fix issues with propagating cluster peers change notifications to components configured with remotecfg. (@dehaansa)

- Fix issues with statistics reporter not including components only configured with remotecfg. (@dehaansa)

- Fix issues with `prometheus.exporter.windows` not propagating `dns` collector config. (@dehaansa)

- Fixed a bug in `prometheus.write.queue` which caused retries even when `max_retry_attempts` was set to `0`. (@ptodev)

- Fixed a bug in `prometheus.write.queue` which caused labelling issues when providing more than one label in `external_labels`. (@dehaansa)

- Add `application_host` and `network_inter_zone` features to `beyla.ebpf` component. (@marctc)

- Fix issues in `loki.process` where `stage.multiline` did not pass through structured metadata. (@jan-mrm)

- Fix URLs in the Windows installer being wrapped in quotes. (@martincostello)

- Fixed an issue where certain `otelcol.*` components could prevent Alloy from shutting down when provided invalid configuration. (@thampiotr)

v1.10.0
-----------------

### Breaking changes

- Removing the `nanoserver-1809` container image for Windows 2019. (@ptodev)
  This is due to the deprecation of `windows-2019` GitHub Actions runners.
  The `windowsservercore-ltsc2022` Alloy image is still being published to DockerHub.

### Bugfixes

- Upgrade `otelcol` components from OpenTelemetry v0.126.0 to v0.128.0 (@korniltsev, @dehaansa)
  - [`otelcol.exporter.kafka`]: Allow kafka exporter to produce to topics based on metadata key values.
  - [`otelcol.receiver.kafka`]: Enforce a backoff mechanism on non-permanent errors, such as when the queue is full.
  - [`otelcol.receiver.kafka`]: Don't restart the Kafka consumer on failed errors when message marking is enabled for them.
  - [`otelcol.exporter.datadog`]: Fix automatic intial point dropping when converting cumulative monotonic sum metrics.
  - [`otelcol.exporter.datadog`]: config `tls::insecure_skip_verify` is now taken into account in metrics path.
  - [`otelcol.exporter.datadog`]: Correctly treat summary counts as cumulative monotonic sums instead of cumulative non-monotonic sums.
  - [`otelcol.connector.spanmetrics`]: Fix bug causing span metrics calls count to be always 0 when using delta temporality.
  - [`otelcol.exporter.splunkhec`]: Treat HTTP 403 Forbidden as a permanent error.

### Features

- (_Experimental_) Add an `array.group_by` stdlib function to group items in an array by a key. (@wildum)
- Add the `otelcol.exporter.faro` exporter to export traces and logs to Faro endpoint. (@mar4uk)
- Add the `otelcol.receiver.faro` receiver to receive traces and logs from the Grafana Faro Web SDK. (@mar4uk)

- Add entropy support for `loki.secretfilter` (@romain-gaillard)

### Enhancements

- Add `hash_string_id` argument to `foreach` block to hash the string representation of the pipeline id instead of using the string itself. (@wildum)

- Update `async-profiler` binaries for `pyroscope.java` to 4.0-87b7b42 (@github-hamza-bouqal)

- (_Experimental_) Additions to experimental `database_observability.mysql` component:
  - Add `explain_plan` collector to `database_observability.mysql` component. (@rgeyer)
  - `locks`: addition of data locks collector (@gaantunes @fridgepoet)
  - `query_sample` collector is now enabled by default (@matthewnolf)
  - `query_tables` collector now deals better with truncated statements (@cristiangreco)

- (_Experimental_) `prometheus.write.queue` add support for exemplars. (@dehaansa)

- (_Experimental_) `prometheus.write.queue` initialize queue metrics that are seconds values as time.Now, not 0. (@dehaansa)

- Update secret-filter gitleaks.toml from v8.19.0 to v8.26.0 (@andrejshapal)

- Wire in survey block for beyla.ebpf component. (@grcevski, @tpaschalis)

- Upgrade `otelcol` components from OpenTelemetry v0.126.0 to v0.128.0 (@korniltsev, @dehaansa)
  - [`otelcol.processor.resourcedetection`]: Add additional OS properties to resource detection: `os.build.id` and `os.name`.
  - [`otelcol.processor.resourcedetection`]: Add `host.interface` resource attribute to `system` detector.
  - [`otelcol.exporter.kafka`]: Fix Snappy compression codec support for the Kafka exporter.
  - [`otelcol.receiver.filelog`]: Introduce `utf8-raw` encoding to avoid replacing invalid bytes with \uFFFD when reading UTF-8 input.
  - [`otelcol.processor.k8sattributes`]: Support extracting labels and annotations from k8s Deployments.
  - [`otelcol.processor.k8sattributes`]: Add option to configure automatic service resource attributes.
  - [`otelcol.exporter.datadog`]: Adds `hostname_detection_timeout` configuration option for Datadog Exporter and sets default to 25 seconds.
  - [`otelcol.receiver.datadog`]: Address semantic conventions noncompliance and add support for http/db.
  - [`otelcol.exporter.awss3`]: Add the retry mode, max attempts and max backoff to the settings.

- Add `enable_tracing` attribute to `prometheus.exporter.snowflake` component to support debugging issues. (@dehaansa)

- Add support for `conditions` and statement-specific `error_mode` in `otelcol.processor.transform`. (@ptodev)

- Add `storage` and `start_from` args to cloudwatch logs receiver. (@boernd)

- Reduced allocation in Loki processing pipelines. (@thampiotr)

- Update the `prometheus.exporter.postgres` component with latest changes and bugfixes for Postgres17 (@cristiangreco)

- Add `tail_from_end` argument to `loki.source.podlogs` to optionally start reading from the end of a log stream for newly discovered pods. (@harshrai654)

- Remove limitation in `loki.source.file` when `legacy_position_file` is unset. Alloy can now recover legacy positions even if labels are added. (@kalleep)

### Bugfixes

- Fix path for correct injection of version into constants at build time. (@adlotsof)

- Propagate the `-feature.community-components.enabled` flag for remote
  configuration components. (@tpaschalis)

- Fix extension registration for `otelcol.receiver.splunkhec` auth extensions. (@dehaansa)

### Other changes

- Mark `pyroscope.receive_http` and `pyroscope.relabel` components as GA. (@marcsanmi)

- Upgrade `otelcol.exporter.windows` to v0.30.8 to get bugfixes and fix `update` collector support. (@dehaansa)

- Add `User-Agent` header to remotecfg requests. (@tpaschalis)

v1.9.2
-----------------

### Bugfixes

- Send profiles concurrently from `pyroscope.ebpf`. (@korniltsev)

- Fix the `validate` command not understanding the `livedebugging` block. (@dehaansa)

- Fix invalid class names in python profiles obtained with `pyroscope.ebpf`. (@korniltsev)

- Fixed a bug which prevented non-secret optional secrets to be passed in as `number` arguments. (@ptodev)

- For CRD-based components (`prometheus.operator.*`), retry initializing informers if the apiserver request fails. This rectifies issues where the apiserver is not reachable immediately after node restart. (@dehaansa)

### Other changes

-  Add no-op blocks and attributes to the `prometheus.exporter.windows` component (@ptodev).
   Version 1.9.0 of Alloy removed the `msmq` block, as well as the `enable_v2_collector`,
   `where_clause`, and `use_api` attributes in the `service` block.
   This made it difficult for users to upgrade, so those attributes have now been made a no-op instead of being removed.

v1.9.1
-----------------

### Features

- Update the `prometheus.exporter.windows` component to version v0.30.7. This adds new metrics to the `dns` collector. (@dehaansa)

### Bugfixes

- Update the `prometheus.exporter.windows` component to version v0.30.7. This fixes an error with the exchange collector and terminal_services collector (@dehaansa)

- Fix `loki.source.firehose` to propagate specific cloudwatch event timestamps when useIncomingTs is set to true. (@michaelPotter)

- Fix elevated CPU usage when using some `otelcol` components due to debug logging. (@thampiotr)

### Other changes

- Upgrade `otelcol` components from OpenTelemetry v0.125.0 to v0.126.0 (@dehaansa):
  - [`pkg/ottl`] Add support for `HasPrefix` and `HasSuffix` functions.
  - [`pkg/configtls`] Add trusted platform module (TPM) support to TLS authentication for all `otelcol` components supporting TLS.
  - [`otelcol.connector.spanmetrics`] Add `calls_dimension` and `histogram:dimension` blocks for configuring additional dimensions for `traces.span.metrics.calls` and `traces.span.metrics.duration` metrics.
  - [`otelcol.exporter.datadog`] Enable `instrumentation_scope_metadata_as_tags` by default.
  - [`otelcol.exporter.kafka`] support configuration of `compression` `level` in producer configuration.
  - [`otelcol.processor.tailsampling`] `invert sample` and `inverted not sample` decisions deprecated, use the `drop` policy instead to explicitly not sample traces.
  - [`otelcol.receiver.filelog`] support `compression` value of `auto` to automatically detect file compression type.

v1.9.0
-----------------

### Breaking changes

- The `prometheus.exporter.windows` component has been update to version v0.30.6. This update includes a significant rework of the exporter and includes some breaking changes. (@dehaansa)
  - The `msmq` and `service` collectors can no longer be configured with a WMI where clause. Any filtering previously done in a where clause will need to be done in a `prometheus.relabel` component.
  - The `service` collector no longer provides `enable_v2_collector` and `use_api` configuration options.
  - The `mscluster_*` and `netframework_*` collectors are now replaced with one `mscluster` and `netframework` collector that allows you to enable the separate metric groupings individually.
  - The `teradici_pcoip` and `vmware_blast` collectors have been removed from the exporter.

- The `prometheus.exporter.oracledb` component now embeds the [`oracledb_exporter from oracle`](https://github.com/oracle/oracle-db-appdev-monitoring) instead of the deprecated [`oracledb_exporter from iamseth`](https://github.com/iamseth/oracledb_exporter) for collecting metrics from an OracleDB server: (@wildum)
  - The arguments `username`, `password`, `default_metrics`, and `custom_metrics` are now supported.
  - The previously undocumented argument `custom_metrics` is now expecting a list of paths to custom metrics files.
  - The following metrics are no longer available by default: oracledb_sessions_activity, oracledb_tablespace_free_bytes

- (_Experimental_) The `enable_context_propagation` argument in `beyla.ebpf` has been replaced with the `context_propagation` argument.
  Set `enable_context_propagation` to `all` to get the same behaviour as `enable_context_propagation` being set to `true`.

### Features

- Bump snmp_exporter and embedded modules in `prometheus.exporter.snmp` to v0.29.0, add cisco_device module support (@v-zhuravlev)

- Add the `otelcol.storage.file` extension to support persistent sending queues and `otelcol.receiver.filelog` file state tracking between restarts. (@dehaansa)

- Add `otelcol.exporter.googlecloud` community component to export metrics, traces, and logs to Google Cloud. (@motoki317)

- Add support to configure basic authentication for alloy http server. (@kalleep)

- Add `validate` command to alloy that will perform limited validation of alloy configuration files. (@kalleep)

- Add support to validate foreach block when using `validate` command. (@kalleep)

- Add `otelcol.receiver.splunkhec` component to receive events in splunk hec format and forward them to other `otelcol.*` components. (@kalleep)

- Add support for Mimir federated rule groups in `mimir.rules.kubernetes` (@QuentinBisson)

### Enhancements

- `prometheus.exporter.windows` has been significantly refactored upstream and includes new collectors like `filetime`, `pagefile`, `performancecounter`, `udp`, and `update` as well as new configuration options for existing collectors. (@dehaansa)

- `prometheus.exporter.mongodb` now offers fine-grained control over collected metrics with new configuration options. (@TeTeHacko)

- Add binary version to constants exposed in configuration file syntatx. (@adlots)

- Update `loki.secretfilter` to include metrics about redactions (@kelnage)

- (_Experimental_) Various changes to the experimental component `database_observability.mysql`:
  - `schema_table`: add support for index expressions (@cristiangreco)
  - `query_sample`: enable opt-in support to extract unredacted sql query (sql_text) (@matthewnolf)
  - `query_tables`: improve queries parsing (@cristiangreco)
  - make tidbparser the default choice (@cristiangreco)
  - `query_sample`: better handling of timer overflows (@fridgepoet)
  - collect metrics on enabled `performance_schema.setup_consumers` (@fridgepoet)
  - `query_sample`: base log entries on calculated timestamp from rows, not now() (@fridgepoet)
  - `query_sample`: check digest is not null (@cristiangreco)
  - `query_sample`: add additional logs for wait events (@fridgepoet)
  - make tidb the default and only sql parser

- Mixin dashboards improvements: added minimum cluster size to Cluster Overview dashboard, fixed units in OpenTelemetry dashboard, fixed slow components evaluation time units in Controller dashboard and updated Prometheus dashboard to correctly aggregate across instances. (@thampiotr)

- Reduced the lag time during targets handover in a cluster in `prometheus.scrape` components by reducing thread contention. (@thampiotr)

- Pretty print diagnostic errors when using `alloy run` (@kalleep)

- Add `labels_from_groups` attribute to `stage.regex` in `loki.process` to automatically add named capture groups as labels. (@harshrai654)

- The `loki.rules.kubernetes` component now supports adding extra label matchers
  to all queries discovered via `PrometheusRule` CRDs. (@QuentinBisson)

-  Add optional `id` field to `foreach` block to generate more meaningful component paths in metrics by using a specific field from collection items. (@harshrai654)

- The `mimir.rules.kubernetes` component now supports adding extra label matchers
  to all queries discovered via `PrometheusRule` CRDs by extracting label values defined on the `PrometheusRule`. (@QuentinBisson)

- Fix validation logic in `beyla.ebpf` component to ensure that either metrics or traces are enabled. (@marctc)

- Improve `foreach` UI and add graph support for it. (@wildum)

- Update statsd_exporter to v0.28.0, most notable changes: (@kalleep)
  - [0.23.0] Support experimental native histograms.
  - [0.24.1] Support scaling parameter in mapping.
  - [0.26.0] Add option to honor original labels from event tags over labels specified in mapping configuration.
  - [0.27.1] Support dogstatsd extended aggregation
  - [0.27.2] Fix panic on certain invalid lines

- Upgrade `beyla.ebpf` to v2.2.4-alloy. The full list of changes can be found in the [Beyla release notes](https://github.com/grafana/beyla/releases/tag/v2.2.4-alloy). (@grcevski)

### Bugfixes

- Fix `otelcol.receiver.filelog` documentation's default value for `start_at`. (@petewall)

- Fix `pyroscope.scrape` scraping godeltaprof profiles. (@korniltsev)

- Fix [#3386](https://github.com/grafana/alloy/issues/3386) lower casing scheme in `prometheus.operator.scrapeconfigs`. (@alex-berger)

- Fix [#3437](https://github.com/grafana/alloy/issues/3437) Component Graph links now follow `--server.http.ui-path-prefix`. (@solidcellaMoon)

- Fix a bug in the `foreach` preventing the UI from showing the components in the template when the block was re-evaluated. (@wildum)

- Fix alloy health handler so header is written before response body. (@kalleep)

- Fix `prometheus.exporter.unix` to pass hwmon config correctly. (@kalleep)

- Fix [#3408](https://github.com/grafana/alloy/issues/3408) `loki.source.docker` can now collect logs from containers not in the running state. (@adamamsmith)

### Other changes

- Update the zap logging adapter used by `otelcol` components to log arrays and objects. (@dehaansa)

- Updated Windows install script to add DisplayVersion into registry on install (@enessene)

- Update Docker builds to install latest Linux security fixes on top of base image (@jharvey10)

- Reduce Docker image size slightly by consolidating some RUN layers (@AchimGrolimund)

- RPM artifacts in Alloy GitHub releases are no longer signed.
  The artifacts on the `https://rpm.grafana.com` repository used by the `yum` package manager will continue to be signed. (@ptodev)

- Upgrade `otelcol` components from OpenTelemetry v0.122.0 to v0.125.0 (@ptodev):
  - [`pkg/ottl`] Enhance the Decode OTTL function to support all flavors of Base64.
  - [`otelcol.processor.resourcedetection`] Adding the `os.version` resource attribute to system processor.
  - [`otelcol.auth.bearer`] Allow the header name to be customized.
  - [`otelcol.exporter.awss3`] Add a new `sending_queue` feature.
  - [`otelcol.exporter.awss3`] Add a new `timeout` argument.
  - [`otelcol.exporter.awss3`] Add a new `resource_attrs_to_s3` configuration block.
  - [`otelcol.exporter.awss3`] Fixes an issue where the AWS S3 Exporter was forcing an ACL to be set, leading to unexpected behavior in S3 bucket permissions.
  - [`otelcol.connector.spanmetrics`] A new `include_instrumentation_scope` configuration argument.
  - [`otelcol.connector.spanmetrics`] Initialise new `calls_total` metrics at 0.
  - [`otelcol.connector.spanmetrics`] A new `aggregation_cardinality_limit` configuration argument
    to limit the number of unique combinations of dimensions that will be tracked for metrics aggregation.
  - [`otelcol.connector.spanmetrics`] Deprecate the unused argument `dimensions_cache_size`.
  - [`otelcol.connector.spanmetrics`] Moving the start timestamp (and last seen timestamp) from the resourceMetrics level to the individual metrics level.
    This will ensure that each metric has its own accurate start and last seen timestamps, regardless of its relationship to other spans.
  - [`otelcol.processor.k8sattributes`] Add option to configure automatic resource attributes - with annotation prefix.
    Implements [Specify resource attributes using Kubernetes annotations](https://github.com/open-telemetry/semantic-conventions/blob/main/docs/non-normative/k8s-attributes.md#specify-resource-attributes-using-kubernetes-annotations).
  - [`otelcol.connector.servicegraph`] Change `database_name_attribute` to accept a list of values.
  - [`otelcol.exporter.kafka`, `otelcol.receiver.kafka`] Deprecating the `auth` > `plain_text` block. Use `auth` > `sasl` with `mechanism` set to `PLAIN` instead.
  - [`otelcol.exporter.kafka`, `otelcol.receiver.kafka`] Deprecating the `topic` argument. Use `logs` > `topic`, `metrics` > `topic`, or `traces` > `topic` instead.
  - [`otelcol.exporter.kafka`, `otelcol.receiver.kafka`] Deprecate the `auth` > `tls` block. Use the top-level `tls` block instead.
  - [`otelcol.receiver.kafka`] Add max_fetch_wait config setting.
    This setting allows you to specify the maximum time that the broker will wait for min_fetch_size bytes of data
    to be available before sending a response to the client.
  - [ `otelcol.receiver.kafka`] Add support for configuring Kafka consumer rebalance strategy and group instance ID.

v1.8.3
-----------------

### Bugfixes

- Fix `mimir.rules.kubernetes` panic on non-leader debug info retrieval (@TheoBrigitte)

- Fix detection of the "streams limit exceeded" error in the Loki client so that metrics are correctly labeled as `ReasonStreamLimited`. (@maratkhv)

- Fix `loki.source.file` race condition that often lead to panic when using `decompression`. (@kalleep)

- Fix deadlock in `loki.source.file` that can happen when targets are removed. (@kalleep)

- Fix `loki.process` to emit valid logfmt. (@kalleep)

v1.8.2
-----------------

### Bugfixes

- Fix `otelcol.exporter.prometheus` dropping valid exemplars. (@github-vincent-miszczak)

- Fix `loki.source.podlogs` not adding labels `__meta_kubernetes_namespace` and `__meta_kubernetes_pod_label_*`. (@kalleep)

v1.8.1
-----------------

### Bugfixes

- `rfc3164_default_to_current_year` argument was not fully added to `loki.source.syslog` (@dehaansa)

- Fix issue with `remoteCfg` service stopping immediately and logging noop error if not configured (@dehaansa)

- Fix potential race condition in `remoteCfg` service metrics registration (@kalleep)

- Fix panic in `prometheus.exporter.postgres` when using minimal url as data source name. (@kalleep)

v1.8.0
-----------------

### Breaking changes

- Removed `open_port` and `executable_name` from top level configuration of Beyla component. Removed `enabled` argument from `network` block. (@marctc)

- Breaking changes from the OpenTelemetry Collector v0.122 update: (@wildum)
  - `otelcol.exporter.splunkhec`: `min_size_items` and `max_size_items` were replaced by `min_size`, `max_size` and `sizer` in the `batcher` block to allow
  users to configure the size of the batch in a more flexible way.
  - The telemetry level of Otel components is no longer configurable. The `level` argument in the `debug_metrics` block is kept to avoid breaking changes but it is not used anymore.
  - `otelcol.processor.tailsampling` changed the unit of the decision timer metric from microseconds to milliseconds. (change unit of otelcol_processor_tail_sampling_sampling_decision_timer_latency)
  - `otelcol.processor.deltatocumulative`: rename `otelcol_deltatocumulative_datapoints_processed` to `otelcol_deltatocumulative_datapoints` and remove the metrics `otelcol_deltatocumulative_streams_evicted`, `otelcol_deltatocumulative_datapoints_dropped` and `otelcol_deltatocumulative_gaps_length`.
  - The `regex` attribute was removed from `otelcol.processor.k8sattributes`. The extract-patterns function from `otelcol.processor.transform` can be used instead.
  - The default value of `metrics_flush_interval` in `otelcol.connector.servicegraph` was changed from `0s` to `60s`.
  - `s3_partition` in `otelcol.exporter.awss3` was replaced by `s3_partition_format`.

- (_Experimental_) `prometheus.write.queue` metric names changed to align better with prometheus standards. (@mattdurham)

### Features

- Add `otelcol.receiver.awscloudwatch` component to receive logs from AWS CloudWatch and forward them to other `otelcol.*` components. (@wildum)
- Add `loki.enrich` component to enrich logs using labels from `discovery.*` components. (@v-zhuravlev)
- Add string concatenation for secrets type (@ravishankar15)
- Add support for environment variables to OpenTelemetry Collector config. (@jharvey10)
- Replace graph in Alloy UI with a new version that supports modules and data flow visualization. (@wildum)
- Added `--cluster.wait-for-size` and `--cluster.wait-timeout` flags which allow to specify the minimum cluster size
  required before components that use clustering begin processing traffic to ensure adequate cluster capacity is
  available. (@thampiotr)
- Add `trace_printer` to `beyla.ebpf` component to print trace information in a specific format. (@marctc)
- Add support for live debugging and graph in the UI for components imported via remotecfg. (@wildum)

### Enhancements

- Add the ability to set user for Windows Service with silent install (@dehaansa)

- Add livedebugging support for structured_metadata in `loki.process` (@dehaansa)

- (_Public Preview_) Add a `--windows.priority` flag to the run command, allowing users to set windows process priority for Alloy. (@dehaansa)

- (_Experimental_) Adding a new `prometheus.operator.scrapeconfigs` which discovers and scrapes [ScrapeConfig](https://prometheus-operator.dev/docs/developer/scrapeconfig/) Kubernetes resources. (@alex-berger)

- Add `rfc3164_default_to_current_year` argument to `loki.source.syslog` (@dehaansa)

- Add `connection_name` support for `prometheus.exporter.mssql` (@bck01215)

- Add livedebugging support for `prometheus.scrape` (@ravishankar15, @wildum)

- Have `loki.echo` log the `entry_timestamp` and `structured_metadata` for any loki entries received (@dehaansa)

- Bump snmp_exporter and embedded modules in `prometheus.exporter.snmp` to v0.28.0 (@v-zhuravlev)

- Update mysqld_exporter to v0.17.2, most notable changes: (@cristiangreco)
  - [0.17.1] Add perf_schema quantile columns to collector
  - [0.17.1] Fix database quoting problem in collector 'info_schema.tables'
  - [0.17.1] Use SUM_LOCK_TIME and SUM_CPU_TIME with mysql >= 8.0.28
  - [0.17.1] Fix query on perf_schema.events_statements_summary_by_digest
  - [0.17.2] Fix query on events_statements_summary_by_digest for mariadb

- Added additional backwards compatibility metrics to `prometheus.write.queue`. (@mattdurham)

- Add new stdlib functions encoding.to_json (@ravishankar15)

- Added OpenTelemetry logs and metrics support to Alloy mixin's dashboards and alerts. (@thampiotr)

- Add support for proxy and headers in `prometheus.write.queue`. (@mattdurham)

- Added support for switching namespace between authentication and kv retrieval to support Vault Enterprise (@notedop)

- (_Experimental_) Various changes to the experimental component `database_observability.mysql`:
  - `query_sample`: better handling of truncated queries (@cristiangreco)
  - `query_sample`: add option to use TiDB sql parser (@cristiangreco)
  - `query_tables`: rename collector from `query_sample` to better reflect responsibility (@matthewnolf)
  - `query_sample`: add new collector that replaces previous implementation to collect more detailed sample information (@matthewnolf)
  - `query_sample`: refactor parsing of truncated queries (@cristiangreco)

- Add labels validation in `pyroscope.write` to prevent duplicate labels and invalid label names/values. (@marcsanmi)

- Reduced lock contention in `prometheus.scrape` component (@thampiotr)

- Support converting otel config which uses a common receiver across pipelines with different names. (@wildum)

- Reduce CPU usage of the `loki.source.podlogs` component when pods logs target lots of pods (@QuentinBisson)

- Add error body propagation in `pyroscope.write`, for `/ingest` calls. (@simonswine)

- Add `tenant` label to remaining `loki_write_.+` metrics (@towolf)

- Removed syntax highlighting from the component details UI view to improve
  rendering performance. (@tpaschalis)

- A new `grafana/alloy:vX.Y.Z-windowsservercore-ltsc2022` Docker image is now published on DockerHub. (@ptodev)

### Bugfixes

- Fix deadlocks in `loki.source.file` when tailing fails (@mblaschke)
- Add missing RBAC permission for ScrapeConfig (@alex-berger)

- Fixed an issue in the `mimir.rules.kubernetes` component that would keep the component as unhealthy even when it managed to start after temporary errors (@nicolasvan)

- Allow kafka exporter to attempt to connect even if TLS enabled but cert & key are not specified (@dehaansa)

- Fixed bug where all resources were not being collected from `prometheus.exporter.azure` when using `regions` (@kgeckhart)

- Fix panic in `loki.source.file` when the tailer had no time to run before the runner was stopped (@wildum)

### Other changes

- Upgrading to Prometheus v2.55.1. (@ptodev)
  - Added a new `http_headers` argument to many `discovery` and `prometheus` components.
  - Added a new `scrape_failure_log_file` argument to `prometheus.scrape`.

- Non-breaking changes from the OpenTelemetry Collector v0.122 update: (@wildum)
  - `otelcol.processor.transform` has a new `statements` block for transformations which don't require a context to be specified explicitly.
  - `otelcol.receiver.syslog` has a new `on_error` argument to specify the action to take when an error occurs while receiving logs.
  - `otelcol.processor.resourcedetection` now supports `dynatrace` as a resource detector.
  - `otelcol.receiver.kafka` has a new `error_backoff` block to configure how failed requests are retried.
  - `otelcol.receiver.vcenter` has three new metrics `vcenter.vm.cpu.time`, `vcenter.vm.network.broadcast.packet.rate` and `vcenter.vm.network.multicast.packet.rate`.
  - `otelcol.exporter.awss3` has two new arguments `acl` and `storage_class`.
  - `otelcol.auth.headers` headers can now be populated using Authentication metadata using from_attribute

- Change the stability of the `beyla.ebpf` component from "public preview" to "generally available". (@marctc)

- The ingest API of `pyroscope.receive_http` no longer forwards all received headers, instead only passes through the `Content-Type` header. (@simonswine)

v1.7.5
-----------------

### Enhancements

- Set zstd as default compression for `prometheus.write.queue`. (@mattdurham)

v1.7.4
-----------------

### Bugfixes

- Revert the changes to `loki.source.file` from release v1.7.0. These changes introduced a potential deadlock. (@dehaansa)

v1.7.3
-----------------

### Breaking changes

- Fixed the parsing of selections, application and network filter blocks for Beyla. (@raffaelroquetto)

### Enhancements

- Add the `stat_checkpointer` collector in `prometheus.exporter.postgres` (@dehaansa)

### Bugfixes

- Update the `prometheus.exporter.postgres` component to correctly support Postgres17 when `stat_bgwriter` collector is enabled (@dehaansa)

- Fix `remoteCfg` logging and metrics reporting of `errNotModified` as a failure (@zackman0010)


v1.7.2
-----------------

### Bugfixes

- Fixed an issue where the `otelcol.exporter.awss3` could not be started with the `sumo_ic` marshaler. (@wildum)

- Update `jfr-parser` dependency to v0.9.3 to fix jfr parsing issues in `pyroscope.java`. (@korniltsev)

- Fixed an issue where passing targets from some standard library functions was failing with `target::ConvertFrom` error. (@thampiotr)

- Fixed an issue where indexing targets as maps (e.g. `target["foo"]`) or objects (e.g. `target.foo`) or using them with
  certain standard library functions was resulting in `expected object or array, got capsule` error under some
  circumstances. This could also lead to `foreach evaluation failed` errors when using the `foreach` configuration
  block. (@thampiotr)

- Update `prometheus.write.queue` to reduce memory fragmentation and increase sent throughput. (@mattdurham)

- Fixed an issue where the `otelcol.exporter.kafka` component would not start if the `encoding` was specific to a signal type. (@wildum)

v1.7.1
-----------------

### Bugfixes

- Fixed an issue where some exporters such as `prometheus.exporter.snmp` couldn't accept targets from other components
  with an error `conversion to '*map[string]string' is not supported"`. (@thampiotr)

- Enable batching of calls to the appender in `prometheus.write.queue` to reduce lock contention when scraping, which
  will lead to reduced scrape duration. (@mattdurham)

v1.7.0
-----------------

### Breaking changes

- (_Experimental_) In `prometheus.write.queue` changed `parallelism` from attribute to a block to allow for dynamic scaling. (@mattdurham)

- Remove `tls_basic_auth_config_path` attribute from `prometheus.exporter.mongodb` configuration as it does not configure TLS client
  behavior as previously documented.

- Remove `encoding` and `encoding_file_ext` from `otelcol.exporter.awss3` component as it was not wired in to the otel component and
  Alloy does not currently integrate the upstream encoding extensions that this would utilize.

### Features

- Add a `otelcol.receiver.tcplog` component to receive OpenTelemetry logs over a TCP connection. (@nosammai)

- (_Public preview_) Add `otelcol.receiver.filelog` component to read otel log entries from files (@dehaansa)

- (_Public preview_) Add a `otelcol.processor.cumulativetodelta` component to convert metrics from
  cumulative temporality to delta. (@madaraszg-tulip)

- (_Experimental_) Add a `stage.windowsevent` block in the `loki.process` component. This aims to replace the existing `stage.eventlogmessage`. (@wildum)

- Add `pyroscope.relabel` component to modify or filter profiles using Prometheus relabeling rules. (@marcsanmi)

- (_Experimental_) A new `foreach` block which starts an Alloy pipeline for each item inside a list. (@wildum, @thampiotr, @ptodev)

### Enhancements

- Upgrade to OpenTelemetry Collector v0.119.0 (@dehaansa):
  - `otelcol.processor.resourcedetection`: additional configuration for the `ec2` detector to configure retry behavior
  - `otelcol.processor.resourcedetection`: additional configuration for the `gcp` detector to collect Managed Instance Group attributes
  - `otelcol.processor.resourcedetection`: additional configuration for the `eks` detector to collect cloud account attributes
  - `otelcol.processor.resourcedetection`: add `kubeadm` detector to collect local cluster attributes
  - `otelcol.processor.cumulativetodelta`: add `metric_types` filtering options
  - `otelcol.exporter.awss3`: support configuring sending_queue behavior
  - `otelcol.exporter.otlphttp`: support configuring `compression_params`, which currently only includes `level`
  - `configtls`: opentelemetry components with tls config now support specifying TLS curve preferences
  - `sending_queue`: opentelemetry exporters with a `sending_queue` can now configure the queue to be `blocking`

- Add `go_table_fallback` arg to `pyroscope.ebpf` (@korniltsev)

- Memory optimizations in `pyroscope.scrape` (@korniltsev)

- Do not drop `__meta` labels in `pyroscope.scrape`. (@korniltsev)

- Add the possibility to export span events as logs in `otelcol.connector.spanlogs`. (@steve-hb)

- Add json format support for log export via faro receiver (@ravishankar15)

- (_Experimental_) Various changes to the experimental component `database_observability.mysql`:
  - `connection_info`: add namespace to the metric (@cristiangreco)
  - `query_sample`: better support for table name parsing (@cristiangreco)
  - `query_sample`: capture schema name for query samples (@cristiangreco)
  - `query_sample`: fix error handling during result set iteration (@cristiangreco)
  - `query_sample`: improve parsing of truncated queries (@cristiangreco)
  - `query_sample`: split out sql parsing logic to a separate file (@cristiangreco)
  - `schema_table`: add table columns parsing (@cristiagreco)
  - `schema_table`: correctly quote schema and table name in SHOW CREATE (@cristiangreco)
  - `schema_table`: fix handling of view table types when detecting schema (@matthewnolf)
  - `schema_table`: refactor cache config in schema_table collector (@cristiangreco)
  - Component: add enable/disable collector configurability to `database_observability.mysql`. This removes the `query_samples_enabled` argument, now configurable via enable/disable collector. (@fridgepoet)
  - Component: always log `instance` label key (@cristiangreco)
  - Component: better error handling for collectors (@cristiangreco)
  - Component: use labels for some indexed logs elements (@cristiangreco)

- Reduce CPU usage of `loki.source.windowsevent` by up to 85% by updating the bookmark file every 10 seconds instead of after every event and by
  optimizing the retrieval of the process name. (@wildum)

- Ensure consistent service_name label handling in `pyroscope.receive_http` to match Pyroscope's behavior. (@marcsanmi)

- Improved memory and CPU performance of Prometheus pipelines by changing the underlying implementation of targets (@thampiotr)

- Add `config_merge_strategy` in `prometheus.exporter.snmp` to optionally merge custom snmp config with embedded config instead of replacing. Useful for providing SNMP auths. (@v-zhuravlev)

- Upgrade `beyla.ebpf` to v2.0.4. The full list of changes can be found in the [Beyla release notes](https://github.com/grafana/beyla/releases/tag/v2.0.0). (@marctc)

### Bugfixes

- Fix log rotation for Windows in `loki.source.file` by refactoring the component to use the runner pkg. This should also reduce CPU consumption when tailing a lot of files in a dynamic environment. (@wildum)

- Add livedebugging support for `prometheus.remote_write` (@ravishankar15)

- Add livedebugging support for `otelcol.connector.*` components (@wildum)

- Bump snmp_exporter and embedded modules to 0.27.0. Add support for multi-module handling by comma separation and expose argument to increase SNMP polling concurrency for `prometheus.exporter.snmp`. (@v-zhuravlev)

- Add support for pushv1.PusherService Connect API in `pyroscope.receive_http`. (@simonswine)

- Fixed an issue where `loki.process` would sometimes output live debugging entries out-of-order (@thampiotr)

- Fixed a bug where components could be evaluated concurrently without the full context during a config reload (@wildum)

- Fixed locks that wouldn't be released in the remotecfg service if some errors occurred during the configuration reload (@spartan0x117)

- Fix issue with `prometheus.write.queue` that lead to excessive connections. (@mattdurham)

- Fixed a bug where `loki.source.awsfirehose` and `loki.source.gcplog` could
  not be used from within a module. (@tpaschalis)

- Fix an issue where Prometheus metric name validation scheme was set by default to UTF-8. It is now set back to the
  previous "legacy" scheme. An experimental flag `--feature.prometheus.metric-validation-scheme` can be used to switch
  it to `utf-8` to experiment with UTF-8 support. (@thampiotr)

### Other changes

- Upgrading to Prometheus v2.54.1. (@ptodev)
  - `discovery.docker` has a new `match_first_network` attribute for matching the first network
    if the container has multiple networks defined, thus avoiding collecting duplicate targets.
  - `discovery.ec2`, `discovery.kubernetes`, `discovery.openstack`, and `discovery.ovhcloud`
    add extra `__meta_` labels.
  - `prometheus.remote_write` supports Azure OAuth and Azure SDK authentication.
  - `discovery.linode` has a new `region` attribute, as well as extra `__meta_` labels.
  - A new `scrape_native_histograms` argument for `prometheus.scrape`.
    This is enabled by default and can be used to explicitly disable native histogram support.
    In previous versions of Alloy, native histogram support has also been enabled by default
    as long as `scrape_protocols` starts with `PrometheusProto`.

  - Change the stability of the `remotecfg` feature from "public preview" to "generally available". (@erikbaranowski)

v1.6.1
-----------------

## Bugs

- Resolve issue with Beyla starting. (@rafaelroquetto)

v1.6.0
-----------------

### Breaking changes

- Upgrade to OpenTelemetry Collector v0.116.0:
  - `otelcol.processor.tailsampling`: Change decision precedence when using `and_sub_policy` and `invert_match`.
    For more information, see the [release notes for Alloy 1.6][release-notes-alloy-1_6].

    [#33671]: https://github.com/open-telemetry/opentelemetry-collector-contrib/pull/33671
    [release-notes-alloy-1_6]: https://grafana.com/docs/alloy/latest/release-notes/#v16

### Features

- Add support for TLS to `prometheus.write.queue`. (@mattdurham)

- Add `otelcol.receiver.syslog` component to receive otel logs in syslog format (@dehaansa)

- Add support for metrics in `otelcol.exporter.loadbalancing` (@madaraszg-tulip)

- Add `add_cloudwatch_timestamp` to `prometheus.exporter.cloudwatch` metrics. (@captncraig)

- Add support to `prometheus.operator.servicemonitors` to allow `endpointslice` role. (@yoyosir)

- Add `otelcol.exporter.splunkhec` allowing to export otel data to Splunk HEC (@adlotsof)

- Add `otelcol.receiver.solace` component to receive traces from a Solace broker. (@wildum)

- Add `otelcol.exporter.syslog` component to export logs in syslog format (@dehaansa)

- (_Experimental_) Add a `database_observability.mysql` component to collect mysql performance data. (@cristiangreco & @matthewnolf)

- Add `otelcol.receiver.influxdb` to convert influx metric into OTEL. (@EHSchmitt4395)

- Add a new `/-/healthy` endpoint which returns HTTP 500 if one or more components are unhealthy. (@ptodev)

### Enhancements

- Improved performance by reducing allocation in Prometheus write pipelines by ~30% (@thampiotr)

- Update `prometheus.write.queue` to support v2 for cpu performance. (@mattdurham)

- (_Experimental_) Add health reporting to `database_observability.mysql` component (@cristiangreco)

- Add second metrics sample to the support bundle to provide delta information (@dehaansa)

- Add all raw configuration files & a copy of the latest remote config to the support bundle (@dehaansa)

- Add relevant golang environment variables to the support bundle (@dehaansa)

- Add support for server authentication to otelcol components. (@aidaleuc)

- Update mysqld_exporter from v0.15.0 to v0.16.0 (including 2ef168bf6), most notable changes: (@cristiangreco)
  - Support MySQL 8.4 replicas syntax
  - Fetch lock time and cpu time from performance schema
  - Fix fetching tmpTables vs tmpDiskTables from performance_schema
  - Skip SPACE_TYPE column for MariaDB >=10.5
  - Fixed parsing of timestamps with non-zero padded days
  - Fix auto_increment metric collection errors caused by using collation in INFORMATION_SCHEMA searches
  - Change processlist query to support ONLY_FULL_GROUP_BY sql_mode
  - Add perf_schema quantile columns to collector

- Live Debugging button should appear in UI only for supported components (@ravishankar15)
- Add three new stdlib functions to_base64, from_URLbase64 and to_URLbase64 (@ravishankar15)
- Add `ignore_older_than` option for local.file_match (@ravishankar15)
- Add livedebugging support for discovery components (@ravishankar15)
- Add livedebugging support for `discover.relabel` (@ravishankar15)
- Performance optimization for live debugging feature (@ravishankar15)

- Upgrade `github.com/goccy/go-json` to v0.10.4, which reduces the memory consumption of an Alloy instance by 20MB.
  If Alloy is running certain otelcol components, this reduction will not apply. (@ptodev)
- improve performance in regexp component: call fmt only if debug is enabled (@r0ka)

- Update `prometheus.write.queue` library for performance increases in cpu. (@mattdurham)

- Update `loki.secretfilter` to be compatible with the new `[[rules.allowlists]]` gitleaks allowlist format (@romain-gaillard)

- Update `async-profiler` binaries for `pyroscope.java` to 3.0-fa937db (@aleks-p)

- Reduced memory allocation in discovery components by up to 30% (@thampiotr)

### Bugfixes

- Fix issue where `alloy_prometheus_relabel_metrics_processed` was not being incremented. (@mattdurham)

- Fixed issue with automemlimit logging bad messages and trying to access cgroup on non-linux builds (@dehaansa)

- Fixed issue with reloading configuration and prometheus metrics duplication in `prometheus.write.queue`. (@mattdurham)

- Updated `prometheus.write.queue` to fix issue with TTL comparing different scales of time. (@mattdurham)

- Fixed an issue in the `prometheus.operator.servicemonitors`, `prometheus.operator.podmonitors` and `prometheus.operator.probes` to support capitalized actions. (@QuentinBisson)

- Fixed an issue where the `otelcol.processor.interval` could not be used because the debug metrics were not set to default. (@wildum)

- Fixed an issue where `loki.secretfilter` would crash if the secret was shorter than the `partial_mask` value. (@romain-gaillard)

- Change the log level in the `eventlogmessage` stage of the `loki.process` component from `warn` to `debug`. (@wildum)

- Fix a bug in `loki.source.kafka` where the `topics` argument incorrectly used regex matching instead of exact matches. (@wildum)

### Other changes

- Change the stability of the `livedebugging` feature from "experimental" to "generally available". (@wildum)

- Use Go 1.23.3 for builds. (@mattdurham)

- Upgrade Beyla to v1.9.6. (@wildum)

- Upgrade to OpenTelemetry Collector v0.116.0:
  - `otelcol.receiver.datadog`: Return a json reponse instead of "OK" when a trace is received with a newer protocol version.
    https://github.com/open-telemetry/opentelemetry-collector-contrib/pull/35705
  - `otelcol.receiver.datadog`: Changes response message for `/api/v1/check_run` 202 response to be JSON and on par with Datadog API spec
    https://github.com/open-telemetry/opentelemetry-collector-contrib/pull/36029
  - `otelcol.receiver.solace`: The Solace receiver may unexpectedly terminate on reporting traces when used with a memory limiter processor and under high load.
    https://github.com/open-telemetry/opentelemetry-collector-contrib/pull/35958
  - `otelcol.receiver.solace`: Support converting the new `Move to Dead Message Queue` and new `Delete` spans generated by Solace Event Broker to OTLP.
    https://github.com/open-telemetry/opentelemetry-collector-contrib/pull/36071
  - `otelcol.exporter.datadog`: Stop prefixing `http_server_duration`, `http_server_request_size` and `http_server_response_size` with `otelcol`.
    https://github.com/open-telemetry/opentelemetry-collector-contrib/pull/36265
    These metrics can be from SDKs rather than collector. Stop prefixing them to be consistent with
    https://opentelemetry.io/docs/collector/internal-telemetry/#lists-of-internal-metrics
  - `otelcol.receiver.datadog`: Add json handling for the `api/v2/series` endpoint in the datadogreceiver.
    https://github.com/open-telemetry/opentelemetry-collector-contrib/pull/36218
  - `otelcol.processor.span`: Add a new `keep_original_name` configuration argument
    to keep the original span name when extracting attributes from the span name.
    https://github.com/open-telemetry/opentelemetry-collector-contrib/pull/36397
  - `pkg/ottl`: Respect the `depth` option when flattening slices using `flatten`.
    The `depth` option is also now required to be at least `1`.
    https://github.com/open-telemetry/opentelemetry-collector-contrib/pull/36198
  - `otelcol.exporter.loadbalancing`: Shutdown exporters during collector shutdown. This fixes a memory leak.
    https://github.com/open-telemetry/opentelemetry-collector-contrib/pull/36024
  - `otelcol.processor.k8sattributes`: New `wait_for_metadata` and `wait_for_metadata_timeout` configuration arguments,
    which block the processor startup until metadata is received from Kubernetes.
    https://github.com/open-telemetry/opentelemetry-collector-contrib/issues/32556
  - `otelcol.processor.k8sattributes`: Enable the `k8sattr.fieldExtractConfigRegex.disallow` for all Alloy instances,
    to retain the behavior of `regex` argument in the `annotation` and `label` blocks.
    When the feature gate is "deprecated" in the upstream Collector, Alloy users will need to use the transform processor instead.
    https://github.com/open-telemetry/opentelemetry-collector-contrib/issues/25128
  - `otelcol.receiver.vcenter`: The existing code did not honor TLS settings beyond 'insecure'.
    All TLS client config should now be honored.
    https://github.com/open-telemetry/opentelemetry-collector-contrib/pull/36482
  - `otelcol.receiver.opencensus`: Do not report error message when OpenCensus receiver is shutdown cleanly.
    https://github.com/open-telemetry/opentelemetry-collector-contrib/pull/36622
  - `otelcol.processor.k8sattributes`: Fixed parsing of k8s image names to support images with tags and digests.
    https://github.com/open-telemetry/opentelemetry-collector-contrib/pull/36145
  - `otelcol.exporter.loadbalancing`: Adding sending_queue, retry_on_failure and timeout settings to loadbalancing exporter configuration.
    https://github.com/open-telemetry/opentelemetry-collector-contrib/issues/35378
  - `otelcol.exporter.loadbalancing`: The k8sresolver was triggering exporter churn in the way the change event was handled.
    https://github.com/open-telemetry/opentelemetry-collector-contrib/issues/35658
  - `otelcol.processor.k8sattributes`: Override extracted k8s attributes if original value has been empty.
    https://github.com/open-telemetry/opentelemetry-collector-contrib/pull/36466
  - `otelcol.exporter.awss3`: Upgrading to adopt aws sdk v2.
    https://github.com/open-telemetry/opentelemetry-collector-contrib/pull/36698
  - `pkg/ottl`: GetXML Converter now supports selecting text, CDATA, and attribute (value) content.
  - `otelcol.exporter.loadbalancing`: Adds a an optional `return_hostnames` configuration argument to the k8s resolver.
     https://github.com/open-telemetry/opentelemetry-collector-contrib/pull/35411
  - `otelcol.exporter.kafka`, `otelcol.receiver.kafka`: Add a new `AWS_MSK_IAM_OAUTHBEARER` mechanism.
    This mechanism use the AWS MSK IAM SASL Signer for Go https://github.com/aws/aws-msk-iam-sasl-signer-go.
    https://github.com/open-telemetry/opentelemetry-collector-contrib/pull/32500

  - Use Go 1.23.5 for builds. (@wildum)

v1.5.1
-----------------

### Enhancements

- Logs from underlying clustering library `memberlist` are now surfaced with correct level (@thampiotr)

- Allow setting `informer_sync_timeout` in prometheus.operator.* components. (@captncraig)

- For sharding targets during clustering, `loki.source.podlogs` now only takes into account some labels. (@ptodev)

- Improve instrumentation of `pyroscope.relabel` component. (@marcsanmi)

### Bugfixes

- Fixed an issue in the `pyroscope.write` component to prevent TLS connection churn to Pyroscope when the `pyroscope.receive_http` clients don't request keepalive (@madaraszg-tulip)

- Fixed an issue in the `pyroscope.write` component with multiple endpoints not working correctly for forwarding profiles from `pyroscope.receive_http` (@madaraszg-tulip)

- Fixed a few race conditions that could lead to a deadlock when using `import` statements, which could lead to a memory leak on `/metrics` endpoint of an Alloy instance. (@thampiotr)

- Fix a race condition where the ui service was dependent on starting after the remotecfg service, which is not guaranteed. (@dehaansa & @erikbaranowski)

- Fixed an issue in the `otelcol.exporter.prometheus` component that would set series value incorrectly for stale metrics (@YusifAghalar)

- `loki.source.podlogs`: Fixed a bug which prevented clustering from working and caused duplicate logs to be sent.
  The bug only happened when no `selector` or `namespace_selector` blocks were specified in the Alloy configuration. (@ptodev)

- Fixed an issue in the `pyroscope.write` component to allow slashes in application names in the same way it is done in the Pyroscope push API (@marcsanmi)

- Fixed a crash when updating the configuration of `remote.http`. (@kinolaev)

- Fixed an issue in the `otelcol.processor.attribute` component where the actions `delete` and `hash` could not be used with the `pattern` argument. (@wildum)

- Fixed an issue in the `prometheus.exporter.postgres` component that would leak goroutines when the target was not reachable (@dehaansa)

v1.5.0
-----------------

### Breaking changes

- `import.git`: The default value for `revision` has changed from `HEAD` to `main`. (@ptodev)
  It is no longer allowed to set `revision` to `"HEAD"`, `"FETCH_HEAD"`, `"ORIG_HEAD"`, `"MERGE_HEAD"`, or `"CHERRY_PICK_HEAD"`.

- The Otel update to v0.112.0 has a few breaking changes:
  - [`otelcol.processor.deltatocumulative`] Change `max_streams` default value to `9223372036854775807` (max int).
    https://github.com/open-telemetry/opentelemetry-collector-contrib/pull/35048
  - [`otelcol.connector.spanmetrics`] Change `namespace` default value to `traces.span.metrics`.
    https://github.com/open-telemetry/opentelemetry-collector-contrib/pull/34485
  - [`otelcol.exporter.logging`] Removed in favor of the `otelcol.exporter.debug`.
    https://github.com/open-telemetry/opentelemetry-collector/issues/11337

### Features

- Add support bundle generation via the API endpoint /-/support (@dehaansa)

- Add the function `path_join` to the stdlib. (@wildum)

- Add `pyroscope.receive_http` component to receive and forward Pyroscope profiles (@marcsanmi)

- Add support to `loki.source.syslog` for the RFC3164 format ("BSD syslog"). (@sushain97)

- Add support to `loki.source.api` to be able to extract the tenant from the HTTP `X-Scope-OrgID` header (@QuentinBisson)

- (_Experimental_) Add a `loki.secretfilter` component to redact secrets from collected logs.

- (_Experimental_) Add a `prometheus.write.queue` component to add an alternative to `prometheus.remote_write`
  which allowing the writing of metrics  to a prometheus endpoint. (@mattdurham)

- (_Experimental_) Add the `array.combine_maps` function to the stdlib. (@ptodev, @wildum)

### Enhancements

- The `mimir.rules.kubernetes` component now supports adding extra label matchers
  to all queries discovered via `PrometheusRule` CRDs. (@thampiotr)

- The `cluster.use-discovery-v1` flag is now deprecated since there were no issues found with the v2 cluster discovery mechanism. (@thampiotr)

- SNMP exporter now supports labels in both `target` and `targets` parameters. (@mattdurham)

- Add support for relative paths to `import.file`. This new functionality allows users to use `import.file` blocks in modules
  imported via `import.git` and other `import.file`. (@wildum)

- `prometheus.exporter.cloudwatch`: The `discovery` block now has a `recently_active_only` configuration attribute
  to return only metrics which have been active in the last 3 hours.

- Add Prometheus bearer authentication to a `prometheus.write.queue` component (@freak12techno)

- Support logs that have a `timestamp` field instead of a `time` field for the `loki.source.azure_event_hubs` component. (@andriikushch)

- Add `proxy_url` to `otelcol.exporter.otlphttp`. (@wildum)

- Allow setting `informer_sync_timeout` in prometheus.operator.* components. (@captncraig)

### Bugfixes

- Fixed a bug in `import.git` which caused a `"non-fast-forward update"` error message. (@ptodev)

- Do not log error on clean shutdown of `loki.source.journal`. (@thampiotr)

- `prometheus.operator.*` components: Fixed a bug which would sometimes cause a
  "failed to create service discovery refresh metrics" error after a config reload. (@ptodev)

### Other changes

- Small fix in UI stylesheet to fit more content into visible table area. (@defanator)

- Changed OTEL alerts in Alloy mixin to use success rate for tracing. (@thampiotr)

- Support TLS client settings for clustering (@tiagorossig)

- Add support for `not_modified` response in `remotecfg`. (@spartan0x117)

- Fix dead link for RelabelConfig in the PodLog documentation page (@TheoBrigitte)

- Most notable changes coming with the OTel update from v0.108.0 vo v0.112.0 besides the breaking changes: (@wildum)
  - [`http config`] Add support for lz4 compression.
    https://github.com/open-telemetry/opentelemetry-collector/issues/9128
  - [`otelcol.processor.interval`] Add support for gauges and summaries.
    https://github.com/open-telemetry/opentelemetry-collector-contrib/issues/34803
  - [`otelcol.receiver.kafka`] Add possibility to tune the fetch sizes.
    https://github.com/open-telemetry/opentelemetry-collector-contrib/pull/34431
  - [`otelcol.processor.tailsampling`] Add `invert_match` to boolean attribute.
    https://github.com/open-telemetry/opentelemetry-collector-contrib/pull/34730
  - [`otelcol.receiver.kafka`] Add support to decode to `otlp_json`.
    https://github.com/open-telemetry/opentelemetry-collector-contrib/issues/33627
  - [`otelcol.processor.transform`] Add functions `convert_exponential_histogram_to_histogram` and `aggregate_on_attribute_value`.
    https://github.com/open-telemetry/opentelemetry-collector-contrib/pull/33824
    https://github.com/open-telemetry/opentelemetry-collector-contrib/pull/33423

v1.4.3
-----------------

### Bugfixes

- Fix an issue where some `faro.receiver` would drop multiple fields defined in `payload.meta.browser`, as fields were defined in the struct.

- `pyroscope.scrape` no longer tries to scrape endpoints which are not active targets anymore. (@wildum @mattdurham @dehaansa @ptodev)

- Fixed a bug with `loki.source.podlogs` not starting in large clusters due to short informer sync timeout. (@elburnetto-intapp)

- `prometheus.exporter.windows`: Fixed bug with `exclude` regular expression config arguments which caused missing metrics. (@ptodev)

v1.4.2
-----------------

### Bugfixes

- Update windows_exporter from v0.27.2 vo v0.27.3: (@jkroepke)
  - Fixes a bug where scraping Windows service crashes alloy

- Update yet-another-cloudwatch-exporter from v0.60.0 vo v0.61.0: (@morremeyer)
  - Fixes a bug where cloudwatch S3 metrics are reported as `0`

- Issue 1687 - otelcol.exporter.awss3 fails to configure (@cydergoth)
  - Fix parsing of the Level configuration attribute in debug_metrics config block
  - Ensure "optional" debug_metrics config block really is optional

- Fixed an issue with `loki.process` where `stage.luhn` and `stage.timestamp` would not apply
  default configuration settings correctly (@thampiotr)

- Fixed an issue with `loki.process` where configuration could be reloaded even if there
  were no changes. (@ptodev, @thampiotr)

- Fix issue where `loki.source.kubernetes` took into account all labels, instead of specific logs labels. Resulting in duplication. (@mattdurham)

v1.4.1
-----------------

### Bugfixes

- Windows installer: Don't quote Alloy's binary path in the Windows Registry. (@jkroepke)

v1.4.0
-----------------

### Security fixes

- Add quotes to windows service path to prevent path interception attack. [CVE-2024-8975](https://grafana.com/security/security-advisories/cve-2024-8975/) (@mattdurham)

### Breaking changes

- Some debug metrics for `otelcol` components have changed. (@thampiotr)
  For example, `otelcol.exporter.otlp`'s `exporter_sent_spans_ratio_total` metric is now `otelcol_exporter_sent_spans_total`.

- [otelcol.processor.transform] The functions `convert_sum_to_gauge` and `convert_gauge_to_sum` must now be used in the `metric` `context` rather than in the `datapoint` context.
  https://github.com/open-telemetry/opentelemetry-collector-contrib/issues/34567 (@wildum)

- Upgrade Beyla from 1.7.0 to 1.8.2. A complete list of changes can be found on the Beyla releases page: https://github.com/grafana/beyla/releases. (@wildum)
  It contains a few breaking changes for the component `beyla.ebpf`:
  - renamed metric `process.cpu.state` to `cpu.mode`
  - renamed metric `beyla_build_info` to `beyla_internal_build_info`

### Features

- Added Datadog Exporter community component, enabling exporting of otel-formatted Metrics and traces to Datadog. (@polyrain)
- (_Experimental_) Add an `otelcol.processor.interval` component to aggregate metrics and periodically
  forward the latest values to the next component in the pipeline.


### Enhancements

- Clustering peer resolution through `--cluster.join-addresses` flag has been
  improved with more consistent behaviour, better error handling and added
  support for A/AAAA DNS records. If necessary, users can temporarily opt out of
  this new behaviour with the `--cluster.use-discovery-v1`, but this can only be
  used as a temporary measure, since this flag will be disabled in future
  releases. (@thampiotr)

- Added a new panel to Cluster Overview dashboard to show the number of peers
  seen by each instance in the cluster. This can help diagnose cluster split
  brain issues. (@thampiotr)

- Updated Snowflake exporter with performance improvements for larger environments.
  Also added a new panel to track deleted tables to the Snowflake mixin. (@Caleb-Hurshman)
- Add a `otelcol.processor.groupbyattrs` component to reassociate collected metrics that match specified attributes
    from opentelemetry. (@kehindesalaam)

- Update windows_exporter to v0.27.2. (@jkroepke)
  The `smb.enabled_list` and `smb_client.enabled_list` doesn't have any effect anymore. All sub-collectors are enabled by default.

- Live debugging of `loki.process` will now also print the timestamp of incoming and outgoing log lines.
  This is helpful for debugging `stage.timestamp`. (@ptodev)

- Add extra validation in `beyla.ebpf` to avoid panics when network feature is enabled. (@marctc)

- A new parameter `aws_sdk_version_v2` is added for the cloudwatch exporters configuration. It enables the use of aws sdk v2 which has shown to have significant performance benefits. (@kgeckhart, @andriikushch)

- `prometheus.exporter.cloudwatch` can now collect metrics from custom namespaces via the `custom_namespace` block. (@ptodev)

- Add the label `alloy_cluster` in the metric `alloy_config_hash` when the flag `cluster.name` is set to help differentiate between
  configs from the same alloy cluster or different alloy clusters. (@wildum)

- Add support for discovering the cgroup path(s) of a process in `process.discovery`. (@mahendrapaipuri)

### Bugfixes

- Fix a bug where the scrape timeout for a Probe resource was not applied, overwriting the scrape interval instead. (@morremeyer, @stefanandres)

- Fix a bug where custom components don't always get updated when the config is modified in an imported directory. (@ante012)

- Fixed an issue which caused loss of context data in Faro exception. (@codecapitano)

- Fixed an issue where providing multiple hostnames or IP addresses
  via `--cluster.join-addresses` would only use the first provided value.
  (@thampiotr)

- Fixed an issue where providing `<hostname>:<port>`
  in `--cluster.join-addresses` would only resolve with DNS to a single address,
  instead of using all the available records. (@thampiotr)

- Fixed an issue where clustering peers resolution via hostname in `--cluster.join-addresses`
  resolves to duplicated IP addresses when using SRV records. (@thampiotr)

- Fixed an issue where the `connection_string` for the `loki.source.azure_event_hubs` component
  was displayed in the UI in plaintext. (@MorrisWitthein)

- Fix a bug in `discovery.*` components where old `targets` would continue to be
  exported to downstream components. This would only happen if the config
  for `discovery.*`  is reloaded in such a way that no new targets were
  discovered. (@ptodev, @thampiotr)

- Fixed bug in `loki.process` with `sampling` stage where all components use same `drop_counter_reason`. (@captncraig)

- Fixed an issue (see https://github.com/grafana/alloy/issues/1599) where specifying both path and key in the remote.vault `path`
  configuration could result in incorrect URLs. The `path` and `key` arguments have been separated to allow for clear and accurate
  specification of Vault secrets. (@PatMis16)

### Other

- Renamed standard library functions. Old names are still valid but are marked deprecated. (@wildum)

- Aliases for the namespaces are deprecated in the Cloudwatch exporter. For example: "s3" is not allowed, "AWS/S3" should be used. Usage of the aliases will generate warnings in the logs. Support for the aliases will be dropped in the upcoming releases. (@kgeckhart, @andriikushch)

- Update OTel from v0.105.0 vo v0.108.0: (@wildum)
  - [`otelcol.receiver.vcenter`] New VSAN metrics.
    https://github.com/open-telemetry/opentelemetry-collector-contrib/issues/33556
  - [`otelcol.receiver.kafka`] Add `session_timeout` and `heartbeat_interval` attributes.
    https://github.com/open-telemetry/opentelemetry-collector-contrib/pull/33082
  - [`otelcol.processor.transform`] Add `aggregate_on_attributes` function for metrics.
    https://github.com/open-telemetry/opentelemetry-collector-contrib/pull/33334
  - [`otelcol.receiver.vcenter`] Enable metrics by default
    https://github.com/open-telemetry/opentelemetry-collector-contrib/issues/33607

- Updated the docker base image to Ubuntu 24.04 (Noble Numbat). (@mattiasa )

v1.3.4
-----------------

### Bugfixes

- Windows installer: Don't quote Alloy's binary path in the Windows Registry. (@jkroepke)

v1.3.2
-----------------

### Security fixes

- Add quotes to windows service path to prevent path interception attack. [CVE-2024-8975](https://grafana.com/security/security-advisories/cve-2024-8975/) (@mattdurham)

v1.3.1
-----------------

### Bugfixes

- Changed the cluster startup behaviour, reverting to the previous logic where
  a failure to resolve cluster join peers results in the node creating its own cluster. This is
  to facilitate the process of bootstrapping a new cluster following user feedback (@thampiotr)

- Fix a memory leak which would occur any time `loki.process` had its configuration reloaded. (@ptodev)

v1.3.0
-----------------

### Breaking changes

- [`otelcol.exporter.otlp`,`otelcol.exporter.loadbalancing`]: Change the default gRPC load balancing strategy.
  The default value for the `balancer_name` attribute has changed to `round_robin`
  https://github.com/open-telemetry/opentelemetry-collector/pull/10319

### Breaking changes to non-GA functionality

- Update Public preview `remotecfg` argument from `metadata` to `attributes`. (@erikbaranowski)

- The default value of the argument `unmatched` in the block `routes` of the component `beyla.ebpf` was changed from `unset` to `heuristic` (@marctc)

### Features

- Added community components support, enabling community members to implement and maintain components. (@wildum)

- A new `otelcol.exporter.debug` component for printing OTel telemetry from
  other `otelcol` components to the console. (@BarunKGP)

### Enhancements
- Added custom metrics capability to oracle exporter. (@EHSchmitt4395)

- Added a success rate panel on the Prometheus Components dashboard. (@thampiotr)

- Add namespace field to Faro payload (@cedricziel)

- Add the `targets` argument to the `prometheus.exporter.blackbox` component to support passing blackbox targets at runtime. (@wildum)

- Add concurrent metric collection to `prometheus.exporter.snowflake` to speed up collection times (@Caleb-Hurshman)

- Added live debugging support to `otelcol.processor.*` components. (@wildum)

- Add automatic system attributes for `version` and `os` to `remotecfg`. (@erikbaranowski)

- Added live debugging support to `otelcol.receiver.*` components. (@wildum)

- Added live debugging support to `loki.process`. (@wildum)

- Added live debugging support to `loki.relabel`. (@wildum)

- Added a `namespace` label to probes scraped by the `prometheus.operator.probes` component to align with the upstream Prometheus Operator setup. (@toontijtgat2)

- (_Public preview_) Added rate limiting of cluster state changes to reduce the
  number of unnecessary, intermediate state updates. (@thampiotr)

- Allow setting the CPU profiling event for Java Async Profiler in `pyroscope.java` component (@slbucur)

- Update windows_exporter to v0.26.2. (@jkroepke)

- `mimir.rules.kubernetes` is now able to add extra labels to the Prometheus rules. (@psychomantys)

- `prometheus.exporter.unix` component now exposes hwmon collector config. (@dtrejod)

- Upgrade from OpenTelemetry v0.102.1 to v0.105.0.
  - [`otelcol.receiver.*`] A new `compression_algorithms` attribute to configure which
    compression algorithms are allowed by the HTTP server.
    https://github.com/open-telemetry/opentelemetry-collector/pull/10295
  - [`otelcol.exporter.*`] Fix potential deadlock in the batch sender.
    https://github.com/open-telemetry/opentelemetry-collector/pull/10315
  - [`otelcol.exporter.*`] Fix a bug when the retry and timeout logic was not applied with enabled batching.
    https://github.com/open-telemetry/opentelemetry-collector/issues/10166
  - [`otelcol.exporter.*`] Fix a bug where an unstarted batch_sender exporter hangs on shutdown.
    https://github.com/open-telemetry/opentelemetry-collector/issues/10306
  - [`otelcol.exporter.*`] Fix small batch due to unfavorable goroutine scheduling in batch sender.
    https://github.com/open-telemetry/opentelemetry-collector/issues/9952
  - [`otelcol.exporter.otlphttp`] A new `cookies` block to store cookies from server responses and reuse them in subsequent requests.
    https://github.com/open-telemetry/opentelemetry-collector/issues/10175
  - [`otelcol.exporter.otlp`] Fixed a bug where the receiver's http response was not properly translating grpc error codes to http status codes.
    https://github.com/open-telemetry/opentelemetry-collector/pull/10574
  - [`otelcol.processor.tail_sampling`] Simple LRU Decision Cache for "keep" decisions.
    https://github.com/open-telemetry/opentelemetry-collector-contrib/pull/33533
  - [`otelcol.processor.tail_sampling`] Fix precedence of inverted match in and policy.
    Previously if the decision from a policy evaluation was `NotSampled` or `InvertNotSampled`
    it would return a `NotSampled` decision regardless, effectively downgrading the result.
    This was breaking the documented behaviour that inverted decisions should take precedence over all others.
    https://github.com/open-telemetry/opentelemetry-collector-contrib/pull/33671
  - [`otelcol.exporter.kafka`,`otelcol.receiver.kafka`] Add config attribute to disable Kerberos PA-FX-FAST negotiation.
    https://github.com/open-telemetry/opentelemetry-collector-contrib/issues/26345
  - [`OTTL`]: Added `keep_matching_keys` function to allow dropping all keys from a map that don't match the pattern.
    https://github.com/open-telemetry/opentelemetry-collector-contrib/issues/32989
  - [`OTTL`]: Add debug logs to help troubleshoot OTTL statements/conditions
    https://github.com/open-telemetry/opentelemetry-collector-contrib/pull/33274
  - [`OTTL`]: Introducing `append` function for appending items into an existing array.
    https://github.com/open-telemetry/opentelemetry-collector-contrib/issues/32141
  - [`OTTL`]: Introducing `Uri` converter parsing URI string into SemConv
    https://github.com/open-telemetry/opentelemetry-collector-contrib/issues/32433
  - [`OTTL`]: Added a Hex() converter function
    https://github.com/open-telemetry/opentelemetry-collector-contrib/pull/33450
  - [`OTTL`]: Added a IsRootSpan() converter function.
    https://github.com/open-telemetry/opentelemetry-collector-contrib/pull/33729
  - [`otelcol.processor.probabilistic_sampler`]: Add Proportional and Equalizing sampling modes.
    https://github.com/open-telemetry/opentelemetry-collector-contrib/issues/31918
  - [`otelcol.processor.deltatocumulative`]: Bugfix to properly drop samples when at limit.
    https://github.com/open-telemetry/opentelemetry-collector-contrib/issues/33285
  - [`otelcol.receiver.vcenter`] Fixes errors in some of the client calls for environments containing multiple datacenters.
    https://github.com/open-telemetry/opentelemetry-collector-contrib/pull/33735
  - [`otelcol.processor.resourcedetection`] Fetch CPU info only if related attributes are enabled.
    https://github.com/open-telemetry/opentelemetry-collector-contrib/pull/33774
  - [`otelcol.receiver.vcenter`] Adding metrics for CPU readiness, CPU capacity, and network drop rate.
    https://github.com/open-telemetry/opentelemetry-collector-contrib/issues/33607
  - [`otelcol.receiver.vcenter`] Drop support for vCenter 6.7.
    https://github.com/open-telemetry/opentelemetry-collector-contrib/issues/33607
  - [`otelcol.processor.attributes`] Add an option to extract value from a client address
    by specifying `client.address` value in the `from_context` field.
    https://github.com/open-telemetry/opentelemetry-collector-contrib/pull/34048
  - `otelcol.connector.spanmetrics`: Produce delta temporality span metrics with StartTimeUnixNano and TimeUnixNano values representing an uninterrupted series.
    https://github.com/open-telemetry/opentelemetry-collector-contrib/pull/31780

- Upgrade Beyla component v1.6.3 to v1.7.0
  - Reporting application process metrics
  - New supported protocols: SQL, Redis, Kafka
  - Several bugfixes
  - Full list of changes: https://github.com/grafana/beyla/releases/tag/v1.7.0

- Enable instances connected to remotecfg-compatible servers to Register
  themselves to the remote service. (@tpaschalis)

- Allow in-memory listener to work for remotecfg-supplied components. (@tpaschalis)

### Bugfixes

- Fixed a clustering mode issue where a fatal startup failure of the clustering service
  would exit the service silently, without also exiting the Alloy process. (@thampiotr)

- Fix a bug which prevented config reloads to work if a Loki `metrics` stage is in the pipeline.
  Previously, the reload would fail for `loki.process` without an error in the logs and the metrics
  from the `metrics` stage would get stuck at the same values. (@ptodev)


v1.2.1
-----------------

### Bugfixes

- Fixed an issue with `loki.source.kubernetes_events` not starting in large clusters due to short informer sync timeout. (@nrwiersma)

- Updated [ckit](https://github.com/grafana/ckit) to fix an issue with armv7 panic on startup when forming a cluster. (@imavroukakis)

- Fixed a clustering mode issue where a failure to perform static peers
  discovery did not result in a fatal failure at startup and could lead to
  potential split-brain issues. (@thampiotr)

### Other

- Use Go 1.22.5 for builds. (@mattdurham)

v1.2.0
-----------------

### Security fixes
- Fixes the following vulnerabilities (@ptodev):
  - [CVE-2024-35255](https://cve.mitre.org/cgi-bin/cvename.cgi?name=CVE-2024-35255)
  - [CVE-2024-36129](https://avd.aquasec.com/nvd/2024/cve-2024-36129/)

### Breaking changes

- Updated OpenTelemetry to v0.102.1. (@mattdurham)
  - Components `otelcol.receiver.otlp`,`otelcol.receiver.zipkin`,`otelcol.extension.jaeger_remote_sampling`, and `otelcol.receiver.jaeger` setting `max_request_body_size`
    default changed from unlimited size to `20MiB`. This is due to [CVE-2024-36129](https://github.com/open-telemetry/opentelemetry-collector/security/advisories/GHSA-c74f-6mfw-mm4v).

### Breaking changes to non-GA functionality

- Update Public preview `remotecfg` to use `alloy-remote-config` instead of `agent-remote-config`. The
  API has been updated to use the term `collector` over `agent`. (@erikbaranowski)

- Component `otelcol.receiver.vcenter` removed `vcenter.host.network.packet.errors`, `vcenter.host.network.packet.count`, and
  `vcenter.vm.network.packet.count`.
  - `vcenter.host.network.packet.errors` replaced by `vcenter.host.network.packet.error.rate`.
  - `vcenter.host.network.packet.count` replaced by `vcenter.host.network.packet.rate`.
  - `vcenter.vm.network.packet.count` replaced by `vcenter.vm.network.packet.rate`.

### Features

- Add an `otelcol.exporter.kafka` component to send OTLP metrics, logs, and traces to Kafka.

- Added `live debugging` to the UI. Live debugging streams data as they flow through components for debugging telemetry data.
  Individual components must be updated to support live debugging. (@wildum)

- Added live debugging support for `prometheus.relabel`. (@wildum)

- (_Experimental_) Add a `otelcol.processor.deltatocumulative` component to convert metrics from
  delta temporality to cumulative by accumulating samples in memory. (@rfratto)

- (_Experimental_) Add an `otelcol.receiver.datadog` component to receive
  metrics and traces from Datadog. (@carrieedwards, @jesusvazquez, @alexgreenbank, @fedetorres93)

- Add a `prometheus.exporter.catchpoint` component to collect metrics from Catchpoint. (@bominrahmani)

- Add the `-t/--test` flag to `alloy fmt` to check if a alloy config file is formatted correctly. (@kavfixnel)

### Enhancements

- (_Public preview_) Add native histogram support to `otelcol.receiver.prometheus`. (@wildum)
- (_Public preview_) Add metrics to report status of `remotecfg` service. (@captncraig)

- Added `scrape_protocols` option to `prometheus.scrape`, which allows to
  control the preferred order of scrape protocols. (@thampiotr)

- Add support for configuring CPU profile's duration scraped by `pyroscope.scrape`. (@hainenber)

- `prometheus.exporter.snowflake`: Add support for RSA key-pair authentication. (@Caleb-Hurshman)

- Improved filesystem error handling when working with `loki.source.file` and `local.file_match`,
  which removes some false-positive error log messages on Windows (@thampiotr)

- Updates `processor/probabilistic_sampler` to use new `FailedClosed` field from OTEL release v0.101.0. (@StefanKurek)

- Updates `receiver/vcenter` to use new features and bugfixes introduced in OTEL releases v0.100.0 and v0.101.0.
  Refer to the [v0.100.0](https://github.com/open-telemetry/opentelemetry-collector-contrib/releases/tag/v0.100.0)
  and [v0.101.0](https://github.com/open-telemetry/opentelemetry-collector-contrib/releases/tag/v0.101.0) release
  notes for more detailed information.
  Changes that directly affected the configuration are as follows: (@StefanKurek)
  - The resource attribute `vcenter.datacenter.name` has been added and enabled by default for all resource types.
  - The resource attribute `vcenter.virtual_app.inventory_path` has been added and enabled by default to
    differentiate between resource pools and virtual apps.
  - The resource attribute `vcenter.virtual_app.name` has been added and enabled by default to differentiate
    between resource pools and virtual apps.
  - The resource attribute `vcenter.vm_template.id` has been added and enabled by default to differentiate between
    virtual machines and virtual machine templates.
  - The resource attribute `vcenter.vm_template.name` has been added and enabled by default to differentiate between
    virtual machines and virtual machine templates.
  - The metric `vcenter.cluster.memory.used` has been removed.
  - The metric `vcenter.vm.network.packet.drop.rate` has been added and enabled by default.
  - The metric `vcenter.cluster.vm_template.count` has been added and enabled by default.

- Add `yaml_decode` to standard library. (@mattdurham, @djcode)

- Allow override debug metrics level for `otelcol.*` components. (@hainenber)

- Add an initial lower limit of 10 seconds for the the `poll_frequency`
  argument in the `remotecfg` block. (@tpaschalis)

- Add a constant jitter to `remotecfg` service's polling. (@tpaschalis)

- Added support for NS records to `discovery.dns`. (@djcode)

- Improved clustering use cases for tracking GCP delta metrics in the `prometheus.exporter.gcp` (@kgeckhart)

- Add the `targets` argument to the `prometheus.exporter.snmp` component to support passing SNMP targets at runtime. (@wildum)

- Prefix Faro measurement values with `value_` to align with the latest Faro cloud receiver updates. (@codecapitano)

- Add `base64_decode` to standard library. (@hainenber)

- Updated OpenTelemetry Contrib to [v0.102.0](https://github.com/open-telemetry/opentelemetry-collector-contrib/releases/tag/v0.102.0). (@mattdurham)
  - `otelcol.processor.resourcedetection`: Added a `tags` config argument to the `azure` detection mechanism.
  It exposes regex-matched Azure resource tags as OpenTelemetry resource attributes.

- A new `snmp_context` configuration argument for `prometheus.exporter.snmp`
  which overrides the `context_name` parameter in the SNMP configuration file. (@ptodev)

- Add extra configuration options for `beyla.ebpf` to select Kubernetes objects to monitor. (@marctc)

### Bugfixes

- Fixed an issue with `prometheus.scrape` in which targets that move from one
  cluster instance to another could have a staleness marker inserted and result
  in a gap in metrics (@thampiotr)

- Fix panic when `import.git` is given a revision that does not exist on the remote repo. (@hainenber)

- Fixed an issue with `loki.source.docker` where collecting logs from targets configured with multiple networks would result in errors. (@wildum)

- Fixed an issue where converting OpenTelemetry Collector configs with unused telemetry types resulted in those types being explicitly configured with an empty array in `output` blocks, rather than them being omitted entirely. (@rfratto)

### Other changes

- `pyroscope.ebpf`, `pyroscope.java`, `pyroscope.scrape`, `pyroscope.write` and `discovery.process` components are now GA. (@korniltsev)

- `prometheus.exporter.snmp`: Updating SNMP exporter from v0.24.1 to v0.26.0. (@ptodev, @erikbaranowski)

- `prometheus.scrape` component's `enable_protobuf_negotiation` argument is now
  deprecated and will be removed in a future major release.
  Use `scrape_protocols` instead and refer to `prometheus.scrape` reference
  documentation for further details. (@thampiotr)

- Updated Prometheus dependency to [v2.51.2](https://github.com/prometheus/prometheus/releases/tag/v2.51.2) (@thampiotr)

- Upgrade Beyla from v1.5.1 to v1.6.3. (@marctc)

v1.1.1
------

### Bugfixes

- Fix panic when component ID contains `/` in `otelcomponent.MustNewType(ID)`.(@qclaogui)

- Exit Alloy immediately if the port it runs on is not available.
  This port can be configured with `--server.http.listen-addr` or using
  the default listen address`127.0.0.1:12345`. (@mattdurham)

- Fix a panic in `loki.source.docker` when trying to stop a target that was never started. (@wildum)

- Fix error on boot when using IPv6 advertise addresses without explicitly
  specifying a port. (@matthewpi)

- Fix an issue where having long component labels (>63 chars) on otelcol.auth
  components lead to a panic. (@tpaschalis)

- Update `prometheus.exporter.snowflake` with the [latest](https://github.com/grafana/snowflake-prometheus-exporter) version of the exporter as of May 28, 2024 (@StefanKurek)
  - Fixes issue where returned `NULL` values from database could cause unexpected errors.

- Bubble up SSH key conversion error to facilitate failed `import.git`. (@hainenber)

v1.1.0
------

### Features

- (_Public preview_) Add support for setting GOMEMLIMIT based on cgroup setting. (@mattdurham)
- (_Experimental_) A new `otelcol.exporter.awss3` component for sending telemetry data to a S3 bucket. (@Imshelledin21)

- (_Public preview_) Introduce BoringCrypto Docker images.
  The BoringCrypto image is tagged with the `-boringcrypto` suffix and
  is only available on AMD64 and ARM64 Linux containers.
  (@rfratto, @mattdurham)

- (_Public preview_) Introduce `boringcrypto` release assets. BoringCrypto
  builds are publshed for Linux on AMD64 and ARM64 platforms. (@rfratto,
  @mattdurham)

- `otelcol.exporter.loadbalancing`: Add a new `aws_cloud_map` resolver. (@ptodev)

- Introduce a `otelcol.receiver.file_stats` component from the upstream
  OpenTelemetry `filestatsreceiver` component. (@rfratto)

### Enhancements

- Update `prometheus.exporter.kafka` with the following functionalities (@wildum):

  * GSSAPI config
  * enable/disable PA_FX_FAST
  * set a TLS server name
  * show the offset/lag for all consumer group or only the connected ones
  * set the minimum number of topics to monitor
  * enable/disable auto-creation of requested topics if they don't already exist
  * regex to exclude topics / groups
  * added metric kafka_broker_info

- In `prometheus.exporter.kafka`, the interpolation table used to compute estimated lag metrics is now pruned
  on `metadata_refresh_interval` instead of `prune_interval_seconds`. (@wildum)

- Don't restart tailers in `loki.source.kubernetes` component by above-average
  time deltas if K8s version is >= 1.29.1 (@hainenber)

- In `mimir.rules.kubernetes`, add support for running in a cluster of Alloy instances
  by electing a single instance as the leader for the `mimir.rules.kubernetes` component
  to avoid conflicts when making calls to the Mimir API. (@56quarters)

- Add the possibility of setting custom labels for the AWS Firehose logs via `X-Amz-Firehose-Common-Attributes` header. (@andriikushch)

### Bugfixes

- Fixed issue with defaults for Beyla component not being applied correctly. (marctc)

- Fix an issue on Windows where uninstalling Alloy did not remove it from the
  Add/Remove programs list. (@rfratto)

- Fixed issue where text labels displayed outside of component node's boundary. (@hainenber)

- Fix a bug where a topic was claimed by the wrong consumer type in `otelcol.receiver.kafka`. (@wildum)

- Fix an issue where nested import.git config blocks could conflict if they had the same labels. (@wildum)

- In `mimir.rules.kubernetes`, fix an issue where unrecoverable errors from the Mimir API were retried. (@56quarters)

- Fix an issue where `faro.receiver`'s `extra_log_labels` with empty value
  don't map existing value in log line. (@hainenber)

- Fix an issue where `prometheus.remote_write` only queued data for sending
  every 15 seconds instead of as soon as data was written to the WAL.
  (@rfratto)

- Imported code using `slog` logging will now not panic and replay correctly when logged before the logging
  config block is initialized. (@mattdurham)

- Fix a bug where custom components would not shadow the stdlib. If you have a module whose name conflicts with an stdlib function
  and if you use this exact function in your config, then you will need to rename your module. (@wildum)

- Fix an issue where `loki.source.docker` stops collecting logs after a container restart. (@wildum)

- Upgrading `pyroscope/ebpf` from 0.4.6 to 0.4.7 (@korniltsev):
  * detect libc version properly when libc file name is libc-2.31.so and not libc.so.6
  * treat elf files with short build id (8 bytes) properly

### Other changes

- Update `alloy-mixin` to use more specific alert group names (for example,
  `alloy_clustering` instead of `clustering`) to avoid collision with installs
  of `agent-flow-mixin`. (@rfratto)
- Upgrade Beyla from v1.4.1 to v1.5.1. (@marctc)

- Add a description to Alloy DEB and RPM packages. (@rfratto)

- Allow `pyroscope.scrape` to scrape `alloy.internal:12345`. (@hainenber)

- The latest Windows Docker image is now pushed as `nanoserver-1809` instead of
  `latest-nanoserver-1809`. The old tag will no longer be updated, and will be
  removed in a future release. (@rfratto)

- The log level of `finished node evaluation` log lines has been decreased to
  'debug'. (@tpaschalis)

- Update post-installation scripts for DEB/RPM packages to ensure
  `/var/lib/alloy` exists before configuring its permissions and ownership.
  (@rfratto)

- Remove setcap for `cap_net_bind_service` to allow alloy to run in restricted environments.
  Modern container runtimes allow binding to unprivileged ports as non-root. (@BlackDex)

- Upgrading from OpenTelemetry v0.96.0 to v0.99.0.

  - `otelcol.processor.batch`: Prevent starting unnecessary goroutines.
    https://github.com/open-telemetry/opentelemetry-collector/issues/9739
  - `otelcol.exporter.otlp`: Checks for port in the config validation for the otlpexporter.
    https://github.com/open-telemetry/opentelemetry-collector/issues/9505
  - `otelcol.receiver.otlp`: Fix bug where the otlp receiver did not properly respond
    with a retryable error code when possible for http.
    https://github.com/open-telemetry/opentelemetry-collector/pull/9357
  - `otelcol.receiver.vcenter`: Fixed the resource attribute model to more accurately support multi-cluster deployments.
    https://github.com/open-telemetry/opentelemetry-collector-contrib/issues/30879
    For more information on impacts please refer to:
    https://github.com/open-telemetry/opentelemetry-collector-contrib/pull/31113
    The main impact is that `vcenter.resource_pool.name`, `vcenter.resource_pool.inventory_path`,
    and `vcenter.cluster.name` are reported with more accuracy on VM metrics.
  - `otelcol.receiver.vcenter`: Remove the `vcenter.cluster.name` resource attribute from Host resources if the Host is standalone (no cluster).
    https://github.com/open-telemetry/opentelemetry-collector-contrib/issues/32548
  - `otelcol.receiver.vcenter`: Changes process for collecting VMs & VM perf metrics to be more efficient (one call now for all VMs).
    https://github.com/open-telemetry/opentelemetry-collector-contrib/issues/31837
  - `otelcol.connector.servicegraph`: Added a new `database_name_attribute` config argument to allow users to
    specify a custom attribute name for identifying the database name in span attributes.
    https://github.com/open-telemetry/opentelemetry-collector-contrib/pull/30726
  - `otelcol.connector.servicegraph`: Fix 'failed to find dimensions for key' error from race condition in metrics cleanup.
    https://github.com/open-telemetry/opentelemetry-collector-contrib/issues/31701
  - `otelcol.connector.spanmetrics`: Add `metrics_expiration` option to enable expiration of metrics if spans are not received within a certain time frame.
    By default, the expiration is disabled (set to 0).
    https://github.com/open-telemetry/opentelemetry-collector-contrib/issues/30559
  - `otelcol.connector.spanmetrics`: Change default value of `metrics_flush_interval` from 15s to 60s.
    https://github.com/open-telemetry/opentelemetry-collector-contrib/issues/31776
  - `otelcol.connector.spanmetrics`: Discard counter span metric exemplars after each flush interval to avoid unbounded memory growth.
    This aligns exemplar discarding for counter span metrics with the existing logic for histogram span metrics.
    https://github.com/open-telemetry/opentelemetry-collector-contrib/issues/31683
  - `otelcol.exporter.loadbalancing`: Fix panic when a sub-exporter is shut down while still handling requests.
    https://github.com/open-telemetry/opentelemetry-collector-contrib/issues/31410
  - `otelcol.exporter.loadbalancing`: Fix memory leaks on shutdown.
    https://github.com/open-telemetry/opentelemetry-collector-contrib/pull/31050
  - `otelcol.exporter.loadbalancing`: Support the timeout period of k8s resolver list watch can be configured.
    https://github.com/open-telemetry/opentelemetry-collector-contrib/issues/31757
  - `otelcol.processor.transform`: Change metric unit for metrics extracted with `extract_count_metric()` to be the default unit (`1`).
    https://github.com/open-telemetry/opentelemetry-collector-contrib/issues/31575
  - `otelcol.receiver.opencensus`: Refactor the receiver to pass lifecycle tests and avoid leaking gRPC connections.
    https://github.com/open-telemetry/opentelemetry-collector-contrib/issues/31643
  - `otelcol.extension.jaeger_remote_sampling`: Fix leaking goroutine on shutdown.
    https://github.com/open-telemetry/opentelemetry-collector-contrib/issues/31157
  - `otelcol.receiver.kafka`: Fix panic on shutdown.
    https://github.com/open-telemetry/opentelemetry-collector-contrib/issues/31926
  - `otelcol.processor.resourcedetection`: Only attempt to detect Kubernetes node resource attributes when they're enabled.
    https://github.com/open-telemetry/opentelemetry-collector-contrib/issues/31941
  - `otelcol.processor.resourcedetection`: Fix memory leak on AKS.
    https://github.com/open-telemetry/opentelemetry-collector-contrib/pull/32574
  - `otelcol.processor.resourcedetection`: Update to ec2 scraper so that core attributes are not dropped if describeTags returns an error (likely due to permissions).
    https://github.com/open-telemetry/opentelemetry-collector-contrib/pull/30672

- Use Go 1.22.3 for builds. (@kminehart)

v1.0.0
------

### Features

- Support for programmable pipelines using a rich expression-based syntax.

- Over 130 components for processing, transforming, and exporting telemetry
  data.

- Native support for Kubernetes and Prometheus Operator without needing to
  deploy or learn a separate Kubernetes operator.

- Support for creating and sharing custom components.

- Support for forming a cluster of Alloy instances for automatic workload
  distribution.

- (_Public preview_) Support for receiving configuration from a server for
  centralized configuration management.

- A built-in UI for visualizing and debugging pipelines.

[contributors guide]: ./docs/developer/contributing.md#updating-the-changelog<|MERGE_RESOLUTION|>--- conflicted
+++ resolved
@@ -49,11 +49,8 @@
 
 - Schedule new path targets faster in `loki.source.file`. (@kalleep)
 
-<<<<<<< HEAD
-=======
 - Support delimiters in `stage.luhn`. (@dehaansa)
 
->>>>>>> 3b195c86
 ### Bugfixes
 
 - Stop `loki.source.kubernetes` discarding log lines with duplicate timestamps. (@ciaranj)
