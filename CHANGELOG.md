# Changelog

> _Contributors should read our [contributors guide][] for instructions on how
> to update the changelog._

This document contains a historical list of changes between releases. Only
changes that impact end-user behavior are listed; changes to documentation or
internal API changes are not present.

Main (unreleased)
-----------------

<<<<<<< HEAD
### Breaking changes

- Prometheus dependency had a major version upgrade from v2.55.1 to v3.4.2. (@thampiotr)

  - The `.` pattern in regular expressions in PromQL matches newline characters now. With this change a regular expressions like `.*` matches strings that include `\n`. This applies to matchers in queries and relabel configs in Prometheus and Loki components.

  - The `enable_http2` in `prometheus.remote_write` component's endpoints has been changed to `false` by default. Previously, in Prometheus v2 the remote write http client would default to use http2. In order to parallelize multiple remote write queues across multiple sockets its preferable to not default to http2. If you prefer to use http2 for remote write you must now set `enable_http2` to `true` in your `prometheus.remote_write` endpoints configuration section.

  - `prometheus.scrape` is now more strict concerning the `Content-Type` header received when scraping. Prometheus v2 would default to the standard Prometheus text protocol if the target being scraped did not specify a `Content-Type` header or if the header was unparsable or unrecognised. This could lead to incorrect data being parsed in the scrape. `prometheus.scrape` will now fail the scrape in such cases. If a scrape target is not providing the correct `Content-Type` header the fallback protocol can be specified using the `fallback_scrape_protocol` parameter. See `promethues.scrape` documentation. This is a breaking change as scrapes that may have succeeded with Prometheus v2 may now fail if this fallback protocol is not specified.

  - Prometheus components such as `prometheus.scrape` and `prometheus.operator.*` now support UTF-8 in metric and label names by default. This means metric and label names can change after upgrading according to what is exposed by endpoints. Furthermore, metric and label names that would have previously been flagged as invalid no longer will be. Users wishing to preserve the original validation behavior can update their `prometheus.scrape` configuration to specify the legacy validation scheme: `metric_name_validation_scheme = "legacy"` and optionally setting the `metric_name_escaping_scheme` to a desired value. See `prometheus.scrape` reference documentation.

  - The experimental CLI flag `--feature.prometheus.metric-validation-scheme` has been deprecated and has no effect. You can configure the metric validation scheme individually for each `prometheus.scrape` component.

  - Log message format has changed for some of the `prometheus.*` components as part of the upgrade to Prometheus v3.

  - The values of the `le` label of classic histograms and the `quantile` label of summaries are now normalized upon ingestion. In previous Alloy versions, that used Prometheus v2, the value of these labels depended on the scrape protocol (protobuf vs text format) in some situations. This led to label values changing based on the scrape protocol. E.g. a metric exposed as `my_classic_hist{le="1"}` would be ingested as `my_classic_hist{le="1"}` via the text format, but as `my_classic_hist{le="1.0"}` via protobuf. This changed the identity of the metric and caused problems when querying the metric. In current Alloy release, which uses Prometheus v3, these label values will always be normalized to a float like representation. I.e. the above example will always result in `my_classic_hist{le="1.0"}` being ingested into Prometheus, no matter via which protocol. The effect of this change is that alerts, recording rules and dashboards that directly reference label values as whole numbers such as `le="1"` will stop working.

    The recommended way to deal with this change is to fix references to integer `le` and `quantile` label values, but otherwise do nothing and accept that some queries that span the transition time will produce inaccurate or unexpected results.

  See the upstream [Prometheus v3 migration guide](https://prometheus.io/docs/prometheus/3.4/migration/) for more details.
=======
v1.10.0-rc.0
-----------------

### Breaking changes

- Removing the `nanoserver-1809` container image for Windows 2019. (@ptodev)
  This is due to the deprecation of `windows-2019` GitHub Actions runners.
  The `windowsservercore-ltsc2022` Alloy image is still being published to DockerHub.
>>>>>>> da782430

### Bugfixes

- Upgrade `otelcol` components from OpenTelemetry v0.126.0 to v0.128.0 (@korniltsev, @dehaansa)
  - [`otelcol.exporter.kafka`]: Allow kafka exporter to produce to topics based on metadata key values.
  - [`otelcol.receiver.kafka`]: Enforce a backoff mechanism on non-permanent errors, such as when the queue is full.
  - [`otelcol.receiver.kafka`]: Don't restart the Kafka consumer on failed errors when message marking is enabled for them.
  - [`otelcol.exporter.datadog`]: Fix automatic intial point dropping when converting cumulative monotonic sum metrics.
  - [`otelcol.exporter.datadog`]: config `tls::insecure_skip_verify` is now taken into account in metrics path.
  - [`otelcol.exporter.datadog`]: Correctly treat summary counts as cumulative monotonic sums instead of cumulative non-monotonic sums.
  - [`otelcol.connector.spanmetrics`]: Fix bug causing span metrics calls count to be always 0 when using delta temporality.
  - [`otelcol.exporter.splunkhec`]: Treat HTTP 403 Forbidden as a permanent error.

### Features

- (_Experimental_) Add an `array.group_by` stdlib function to group items in an array by a key. (@wildum)
- Add the `otelcol.exporter.faro` exporter to export traces and logs to Faro endpoint. (@mar4uk)
- Add the `otelcol.receiver.faro` receiver to receive traces and logs from the Grafana Faro Web SDK. (@mar4uk)

- Add entropy support for `loki.secretfilter` (@romain-gaillard)

### Enhancements

- Add `hash_string_id` argument to `foreach` block to hash the string representation of the pipeline id instead of using the string itself. (@wildum)

- Update `async-profiler` binaries for `pyroscope.java` to 4.0-87b7b42 (@github-hamza-bouqal)

- (_Experimental_) Additions to experimental `database_observability.mysql` component:
  - Add `explain_plan` collector to `database_observability.mysql` component. (@rgeyer)
  - `locks`: addition of data locks collector (@gaantunes @fridgepoet)
  - Query sample collector is now enabled by default (@matthewnolf)

- (_Experimental_) `prometheus.write.queue` add support for exemplars. (@dehaansa)

- (_Experimental_) `prometheus.write.queue` initialize queue metrics that are seconds values as time.Now, not 0. (@dehaansa)

- Update secret-filter gitleaks.toml from v8.19.0 to v8.26.0 (@andrejshapal)

- Wire in survey block for beyla.ebpf component. (@grcevski, @tpaschalis)

- Add `protobuf_message` argument to `prometheus.remote_write` endpoint configuration to support both Prometheus Remote Write v1 and v2 protocols. The default remains `"prometheus.WriteRequest"` (v1) for backward compatibility. (@thampiotr)

- Upgrade `otelcol` components from OpenTelemetry v0.126.0 to v0.128.0 (@korniltsev, @dehaansa)
  - [`otelcol.processor.resourcedetection`]: Add additional OS properties to resource detection: `os.build.id` and `os.name`.
  - [`otelcol.processor.resourcedetection`]: Add `host.interface` resource attribute to `system` detector.
  - [`otelcol.exporter.kafka`]: Fix Snappy compression codec support for the Kafka exporter.
  - [`otelcol.receiver.filelog`]: Introduce `utf8-raw` encoding to avoid replacing invalid bytes with \uFFFD when reading UTF-8 input.
  - [`otelcol.processor.k8sattributes`]: Support extracting labels and annotations from k8s Deployments.
  - [`otelcol.processor.k8sattributes`]: Add option to configure automatic service resource attributes.
  - [`otelcol.exporter.datadog`]: Adds `hostname_detection_timeout` configuration option for Datadog Exporter and sets default to 25 seconds.
  - [`otelcol.receiver.datadog`]: Address semantic conventions noncompliance and add support for http/db.
  - [`otelcol.exporter.awss3`]: Add the retry mode, max attempts and max backoff to the settings.

- Add `enable_tracing` attribute to `prometheus.exporter.snowflake` component to support debugging issues. (@dehaansa)

- Add support for `conditions` and statement-specific `error_mode` in `otelcol.processor.transform`. (@ptodev)

- Add `storage` and `start_from` args to cloudwatch logs receiver. (@boernd)

- `prometheus.scrape` now supports `convert_classic_histograms_to_nhcb`, `enable_compression`, `native_histogram_bucket_limit`, and `native_histogram_min_bucket_factor` arguments. (@thampiotr)

- Add `max_send_message_size` configuration option to `loki.source.api` component to control the maximum size of requests to the push API. (@thampiotr)

### Bugfixes

- Fix path for correct injection of version into constants at build time. (@adlotsof)

- Propagate the `-feature.community-components.enabled` flag for remote
  configuration components. (@tpaschalis)

- Fix extension registration for `otelcol.receiver.splunkhec` auth extensions. (@dehaansa)

### Other changes

- Mark `pyroscope.receive_http` and `pyroscope.relabel` components as GA. (@marcsanmi)

- Upgrade `otelcol.exporter.windows` to v0.30.8 to get bugfixes and fix `update` collector support. (@dehaansa)

v1.9.2
-----------------

### Bugfixes

- Send profiles concurrently from `pyroscope.ebpf`. (@korniltsev)

- Fix the `validate` command not understanding the `livedebugging` block. (@dehaansa)

- Fix invalid class names in python profiles obtained with `pyroscope.ebpf`. (@korniltsev)

- Fixed a bug which prevented non-secret optional secrets to be passed in as `number` arguments. (@ptodev)

- For CRD-based components (`prometheus.operator.*`), retry initializing informers if the apiserver request fails. This rectifies issues where the apiserver is not reachable immediately after node restart. (@dehaansa)

### Other changes

-  Add no-op blocks and attributes to the `prometheus.exporter.windows` component (@ptodev).
   Version 1.9.0 of Alloy removed the `msmq` block, as well as the `enable_v2_collector`, 
   `where_clause`, and `use_api` attributes in the `service` block. 
   This made it difficult for users to upgrade, so those attributes have now been made a no-op instead of being removed.

v1.9.1
-----------------

### Features

- Update the `prometheus.exporter.windows` component to version v0.30.7. This adds new metrics to the `dns` collector. (@dehaansa)

### Bugfixes

- Update the `prometheus.exporter.windows` component to version v0.30.7. This fixes an error with the exchange collector and terminal_services collector (@dehaansa)

- Fix `loki.source.firehose` to propagate specific cloudwatch event timestamps when useIncomingTs is set to true. (@michaelPotter)

- Fix elevated CPU usage when using some `otelcol` components due to debug logging. (@thampiotr)

### Other changes

- Upgrade `otelcol` components from OpenTelemetry v0.125.0 to v0.126.0 (@dehaansa):
  - [`pkg/ottl`] Add support for `HasPrefix` and `HasSuffix` functions.
  - [`pkg/configtls`] Add trusted platform module (TPM) support to TLS authentication for all `otelcol` components supporting TLS.
  - [`otelcol.connector.spanmetrics`] Add `calls_dimension` and `histogram:dimension` blocks for configuring additional dimensions for `traces.span.metrics.calls` and `traces.span.metrics.duration` metrics.
  - [`otelcol.exporter.datadog`] Enable `instrumentation_scope_metadata_as_tags` by default.
  - [`otelcol.exporter.kafka`] support configuration of `compression` `level` in producer configuration.
  - [`otelcol.processor.tailsampling`] `invert sample` and `inverted not sample` decisions deprecated, use the `drop` policy instead to explicitly not sample traces.
  - [`otelcol.receiver.filelog`] support `compression` value of `auto` to automatically detect file compression type.

v1.9.0
-----------------

### Breaking changes

- The `prometheus.exporter.windows` component has been update to version v0.30.6. This update includes a significant rework of the exporter and includes some breaking changes. (@dehaansa)
  - The `msmq` and `service` collectors can no longer be configured with a WMI where clause. Any filtering previously done in a where clause will need to be done in a `prometheus.relabel` component.
  - The `service` collector no longer provides `enable_v2_collector` and `use_api` configuration options.
  - The `mscluster_*` and `netframework_*` collectors are now replaced with one `mscluster` and `netframework` collector that allows you to enable the separate metric groupings individually.
  - The `teradici_pcoip` and `vmware_blast` collectors have been removed from the exporter.

- The `prometheus.exporter.oracledb` component now embeds the [`oracledb_exporter from oracle`](https://github.com/oracle/oracle-db-appdev-monitoring) instead of the deprecated [`oracledb_exporter from iamseth`](https://github.com/iamseth/oracledb_exporter) for collecting metrics from an OracleDB server: (@wildum)
  - The arguments `username`, `password`, `default_metrics`, and `custom_metrics` are now supported.
  - The previously undocumented argument `custom_metrics` is now expecting a list of paths to custom metrics files.
  - The following metrics are no longer available by default: oracledb_sessions_activity, oracledb_tablespace_free_bytes

- (_Experimental_) The `enable_context_propagation` argument in `beyla.ebpf` has been replaced with the `context_propagation` argument.
  Set `enable_context_propagation` to `all` to get the same behaviour as `enable_context_propagation` being set to `true`.

### Features

- Bump snmp_exporter and embedded modules in `prometheus.exporter.snmp` to v0.29.0, add cisco_device module support (@v-zhuravlev)

- Add the `otelcol.storage.file` extension to support persistent sending queues and `otelcol.receiver.filelog` file state tracking between restarts. (@dehaansa)

- Add `otelcol.exporter.googlecloud` community component to export metrics, traces, and logs to Google Cloud. (@motoki317)

- Add support to configure basic authentication for alloy http server. (@kalleep)

- Add `validate` command to alloy that will perform limited validation of alloy configuration files. (@kalleep)

- Add support to validate foreach block when using `validate` command. (@kalleep)

- Add `otelcol.receiver.splunkhec` component to receive events in splunk hec format and forward them to other `otelcol.*` components. (@kalleep)

- Add support for Mimir federated rule groups in `mimir.rules.kubernetes` (@QuentinBisson)

### Enhancements

- `prometheus.exporter.windows` has been significantly refactored upstream and includes new collectors like `filetime`, `pagefile`, `performancecounter`, `udp`, and `update` as well as new configuration options for existing collectors. (@dehaansa)

- `prometheus.exporter.mongodb` now offers fine-grained control over collected metrics with new configuration options. (@TeTeHacko)

- Add binary version to constants exposed in configuration file syntatx. (@adlots)

- Update `loki.secretfilter` to include metrics about redactions (@kelnage)

- (_Experimental_) Various changes to the experimental component `database_observability.mysql`:
  - `schema_table`: add support for index expressions (@cristiangreco)
  - `query_sample`: enable opt-in support to extract unredacted sql query (sql_text) (@matthewnolf)
  - `query_tables`: improve queries parsing (@cristiangreco)
  - make tidbparser the default choice (@cristiangreco)
  - `query_sample`: better handling of timer overflows (@fridgepoet)
  - collect metrics on enabled `performance_schema.setup_consumers` (@fridgepoet)
  - `query_sample`: base log entries on calculated timestamp from rows, not now() (@fridgepoet)
  - `query_sample`: check digest is not null (@cristiangreco)
  - `query_sample`: add additional logs for wait events (@fridgepoet)
  - make tidb the default and only sql parser

- Mixin dashboards improvements: added minimum cluster size to Cluster Overview dashboard, fixed units in OpenTelemetry dashboard, fixed slow components evaluation time units in Controller dashboard and updated Prometheus dashboard to correctly aggregate across instances. (@thampiotr)

- Reduced the lag time during targets handover in a cluster in `prometheus.scrape` components by reducing thread contention. (@thampiotr)

- Pretty print diagnostic errors when using `alloy run` (@kalleep)

- Add `labels_from_groups` attribute to `stage.regex` in `loki.process` to automatically add named capture groups as labels. (@harshrai654)

- The `loki.rules.kubernetes` component now supports adding extra label matchers
  to all queries discovered via `PrometheusRule` CRDs. (@QuentinBisson)

-  Add optional `id` field to `foreach` block to generate more meaningful component paths in metrics by using a specific field from collection items. (@harshrai654)

- The `mimir.rules.kubernetes` component now supports adding extra label matchers
  to all queries discovered via `PrometheusRule` CRDs by extracting label values defined on the `PrometheusRule`. (@QuentinBisson)

- Fix validation logic in `beyla.ebpf` component to ensure that either metrics or traces are enabled. (@marctc)

- Improve `foreach` UI and add graph support for it. (@wildum)

- Update statsd_exporter to v0.28.0, most notable changes: (@kalleep)
  - [0.23.0] Support experimental native histograms.
  - [0.24.1] Support scaling parameter in mapping.
  - [0.26.0] Add option to honor original labels from event tags over labels specified in mapping configuration.
  - [0.27.1] Support dogstatsd extended aggregation
  - [0.27.2] Fix panic on certain invalid lines

- Upgrade `beyla.ebpf` to v2.2.4-alloy. The full list of changes can be found in the [Beyla release notes](https://github.com/grafana/beyla/releases/tag/v2.2.4-alloy). (@grcevski)

### Bugfixes

- Fix `otelcol.receiver.filelog` documentation's default value for `start_at`. (@petewall)

- Fix `pyroscope.scrape` scraping godeltaprof profiles. (@korniltsev)

- Fix [#3386](https://github.com/grafana/alloy/issues/3386) lower casing scheme in `prometheus.operator.scrapeconfigs`. (@alex-berger)

- Fix [#3437](https://github.com/grafana/alloy/issues/3437) Component Graph links now follow `--server.http.ui-path-prefix`. (@solidcellaMoon)

- Fix a bug in the `foreach` preventing the UI from showing the components in the template when the block was re-evaluated. (@wildum)

- Fix alloy health handler so header is written before response body. (@kalleep)

- Fix `prometheus.exporter.unix` to pass hwmon config correctly. (@kalleep)

- Fix [#3408](https://github.com/grafana/alloy/issues/3408) `loki.source.docker` can now collect logs from containers not in the running state. (@adamamsmith)

### Other changes

- Update the zap logging adapter used by `otelcol` components to log arrays and objects. (@dehaansa)

- Updated Windows install script to add DisplayVersion into registry on install (@enessene)

- Update Docker builds to install latest Linux security fixes on top of base image (@jharvey10)

- Reduce Docker image size slightly by consolidating some RUN layers (@AchimGrolimund)

- RPM artifacts in Alloy GitHub releases are no longer signed.
  The artifacts on the `https://rpm.grafana.com` repository used by the `yum` package manager will continue to be signed. (@ptodev)

- Upgrade `otelcol` components from OpenTelemetry v0.122.0 to v0.125.0 (@ptodev):
  - [`pkg/ottl`] Enhance the Decode OTTL function to support all flavors of Base64.
  - [`otelcol.processor.resourcedetection`] Adding the `os.version` resource attribute to system processor.
  - [`otelcol.auth.bearer`] Allow the header name to be customized.
  - [`otelcol.exporter.awss3`] Add a new `sending_queue` feature.
  - [`otelcol.exporter.awss3`] Add a new `timeout` argument.
  - [`otelcol.exporter.awss3`] Add a new `resource_attrs_to_s3` configuration block.
  - [`otelcol.exporter.awss3`] Fixes an issue where the AWS S3 Exporter was forcing an ACL to be set, leading to unexpected behavior in S3 bucket permissions.
  - [`otelcol.connector.spanmetrics`] A new `include_instrumentation_scope` configuration argument.
  - [`otelcol.connector.spanmetrics`] Initialise new `calls_total` metrics at 0.
  - [`otelcol.connector.spanmetrics`] A new `aggregation_cardinality_limit` configuration argument
    to limit the number of unique combinations of dimensions that will be tracked for metrics aggregation.
  - [`otelcol.connector.spanmetrics`] Deprecate the unused argument `dimensions_cache_size`.
  - [`otelcol.connector.spanmetrics`] Moving the start timestamp (and last seen timestamp) from the resourceMetrics level to the individual metrics level.
    This will ensure that each metric has its own accurate start and last seen timestamps, regardless of its relationship to other spans.
  - [`otelcol.processor.k8sattributes`] Add option to configure automatic resource attributes - with annotation prefix.
    Implements [Specify resource attributes using Kubernetes annotations](https://github.com/open-telemetry/semantic-conventions/blob/main/docs/non-normative/k8s-attributes.md#specify-resource-attributes-using-kubernetes-annotations).
  - [`otelcol.connector.servicegraph`] Change `database_name_attribute` to accept a list of values.
  - [`otelcol.exporter.kafka`, `otelcol.receiver.kafka`] Deprecating the `auth` > `plain_text` block. Use `auth` > `sasl` with `mechanism` set to `PLAIN` instead.
  - [`otelcol.exporter.kafka`, `otelcol.receiver.kafka`] Deprecating the `topic` argument. Use `logs` > `topic`, `metrics` > `topic`, or `traces` > `topic` instead.
  - [`otelcol.exporter.kafka`, `otelcol.receiver.kafka`] Deprecate the `auth` > `tls` block. Use the top-level `tls` block instead.
  - [`otelcol.receiver.kafka`] Add max_fetch_wait config setting.
    This setting allows you to specify the maximum time that the broker will wait for min_fetch_size bytes of data
    to be available before sending a response to the client.
  - [ `otelcol.receiver.kafka`] Add support for configuring Kafka consumer rebalance strategy and group instance ID.

v1.8.3
-----------------

### Bugfixes

- Fix `mimir.rules.kubernetes` panic on non-leader debug info retrieval (@TheoBrigitte)

- Fix detection of the “streams limit exceeded” error in the Loki client so that metrics are correctly labeled as `ReasonStreamLimited`. (@maratkhv)

- Fix `loki.source.file` race condition that often lead to panic when using `decompression`. (@kalleep)

- Fix deadlock in `loki.source.file` that can happen when targets are removed. (@kalleep)

- Fix `loki.process` to emit valid logfmt. (@kalleep)

v1.8.2
-----------------

### Bugfixes

- Fix `otelcol.exporter.prometheus` dropping valid exemplars. (@github-vincent-miszczak)

- Fix `loki.source.podlogs` not adding labels `__meta_kubernetes_namespace` and `__meta_kubernetes_pod_label_*`. (@kalleep)

v1.8.1
-----------------

### Bugfixes

- `rfc3164_default_to_current_year` argument was not fully added to `loki.source.syslog` (@dehaansa)

- Fix issue with `remoteCfg` service stopping immediately and logging noop error if not configured (@dehaansa)

- Fix potential race condition in `remoteCfg` service metrics registration (@kalleep)

- Fix panic in `prometheus.exporter.postgres` when using minimal url as data source name. (@kalleep)

v1.8.0
-----------------

### Breaking changes

- Removed `open_port` and `executable_name` from top level configuration of Beyla component. Removed `enabled` argument from `network` block. (@marctc)

- Breaking changes from the OpenTelemetry Collector v0.122 update: (@wildum)
  - `otelcol.exporter.splunkhec`: `min_size_items` and `max_size_items` were replaced by `min_size`, `max_size` and `sizer` in the `batcher` block to allow
  users to configure the size of the batch in a more flexible way.
  - The telemetry level of Otel components is no longer configurable. The `level` argument in the `debug_metrics` block is kept to avoid breaking changes but it is not used anymore.
  - `otelcol.processor.tailsampling` changed the unit of the decision timer metric from microseconds to milliseconds. (change unit of otelcol_processor_tail_sampling_sampling_decision_timer_latency)
  - `otelcol.processor.deltatocumulative`: rename `otelcol_deltatocumulative_datapoints_processed` to `otelcol_deltatocumulative_datapoints` and remove the metrics `otelcol_deltatocumulative_streams_evicted`, `otelcol_deltatocumulative_datapoints_dropped` and `otelcol_deltatocumulative_gaps_length`.
  - The `regex` attribute was removed from `otelcol.processor.k8sattributes`. The extract-patterns function from `otelcol.processor.transform` can be used instead.
  - The default value of `metrics_flush_interval` in `otelcol.connector.servicegraph` was changed from `0s` to `60s`.
  - `s3_partition` in `otelcol.exporter.awss3` was replaced by `s3_partition_format`.

- (_Experimental_) `prometheus.write.queue` metric names changed to align better with prometheus standards. (@mattdurham)

### Features

- Add `otelcol.receiver.awscloudwatch` component to receive logs from AWS CloudWatch and forward them to other `otelcol.*` components. (@wildum)
- Add `loki.enrich` component to enrich logs using labels from `discovery.*` components. (@v-zhuravlev)
- Add string concatenation for secrets type (@ravishankar15)
- Add support for environment variables to OpenTelemetry Collector config. (@jharvey10)
- Replace graph in Alloy UI with a new version that supports modules and data flow visualization. (@wildum)
- Added `--cluster.wait-for-size` and `--cluster.wait-timeout` flags which allow to specify the minimum cluster size
  required before components that use clustering begin processing traffic to ensure adequate cluster capacity is
  available. (@thampiotr)
- Add `trace_printer` to `beyla.ebpf` component to print trace information in a specific format. (@marctc)
- Add support for live debugging and graph in the UI for components imported via remotecfg. (@wildum)

### Enhancements

- Add the ability to set user for Windows Service with silent install (@dehaansa)

- Add livedebugging support for structured_metadata in `loki.process` (@dehaansa)

- (_Public Preview_) Add a `--windows.priority` flag to the run command, allowing users to set windows process priority for Alloy. (@dehaansa)

- (_Experimental_) Adding a new `prometheus.operator.scrapeconfigs` which discovers and scrapes [ScrapeConfig](https://prometheus-operator.dev/docs/developer/scrapeconfig/) Kubernetes resources. (@alex-berger)

- Add `rfc3164_default_to_current_year` argument to `loki.source.syslog` (@dehaansa)

- Add `connection_name` support for `prometheus.exporter.mssql` (@bck01215)

- Add livedebugging support for `prometheus.scrape` (@ravishankar15, @wildum)

- Have `loki.echo` log the `entry_timestamp` and `structured_metadata` for any loki entries received (@dehaansa)

- Bump snmp_exporter and embedded modules in `prometheus.exporter.snmp` to v0.28.0 (@v-zhuravlev)

- Update mysqld_exporter to v0.17.2, most notable changes: (@cristiangreco)
  - [0.17.1] Add perf_schema quantile columns to collector
  - [0.17.1] Fix database quoting problem in collector 'info_schema.tables'
  - [0.17.1] Use SUM_LOCK_TIME and SUM_CPU_TIME with mysql >= 8.0.28
  - [0.17.1] Fix query on perf_schema.events_statements_summary_by_digest
  - [0.17.2] Fix query on events_statements_summary_by_digest for mariadb

- Added additional backwards compatibility metrics to `prometheus.write.queue`. (@mattdurham)

- Add new stdlib functions encoding.to_json (@ravishankar15)

- Added OpenTelemetry logs and metrics support to Alloy mixin's dashboards and alerts. (@thampiotr)

- Add support for proxy and headers in `prometheus.write.queue`. (@mattdurham)

- Added support for switching namespace between authentication and kv retrieval to support Vault Enterprise (@notedop)

- (_Experimental_) Various changes to the experimental component `database_observability.mysql`:
  - `query_sample`: better handling of truncated queries (@cristiangreco)
  - `query_sample`: add option to use TiDB sql parser (@cristiangreco)
  - `query_tables`: rename collector from `query_sample` to better reflect responsibility (@matthewnolf)
  - `query_sample`: add new collector that replaces previous implementation to collect more detailed sample information (@matthewnolf)
  - `query_sample`: refactor parsing of truncated queries (@cristiangreco)

- Add labels validation in `pyroscope.write` to prevent duplicate labels and invalid label names/values. (@marcsanmi)

- Reduced lock contention in `prometheus.scrape` component (@thampiotr)

- Support converting otel config which uses a common receiver across pipelines with different names. (@wildum)

- Reduce CPU usage of the `loki.source.podlogs` component when pods logs target lots of pods (@QuentinBisson)

- Add error body propagation in `pyroscope.write`, for `/ingest` calls. (@simonswine)

- Add `tenant` label to remaining `loki_write_.+` metrics (@towolf)

- Removed syntax highlighting from the component details UI view to improve
  rendering performance. (@tpaschalis)

- A new `grafana/alloy:vX.Y.Z-windowsservercore-ltsc2022` Docker image is now published on DockerHub. (@ptodev)

### Bugfixes

- Fix deadlocks in `loki.source.file` when tailing fails (@mblaschke)
- Add missing RBAC permission for ScrapeConfig (@alex-berger)

- Fixed an issue in the `mimir.rules.kubernetes` component that would keep the component as unhealthy even when it managed to start after temporary errors (@nicolasvan)

- Allow kafka exporter to attempt to connect even if TLS enabled but cert & key are not specified (@dehaansa)

- Fixed bug where all resources were not being collected from `prometheus.exporter.azure` when using `regions` (@kgeckhart)

- Fix panic in `loki.source.file` when the tailer had no time to run before the runner was stopped (@wildum)

### Other changes

- Upgrading to Prometheus v2.55.1. (@ptodev)
  - Added a new `http_headers` argument to many `discovery` and `prometheus` components.
  - Added a new `scrape_failure_log_file` argument to `prometheus.scrape`.

- Non-breaking changes from the OpenTelemetry Collector v0.122 update: (@wildum)
  - `otelcol.processor.transform` has a new `statements` block for transformations which don't require a context to be specified explicitly.
  - `otelcol.receiver.syslog` has a new `on_error` argument to specify the action to take when an error occurs while receiving logs.
  - `otelcol.processor.resourcedetection` now supports `dynatrace` as a resource detector.
  - `otelcol.receiver.kafka` has a new `error_backoff` block to configure how failed requests are retried.
  - `otelcol.receiver.vcenter` has three new metrics `vcenter.vm.cpu.time`, `vcenter.vm.network.broadcast.packet.rate` and `vcenter.vm.network.multicast.packet.rate`.
  - `otelcol.exporter.awss3` has two new arguments `acl` and `storage_class`.
  - `otelcol.auth.headers` headers can now be populated using Authentication metadata using from_attribute

- Change the stability of the `beyla.ebpf` component from "public preview" to "generally available". (@marctc)

- The ingest API of `pyroscope.receive_http` no longer forwards all received headers, instead only passes through the `Content-Type` header. (@simonswine)

v1.7.5
-----------------

### Enhancements

- Set zstd as default compression for `prometheus.write.queue`. (@mattdurham)

v1.7.4
-----------------

### Bugfixes

- Revert the changes to `loki.source.file` from release v1.7.0. These changes introduced a potential deadlock. (@dehaansa)

v1.7.3
-----------------

### Breaking changes

- Fixed the parsing of selections, application and network filter blocks for Beyla. (@raffaelroquetto)

### Enhancements

- Add the `stat_checkpointer` collector in `prometheus.exporter.postgres` (@dehaansa)

### Bugfixes

- Update the `prometheus.exporter.postgres` component to correctly support Postgres17 when `stat_bgwriter` collector is enabled (@dehaansa)

- Fix `remoteCfg` logging and metrics reporting of `errNotModified` as a failure (@zackman0010)


v1.7.2
-----------------

### Bugfixes

- Fixed an issue where the `otelcol.exporter.awss3` could not be started with the `sumo_ic` marshaler. (@wildum)

- Update `jfr-parser` dependency to v0.9.3 to fix jfr parsing issues in `pyroscope.java`. (@korniltsev)

- Fixed an issue where passing targets from some standard library functions was failing with `target::ConvertFrom` error. (@thampiotr)

- Fixed an issue where indexing targets as maps (e.g. `target["foo"]`) or objects (e.g. `target.foo`) or using them with
  certain standard library functions was resulting in `expected object or array, got capsule` error under some
  circumstances. This could also lead to `foreach evaluation failed` errors when using the `foreach` configuration
  block. (@thampiotr)

- Update `prometheus.write.queue` to reduce memory fragmentation and increase sent throughput. (@mattdurham)

- Fixed an issue where the `otelcol.exporter.kafka` component would not start if the `encoding` was specific to a signal type. (@wildum)

v1.7.1
-----------------

### Bugfixes

- Fixed an issue where some exporters such as `prometheus.exporter.snmp` couldn't accept targets from other components
  with an error `conversion to '*map[string]string' is not supported"`. (@thampiotr)

- Enable batching of calls to the appender in `prometheus.write.queue` to reduce lock contention when scraping, which
  will lead to reduced scrape duration. (@mattdurham)

v1.7.0
-----------------

### Breaking changes

- (_Experimental_) In `prometheus.write.queue` changed `parallelism` from attribute to a block to allow for dynamic scaling. (@mattdurham)

- Remove `tls_basic_auth_config_path` attribute from `prometheus.exporter.mongodb` configuration as it does not configure TLS client
  behavior as previously documented.

- Remove `encoding` and `encoding_file_ext` from `otelcol.exporter.awss3` component as it was not wired in to the otel component and
  Alloy does not currently integrate the upstream encoding extensions that this would utilize.

### Features

- Add a `otelcol.receiver.tcplog` component to receive OpenTelemetry logs over a TCP connection. (@nosammai)

- (_Public preview_) Add `otelcol.receiver.filelog` component to read otel log entries from files (@dehaansa)

- (_Public preview_) Add a `otelcol.processor.cumulativetodelta` component to convert metrics from
  cumulative temporality to delta. (@madaraszg-tulip)

- (_Experimental_) Add a `stage.windowsevent` block in the `loki.process` component. This aims to replace the existing `stage.eventlogmessage`. (@wildum)

- Add `pyroscope.relabel` component to modify or filter profiles using Prometheus relabeling rules. (@marcsanmi)

- (_Experimental_) A new `foreach` block which starts an Alloy pipeline for each item inside a list. (@wildum, @thampiotr, @ptodev)

### Enhancements

- Upgrade to OpenTelemetry Collector v0.119.0 (@dehaansa):
  - `otelcol.processor.resourcedetection`: additional configuration for the `ec2` detector to configure retry behavior
  - `otelcol.processor.resourcedetection`: additional configuration for the `gcp` detector to collect Managed Instance Group attributes
  - `otelcol.processor.resourcedetection`: additional configuration for the `eks` detector to collect cloud account attributes
  - `otelcol.processor.resourcedetection`: add `kubeadm` detector to collect local cluster attributes
  - `otelcol.processor.cumulativetodelta`: add `metric_types` filtering options
  - `otelcol.exporter.awss3`: support configuring sending_queue behavior
  - `otelcol.exporter.otlphttp`: support configuring `compression_params`, which currently only includes `level`
  - `configtls`: opentelemetry components with tls config now support specifying TLS curve preferences
  - `sending_queue`: opentelemetry exporters with a `sending_queue` can now configure the queue to be `blocking`

- Add `go_table_fallback` arg to `pyroscope.ebpf` (@korniltsev)

- Memory optimizations in `pyroscope.scrape` (@korniltsev)

- Do not drop `__meta` labels in `pyroscope.scrape`. (@korniltsev)

- Add the possibility to export span events as logs in `otelcol.connector.spanlogs`. (@steve-hb)

- Add json format support for log export via faro receiver (@ravishankar15)

- (_Experimental_) Various changes to the experimental component `database_observability.mysql`:
  - `connection_info`: add namespace to the metric (@cristiangreco)
  - `query_sample`: better support for table name parsing (@cristiangreco)
  - `query_sample`: capture schema name for query samples (@cristiangreco)
  - `query_sample`: fix error handling during result set iteration (@cristiangreco)
  - `query_sample`: improve parsing of truncated queries (@cristiangreco)
  - `query_sample`: split out sql parsing logic to a separate file (@cristiangreco)
  - `schema_table`: add table columns parsing (@cristiagreco)
  - `schema_table`: correctly quote schema and table name in SHOW CREATE (@cristiangreco)
  - `schema_table`: fix handling of view table types when detecting schema (@matthewnolf)
  - `schema_table`: refactor cache config in schema_table collector (@cristiangreco)
  - Component: add enable/disable collector configurability to `database_observability.mysql`. This removes the `query_samples_enabled` argument, now configurable via enable/disable collector. (@fridgepoet)
  - Component: always log `instance` label key (@cristiangreco)
  - Component: better error handling for collectors (@cristiangreco)
  - Component: use labels for some indexed logs elements (@cristiangreco)

- Reduce CPU usage of `loki.source.windowsevent` by up to 85% by updating the bookmark file every 10 seconds instead of after every event and by
  optimizing the retrieval of the process name. (@wildum)

- Ensure consistent service_name label handling in `pyroscope.receive_http` to match Pyroscope's behavior. (@marcsanmi)

- Improved memory and CPU performance of Prometheus pipelines by changing the underlying implementation of targets (@thampiotr)

- Add `config_merge_strategy` in `prometheus.exporter.snmp` to optionally merge custom snmp config with embedded config instead of replacing. Useful for providing SNMP auths. (@v-zhuravlev)

- Upgrade `beyla.ebpf` to v2.0.4. The full list of changes can be found in the [Beyla release notes](https://github.com/grafana/beyla/releases/tag/v2.0.0). (@marctc)

### Bugfixes

- Fix log rotation for Windows in `loki.source.file` by refactoring the component to use the runner pkg. This should also reduce CPU consumption when tailing a lot of files in a dynamic environment. (@wildum)

- Add livedebugging support for `prometheus.remote_write` (@ravishankar15)

- Add livedebugging support for `otelcol.connector.*` components (@wildum)

- Bump snmp_exporter and embedded modules to 0.27.0. Add support for multi-module handling by comma separation and expose argument to increase SNMP polling concurrency for `prometheus.exporter.snmp`. (@v-zhuravlev)

- Add support for pushv1.PusherService Connect API in `pyroscope.receive_http`. (@simonswine)

- Fixed an issue where `loki.process` would sometimes output live debugging entries out-of-order (@thampiotr)

- Fixed a bug where components could be evaluated concurrently without the full context during a config reload (@wildum)

- Fixed locks that wouldn't be released in the remotecfg service if some errors occurred during the configuration reload (@spartan0x117)

- Fix issue with `prometheus.write.queue` that lead to excessive connections. (@mattdurham)

- Fixed a bug where `loki.source.awsfirehose` and `loki.source.gcplog` could
  not be used from within a module. (@tpaschalis)

- Fix an issue where Prometheus metric name validation scheme was set by default to UTF-8. It is now set back to the
  previous "legacy" scheme. An experimental flag `--feature.prometheus.metric-validation-scheme` can be used to switch
  it to `utf-8` to experiment with UTF-8 support. (@thampiotr)

### Other changes

- Upgrading to Prometheus v2.54.1. (@ptodev)
  - `discovery.docker` has a new `match_first_network` attribute for matching the first network
    if the container has multiple networks defined, thus avoiding collecting duplicate targets.
  - `discovery.ec2`, `discovery.kubernetes`, `discovery.openstack`, and `discovery.ovhcloud`
    add extra `__meta_` labels.
  - `prometheus.remote_write` supports Azure OAuth and Azure SDK authentication.
  - `discovery.linode` has a new `region` attribute, as well as extra `__meta_` labels.
  - A new `scrape_native_histograms` argument for `prometheus.scrape`.
    This is enabled by default and can be used to explicitly disable native histogram support.
    In previous versions of Alloy, native histogram support has also been enabled by default
    as long as `scrape_protocols` starts with `PrometheusProto`.

  - Change the stability of the `remotecfg` feature from "public preview" to "generally available". (@erikbaranowski)

v1.6.1
-----------------

## Bugs

- Resolve issue with Beyla starting. (@rafaelroquetto)

v1.6.0
-----------------

### Breaking changes

- Upgrade to OpenTelemetry Collector v0.116.0:
  - `otelcol.processor.tailsampling`: Change decision precedence when using `and_sub_policy` and `invert_match`.
    For more information, see the [release notes for Alloy 1.6][release-notes-alloy-1_6].

    [#33671]: https://github.com/open-telemetry/opentelemetry-collector-contrib/pull/33671
    [release-notes-alloy-1_6]: https://grafana.com/docs/alloy/latest/release-notes/#v16

### Features

- Add support for TLS to `prometheus.write.queue`. (@mattdurham)

- Add `otelcol.receiver.syslog` component to receive otel logs in syslog format (@dehaansa)

- Add support for metrics in `otelcol.exporter.loadbalancing` (@madaraszg-tulip)

- Add `add_cloudwatch_timestamp` to `prometheus.exporter.cloudwatch` metrics. (@captncraig)

- Add support to `prometheus.operator.servicemonitors` to allow `endpointslice` role. (@yoyosir)

- Add `otelcol.exporter.splunkhec` allowing to export otel data to Splunk HEC (@adlotsof)

- Add `otelcol.receiver.solace` component to receive traces from a Solace broker. (@wildum)

- Add `otelcol.exporter.syslog` component to export logs in syslog format (@dehaansa)

- (_Experimental_) Add a `database_observability.mysql` component to collect mysql performance data. (@cristiangreco & @matthewnolf)

- Add `otelcol.receiver.influxdb` to convert influx metric into OTEL. (@EHSchmitt4395)

- Add a new `/-/healthy` endpoint which returns HTTP 500 if one or more components are unhealthy. (@ptodev)

### Enhancements

- Improved performance by reducing allocation in Prometheus write pipelines by ~30% (@thampiotr)

- Update `prometheus.write.queue` to support v2 for cpu performance. (@mattdurham)

- (_Experimental_) Add health reporting to `database_observability.mysql` component (@cristiangreco)

- Add second metrics sample to the support bundle to provide delta information (@dehaansa)

- Add all raw configuration files & a copy of the latest remote config to the support bundle (@dehaansa)

- Add relevant golang environment variables to the support bundle (@dehaansa)

- Add support for server authentication to otelcol components. (@aidaleuc)

- Update mysqld_exporter from v0.15.0 to v0.16.0 (including 2ef168bf6), most notable changes: (@cristiangreco)
  - Support MySQL 8.4 replicas syntax
  - Fetch lock time and cpu time from performance schema
  - Fix fetching tmpTables vs tmpDiskTables from performance_schema
  - Skip SPACE_TYPE column for MariaDB >=10.5
  - Fixed parsing of timestamps with non-zero padded days
  - Fix auto_increment metric collection errors caused by using collation in INFORMATION_SCHEMA searches
  - Change processlist query to support ONLY_FULL_GROUP_BY sql_mode
  - Add perf_schema quantile columns to collector

- Live Debugging button should appear in UI only for supported components (@ravishankar15)
- Add three new stdlib functions to_base64, from_URLbase64 and to_URLbase64 (@ravishankar15)
- Add `ignore_older_than` option for local.file_match (@ravishankar15)
- Add livedebugging support for discovery components (@ravishankar15)
- Add livedebugging support for `discover.relabel` (@ravishankar15)
- Performance optimization for live debugging feature (@ravishankar15)

- Upgrade `github.com/goccy/go-json` to v0.10.4, which reduces the memory consumption of an Alloy instance by 20MB.
  If Alloy is running certain otelcol components, this reduction will not apply. (@ptodev)
- improve performance in regexp component: call fmt only if debug is enabled (@r0ka)

- Update `prometheus.write.queue` library for performance increases in cpu. (@mattdurham)

- Update `loki.secretfilter` to be compatible with the new `[[rules.allowlists]]` gitleaks allowlist format (@romain-gaillard)

- Update `async-profiler` binaries for `pyroscope.java` to 3.0-fa937db (@aleks-p)

- Reduced memory allocation in discovery components by up to 30% (@thampiotr)

### Bugfixes

- Fix issue where `alloy_prometheus_relabel_metrics_processed` was not being incremented. (@mattdurham)

- Fixed issue with automemlimit logging bad messages and trying to access cgroup on non-linux builds (@dehaansa)

- Fixed issue with reloading configuration and prometheus metrics duplication in `prometheus.write.queue`. (@mattdurham)

- Updated `prometheus.write.queue` to fix issue with TTL comparing different scales of time. (@mattdurham)

- Fixed an issue in the `prometheus.operator.servicemonitors`, `prometheus.operator.podmonitors` and `prometheus.operator.probes` to support capitalized actions. (@QuentinBisson)

- Fixed an issue where the `otelcol.processor.interval` could not be used because the debug metrics were not set to default. (@wildum)

- Fixed an issue where `loki.secretfilter` would crash if the secret was shorter than the `partial_mask` value. (@romain-gaillard)

- Change the log level in the `eventlogmessage` stage of the `loki.process` component from `warn` to `debug`. (@wildum)

- Fix a bug in `loki.source.kafka` where the `topics` argument incorrectly used regex matching instead of exact matches. (@wildum)

### Other changes

- Change the stability of the `livedebugging` feature from "experimental" to "generally available". (@wildum)

- Use Go 1.23.3 for builds. (@mattdurham)

- Upgrade Beyla to v1.9.6. (@wildum)

- Upgrade to OpenTelemetry Collector v0.116.0:
  - `otelcol.receiver.datadog`: Return a json reponse instead of "OK" when a trace is received with a newer protocol version.
    https://github.com/open-telemetry/opentelemetry-collector-contrib/pull/35705
  - `otelcol.receiver.datadog`: Changes response message for `/api/v1/check_run` 202 response to be JSON and on par with Datadog API spec
    https://github.com/open-telemetry/opentelemetry-collector-contrib/pull/36029
  - `otelcol.receiver.solace`: The Solace receiver may unexpectedly terminate on reporting traces when used with a memory limiter processor and under high load.
    https://github.com/open-telemetry/opentelemetry-collector-contrib/pull/35958
  - `otelcol.receiver.solace`: Support converting the new `Move to Dead Message Queue` and new `Delete` spans generated by Solace Event Broker to OTLP.
    https://github.com/open-telemetry/opentelemetry-collector-contrib/pull/36071
  - `otelcol.exporter.datadog`: Stop prefixing `http_server_duration`, `http_server_request_size` and `http_server_response_size` with `otelcol`.
    https://github.com/open-telemetry/opentelemetry-collector-contrib/pull/36265
    These metrics can be from SDKs rather than collector. Stop prefixing them to be consistent with
    https://opentelemetry.io/docs/collector/internal-telemetry/#lists-of-internal-metrics
  - `otelcol.receiver.datadog`: Add json handling for the `api/v2/series` endpoint in the datadogreceiver.
    https://github.com/open-telemetry/opentelemetry-collector-contrib/pull/36218
  - `otelcol.processor.span`: Add a new `keep_original_name` configuration argument
    to keep the original span name when extracting attributes from the span name.
    https://github.com/open-telemetry/opentelemetry-collector-contrib/pull/36397
  - `pkg/ottl`: Respect the `depth` option when flattening slices using `flatten`.
    The `depth` option is also now required to be at least `1`.
    https://github.com/open-telemetry/opentelemetry-collector-contrib/pull/36198
  - `otelcol.exporter.loadbalancing`: Shutdown exporters during collector shutdown. This fixes a memory leak.
    https://github.com/open-telemetry/opentelemetry-collector-contrib/pull/36024
  - `otelcol.processor.k8sattributes`: New `wait_for_metadata` and `wait_for_metadata_timeout` configuration arguments,
    which block the processor startup until metadata is received from Kubernetes.
    https://github.com/open-telemetry/opentelemetry-collector-contrib/issues/32556
  - `otelcol.processor.k8sattributes`: Enable the `k8sattr.fieldExtractConfigRegex.disallow` for all Alloy instances,
    to retain the behavior of `regex` argument in the `annotation` and `label` blocks.
    When the feature gate is "deprecated" in the upstream Collector, Alloy users will need to use the transform processor instead.
    https://github.com/open-telemetry/opentelemetry-collector-contrib/issues/25128
  - `otelcol.receiver.vcenter`: The existing code did not honor TLS settings beyond 'insecure'.
    All TLS client config should now be honored.
    https://github.com/open-telemetry/opentelemetry-collector-contrib/pull/36482
  - `otelcol.receiver.opencensus`: Do not report error message when OpenCensus receiver is shutdown cleanly.
    https://github.com/open-telemetry/opentelemetry-collector-contrib/pull/36622
  - `otelcol.processor.k8sattributes`: Fixed parsing of k8s image names to support images with tags and digests.
    https://github.com/open-telemetry/opentelemetry-collector-contrib/pull/36145
  - `otelcol.exporter.loadbalancing`: Adding sending_queue, retry_on_failure and timeout settings to loadbalancing exporter configuration.
    https://github.com/open-telemetry/opentelemetry-collector-contrib/issues/35378
  - `otelcol.exporter.loadbalancing`: The k8sresolver was triggering exporter churn in the way the change event was handled.
    https://github.com/open-telemetry/opentelemetry-collector-contrib/issues/35658
  - `otelcol.processor.k8sattributes`: Override extracted k8s attributes if original value has been empty.
    https://github.com/open-telemetry/opentelemetry-collector-contrib/pull/36466
  - `otelcol.exporter.awss3`: Upgrading to adopt aws sdk v2.
    https://github.com/open-telemetry/opentelemetry-collector-contrib/pull/36698
  - `pkg/ottl`: GetXML Converter now supports selecting text, CDATA, and attribute (value) content.
  - `otelcol.exporter.loadbalancing`: Adds a an optional `return_hostnames` configuration argument to the k8s resolver.
     https://github.com/open-telemetry/opentelemetry-collector-contrib/pull/35411
  - `otelcol.exporter.kafka`, `otelcol.receiver.kafka`: Add a new `AWS_MSK_IAM_OAUTHBEARER` mechanism.
    This mechanism use the AWS MSK IAM SASL Signer for Go https://github.com/aws/aws-msk-iam-sasl-signer-go.
    https://github.com/open-telemetry/opentelemetry-collector-contrib/pull/32500

  - Use Go 1.23.5 for builds. (@wildum)

v1.5.1
-----------------

### Enhancements

- Logs from underlying clustering library `memberlist` are now surfaced with correct level (@thampiotr)

- Allow setting `informer_sync_timeout` in prometheus.operator.* components. (@captncraig)

- For sharding targets during clustering, `loki.source.podlogs` now only takes into account some labels. (@ptodev)

- Improve instrumentation of `pyroscope.relabel` component. (@marcsanmi)

### Bugfixes

- Fixed an issue in the `pyroscope.write` component to prevent TLS connection churn to Pyroscope when the `pyroscope.receive_http` clients don't request keepalive (@madaraszg-tulip)

- Fixed an issue in the `pyroscope.write` component with multiple endpoints not working correctly for forwarding profiles from `pyroscope.receive_http` (@madaraszg-tulip)

- Fixed a few race conditions that could lead to a deadlock when using `import` statements, which could lead to a memory leak on `/metrics` endpoint of an Alloy instance. (@thampiotr)

- Fix a race condition where the ui service was dependent on starting after the remotecfg service, which is not guaranteed. (@dehaansa & @erikbaranowski)

- Fixed an issue in the `otelcol.exporter.prometheus` component that would set series value incorrectly for stale metrics (@YusifAghalar)

- `loki.source.podlogs`: Fixed a bug which prevented clustering from working and caused duplicate logs to be sent.
  The bug only happened when no `selector` or `namespace_selector` blocks were specified in the Alloy configuration. (@ptodev)

- Fixed an issue in the `pyroscope.write` component to allow slashes in application names in the same way it is done in the Pyroscope push API (@marcsanmi)

- Fixed a crash when updating the configuration of `remote.http`. (@kinolaev)

- Fixed an issue in the `otelcol.processor.attribute` component where the actions `delete` and `hash` could not be used with the `pattern` argument. (@wildum)

- Fixed an issue in the `prometheus.exporter.postgres` component that would leak goroutines when the target was not reachable (@dehaansa)

v1.5.0
-----------------

### Breaking changes

- `import.git`: The default value for `revision` has changed from `HEAD` to `main`. (@ptodev)
  It is no longer allowed to set `revision` to `"HEAD"`, `"FETCH_HEAD"`, `"ORIG_HEAD"`, `"MERGE_HEAD"`, or `"CHERRY_PICK_HEAD"`.

- The Otel update to v0.112.0 has a few breaking changes:
  - [`otelcol.processor.deltatocumulative`] Change `max_streams` default value to `9223372036854775807` (max int).
    https://github.com/open-telemetry/opentelemetry-collector-contrib/pull/35048
  - [`otelcol.connector.spanmetrics`] Change `namespace` default value to `traces.span.metrics`.
    https://github.com/open-telemetry/opentelemetry-collector-contrib/pull/34485
  - [`otelcol.exporter.logging`] Removed in favor of the `otelcol.exporter.debug`.
    https://github.com/open-telemetry/opentelemetry-collector/issues/11337

### Features

- Add support bundle generation via the API endpoint /-/support (@dehaansa)

- Add the function `path_join` to the stdlib. (@wildum)

- Add `pyroscope.receive_http` component to receive and forward Pyroscope profiles (@marcsanmi)

- Add support to `loki.source.syslog` for the RFC3164 format ("BSD syslog"). (@sushain97)

- Add support to `loki.source.api` to be able to extract the tenant from the HTTP `X-Scope-OrgID` header (@QuentinBisson)

- (_Experimental_) Add a `loki.secretfilter` component to redact secrets from collected logs.

- (_Experimental_) Add a `prometheus.write.queue` component to add an alternative to `prometheus.remote_write`
  which allowing the writing of metrics  to a prometheus endpoint. (@mattdurham)

- (_Experimental_) Add the `array.combine_maps` function to the stdlib. (@ptodev, @wildum)

### Enhancements

- The `mimir.rules.kubernetes` component now supports adding extra label matchers
  to all queries discovered via `PrometheusRule` CRDs. (@thampiotr)

- The `cluster.use-discovery-v1` flag is now deprecated since there were no issues found with the v2 cluster discovery mechanism. (@thampiotr)

- SNMP exporter now supports labels in both `target` and `targets` parameters. (@mattdurham)

- Add support for relative paths to `import.file`. This new functionality allows users to use `import.file` blocks in modules
  imported via `import.git` and other `import.file`. (@wildum)

- `prometheus.exporter.cloudwatch`: The `discovery` block now has a `recently_active_only` configuration attribute
  to return only metrics which have been active in the last 3 hours.

- Add Prometheus bearer authentication to a `prometheus.write.queue` component (@freak12techno)

- Support logs that have a `timestamp` field instead of a `time` field for the `loki.source.azure_event_hubs` component. (@andriikushch)

- Add `proxy_url` to `otelcol.exporter.otlphttp`. (@wildum)

- Allow setting `informer_sync_timeout` in prometheus.operator.* components. (@captncraig)

### Bugfixes

- Fixed a bug in `import.git` which caused a `"non-fast-forward update"` error message. (@ptodev)

- Do not log error on clean shutdown of `loki.source.journal`. (@thampiotr)

- `prometheus.operator.*` components: Fixed a bug which would sometimes cause a
  "failed to create service discovery refresh metrics" error after a config reload. (@ptodev)

### Other changes

- Small fix in UI stylesheet to fit more content into visible table area. (@defanator)

- Changed OTEL alerts in Alloy mixin to use success rate for tracing. (@thampiotr)

- Support TLS client settings for clustering (@tiagorossig)

- Add support for `not_modified` response in `remotecfg`. (@spartan0x117)

- Fix dead link for RelabelConfig in the PodLog documentation page (@TheoBrigitte)

- Most notable changes coming with the OTel update from v0.108.0 vo v0.112.0 besides the breaking changes: (@wildum)
  - [`http config`] Add support for lz4 compression.
    https://github.com/open-telemetry/opentelemetry-collector/issues/9128
  - [`otelcol.processor.interval`] Add support for gauges and summaries.
    https://github.com/open-telemetry/opentelemetry-collector-contrib/issues/34803
  - [`otelcol.receiver.kafka`] Add possibility to tune the fetch sizes.
    https://github.com/open-telemetry/opentelemetry-collector-contrib/pull/34431
  - [`otelcol.processor.tailsampling`] Add `invert_match` to boolean attribute.
    https://github.com/open-telemetry/opentelemetry-collector-contrib/pull/34730
  - [`otelcol.receiver.kafka`] Add support to decode to `otlp_json`.
    https://github.com/open-telemetry/opentelemetry-collector-contrib/issues/33627
  - [`otelcol.processor.transform`] Add functions `convert_exponential_histogram_to_histogram` and `aggregate_on_attribute_value`.
    https://github.com/open-telemetry/opentelemetry-collector-contrib/pull/33824
    https://github.com/open-telemetry/opentelemetry-collector-contrib/pull/33423

v1.4.3
-----------------

### Bugfixes

- Fix an issue where some `faro.receiver` would drop multiple fields defined in `payload.meta.browser`, as fields were defined in the struct.

- `pyroscope.scrape` no longer tries to scrape endpoints which are not active targets anymore. (@wildum @mattdurham @dehaansa @ptodev)

- Fixed a bug with `loki.source.podlogs` not starting in large clusters due to short informer sync timeout. (@elburnetto-intapp)

- `prometheus.exporter.windows`: Fixed bug with `exclude` regular expression config arguments which caused missing metrics. (@ptodev)

v1.4.2
-----------------

### Bugfixes

- Update windows_exporter from v0.27.2 vo v0.27.3: (@jkroepke)
  - Fixes a bug where scraping Windows service crashes alloy

- Update yet-another-cloudwatch-exporter from v0.60.0 vo v0.61.0: (@morremeyer)
  - Fixes a bug where cloudwatch S3 metrics are reported as `0`

- Issue 1687 - otelcol.exporter.awss3 fails to configure (@cydergoth)
  - Fix parsing of the Level configuration attribute in debug_metrics config block
  - Ensure "optional" debug_metrics config block really is optional

- Fixed an issue with `loki.process` where `stage.luhn` and `stage.timestamp` would not apply
  default configuration settings correctly (@thampiotr)

- Fixed an issue with `loki.process` where configuration could be reloaded even if there
  were no changes. (@ptodev, @thampiotr)

- Fix issue where `loki.source.kubernetes` took into account all labels, instead of specific logs labels. Resulting in duplication. (@mattdurham)

v1.4.1
-----------------

### Bugfixes

- Windows installer: Don't quote Alloy's binary path in the Windows Registry. (@jkroepke)

v1.4.0
-----------------

### Security fixes

- Add quotes to windows service path to prevent path interception attack. [CVE-2024-8975](https://grafana.com/security/security-advisories/cve-2024-8975/) (@mattdurham)

### Breaking changes

- Some debug metrics for `otelcol` components have changed. (@thampiotr)
  For example, `otelcol.exporter.otlp`'s `exporter_sent_spans_ratio_total` metric is now `otelcol_exporter_sent_spans_total`.

- [otelcol.processor.transform] The functions `convert_sum_to_gauge` and `convert_gauge_to_sum` must now be used in the `metric` `context` rather than in the `datapoint` context.
  https://github.com/open-telemetry/opentelemetry-collector-contrib/issues/34567 (@wildum)

- Upgrade Beyla from 1.7.0 to 1.8.2. A complete list of changes can be found on the Beyla releases page: https://github.com/grafana/beyla/releases. (@wildum)
  It contains a few breaking changes for the component `beyla.ebpf`:
  - renamed metric `process.cpu.state` to `cpu.mode`
  - renamed metric `beyla_build_info` to `beyla_internal_build_info`

### Features

- Added Datadog Exporter community component, enabling exporting of otel-formatted Metrics and traces to Datadog. (@polyrain)
- (_Experimental_) Add an `otelcol.processor.interval` component to aggregate metrics and periodically
  forward the latest values to the next component in the pipeline.


### Enhancements

- Clustering peer resolution through `--cluster.join-addresses` flag has been
  improved with more consistent behaviour, better error handling and added
  support for A/AAAA DNS records. If necessary, users can temporarily opt out of
  this new behaviour with the `--cluster.use-discovery-v1`, but this can only be
  used as a temporary measure, since this flag will be disabled in future
  releases. (@thampiotr)

- Added a new panel to Cluster Overview dashboard to show the number of peers
  seen by each instance in the cluster. This can help diagnose cluster split
  brain issues. (@thampiotr)

- Updated Snowflake exporter with performance improvements for larger environments.
  Also added a new panel to track deleted tables to the Snowflake mixin. (@Caleb-Hurshman)
- Add a `otelcol.processor.groupbyattrs` component to reassociate collected metrics that match specified attributes
    from opentelemetry. (@kehindesalaam)

- Update windows_exporter to v0.27.2. (@jkroepke)
  The `smb.enabled_list` and `smb_client.enabled_list` doesn't have any effect anymore. All sub-collectors are enabled by default.

- Live debugging of `loki.process` will now also print the timestamp of incoming and outgoing log lines.
  This is helpful for debugging `stage.timestamp`. (@ptodev)

- Add extra validation in `beyla.ebpf` to avoid panics when network feature is enabled. (@marctc)

- A new parameter `aws_sdk_version_v2` is added for the cloudwatch exporters configuration. It enables the use of aws sdk v2 which has shown to have significant performance benefits. (@kgeckhart, @andriikushch)

- `prometheus.exporter.cloudwatch` can now collect metrics from custom namespaces via the `custom_namespace` block. (@ptodev)

- Add the label `alloy_cluster` in the metric `alloy_config_hash` when the flag `cluster.name` is set to help differentiate between
  configs from the same alloy cluster or different alloy clusters. (@wildum)

- Add support for discovering the cgroup path(s) of a process in `process.discovery`. (@mahendrapaipuri)

### Bugfixes

- Fix a bug where the scrape timeout for a Probe resource was not applied, overwriting the scrape interval instead. (@morremeyer, @stefanandres)

- Fix a bug where custom components don't always get updated when the config is modified in an imported directory. (@ante012)

- Fixed an issue which caused loss of context data in Faro exception. (@codecapitano)

- Fixed an issue where providing multiple hostnames or IP addresses
  via `--cluster.join-addresses` would only use the first provided value.
  (@thampiotr)

- Fixed an issue where providing `<hostname>:<port>`
  in `--cluster.join-addresses` would only resolve with DNS to a single address,
  instead of using all the available records. (@thampiotr)

- Fixed an issue where clustering peers resolution via hostname in `--cluster.join-addresses`
  resolves to duplicated IP addresses when using SRV records. (@thampiotr)

- Fixed an issue where the `connection_string` for the `loki.source.azure_event_hubs` component
  was displayed in the UI in plaintext. (@MorrisWitthein)

- Fix a bug in `discovery.*` components where old `targets` would continue to be
  exported to downstream components. This would only happen if the config
  for `discovery.*`  is reloaded in such a way that no new targets were
  discovered. (@ptodev, @thampiotr)

- Fixed bug in `loki.process` with `sampling` stage where all components use same `drop_counter_reason`. (@captncraig)

- Fixed an issue (see https://github.com/grafana/alloy/issues/1599) where specifying both path and key in the remote.vault `path`
  configuration could result in incorrect URLs. The `path` and `key` arguments have been separated to allow for clear and accurate
  specification of Vault secrets. (@PatMis16)

### Other

- Renamed standard library functions. Old names are still valid but are marked deprecated. (@wildum)

- Aliases for the namespaces are deprecated in the Cloudwatch exporter. For example: "s3" is not allowed, "AWS/S3" should be used. Usage of the aliases will generate warnings in the logs. Support for the aliases will be dropped in the upcoming releases. (@kgeckhart, @andriikushch)

- Update OTel from v0.105.0 vo v0.108.0: (@wildum)
  - [`otelcol.receiver.vcenter`] New VSAN metrics.
    https://github.com/open-telemetry/opentelemetry-collector-contrib/issues/33556
  - [`otelcol.receiver.kafka`] Add `session_timeout` and `heartbeat_interval` attributes.
    https://github.com/open-telemetry/opentelemetry-collector-contrib/pull/33082
  - [`otelcol.processor.transform`] Add `aggregate_on_attributes` function for metrics.
    https://github.com/open-telemetry/opentelemetry-collector-contrib/pull/33334
  - [`otelcol.receiver.vcenter`] Enable metrics by default
    https://github.com/open-telemetry/opentelemetry-collector-contrib/issues/33607

- Updated the docker base image to Ubuntu 24.04 (Noble Numbat). (@mattiasa )

v1.3.4
-----------------

### Bugfixes

- Windows installer: Don't quote Alloy's binary path in the Windows Registry. (@jkroepke)

v1.3.2
-----------------

### Security fixes

- Add quotes to windows service path to prevent path interception attack. [CVE-2024-8975](https://grafana.com/security/security-advisories/cve-2024-8975/) (@mattdurham)

v1.3.1
-----------------

### Bugfixes

- Changed the cluster startup behaviour, reverting to the previous logic where
  a failure to resolve cluster join peers results in the node creating its own cluster. This is
  to facilitate the process of bootstrapping a new cluster following user feedback (@thampiotr)

- Fix a memory leak which would occur any time `loki.process` had its configuration reloaded. (@ptodev)

v1.3.0
-----------------

### Breaking changes

- [`otelcol.exporter.otlp`,`otelcol.exporter.loadbalancing`]: Change the default gRPC load balancing strategy.
  The default value for the `balancer_name` attribute has changed to `round_robin`
  https://github.com/open-telemetry/opentelemetry-collector/pull/10319

### Breaking changes to non-GA functionality

- Update Public preview `remotecfg` argument from `metadata` to `attributes`. (@erikbaranowski)

- The default value of the argument `unmatched` in the block `routes` of the component `beyla.ebpf` was changed from `unset` to `heuristic` (@marctc)

### Features

- Added community components support, enabling community members to implement and maintain components. (@wildum)

- A new `otelcol.exporter.debug` component for printing OTel telemetry from
  other `otelcol` components to the console. (@BarunKGP)

### Enhancements
- Added custom metrics capability to oracle exporter. (@EHSchmitt4395)

- Added a success rate panel on the Prometheus Components dashboard. (@thampiotr)

- Add namespace field to Faro payload (@cedricziel)

- Add the `targets` argument to the `prometheus.exporter.blackbox` component to support passing blackbox targets at runtime. (@wildum)

- Add concurrent metric collection to `prometheus.exporter.snowflake` to speed up collection times (@Caleb-Hurshman)

- Added live debugging support to `otelcol.processor.*` components. (@wildum)

- Add automatic system attributes for `version` and `os` to `remotecfg`. (@erikbaranowski)

- Added live debugging support to `otelcol.receiver.*` components. (@wildum)

- Added live debugging support to `loki.process`. (@wildum)

- Added live debugging support to `loki.relabel`. (@wildum)

- Added a `namespace` label to probes scraped by the `prometheus.operator.probes` component to align with the upstream Prometheus Operator setup. (@toontijtgat2)

- (_Public preview_) Added rate limiting of cluster state changes to reduce the
  number of unnecessary, intermediate state updates. (@thampiotr)

- Allow setting the CPU profiling event for Java Async Profiler in `pyroscope.java` component (@slbucur)

- Update windows_exporter to v0.26.2. (@jkroepke)

- `mimir.rules.kubernetes` is now able to add extra labels to the Prometheus rules. (@psychomantys)

- `prometheus.exporter.unix` component now exposes hwmon collector config. (@dtrejod)

- Upgrade from OpenTelemetry v0.102.1 to v0.105.0.
  - [`otelcol.receiver.*`] A new `compression_algorithms` attribute to configure which
    compression algorithms are allowed by the HTTP server.
    https://github.com/open-telemetry/opentelemetry-collector/pull/10295
  - [`otelcol.exporter.*`] Fix potential deadlock in the batch sender.
    https://github.com/open-telemetry/opentelemetry-collector/pull/10315
  - [`otelcol.exporter.*`] Fix a bug when the retry and timeout logic was not applied with enabled batching.
    https://github.com/open-telemetry/opentelemetry-collector/issues/10166
  - [`otelcol.exporter.*`] Fix a bug where an unstarted batch_sender exporter hangs on shutdown.
    https://github.com/open-telemetry/opentelemetry-collector/issues/10306
  - [`otelcol.exporter.*`] Fix small batch due to unfavorable goroutine scheduling in batch sender.
    https://github.com/open-telemetry/opentelemetry-collector/issues/9952
  - [`otelcol.exporter.otlphttp`] A new `cookies` block to store cookies from server responses and reuse them in subsequent requests.
    https://github.com/open-telemetry/opentelemetry-collector/issues/10175
  - [`otelcol.exporter.otlp`] Fixed a bug where the receiver's http response was not properly translating grpc error codes to http status codes.
    https://github.com/open-telemetry/opentelemetry-collector/pull/10574
  - [`otelcol.processor.tail_sampling`] Simple LRU Decision Cache for "keep" decisions.
    https://github.com/open-telemetry/opentelemetry-collector-contrib/pull/33533
  - [`otelcol.processor.tail_sampling`] Fix precedence of inverted match in and policy.
    Previously if the decision from a policy evaluation was `NotSampled` or `InvertNotSampled`
    it would return a `NotSampled` decision regardless, effectively downgrading the result.
    This was breaking the documented behaviour that inverted decisions should take precedence over all others.
    https://github.com/open-telemetry/opentelemetry-collector-contrib/pull/33671
  - [`otelcol.exporter.kafka`,`otelcol.receiver.kafka`] Add config attribute to disable Kerberos PA-FX-FAST negotiation.
    https://github.com/open-telemetry/opentelemetry-collector-contrib/issues/26345
  - [`OTTL`]: Added `keep_matching_keys` function to allow dropping all keys from a map that don't match the pattern.
    https://github.com/open-telemetry/opentelemetry-collector-contrib/issues/32989
  - [`OTTL`]: Add debug logs to help troubleshoot OTTL statements/conditions
    https://github.com/open-telemetry/opentelemetry-collector-contrib/pull/33274
  - [`OTTL`]: Introducing `append` function for appending items into an existing array.
    https://github.com/open-telemetry/opentelemetry-collector-contrib/issues/32141
  - [`OTTL`]: Introducing `Uri` converter parsing URI string into SemConv
    https://github.com/open-telemetry/opentelemetry-collector-contrib/issues/32433
  - [`OTTL`]: Added a Hex() converter function
    https://github.com/open-telemetry/opentelemetry-collector-contrib/pull/33450
  - [`OTTL`]: Added a IsRootSpan() converter function.
    https://github.com/open-telemetry/opentelemetry-collector-contrib/pull/33729
  - [`otelcol.processor.probabilistic_sampler`]: Add Proportional and Equalizing sampling modes.
    https://github.com/open-telemetry/opentelemetry-collector-contrib/issues/31918
  - [`otelcol.processor.deltatocumulative`]: Bugfix to properly drop samples when at limit.
    https://github.com/open-telemetry/opentelemetry-collector-contrib/issues/33285
  - [`otelcol.receiver.vcenter`] Fixes errors in some of the client calls for environments containing multiple datacenters.
    https://github.com/open-telemetry/opentelemetry-collector-contrib/pull/33735
  - [`otelcol.processor.resourcedetection`] Fetch CPU info only if related attributes are enabled.
    https://github.com/open-telemetry/opentelemetry-collector-contrib/pull/33774
  - [`otelcol.receiver.vcenter`] Adding metrics for CPU readiness, CPU capacity, and network drop rate.
    https://github.com/open-telemetry/opentelemetry-collector-contrib/issues/33607
  - [`otelcol.receiver.vcenter`] Drop support for vCenter 6.7.
    https://github.com/open-telemetry/opentelemetry-collector-contrib/issues/33607
  - [`otelcol.processor.attributes`] Add an option to extract value from a client address
    by specifying `client.address` value in the `from_context` field.
    https://github.com/open-telemetry/opentelemetry-collector-contrib/pull/34048
  - `otelcol.connector.spanmetrics`: Produce delta temporality span metrics with StartTimeUnixNano and TimeUnixNano values representing an uninterrupted series.
    https://github.com/open-telemetry/opentelemetry-collector-contrib/pull/31780

- Upgrade Beyla component v1.6.3 to v1.7.0
  - Reporting application process metrics
  - New supported protocols: SQL, Redis, Kafka
  - Several bugfixes
  - Full list of changes: https://github.com/grafana/beyla/releases/tag/v1.7.0

- Enable instances connected to remotecfg-compatible servers to Register
  themselves to the remote service. (@tpaschalis)

- Allow in-memory listener to work for remotecfg-supplied components. (@tpaschalis)

### Bugfixes

- Fixed a clustering mode issue where a fatal startup failure of the clustering service
  would exit the service silently, without also exiting the Alloy process. (@thampiotr)

- Fix a bug which prevented config reloads to work if a Loki `metrics` stage is in the pipeline.
  Previously, the reload would fail for `loki.process` without an error in the logs and the metrics
  from the `metrics` stage would get stuck at the same values. (@ptodev)


v1.2.1
-----------------

### Bugfixes

- Fixed an issue with `loki.source.kubernetes_events` not starting in large clusters due to short informer sync timeout. (@nrwiersma)

- Updated [ckit](https://github.com/grafana/ckit) to fix an issue with armv7 panic on startup when forming a cluster. (@imavroukakis)

- Fixed a clustering mode issue where a failure to perform static peers
  discovery did not result in a fatal failure at startup and could lead to
  potential split-brain issues. (@thampiotr)

### Other

- Use Go 1.22.5 for builds. (@mattdurham)

v1.2.0
-----------------

### Security fixes
- Fixes the following vulnerabilities (@ptodev):
  - [CVE-2024-35255](https://cve.mitre.org/cgi-bin/cvename.cgi?name=CVE-2024-35255)
  - [CVE-2024-36129](https://avd.aquasec.com/nvd/2024/cve-2024-36129/)

### Breaking changes

- Updated OpenTelemetry to v0.102.1. (@mattdurham)
  - Components `otelcol.receiver.otlp`,`otelcol.receiver.zipkin`,`otelcol.extension.jaeger_remote_sampling`, and `otelcol.receiver.jaeger` setting `max_request_body_size`
    default changed from unlimited size to `20MiB`. This is due to [CVE-2024-36129](https://github.com/open-telemetry/opentelemetry-collector/security/advisories/GHSA-c74f-6mfw-mm4v).

### Breaking changes to non-GA functionality

- Update Public preview `remotecfg` to use `alloy-remote-config` instead of `agent-remote-config`. The
  API has been updated to use the term `collector` over `agent`. (@erikbaranowski)

- Component `otelcol.receiver.vcenter` removed `vcenter.host.network.packet.errors`, `vcenter.host.network.packet.count`, and
  `vcenter.vm.network.packet.count`.
  - `vcenter.host.network.packet.errors` replaced by `vcenter.host.network.packet.error.rate`.
  - `vcenter.host.network.packet.count` replaced by `vcenter.host.network.packet.rate`.
  - `vcenter.vm.network.packet.count` replaced by `vcenter.vm.network.packet.rate`.

### Features

- Add an `otelcol.exporter.kafka` component to send OTLP metrics, logs, and traces to Kafka.

- Added `live debugging` to the UI. Live debugging streams data as they flow through components for debugging telemetry data.
  Individual components must be updated to support live debugging. (@wildum)

- Added live debugging support for `prometheus.relabel`. (@wildum)

- (_Experimental_) Add a `otelcol.processor.deltatocumulative` component to convert metrics from
  delta temporality to cumulative by accumulating samples in memory. (@rfratto)

- (_Experimental_) Add an `otelcol.receiver.datadog` component to receive
  metrics and traces from Datadog. (@carrieedwards, @jesusvazquez, @alexgreenbank, @fedetorres93)

- Add a `prometheus.exporter.catchpoint` component to collect metrics from Catchpoint. (@bominrahmani)

- Add the `-t/--test` flag to `alloy fmt` to check if a alloy config file is formatted correctly. (@kavfixnel)

### Enhancements

- (_Public preview_) Add native histogram support to `otelcol.receiver.prometheus`. (@wildum)
- (_Public preview_) Add metrics to report status of `remotecfg` service. (@captncraig)

- Added `scrape_protocols` option to `prometheus.scrape`, which allows to
  control the preferred order of scrape protocols. (@thampiotr)

- Add support for configuring CPU profile's duration scraped by `pyroscope.scrape`. (@hainenber)

- `prometheus.exporter.snowflake`: Add support for RSA key-pair authentication. (@Caleb-Hurshman)

- Improved filesystem error handling when working with `loki.source.file` and `local.file_match`,
  which removes some false-positive error log messages on Windows (@thampiotr)

- Updates `processor/probabilistic_sampler` to use new `FailedClosed` field from OTEL release v0.101.0. (@StefanKurek)

- Updates `receiver/vcenter` to use new features and bugfixes introduced in OTEL releases v0.100.0 and v0.101.0.
  Refer to the [v0.100.0](https://github.com/open-telemetry/opentelemetry-collector-contrib/releases/tag/v0.100.0)
  and [v0.101.0](https://github.com/open-telemetry/opentelemetry-collector-contrib/releases/tag/v0.101.0) release
  notes for more detailed information.
  Changes that directly affected the configuration are as follows: (@StefanKurek)
  - The resource attribute `vcenter.datacenter.name` has been added and enabled by default for all resource types.
  - The resource attribute `vcenter.virtual_app.inventory_path` has been added and enabled by default to
    differentiate between resource pools and virtual apps.
  - The resource attribute `vcenter.virtual_app.name` has been added and enabled by default to differentiate
    between resource pools and virtual apps.
  - The resource attribute `vcenter.vm_template.id` has been added and enabled by default to differentiate between
    virtual machines and virtual machine templates.
  - The resource attribute `vcenter.vm_template.name` has been added and enabled by default to differentiate between
    virtual machines and virtual machine templates.
  - The metric `vcenter.cluster.memory.used` has been removed.
  - The metric `vcenter.vm.network.packet.drop.rate` has been added and enabled by default.
  - The metric `vcenter.cluster.vm_template.count` has been added and enabled by default.

- Add `yaml_decode` to standard library. (@mattdurham, @djcode)

- Allow override debug metrics level for `otelcol.*` components. (@hainenber)

- Add an initial lower limit of 10 seconds for the the `poll_frequency`
  argument in the `remotecfg` block. (@tpaschalis)

- Add a constant jitter to `remotecfg` service's polling. (@tpaschalis)

- Added support for NS records to `discovery.dns`. (@djcode)

- Improved clustering use cases for tracking GCP delta metrics in the `prometheus.exporter.gcp` (@kgeckhart)

- Add the `targets` argument to the `prometheus.exporter.snmp` component to support passing SNMP targets at runtime. (@wildum)

- Prefix Faro measurement values with `value_` to align with the latest Faro cloud receiver updates. (@codecapitano)

- Add `base64_decode` to standard library. (@hainenber)

- Updated OpenTelemetry Contrib to [v0.102.0](https://github.com/open-telemetry/opentelemetry-collector-contrib/releases/tag/v0.102.0). (@mattdurham)
  - `otelcol.processor.resourcedetection`: Added a `tags` config argument to the `azure` detection mechanism.
  It exposes regex-matched Azure resource tags as OpenTelemetry resource attributes.

- A new `snmp_context` configuration argument for `prometheus.exporter.snmp`
  which overrides the `context_name` parameter in the SNMP configuration file. (@ptodev)

- Add extra configuration options for `beyla.ebpf` to select Kubernetes objects to monitor. (@marctc)

### Bugfixes

- Fixed an issue with `prometheus.scrape` in which targets that move from one
  cluster instance to another could have a staleness marker inserted and result
  in a gap in metrics (@thampiotr)

- Fix panic when `import.git` is given a revision that does not exist on the remote repo. (@hainenber)

- Fixed an issue with `loki.source.docker` where collecting logs from targets configured with multiple networks would result in errors. (@wildum)

- Fixed an issue where converting OpenTelemetry Collector configs with unused telemetry types resulted in those types being explicitly configured with an empty array in `output` blocks, rather than them being omitted entirely. (@rfratto)

### Other changes

- `pyroscope.ebpf`, `pyroscope.java`, `pyroscope.scrape`, `pyroscope.write` and `discovery.process` components are now GA. (@korniltsev)

- `prometheus.exporter.snmp`: Updating SNMP exporter from v0.24.1 to v0.26.0. (@ptodev, @erikbaranowski)

- `prometheus.scrape` component's `enable_protobuf_negotiation` argument is now
  deprecated and will be removed in a future major release.
  Use `scrape_protocols` instead and refer to `prometheus.scrape` reference
  documentation for further details. (@thampiotr)

- Updated Prometheus dependency to [v2.51.2](https://github.com/prometheus/prometheus/releases/tag/v2.51.2) (@thampiotr)

- Upgrade Beyla from v1.5.1 to v1.6.3. (@marctc)

v1.1.1
------

### Bugfixes

- Fix panic when component ID contains `/` in `otelcomponent.MustNewType(ID)`.(@qclaogui)

- Exit Alloy immediately if the port it runs on is not available.
  This port can be configured with `--server.http.listen-addr` or using
  the default listen address`127.0.0.1:12345`. (@mattdurham)

- Fix a panic in `loki.source.docker` when trying to stop a target that was never started. (@wildum)

- Fix error on boot when using IPv6 advertise addresses without explicitly
  specifying a port. (@matthewpi)

- Fix an issue where having long component labels (>63 chars) on otelcol.auth
  components lead to a panic. (@tpaschalis)

- Update `prometheus.exporter.snowflake` with the [latest](https://github.com/grafana/snowflake-prometheus-exporter) version of the exporter as of May 28, 2024 (@StefanKurek)
  - Fixes issue where returned `NULL` values from database could cause unexpected errors.

- Bubble up SSH key conversion error to facilitate failed `import.git`. (@hainenber)

v1.1.0
------

### Features

- (_Public preview_) Add support for setting GOMEMLIMIT based on cgroup setting. (@mattdurham)
- (_Experimental_) A new `otelcol.exporter.awss3` component for sending telemetry data to a S3 bucket. (@Imshelledin21)

- (_Public preview_) Introduce BoringCrypto Docker images.
  The BoringCrypto image is tagged with the `-boringcrypto` suffix and
  is only available on AMD64 and ARM64 Linux containers.
  (@rfratto, @mattdurham)

- (_Public preview_) Introduce `boringcrypto` release assets. BoringCrypto
  builds are publshed for Linux on AMD64 and ARM64 platforms. (@rfratto,
  @mattdurham)

- `otelcol.exporter.loadbalancing`: Add a new `aws_cloud_map` resolver. (@ptodev)

- Introduce a `otelcol.receiver.file_stats` component from the upstream
  OpenTelemetry `filestatsreceiver` component. (@rfratto)

### Enhancements

- Update `prometheus.exporter.kafka` with the following functionalities (@wildum):

  * GSSAPI config
  * enable/disable PA_FX_FAST
  * set a TLS server name
  * show the offset/lag for all consumer group or only the connected ones
  * set the minimum number of topics to monitor
  * enable/disable auto-creation of requested topics if they don't already exist
  * regex to exclude topics / groups
  * added metric kafka_broker_info

- In `prometheus.exporter.kafka`, the interpolation table used to compute estimated lag metrics is now pruned
  on `metadata_refresh_interval` instead of `prune_interval_seconds`. (@wildum)

- Don't restart tailers in `loki.source.kubernetes` component by above-average
  time deltas if K8s version is >= 1.29.1 (@hainenber)

- In `mimir.rules.kubernetes`, add support for running in a cluster of Alloy instances
  by electing a single instance as the leader for the `mimir.rules.kubernetes` component
  to avoid conflicts when making calls to the Mimir API. (@56quarters)

- Add the possibility of setting custom labels for the AWS Firehose logs via `X-Amz-Firehose-Common-Attributes` header. (@andriikushch)

### Bugfixes

- Fixed issue with defaults for Beyla component not being applied correctly. (marctc)

- Fix an issue on Windows where uninstalling Alloy did not remove it from the
  Add/Remove programs list. (@rfratto)

- Fixed issue where text labels displayed outside of component node's boundary. (@hainenber)

- Fix a bug where a topic was claimed by the wrong consumer type in `otelcol.receiver.kafka`. (@wildum)

- Fix an issue where nested import.git config blocks could conflict if they had the same labels. (@wildum)

- In `mimir.rules.kubernetes`, fix an issue where unrecoverable errors from the Mimir API were retried. (@56quarters)

- Fix an issue where `faro.receiver`'s `extra_log_labels` with empty value
  don't map existing value in log line. (@hainenber)

- Fix an issue where `prometheus.remote_write` only queued data for sending
  every 15 seconds instead of as soon as data was written to the WAL.
  (@rfratto)

- Imported code using `slog` logging will now not panic and replay correctly when logged before the logging
  config block is initialized. (@mattdurham)

- Fix a bug where custom components would not shadow the stdlib. If you have a module whose name conflicts with an stdlib function
  and if you use this exact function in your config, then you will need to rename your module. (@wildum)

- Fix an issue where `loki.source.docker` stops collecting logs after a container restart. (@wildum)

- Upgrading `pyroscope/ebpf` from 0.4.6 to 0.4.7 (@korniltsev):
  * detect libc version properly when libc file name is libc-2.31.so and not libc.so.6
  * treat elf files with short build id (8 bytes) properly

### Other changes

- Update `alloy-mixin` to use more specific alert group names (for example,
  `alloy_clustering` instead of `clustering`) to avoid collision with installs
  of `agent-flow-mixin`. (@rfratto)
- Upgrade Beyla from v1.4.1 to v1.5.1. (@marctc)

- Add a description to Alloy DEB and RPM packages. (@rfratto)

- Allow `pyroscope.scrape` to scrape `alloy.internal:12345`. (@hainenber)

- The latest Windows Docker image is now pushed as `nanoserver-1809` instead of
  `latest-nanoserver-1809`. The old tag will no longer be updated, and will be
  removed in a future release. (@rfratto)

- The log level of `finished node evaluation` log lines has been decreased to
  'debug'. (@tpaschalis)

- Update post-installation scripts for DEB/RPM packages to ensure
  `/var/lib/alloy` exists before configuring its permissions and ownership.
  (@rfratto)

- Remove setcap for `cap_net_bind_service` to allow alloy to run in restricted environments.
  Modern container runtimes allow binding to unprivileged ports as non-root. (@BlackDex)

- Upgrading from OpenTelemetry v0.96.0 to v0.99.0.

  - `otelcol.processor.batch`: Prevent starting unnecessary goroutines.
    https://github.com/open-telemetry/opentelemetry-collector/issues/9739
  - `otelcol.exporter.otlp`: Checks for port in the config validation for the otlpexporter.
    https://github.com/open-telemetry/opentelemetry-collector/issues/9505
  - `otelcol.receiver.otlp`: Fix bug where the otlp receiver did not properly respond
    with a retryable error code when possible for http.
    https://github.com/open-telemetry/opentelemetry-collector/pull/9357
  - `otelcol.receiver.vcenter`: Fixed the resource attribute model to more accurately support multi-cluster deployments.
    https://github.com/open-telemetry/opentelemetry-collector-contrib/issues/30879
    For more information on impacts please refer to:
    https://github.com/open-telemetry/opentelemetry-collector-contrib/pull/31113
    The main impact is that `vcenter.resource_pool.name`, `vcenter.resource_pool.inventory_path`,
    and `vcenter.cluster.name` are reported with more accuracy on VM metrics.
  - `otelcol.receiver.vcenter`: Remove the `vcenter.cluster.name` resource attribute from Host resources if the Host is standalone (no cluster).
    https://github.com/open-telemetry/opentelemetry-collector-contrib/issues/32548
  - `otelcol.receiver.vcenter`: Changes process for collecting VMs & VM perf metrics to be more efficient (one call now for all VMs).
    https://github.com/open-telemetry/opentelemetry-collector-contrib/issues/31837
  - `otelcol.connector.servicegraph`: Added a new `database_name_attribute` config argument to allow users to
    specify a custom attribute name for identifying the database name in span attributes.
    https://github.com/open-telemetry/opentelemetry-collector-contrib/pull/30726
  - `otelcol.connector.servicegraph`: Fix 'failed to find dimensions for key' error from race condition in metrics cleanup.
    https://github.com/open-telemetry/opentelemetry-collector-contrib/issues/31701
  - `otelcol.connector.spanmetrics`: Add `metrics_expiration` option to enable expiration of metrics if spans are not received within a certain time frame.
    By default, the expiration is disabled (set to 0).
    https://github.com/open-telemetry/opentelemetry-collector-contrib/issues/30559
  - `otelcol.connector.spanmetrics`: Change default value of `metrics_flush_interval` from 15s to 60s.
    https://github.com/open-telemetry/opentelemetry-collector-contrib/issues/31776
  - `otelcol.connector.spanmetrics`: Discard counter span metric exemplars after each flush interval to avoid unbounded memory growth.
    This aligns exemplar discarding for counter span metrics with the existing logic for histogram span metrics.
    https://github.com/open-telemetry/opentelemetry-collector-contrib/issues/31683
  - `otelcol.exporter.loadbalancing`: Fix panic when a sub-exporter is shut down while still handling requests.
    https://github.com/open-telemetry/opentelemetry-collector-contrib/issues/31410
  - `otelcol.exporter.loadbalancing`: Fix memory leaks on shutdown.
    https://github.com/open-telemetry/opentelemetry-collector-contrib/pull/31050
  - `otelcol.exporter.loadbalancing`: Support the timeout period of k8s resolver list watch can be configured.
    https://github.com/open-telemetry/opentelemetry-collector-contrib/issues/31757
  - `otelcol.processor.transform`: Change metric unit for metrics extracted with `extract_count_metric()` to be the default unit (`1`).
    https://github.com/open-telemetry/opentelemetry-collector-contrib/issues/31575
  - `otelcol.receiver.opencensus`: Refactor the receiver to pass lifecycle tests and avoid leaking gRPC connections.
    https://github.com/open-telemetry/opentelemetry-collector-contrib/issues/31643
  - `otelcol.extension.jaeger_remote_sampling`: Fix leaking goroutine on shutdown.
    https://github.com/open-telemetry/opentelemetry-collector-contrib/issues/31157
  - `otelcol.receiver.kafka`: Fix panic on shutdown.
    https://github.com/open-telemetry/opentelemetry-collector-contrib/issues/31926
  - `otelcol.processor.resourcedetection`: Only attempt to detect Kubernetes node resource attributes when they're enabled.
    https://github.com/open-telemetry/opentelemetry-collector-contrib/issues/31941
  - `otelcol.processor.resourcedetection`: Fix memory leak on AKS.
    https://github.com/open-telemetry/opentelemetry-collector-contrib/pull/32574
  - `otelcol.processor.resourcedetection`: Update to ec2 scraper so that core attributes are not dropped if describeTags returns an error (likely due to permissions).
    https://github.com/open-telemetry/opentelemetry-collector-contrib/pull/30672

- Use Go 1.22.3 for builds. (@kminehart)

v1.0.0
------

### Features

- Support for programmable pipelines using a rich expression-based syntax.

- Over 130 components for processing, transforming, and exporting telemetry
  data.

- Native support for Kubernetes and Prometheus Operator without needing to
  deploy or learn a separate Kubernetes operator.

- Support for creating and sharing custom components.

- Support for forming a cluster of Alloy instances for automatic workload
  distribution.

- (_Public preview_) Support for receiving configuration from a server for
  centralized configuration management.

- A built-in UI for visualizing and debugging pipelines.

[contributors guide]: ./docs/developer/contributing.md#updating-the-changelog<|MERGE_RESOLUTION|>--- conflicted
+++ resolved
@@ -9,39 +9,6 @@
 
 Main (unreleased)
 -----------------
-
-<<<<<<< HEAD
-### Breaking changes
-
-- Prometheus dependency had a major version upgrade from v2.55.1 to v3.4.2. (@thampiotr)
-
-  - The `.` pattern in regular expressions in PromQL matches newline characters now. With this change a regular expressions like `.*` matches strings that include `\n`. This applies to matchers in queries and relabel configs in Prometheus and Loki components.
-
-  - The `enable_http2` in `prometheus.remote_write` component's endpoints has been changed to `false` by default. Previously, in Prometheus v2 the remote write http client would default to use http2. In order to parallelize multiple remote write queues across multiple sockets its preferable to not default to http2. If you prefer to use http2 for remote write you must now set `enable_http2` to `true` in your `prometheus.remote_write` endpoints configuration section.
-
-  - `prometheus.scrape` is now more strict concerning the `Content-Type` header received when scraping. Prometheus v2 would default to the standard Prometheus text protocol if the target being scraped did not specify a `Content-Type` header or if the header was unparsable or unrecognised. This could lead to incorrect data being parsed in the scrape. `prometheus.scrape` will now fail the scrape in such cases. If a scrape target is not providing the correct `Content-Type` header the fallback protocol can be specified using the `fallback_scrape_protocol` parameter. See `promethues.scrape` documentation. This is a breaking change as scrapes that may have succeeded with Prometheus v2 may now fail if this fallback protocol is not specified.
-
-  - Prometheus components such as `prometheus.scrape` and `prometheus.operator.*` now support UTF-8 in metric and label names by default. This means metric and label names can change after upgrading according to what is exposed by endpoints. Furthermore, metric and label names that would have previously been flagged as invalid no longer will be. Users wishing to preserve the original validation behavior can update their `prometheus.scrape` configuration to specify the legacy validation scheme: `metric_name_validation_scheme = "legacy"` and optionally setting the `metric_name_escaping_scheme` to a desired value. See `prometheus.scrape` reference documentation.
-
-  - The experimental CLI flag `--feature.prometheus.metric-validation-scheme` has been deprecated and has no effect. You can configure the metric validation scheme individually for each `prometheus.scrape` component.
-
-  - Log message format has changed for some of the `prometheus.*` components as part of the upgrade to Prometheus v3.
-
-  - The values of the `le` label of classic histograms and the `quantile` label of summaries are now normalized upon ingestion. In previous Alloy versions, that used Prometheus v2, the value of these labels depended on the scrape protocol (protobuf vs text format) in some situations. This led to label values changing based on the scrape protocol. E.g. a metric exposed as `my_classic_hist{le="1"}` would be ingested as `my_classic_hist{le="1"}` via the text format, but as `my_classic_hist{le="1.0"}` via protobuf. This changed the identity of the metric and caused problems when querying the metric. In current Alloy release, which uses Prometheus v3, these label values will always be normalized to a float like representation. I.e. the above example will always result in `my_classic_hist{le="1.0"}` being ingested into Prometheus, no matter via which protocol. The effect of this change is that alerts, recording rules and dashboards that directly reference label values as whole numbers such as `le="1"` will stop working.
-
-    The recommended way to deal with this change is to fix references to integer `le` and `quantile` label values, but otherwise do nothing and accept that some queries that span the transition time will produce inaccurate or unexpected results.
-
-  See the upstream [Prometheus v3 migration guide](https://prometheus.io/docs/prometheus/3.4/migration/) for more details.
-=======
-v1.10.0-rc.0
------------------
-
-### Breaking changes
-
-- Removing the `nanoserver-1809` container image for Windows 2019. (@ptodev)
-  This is due to the deprecation of `windows-2019` GitHub Actions runners.
-  The `windowsservercore-ltsc2022` Alloy image is still being published to DockerHub.
->>>>>>> da782430
 
 ### Bugfixes
 
