# Changelog

> _Contributors should read our [contributors guide][] for instructions on how
> to update the changelog._

This document contains a historical list of changes between releases. Only
changes that impact end-user behavior are listed; changes to documentation or
internal API changes are not present.

Main (unreleased)
-----------------

### Breaking changes

- `prometheus.exporter.blackbox`, `prometheus.exporter.snmp` and `prometheus.exporter.statsd` now use the component ID instead of the hostname as
  their `instance` label in their exported metrics. This is a consequence of a bug fix that could lead to a missing data when using the exporter
  with clustering. If you would like to retain the previous behaviour, you can use `discovery.relabel` with `action = "replace"` rule to
  set the `instance` label to `sys.env("HOSTNAME")`. (@thampiotr)

### Features

- (_Experimental_) Additions to experimental `database_observability.mysql` component:
  - `explain_plans` collector now changes schema before returning the connection to the pool (@cristiangreco)

- (_Experimental_) Additions to experimental `database_observability.postgres` component:
  - `explain_plans` added the explain plan collector (@rgeyer)
  - add `user` field to wait events within `query_samples` collector (@gaantunes)
  - rework the query samples collector to buffer per-query execution state across scrapes and emit finalized entries (@gaantunes)

- Add `otelcol.exporter.googlecloudpubsub` community component to export metrics, traces, and logs to Google Cloud Pub/Sub topic. (@eraac)

- Add `structured_metadata_drop` stage for `loki.process` to filter structured metadata. (@baurmatt)

- Send remote config status to the remote server for the remotecfg service. (@erikbaranowski)

<<<<<<< HEAD
- Add `truncate` stage for `loki.process` to truncate log entries, label values, and structured_metadata values. (@dehaansa)
=======
- Add a `stat_statements` configuration block to the `prometheus.exporter.postgres` component to enable selecting both the query ID and the full SQL statement. The new block includes one option to enable statement selection, and another to configure the maximum length of the statement text. (@SimonSerrano) 
>>>>>>> 2482d9d4

### Enhancements

- Add support of `tls` in components `loki.source.(awsfirehose|gcplog|heroku|api)` and `prometheus.receive_http` and `pyroscope.receive_http`. (@fgouteroux)

- Remove SendSIGKILL=no from unit files and recommendations (@oleg-kozlyuk-grafana)

- Reduce memory overhead of `prometheus.remote_write`'s WAL by lowering the size of the allocated series storage. (@kgeckhart)

- Reduce lock wait/contention on the labelstore.LabelStore by removing unecessary usage from `prometheus.relabel`. (@kgeckhart)

- `prometheus.exporter.postgres` dependency has been updated to v0.18.1. This includes new `stat_progress_vacuum` and `buffercache_summary` collectors, as well as other bugfixes and enhancements. (@cristiangreco)

### Bugfixes

- Stop `loki.source.kubernetes` discarding log lines with duplicate timestamps. (@ciaranj)

- Fix direction of arrows for pyroscope components in UI graph. (@dehaansa)

- Only log EOF errors for syslog port investigations in `loki.source.syslog` as Debug, not Warn. (@dehaansa)

v1.11.2
-----------------

### Bugfixes

- Fix potential deadlock in `loki.source.journal` when stopping or reloading the component. (@thampiotr)

- Honor sync timeout when waiting for network availability for prometheus.operator.* components. (@dehaansa)

- Fix `prometheus.exporter.cloudwatch` to not always emit debug logs but respect debug property. (@kalleep)

- Fix an issue where component shutdown could block indefinitely by adding a warning log message and a deadline of 10 minutes. The deadline can be configured with the `--feature.component-shutdown-deadline` flag if the default is not suitable. (@thampiotr)

- Fix potential deadlocks in `loki.source.file` and `loki.source.journal` when component is shutting down. (@kalleep, @thampiotr)

v1.11.0
-----------------

### Breaking changes

- Prometheus dependency had a major version upgrade from v2.55.1 to v3.4.2. (@thampiotr)

  - The `.` pattern in regular expressions in PromQL matches newline characters now. With this change a regular expressions like `.*` matches strings that include `\n`. This applies to matchers in queries and relabel configs in Prometheus and Loki components.

  - The `enable_http2` in `prometheus.remote_write` component's endpoints has been changed to `false` by default. Previously, in Prometheus v2 the remote write http client would default to use http2. In order to parallelize multiple remote write queues across multiple sockets its preferable to not default to http2. If you prefer to use http2 for remote write you must now set `enable_http2` to `true` in your `prometheus.remote_write` endpoints configuration section.

  - The experimental CLI flag `--feature.prometheus.metric-validation-scheme` has been deprecated and has no effect. You can configure the metric validation scheme individually for each `prometheus.scrape` component.

  - Log message format has changed for some of the `prometheus.*` components as part of the upgrade to Prometheus v3.

  - The values of the `le` label of classic histograms and the `quantile` label of summaries are now normalized upon ingestion. In previous Alloy versions, that used Prometheus v2, the value of these labels depended on the scrape protocol (protobuf vs text format) in some situations. This led to label values changing based on the scrape protocol. E.g. a metric exposed as `my_classic_hist{le="1"}` would be ingested as `my_classic_hist{le="1"}` via the text format, but as `my_classic_hist{le="1.0"}` via protobuf. This changed the identity of the metric and caused problems when querying the metric. In current Alloy release, which uses Prometheus v3, these label values will always be normalized to a float like representation. I.e. the above example will always result in `my_classic_hist{le="1.0"}` being ingested into Prometheus, no matter via which protocol. The effect of this change is that alerts, recording rules and dashboards that directly reference label values as whole numbers such as `le="1"` will stop working.

    The recommended way to deal with this change is to fix references to integer `le` and `quantile` label values, but otherwise do nothing and accept that some queries that span the transition time will produce inaccurate or unexpected results.

  See the upstream [Prometheus v3 migration guide](https://prometheus.io/docs/prometheus/3.4/migration/) for more details.

- `prometheus.exporter.windows` dependency has been updated to v0.31.1. (@dehaansa)
  - There are various renamed metrics and two removed collectors (`cs`, `logon`), see the [v1.11 release notes][1_11-release-notes] for more information.

    [1_11-release-notes]: https://grafana.com/docs/alloy/latest/release-notes/#v111

- `scrape_native_histograms` attribute for `prometheus.scrape` is now set to `false`, whereas in previous versions of Alloy it would default to `true`. This means that it is no longer enough to just configure `scrape_protocols` to start with `PrometheusProto` to scrape native histograms - `scrape_native_histograms` has to be enabled. If `scrape_native_histograms` is enabled, `scrape_protocols` will automatically be configured correctly for you to include `PrometheusProto`. If you configure it explicitly, Alloy will validate that `PrometheusProto` is in the `scrape_protocols` list.

- Add `otel_attrs_to_hec_metadata` configuration block to `otelcol.exporter.splunkhec` to match `otelcol.receiver.splunkhec`. (@cgetzen)

- [`otelcol.processor.batch`] Two arguments have different default values. (@ptodev)
  - `send_batch_size` is now set to 2000 by default. It used to be 8192.
  - `send_batch_max_size` is now set to 3000 by default. It used to be 0.
  - This helps prevent issues with ingestion of batches that are too large.

- OpenTelemetry Collector dependencies upgraded from v0.128.0 to v0.134.0. (@ptodev)
  - The `otelcol.receiver.opencensus` component has been deprecated and will be removed in a future release, use `otelcol.receiver.otelp` instead.
  - [`otelcol.exporter.*`] The deprecated `blocking` argument in the `sending_queue` block has been removed.
    Use `block_on_overflow` instead.
  - [`otelcol.receiver.kafka`, `otelcol.exporter.kafka`]: Removed the `broker_addr` argument from the `aws_msk` block.
    Also removed the `SASL/AWS_MSK_IAM` authentication mechanism.
  - [`otelcol.exporter.splunkhec`] The `batcher` block is deprecated and will be removed in a future release. Use the `queue` block instead.
  - [`otelcol.exporter.loadbalancing`] Use a linear probe to decrease variance caused by hash collisions, which was causing a non-uniform distribution of loadbalancing.
  - [`otelcol.connector.servicegraph`] The `database_name_attribute` argument has been removed.
  - [`otelcol.connector.spanmetrics`] Adds a default maximum number of exemplars within the metric export interval.
  - [`otelcol.processor.tail_sampling`] Add a new `block_on_overflow` config attribute.

### Features

- Add the `otelcol.receiver.fluentforward` receiver to receive logs via Fluent Forward Protocol. (@rucciva)
- Add the `prometheus.enrich` component to enrich metrics using labels from `discovery.*` components. (@ArkovKonstantin)

- Add `node_filter` configuration block to `loki.source.podlogs` component to enable node-based filtering for pod discovery. When enabled, only pods running on the specified node will be discovered and monitored, significantly reducing API server load and network traffic in DaemonSet deployments. (@QuentinBisson)

- (_Experimental_) Additions to experimental `database_observability.mysql` component:
  - `query_sample` collector now supports auto-enabling the necessary `setup_consumers` settings (@cristiangreco)
  - `query_sample` collector is now compatible with mysql less than 8.0.28 (@cristiangreco)
  - include `server_id` label on log entries (@matthewnolf)
  - support receiving targets argument and relabel those to include `server_id` (@matthewnolf)
  - updated the config blocks and documentation (@cristiangreco)

- (_Experimental_) Additions to experimental `database_observability.postgres` component:
  - add `query_tables` collector for postgres (@matthewnolf)
  - add `cloud_provider.aws` configuration that enables optionally supplying the ARN of the database under observation. The ARN is appended to metric samples as labels for easier filtering and grouping of resources.
  - add `query_sample` collector for postgres (@gaantunes)
  - add `schema_details` collector for postgres (@fridgepoet)
  - include `server_id` label on logs and metrics (@matthewnolf)

- Add `otelcol.receiver.googlecloudpubsub` community component to receive metrics, traces, and logs from Google Cloud Pub/Sub subscription. (@eraac)

- Add otel collector converter for `otelcol.receiver.googlecloudpubsub`. (@kalleep)

- (_Experimental_) Add a `honor_metadata` configuration argument to the `prometheus.scrape` component.
  When set to `true`, it will propagate metric metadata to downstream components.

- Add a flag to pyroscope.ebpf alloy configuration to set the off-cpu profiling threshold. (@luweglarz)

- Add `encoding.url_encode` and `encoding.url_decode` std lib functions. (@kalleep)

### Enhancements

- Ensure text in the UI does not overflow node boundaries in the graph. (@blewis12)

- Fix `pyroscope.write` component's `AppendIngest` method to respect configured timeout and implement retry logic. The method now properly uses the configured `remote_timeout`, includes retry logic with exponential backoff, and tracks metrics for sent/dropped bytes and profiles consistently with the `Append` method. (@korniltsev)

- `pyroscope.write`, `pyroscope.receive_http` components include `trace_id` in logs and propagate it downstream. (@korniltsev)

- Improve logging in `pyroscope.write` component. (@korniltsev)

- Add comprehensive latency metrics to `pyroscope.write` component with endpoint-specific tracking for both push and ingest operations. (@korniltsev, @claude)

- `prometheus.scrape` now supports `convert_classic_histograms_to_nhcb`, `enable_compression`, `metric_name_validation_scheme`, `metric_name_escaping_scheme`, `native_histogram_bucket_limit`, and `native_histogram_min_bucket_factor` arguments. See reference documentation for more details. (@thampiotr)

- Add `max_send_message_size` configuration option to `loki.source.api` component to control the maximum size of requests to the push API. (@thampiotr)

- Add `protobuf_message` argument to `prometheus.remote_write` endpoint configuration to support both Prometheus Remote Write v1 and v2 protocols. The default remains `"prometheus.WriteRequest"` (v1) for backward compatibility. (@thampiotr)

- Update the `yet-another-cloudwatch-exporter` dependency to point to the prometheus-community repo as it has been donated. Adds a few new services to `prometheus.exporter.cloudwatch`. (@dehaansa, @BoweFlex, @andriikushch)

- `pyroscope.java` now supports configuring the `log_level` and `quiet` flags on async-profiler. (@deltamualpha)

- Add `application_host` and `network_inter_zone` features to `beyla.ebpf` component. (@marctc)

- Set the publisher name in the Windows installer to "Grafana Labs". (@martincostello)

- Switch to the community maintained fork of `go-jmespath` that has more features. (@dehaansa)

- Add a `stage.pattern` stage to `loki.process` that uses LogQL patterns to parse logs. (@dehaansa)

- Add support to validate references, stdlib functions and arguments when using validate command. (@kalleep)

- Update the `prometheus.exporter.process` component to get the `remove_empty_groups` option. (@dehaansa)

- Remove unnecessary allocations in `stage.static_labels`. (@kalleep)

- Upgrade `beyla.ebpf` from Beyla version v2.2.5 to v2.5.8 The full list of changes can be found in the [Beyla release notes](https://github.com/grafana/beyla/releases/tag/v2.5.2) (@marctc)

- `prometheus.exporter.azure` supports setting `interval` and `timespan` independently allowing for further look back when querying metrics. (@kgeckhart)

- `loki.source.journal` now supports `legacy_positon` block that can be used to translate Static Agent or Promtail position files. (@kalleep)

- Normalize attr key name in logfmt logger. (@zry98)

- (_Experimental_) Add an extra parameter to the `array.combine_maps` standard library function
  to enable preserving the first input list even if there is no match. (@ptodev)

- Reduce memory overhead of `prometheus.remote_write`'s WAL by bringing in an upstream change to only track series in a slice if there's a hash conflict. (@kgeckhart)

- Reduce log level from warning for `loki.write` when request fails and will be retried. (@kalleep)

- Fix slow updates to `loki.source.file` when only targets have changed and pipeline is blocked on writes. (@kalleep)

- Reduced allocation in `loki.write` when using external labels with mutliple endpoints. (@kalleep)

- The Windows installer and executables are now code signed. (@martincostello)

- Reduce compressed request size in `prometheus.write.queue` by ensuring append order is maintained when sending metrics to the WAL. (@kgeckhart)

- Add `protobuf_message` and `metadata_cache_size` arguments to `prometheus.write.queue` endpoint configuration to support both Prometheus Remote Write v1 and v2 protocols. The default remains `"prometheus.WriteRequest"` (v1) for backward compatibility. (@dehaansa)

- Reduce allocations for `loki.process` when `stage.template` is used. (@kalleep)

- Reduce CPU of `prometheus.write.queue` by eliminating duplicate calls to calculate the protobuf Size. (@kgeckhart)

- Use new cache for metadata cache in `prometheus.write.queue` and support disabling the metadata cache with it disable by default. (@kgeckhart, @dehaansa)

### Bugfixes

- Update `webdevops/go-common` dependency to resolve concurrent map write panic. (@dehaansa)

- Fix ebpf profiler metrics `pyroscope_ebpf_active_targets`, `pyroscope_ebpf_profiling_sessions_total`, `pyroscope_ebpf_profiling_sessions_failing_total` not being updated. (luweglarz)

- Fix `prometheus.operator.podmonitors` so it now handle portNumber from PodMonitor CRD. (@kalleep)

- Fix `pyroscope.receive_http` so it does not restart server if the server configuration has not changed. (@korniltsev)

- Increase default connection limit in `pyroscope.receive_http` from 100 to 16k. (@korniltsev)

- Fix issue in `prometheus.remote_write`'s WAL which could allow it to hold an active series forever. (@kgeckhart)

- Fix issue in static and promtail converter where metrics type was not properly handled. (@kalleep)

- Fix `prometheus.operator.*` components to allow them to scrape correctly Prometheus Operator CRDs. (@thomas-gouveia)

- Fix `database_observability.mysql` and `database_observability.postgres` crashing alloy process due to uncaught errors.

- Fix data race in`loki.source.docker` that could cause Alloy to panic. (@kalleep)

- Fix race conditions in `loki.source.syslog` where it could deadlock or cause port bind errors during config reload or shutdown. (@thampiotr)

- Fix `prometheus.exporter.redis` component so that it no longer ignores the `MaxDistinctKeyGroups` configuration option. If key group metrics are enabled, this will increase the cardinality of the generated metrics. (@stegosaurus21)

- **Fix `loki.source.podlogs` component to properly collect logs from Kubernetes Jobs and CronJobs.** Previously, the component would fail to scrape logs from short-lived or terminated jobs due to race conditions between job completion and pod discovery. The fix includes:
  - Job-aware termination logic with extended grace periods (10-60 seconds) to ensure all logs are captured
  - Proper handling of pod deletion and race conditions between job completion and controller cleanup
  - Separation of concerns: `shouldStopTailingContainer()` handles standard Kubernetes restart policies for regular pods, while `shouldStopTailingJobContainer()` handles job-specific lifecycle with grace periods
  - Enhanced deduplication mechanisms to prevent duplicate log collection while ensuring comprehensive coverage
  - Comprehensive test coverage including unit tests and deduplication validation
  This resolves the issue where job logs were being missed, particularly for fast-completing jobs or jobs that terminated before discovery. (@QuentinBisson)

- Fix `loki.source.journal` creation failing with an error when the journal file is not found. (@thampiotr)

- Fix graph UI so it generates correct URLs for components in `remotecfg` modules. (@patrickeasters)

- Fix panic in `loki.write` when component is shutting down and `external_labels` are configured. (@kalleep)

v1.10.2
-----------------

### Bugfixes

- Fix issue in `prometheus.write.queue` causing inability to increase shard count if existing WAL data was present on start. (@kgeckhart)

- Fix issue with `loki.source.gcplog` when push messages sent by gcp pub/sub only includes `messageId`. (@kalleep)

v1.10.1
-----------------

### Bugfixes

- Fix issue with `faro.receiver` cors not allowing X-Scope-OrgID and traceparent headers. (@mar4uk)

- Fix issues with propagating cluster peers change notifications to components configured with remotecfg. (@dehaansa)

- Fix issues with statistics reporter not including components only configured with remotecfg. (@dehaansa)

- Fix issues with `prometheus.exporter.windows` not propagating `dns` collector config. (@dehaansa)

- Fixed a bug in `prometheus.write.queue` which caused retries even when `max_retry_attempts` was set to `0`. (@ptodev)

- Fixed a bug in `prometheus.write.queue` which caused labelling issues when providing more than one label in `external_labels`. (@dehaansa)

- Add `application_host` and `network_inter_zone` features to `beyla.ebpf` component. (@marctc)

- Fix issues in `loki.process` where `stage.multiline` did not pass through structured metadata. (@jan-mrm)

- Fix URLs in the Windows installer being wrapped in quotes. (@martincostello)

- Fixed an issue where certain `otelcol.*` components could prevent Alloy from shutting down when provided invalid configuration. (@thampiotr)

v1.10.0
-----------------

### Breaking changes

- Removing the `nanoserver-1809` container image for Windows 2019. (@ptodev)
  This is due to the deprecation of `windows-2019` GitHub Actions runners.
  The `windowsservercore-ltsc2022` Alloy image is still being published to DockerHub.

### Bugfixes

- Upgrade `otelcol` components from OpenTelemetry v0.126.0 to v0.128.0 (@korniltsev, @dehaansa)
  - [`otelcol.exporter.kafka`]: Allow kafka exporter to produce to topics based on metadata key values.
  - [`otelcol.receiver.kafka`]: Enforce a backoff mechanism on non-permanent errors, such as when the queue is full.
  - [`otelcol.receiver.kafka`]: Don't restart the Kafka consumer on failed errors when message marking is enabled for them.
  - [`otelcol.exporter.datadog`]: Fix automatic intial point dropping when converting cumulative monotonic sum metrics.
  - [`otelcol.exporter.datadog`]: config `tls::insecure_skip_verify` is now taken into account in metrics path.
  - [`otelcol.exporter.datadog`]: Correctly treat summary counts as cumulative monotonic sums instead of cumulative non-monotonic sums.
  - [`otelcol.connector.spanmetrics`]: Fix bug causing span metrics calls count to be always 0 when using delta temporality.
  - [`otelcol.exporter.splunkhec`]: Treat HTTP 403 Forbidden as a permanent error.

### Features

- (_Experimental_) Add an `array.group_by` stdlib function to group items in an array by a key. (@wildum)
- Add the `otelcol.exporter.faro` exporter to export traces and logs to Faro endpoint. (@mar4uk)
- Add the `otelcol.receiver.faro` receiver to receive traces and logs from the Grafana Faro Web SDK. (@mar4uk)

- Add entropy support for `loki.secretfilter` (@romain-gaillard)

### Enhancements

- Add `hash_string_id` argument to `foreach` block to hash the string representation of the pipeline id instead of using the string itself. (@wildum)

- Update `async-profiler` binaries for `pyroscope.java` to 4.0-87b7b42 (@github-hamza-bouqal)

- (_Experimental_) Additions to experimental `database_observability.mysql` component:
  - Add `explain_plan` collector to `database_observability.mysql` component. (@rgeyer)
  - `locks`: addition of data locks collector (@gaantunes @fridgepoet)
  - `query_sample` collector is now enabled by default (@matthewnolf)
  - `query_tables` collector now deals better with truncated statements (@cristiangreco)

- (_Experimental_) `prometheus.write.queue` add support for exemplars. (@dehaansa)

- (_Experimental_) `prometheus.write.queue` initialize queue metrics that are seconds values as time.Now, not 0. (@dehaansa)

- Update secret-filter gitleaks.toml from v8.19.0 to v8.26.0 (@andrejshapal)

- Wire in survey block for beyla.ebpf component. (@grcevski, @tpaschalis)

- Upgrade `otelcol` components from OpenTelemetry v0.126.0 to v0.128.0 (@korniltsev, @dehaansa)
  - [`otelcol.processor.resourcedetection`]: Add additional OS properties to resource detection: `os.build.id` and `os.name`.
  - [`otelcol.processor.resourcedetection`]: Add `host.interface` resource attribute to `system` detector.
  - [`otelcol.exporter.kafka`]: Fix Snappy compression codec support for the Kafka exporter.
  - [`otelcol.receiver.filelog`]: Introduce `utf8-raw` encoding to avoid replacing invalid bytes with \uFFFD when reading UTF-8 input.
  - [`otelcol.processor.k8sattributes`]: Support extracting labels and annotations from k8s Deployments.
  - [`otelcol.processor.k8sattributes`]: Add option to configure automatic service resource attributes.
  - [`otelcol.exporter.datadog`]: Adds `hostname_detection_timeout` configuration option for Datadog Exporter and sets default to 25 seconds.
  - [`otelcol.receiver.datadog`]: Address semantic conventions noncompliance and add support for http/db.
  - [`otelcol.exporter.awss3`]: Add the retry mode, max attempts and max backoff to the settings.

- Add `enable_tracing` attribute to `prometheus.exporter.snowflake` component to support debugging issues. (@dehaansa)

- Add support for `conditions` and statement-specific `error_mode` in `otelcol.processor.transform`. (@ptodev)

- Add `storage` and `start_from` args to cloudwatch logs receiver. (@boernd)

- Reduced allocation in Loki processing pipelines. (@thampiotr)

- Update the `prometheus.exporter.postgres` component with latest changes and bugfixes for Postgres17 (@cristiangreco)

- Add `tail_from_end` argument to `loki.source.podlogs` to optionally start reading from the end of a log stream for newly discovered pods. (@harshrai654)

- Remove limitation in `loki.source.file` when `legacy_position_file` is unset. Alloy can now recover legacy positions even if labels are added. (@kalleep)

### Bugfixes

- Fix path for correct injection of version into constants at build time. (@adlotsof)

- Propagate the `-feature.community-components.enabled` flag for remote
  configuration components. (@tpaschalis)

- Fix extension registration for `otelcol.receiver.splunkhec` auth extensions. (@dehaansa)

### Other changes

- Mark `pyroscope.receive_http` and `pyroscope.relabel` components as GA. (@marcsanmi)

- Upgrade `otelcol.exporter.windows` to v0.30.8 to get bugfixes and fix `update` collector support. (@dehaansa)

- Add `User-Agent` header to remotecfg requests. (@tpaschalis)

v1.9.2
-----------------

### Bugfixes

- Send profiles concurrently from `pyroscope.ebpf`. (@korniltsev)

- Fix the `validate` command not understanding the `livedebugging` block. (@dehaansa)

- Fix invalid class names in python profiles obtained with `pyroscope.ebpf`. (@korniltsev)

- Fixed a bug which prevented non-secret optional secrets to be passed in as `number` arguments. (@ptodev)

- For CRD-based components (`prometheus.operator.*`), retry initializing informers if the apiserver request fails. This rectifies issues where the apiserver is not reachable immediately after node restart. (@dehaansa)

### Other changes

-  Add no-op blocks and attributes to the `prometheus.exporter.windows` component (@ptodev).
   Version 1.9.0 of Alloy removed the `msmq` block, as well as the `enable_v2_collector`,
   `where_clause`, and `use_api` attributes in the `service` block.
   This made it difficult for users to upgrade, so those attributes have now been made a no-op instead of being removed.

v1.9.1
-----------------

### Features

- Update the `prometheus.exporter.windows` component to version v0.30.7. This adds new metrics to the `dns` collector. (@dehaansa)

### Bugfixes

- Update the `prometheus.exporter.windows` component to version v0.30.7. This fixes an error with the exchange collector and terminal_services collector (@dehaansa)

- Fix `loki.source.firehose` to propagate specific cloudwatch event timestamps when useIncomingTs is set to true. (@michaelPotter)

- Fix elevated CPU usage when using some `otelcol` components due to debug logging. (@thampiotr)

### Other changes

- Upgrade `otelcol` components from OpenTelemetry v0.125.0 to v0.126.0 (@dehaansa):
  - [`pkg/ottl`] Add support for `HasPrefix` and `HasSuffix` functions.
  - [`pkg/configtls`] Add trusted platform module (TPM) support to TLS authentication for all `otelcol` components supporting TLS.
  - [`otelcol.connector.spanmetrics`] Add `calls_dimension` and `histogram:dimension` blocks for configuring additional dimensions for `traces.span.metrics.calls` and `traces.span.metrics.duration` metrics.
  - [`otelcol.exporter.datadog`] Enable `instrumentation_scope_metadata_as_tags` by default.
  - [`otelcol.exporter.kafka`] support configuration of `compression` `level` in producer configuration.
  - [`otelcol.processor.tailsampling`] `invert sample` and `inverted not sample` decisions deprecated, use the `drop` policy instead to explicitly not sample traces.
  - [`otelcol.receiver.filelog`] support `compression` value of `auto` to automatically detect file compression type.

v1.9.0
-----------------

### Breaking changes

- The `prometheus.exporter.windows` component has been update to version v0.30.6. This update includes a significant rework of the exporter and includes some breaking changes. (@dehaansa)
  - The `msmq` and `service` collectors can no longer be configured with a WMI where clause. Any filtering previously done in a where clause will need to be done in a `prometheus.relabel` component.
  - The `service` collector no longer provides `enable_v2_collector` and `use_api` configuration options.
  - The `mscluster_*` and `netframework_*` collectors are now replaced with one `mscluster` and `netframework` collector that allows you to enable the separate metric groupings individually.
  - The `teradici_pcoip` and `vmware_blast` collectors have been removed from the exporter.

- The `prometheus.exporter.oracledb` component now embeds the [`oracledb_exporter from oracle`](https://github.com/oracle/oracle-db-appdev-monitoring) instead of the deprecated [`oracledb_exporter from iamseth`](https://github.com/iamseth/oracledb_exporter) for collecting metrics from an OracleDB server: (@wildum)
  - The arguments `username`, `password`, `default_metrics`, and `custom_metrics` are now supported.
  - The previously undocumented argument `custom_metrics` is now expecting a list of paths to custom metrics files.
  - The following metrics are no longer available by default: oracledb_sessions_activity, oracledb_tablespace_free_bytes

- (_Experimental_) The `enable_context_propagation` argument in `beyla.ebpf` has been replaced with the `context_propagation` argument.
  Set `enable_context_propagation` to `all` to get the same behaviour as `enable_context_propagation` being set to `true`.

### Features

- Bump snmp_exporter and embedded modules in `prometheus.exporter.snmp` to v0.29.0, add cisco_device module support (@v-zhuravlev)

- Add the `otelcol.storage.file` extension to support persistent sending queues and `otelcol.receiver.filelog` file state tracking between restarts. (@dehaansa)

- Add `otelcol.exporter.googlecloud` community component to export metrics, traces, and logs to Google Cloud. (@motoki317)

- Add support to configure basic authentication for alloy http server. (@kalleep)

- Add `validate` command to alloy that will perform limited validation of alloy configuration files. (@kalleep)

- Add support to validate foreach block when using `validate` command. (@kalleep)

- Add `otelcol.receiver.splunkhec` component to receive events in splunk hec format and forward them to other `otelcol.*` components. (@kalleep)

- Add support for Mimir federated rule groups in `mimir.rules.kubernetes` (@QuentinBisson)

### Enhancements

- `prometheus.exporter.windows` has been significantly refactored upstream and includes new collectors like `filetime`, `pagefile`, `performancecounter`, `udp`, and `update` as well as new configuration options for existing collectors. (@dehaansa)

- `prometheus.exporter.mongodb` now offers fine-grained control over collected metrics with new configuration options. (@TeTeHacko)

- Add binary version to constants exposed in configuration file syntatx. (@adlots)

- Update `loki.secretfilter` to include metrics about redactions (@kelnage)

- (_Experimental_) Various changes to the experimental component `database_observability.mysql`:
  - `schema_table`: add support for index expressions (@cristiangreco)
  - `query_sample`: enable opt-in support to extract unredacted sql query (sql_text) (@matthewnolf)
  - `query_tables`: improve queries parsing (@cristiangreco)
  - make tidbparser the default choice (@cristiangreco)
  - `query_sample`: better handling of timer overflows (@fridgepoet)
  - collect metrics on enabled `performance_schema.setup_consumers` (@fridgepoet)
  - `query_sample`: base log entries on calculated timestamp from rows, not now() (@fridgepoet)
  - `query_sample`: check digest is not null (@cristiangreco)
  - `query_sample`: add additional logs for wait events (@fridgepoet)
  - make tidb the default and only sql parser

- Mixin dashboards improvements: added minimum cluster size to Cluster Overview dashboard, fixed units in OpenTelemetry dashboard, fixed slow components evaluation time units in Controller dashboard and updated Prometheus dashboard to correctly aggregate across instances. (@thampiotr)

- Reduced the lag time during targets handover in a cluster in `prometheus.scrape` components by reducing thread contention. (@thampiotr)

- Pretty print diagnostic errors when using `alloy run` (@kalleep)

- Add `labels_from_groups` attribute to `stage.regex` in `loki.process` to automatically add named capture groups as labels. (@harshrai654)

- The `loki.rules.kubernetes` component now supports adding extra label matchers
  to all queries discovered via `PrometheusRule` CRDs. (@QuentinBisson)

-  Add optional `id` field to `foreach` block to generate more meaningful component paths in metrics by using a specific field from collection items. (@harshrai654)

- The `mimir.rules.kubernetes` component now supports adding extra label matchers
  to all queries discovered via `PrometheusRule` CRDs by extracting label values defined on the `PrometheusRule`. (@QuentinBisson)

- Fix validation logic in `beyla.ebpf` component to ensure that either metrics or traces are enabled. (@marctc)

- Improve `foreach` UI and add graph support for it. (@wildum)

- Update statsd_exporter to v0.28.0, most notable changes: (@kalleep)
  - [0.23.0] Support experimental native histograms.
  - [0.24.1] Support scaling parameter in mapping.
  - [0.26.0] Add option to honor original labels from event tags over labels specified in mapping configuration.
  - [0.27.1] Support dogstatsd extended aggregation
  - [0.27.2] Fix panic on certain invalid lines

- Upgrade `beyla.ebpf` to v2.2.4-alloy. The full list of changes can be found in the [Beyla release notes](https://github.com/grafana/beyla/releases/tag/v2.2.4-alloy). (@grcevski)

### Bugfixes

- Fix `otelcol.receiver.filelog` documentation's default value for `start_at`. (@petewall)

- Fix `pyroscope.scrape` scraping godeltaprof profiles. (@korniltsev)

- Fix [#3386](https://github.com/grafana/alloy/issues/3386) lower casing scheme in `prometheus.operator.scrapeconfigs`. (@alex-berger)

- Fix [#3437](https://github.com/grafana/alloy/issues/3437) Component Graph links now follow `--server.http.ui-path-prefix`. (@solidcellaMoon)

- Fix a bug in the `foreach` preventing the UI from showing the components in the template when the block was re-evaluated. (@wildum)

- Fix alloy health handler so header is written before response body. (@kalleep)

- Fix `prometheus.exporter.unix` to pass hwmon config correctly. (@kalleep)

- Fix [#3408](https://github.com/grafana/alloy/issues/3408) `loki.source.docker` can now collect logs from containers not in the running state. (@adamamsmith)

### Other changes

- Update the zap logging adapter used by `otelcol` components to log arrays and objects. (@dehaansa)

- Updated Windows install script to add DisplayVersion into registry on install (@enessene)

- Update Docker builds to install latest Linux security fixes on top of base image (@jharvey10)

- Reduce Docker image size slightly by consolidating some RUN layers (@AchimGrolimund)

- RPM artifacts in Alloy GitHub releases are no longer signed.
  The artifacts on the `https://rpm.grafana.com` repository used by the `yum` package manager will continue to be signed. (@ptodev)

- Upgrade `otelcol` components from OpenTelemetry v0.122.0 to v0.125.0 (@ptodev):
  - [`pkg/ottl`] Enhance the Decode OTTL function to support all flavors of Base64.
  - [`otelcol.processor.resourcedetection`] Adding the `os.version` resource attribute to system processor.
  - [`otelcol.auth.bearer`] Allow the header name to be customized.
  - [`otelcol.exporter.awss3`] Add a new `sending_queue` feature.
  - [`otelcol.exporter.awss3`] Add a new `timeout` argument.
  - [`otelcol.exporter.awss3`] Add a new `resource_attrs_to_s3` configuration block.
  - [`otelcol.exporter.awss3`] Fixes an issue where the AWS S3 Exporter was forcing an ACL to be set, leading to unexpected behavior in S3 bucket permissions.
  - [`otelcol.connector.spanmetrics`] A new `include_instrumentation_scope` configuration argument.
  - [`otelcol.connector.spanmetrics`] Initialise new `calls_total` metrics at 0.
  - [`otelcol.connector.spanmetrics`] A new `aggregation_cardinality_limit` configuration argument
    to limit the number of unique combinations of dimensions that will be tracked for metrics aggregation.
  - [`otelcol.connector.spanmetrics`] Deprecate the unused argument `dimensions_cache_size`.
  - [`otelcol.connector.spanmetrics`] Moving the start timestamp (and last seen timestamp) from the resourceMetrics level to the individual metrics level.
    This will ensure that each metric has its own accurate start and last seen timestamps, regardless of its relationship to other spans.
  - [`otelcol.processor.k8sattributes`] Add option to configure automatic resource attributes - with annotation prefix.
    Implements [Specify resource attributes using Kubernetes annotations](https://github.com/open-telemetry/semantic-conventions/blob/main/docs/non-normative/k8s-attributes.md#specify-resource-attributes-using-kubernetes-annotations).
  - [`otelcol.connector.servicegraph`] Change `database_name_attribute` to accept a list of values.
  - [`otelcol.exporter.kafka`, `otelcol.receiver.kafka`] Deprecating the `auth` > `plain_text` block. Use `auth` > `sasl` with `mechanism` set to `PLAIN` instead.
  - [`otelcol.exporter.kafka`, `otelcol.receiver.kafka`] Deprecating the `topic` argument. Use `logs` > `topic`, `metrics` > `topic`, or `traces` > `topic` instead.
  - [`otelcol.exporter.kafka`, `otelcol.receiver.kafka`] Deprecate the `auth` > `tls` block. Use the top-level `tls` block instead.
  - [`otelcol.receiver.kafka`] Add max_fetch_wait config setting.
    This setting allows you to specify the maximum time that the broker will wait for min_fetch_size bytes of data
    to be available before sending a response to the client.
  - [ `otelcol.receiver.kafka`] Add support for configuring Kafka consumer rebalance strategy and group instance ID.

v1.8.3
-----------------

### Bugfixes

- Fix `mimir.rules.kubernetes` panic on non-leader debug info retrieval (@TheoBrigitte)

- Fix detection of the "streams limit exceeded" error in the Loki client so that metrics are correctly labeled as `ReasonStreamLimited`. (@maratkhv)

- Fix `loki.source.file` race condition that often lead to panic when using `decompression`. (@kalleep)

- Fix deadlock in `loki.source.file` that can happen when targets are removed. (@kalleep)

- Fix `loki.process` to emit valid logfmt. (@kalleep)

v1.8.2
-----------------

### Bugfixes

- Fix `otelcol.exporter.prometheus` dropping valid exemplars. (@github-vincent-miszczak)

- Fix `loki.source.podlogs` not adding labels `__meta_kubernetes_namespace` and `__meta_kubernetes_pod_label_*`. (@kalleep)

v1.8.1
-----------------

### Bugfixes

- `rfc3164_default_to_current_year` argument was not fully added to `loki.source.syslog` (@dehaansa)

- Fix issue with `remoteCfg` service stopping immediately and logging noop error if not configured (@dehaansa)

- Fix potential race condition in `remoteCfg` service metrics registration (@kalleep)

- Fix panic in `prometheus.exporter.postgres` when using minimal url as data source name. (@kalleep)

v1.8.0
-----------------

### Breaking changes

- Removed `open_port` and `executable_name` from top level configuration of Beyla component. Removed `enabled` argument from `network` block. (@marctc)

- Breaking changes from the OpenTelemetry Collector v0.122 update: (@wildum)
  - `otelcol.exporter.splunkhec`: `min_size_items` and `max_size_items` were replaced by `min_size`, `max_size` and `sizer` in the `batcher` block to allow
  users to configure the size of the batch in a more flexible way.
  - The telemetry level of Otel components is no longer configurable. The `level` argument in the `debug_metrics` block is kept to avoid breaking changes but it is not used anymore.
  - `otelcol.processor.tailsampling` changed the unit of the decision timer metric from microseconds to milliseconds. (change unit of otelcol_processor_tail_sampling_sampling_decision_timer_latency)
  - `otelcol.processor.deltatocumulative`: rename `otelcol_deltatocumulative_datapoints_processed` to `otelcol_deltatocumulative_datapoints` and remove the metrics `otelcol_deltatocumulative_streams_evicted`, `otelcol_deltatocumulative_datapoints_dropped` and `otelcol_deltatocumulative_gaps_length`.
  - The `regex` attribute was removed from `otelcol.processor.k8sattributes`. The extract-patterns function from `otelcol.processor.transform` can be used instead.
  - The default value of `metrics_flush_interval` in `otelcol.connector.servicegraph` was changed from `0s` to `60s`.
  - `s3_partition` in `otelcol.exporter.awss3` was replaced by `s3_partition_format`.

- (_Experimental_) `prometheus.write.queue` metric names changed to align better with prometheus standards. (@mattdurham)

### Features

- Add `otelcol.receiver.awscloudwatch` component to receive logs from AWS CloudWatch and forward them to other `otelcol.*` components. (@wildum)
- Add `loki.enrich` component to enrich logs using labels from `discovery.*` components. (@v-zhuravlev)
- Add string concatenation for secrets type (@ravishankar15)
- Add support for environment variables to OpenTelemetry Collector config. (@jharvey10)
- Replace graph in Alloy UI with a new version that supports modules and data flow visualization. (@wildum)
- Added `--cluster.wait-for-size` and `--cluster.wait-timeout` flags which allow to specify the minimum cluster size
  required before components that use clustering begin processing traffic to ensure adequate cluster capacity is
  available. (@thampiotr)
- Add `trace_printer` to `beyla.ebpf` component to print trace information in a specific format. (@marctc)
- Add support for live debugging and graph in the UI for components imported via remotecfg. (@wildum)

### Enhancements

- Add the ability to set user for Windows Service with silent install (@dehaansa)

- Add livedebugging support for structured_metadata in `loki.process` (@dehaansa)

- (_Public Preview_) Add a `--windows.priority` flag to the run command, allowing users to set windows process priority for Alloy. (@dehaansa)

- (_Experimental_) Adding a new `prometheus.operator.scrapeconfigs` which discovers and scrapes [ScrapeConfig](https://prometheus-operator.dev/docs/developer/scrapeconfig/) Kubernetes resources. (@alex-berger)

- Add `rfc3164_default_to_current_year` argument to `loki.source.syslog` (@dehaansa)

- Add `connection_name` support for `prometheus.exporter.mssql` (@bck01215)

- Add livedebugging support for `prometheus.scrape` (@ravishankar15, @wildum)

- Have `loki.echo` log the `entry_timestamp` and `structured_metadata` for any loki entries received (@dehaansa)

- Bump snmp_exporter and embedded modules in `prometheus.exporter.snmp` to v0.28.0 (@v-zhuravlev)

- Update mysqld_exporter to v0.17.2, most notable changes: (@cristiangreco)
  - [0.17.1] Add perf_schema quantile columns to collector
  - [0.17.1] Fix database quoting problem in collector 'info_schema.tables'
  - [0.17.1] Use SUM_LOCK_TIME and SUM_CPU_TIME with mysql >= 8.0.28
  - [0.17.1] Fix query on perf_schema.events_statements_summary_by_digest
  - [0.17.2] Fix query on events_statements_summary_by_digest for mariadb

- Added additional backwards compatibility metrics to `prometheus.write.queue`. (@mattdurham)

- Add new stdlib functions encoding.to_json (@ravishankar15)

- Added OpenTelemetry logs and metrics support to Alloy mixin's dashboards and alerts. (@thampiotr)

- Add support for proxy and headers in `prometheus.write.queue`. (@mattdurham)

- Added support for switching namespace between authentication and kv retrieval to support Vault Enterprise (@notedop)

- (_Experimental_) Various changes to the experimental component `database_observability.mysql`:
  - `query_sample`: better handling of truncated queries (@cristiangreco)
  - `query_sample`: add option to use TiDB sql parser (@cristiangreco)
  - `query_tables`: rename collector from `query_sample` to better reflect responsibility (@matthewnolf)
  - `query_sample`: add new collector that replaces previous implementation to collect more detailed sample information (@matthewnolf)
  - `query_sample`: refactor parsing of truncated queries (@cristiangreco)

- Add labels validation in `pyroscope.write` to prevent duplicate labels and invalid label names/values. (@marcsanmi)

- Reduced lock contention in `prometheus.scrape` component (@thampiotr)

- Support converting otel config which uses a common receiver across pipelines with different names. (@wildum)

- Reduce CPU usage of the `loki.source.podlogs` component when pods logs target lots of pods (@QuentinBisson)

- Add error body propagation in `pyroscope.write`, for `/ingest` calls. (@simonswine)

- Add `tenant` label to remaining `loki_write_.+` metrics (@towolf)

- Removed syntax highlighting from the component details UI view to improve
  rendering performance. (@tpaschalis)

- A new `grafana/alloy:vX.Y.Z-windowsservercore-ltsc2022` Docker image is now published on DockerHub. (@ptodev)

### Bugfixes

- Fix deadlocks in `loki.source.file` when tailing fails (@mblaschke)
- Add missing RBAC permission for ScrapeConfig (@alex-berger)

- Fixed an issue in the `mimir.rules.kubernetes` component that would keep the component as unhealthy even when it managed to start after temporary errors (@nicolasvan)

- Allow kafka exporter to attempt to connect even if TLS enabled but cert & key are not specified (@dehaansa)

- Fixed bug where all resources were not being collected from `prometheus.exporter.azure` when using `regions` (@kgeckhart)

- Fix panic in `loki.source.file` when the tailer had no time to run before the runner was stopped (@wildum)

### Other changes

- Upgrading to Prometheus v2.55.1. (@ptodev)
  - Added a new `http_headers` argument to many `discovery` and `prometheus` components.
  - Added a new `scrape_failure_log_file` argument to `prometheus.scrape`.

- Non-breaking changes from the OpenTelemetry Collector v0.122 update: (@wildum)
  - `otelcol.processor.transform` has a new `statements` block for transformations which don't require a context to be specified explicitly.
  - `otelcol.receiver.syslog` has a new `on_error` argument to specify the action to take when an error occurs while receiving logs.
  - `otelcol.processor.resourcedetection` now supports `dynatrace` as a resource detector.
  - `otelcol.receiver.kafka` has a new `error_backoff` block to configure how failed requests are retried.
  - `otelcol.receiver.vcenter` has three new metrics `vcenter.vm.cpu.time`, `vcenter.vm.network.broadcast.packet.rate` and `vcenter.vm.network.multicast.packet.rate`.
  - `otelcol.exporter.awss3` has two new arguments `acl` and `storage_class`.
  - `otelcol.auth.headers` headers can now be populated using Authentication metadata using from_attribute

- Change the stability of the `beyla.ebpf` component from "public preview" to "generally available". (@marctc)

- The ingest API of `pyroscope.receive_http` no longer forwards all received headers, instead only passes through the `Content-Type` header. (@simonswine)

v1.7.5
-----------------

### Enhancements

- Set zstd as default compression for `prometheus.write.queue`. (@mattdurham)

v1.7.4
-----------------

### Bugfixes

- Revert the changes to `loki.source.file` from release v1.7.0. These changes introduced a potential deadlock. (@dehaansa)

v1.7.3
-----------------

### Breaking changes

- Fixed the parsing of selections, application and network filter blocks for Beyla. (@raffaelroquetto)

### Enhancements

- Add the `stat_checkpointer` collector in `prometheus.exporter.postgres` (@dehaansa)

### Bugfixes

- Update the `prometheus.exporter.postgres` component to correctly support Postgres17 when `stat_bgwriter` collector is enabled (@dehaansa)

- Fix `remoteCfg` logging and metrics reporting of `errNotModified` as a failure (@zackman0010)


v1.7.2
-----------------

### Bugfixes

- Fixed an issue where the `otelcol.exporter.awss3` could not be started with the `sumo_ic` marshaler. (@wildum)

- Update `jfr-parser` dependency to v0.9.3 to fix jfr parsing issues in `pyroscope.java`. (@korniltsev)

- Fixed an issue where passing targets from some standard library functions was failing with `target::ConvertFrom` error. (@thampiotr)

- Fixed an issue where indexing targets as maps (e.g. `target["foo"]`) or objects (e.g. `target.foo`) or using them with
  certain standard library functions was resulting in `expected object or array, got capsule` error under some
  circumstances. This could also lead to `foreach evaluation failed` errors when using the `foreach` configuration
  block. (@thampiotr)

- Update `prometheus.write.queue` to reduce memory fragmentation and increase sent throughput. (@mattdurham)

- Fixed an issue where the `otelcol.exporter.kafka` component would not start if the `encoding` was specific to a signal type. (@wildum)

v1.7.1
-----------------

### Bugfixes

- Fixed an issue where some exporters such as `prometheus.exporter.snmp` couldn't accept targets from other components
  with an error `conversion to '*map[string]string' is not supported"`. (@thampiotr)

- Enable batching of calls to the appender in `prometheus.write.queue` to reduce lock contention when scraping, which
  will lead to reduced scrape duration. (@mattdurham)

v1.7.0
-----------------

### Breaking changes

- (_Experimental_) In `prometheus.write.queue` changed `parallelism` from attribute to a block to allow for dynamic scaling. (@mattdurham)

- Remove `tls_basic_auth_config_path` attribute from `prometheus.exporter.mongodb` configuration as it does not configure TLS client
  behavior as previously documented.

- Remove `encoding` and `encoding_file_ext` from `otelcol.exporter.awss3` component as it was not wired in to the otel component and
  Alloy does not currently integrate the upstream encoding extensions that this would utilize.

### Features

- Add a `otelcol.receiver.tcplog` component to receive OpenTelemetry logs over a TCP connection. (@nosammai)

- (_Public preview_) Add `otelcol.receiver.filelog` component to read otel log entries from files (@dehaansa)

- (_Public preview_) Add a `otelcol.processor.cumulativetodelta` component to convert metrics from
  cumulative temporality to delta. (@madaraszg-tulip)

- (_Experimental_) Add a `stage.windowsevent` block in the `loki.process` component. This aims to replace the existing `stage.eventlogmessage`. (@wildum)

- Add `pyroscope.relabel` component to modify or filter profiles using Prometheus relabeling rules. (@marcsanmi)

- (_Experimental_) A new `foreach` block which starts an Alloy pipeline for each item inside a list. (@wildum, @thampiotr, @ptodev)

### Enhancements

- Upgrade to OpenTelemetry Collector v0.119.0 (@dehaansa):
  - `otelcol.processor.resourcedetection`: additional configuration for the `ec2` detector to configure retry behavior
  - `otelcol.processor.resourcedetection`: additional configuration for the `gcp` detector to collect Managed Instance Group attributes
  - `otelcol.processor.resourcedetection`: additional configuration for the `eks` detector to collect cloud account attributes
  - `otelcol.processor.resourcedetection`: add `kubeadm` detector to collect local cluster attributes
  - `otelcol.processor.cumulativetodelta`: add `metric_types` filtering options
  - `otelcol.exporter.awss3`: support configuring sending_queue behavior
  - `otelcol.exporter.otlphttp`: support configuring `compression_params`, which currently only includes `level`
  - `configtls`: opentelemetry components with tls config now support specifying TLS curve preferences
  - `sending_queue`: opentelemetry exporters with a `sending_queue` can now configure the queue to be `blocking`

- Add `go_table_fallback` arg to `pyroscope.ebpf` (@korniltsev)

- Memory optimizations in `pyroscope.scrape` (@korniltsev)

- Do not drop `__meta` labels in `pyroscope.scrape`. (@korniltsev)

- Add the possibility to export span events as logs in `otelcol.connector.spanlogs`. (@steve-hb)

- Add json format support for log export via faro receiver (@ravishankar15)

- (_Experimental_) Various changes to the experimental component `database_observability.mysql`:
  - `connection_info`: add namespace to the metric (@cristiangreco)
  - `query_sample`: better support for table name parsing (@cristiangreco)
  - `query_sample`: capture schema name for query samples (@cristiangreco)
  - `query_sample`: fix error handling during result set iteration (@cristiangreco)
  - `query_sample`: improve parsing of truncated queries (@cristiangreco)
  - `query_sample`: split out sql parsing logic to a separate file (@cristiangreco)
  - `schema_table`: add table columns parsing (@cristiagreco)
  - `schema_table`: correctly quote schema and table name in SHOW CREATE (@cristiangreco)
  - `schema_table`: fix handling of view table types when detecting schema (@matthewnolf)
  - `schema_table`: refactor cache config in schema_table collector (@cristiangreco)
  - Component: add enable/disable collector configurability to `database_observability.mysql`. This removes the `query_samples_enabled` argument, now configurable via enable/disable collector. (@fridgepoet)
  - Component: always log `instance` label key (@cristiangreco)
  - Component: better error handling for collectors (@cristiangreco)
  - Component: use labels for some indexed logs elements (@cristiangreco)

- Reduce CPU usage of `loki.source.windowsevent` by up to 85% by updating the bookmark file every 10 seconds instead of after every event and by
  optimizing the retrieval of the process name. (@wildum)

- Ensure consistent service_name label handling in `pyroscope.receive_http` to match Pyroscope's behavior. (@marcsanmi)

- Improved memory and CPU performance of Prometheus pipelines by changing the underlying implementation of targets (@thampiotr)

- Add `config_merge_strategy` in `prometheus.exporter.snmp` to optionally merge custom snmp config with embedded config instead of replacing. Useful for providing SNMP auths. (@v-zhuravlev)

- Upgrade `beyla.ebpf` to v2.0.4. The full list of changes can be found in the [Beyla release notes](https://github.com/grafana/beyla/releases/tag/v2.0.0). (@marctc)

### Bugfixes

- Fix log rotation for Windows in `loki.source.file` by refactoring the component to use the runner pkg. This should also reduce CPU consumption when tailing a lot of files in a dynamic environment. (@wildum)

- Add livedebugging support for `prometheus.remote_write` (@ravishankar15)

- Add livedebugging support for `otelcol.connector.*` components (@wildum)

- Bump snmp_exporter and embedded modules to 0.27.0. Add support for multi-module handling by comma separation and expose argument to increase SNMP polling concurrency for `prometheus.exporter.snmp`. (@v-zhuravlev)

- Add support for pushv1.PusherService Connect API in `pyroscope.receive_http`. (@simonswine)

- Fixed an issue where `loki.process` would sometimes output live debugging entries out-of-order (@thampiotr)

- Fixed a bug where components could be evaluated concurrently without the full context during a config reload (@wildum)

- Fixed locks that wouldn't be released in the remotecfg service if some errors occurred during the configuration reload (@spartan0x117)

- Fix issue with `prometheus.write.queue` that lead to excessive connections. (@mattdurham)

- Fixed a bug where `loki.source.awsfirehose` and `loki.source.gcplog` could
  not be used from within a module. (@tpaschalis)

- Fix an issue where Prometheus metric name validation scheme was set by default to UTF-8. It is now set back to the
  previous "legacy" scheme. An experimental flag `--feature.prometheus.metric-validation-scheme` can be used to switch
  it to `utf-8` to experiment with UTF-8 support. (@thampiotr)

### Other changes

- Upgrading to Prometheus v2.54.1. (@ptodev)
  - `discovery.docker` has a new `match_first_network` attribute for matching the first network
    if the container has multiple networks defined, thus avoiding collecting duplicate targets.
  - `discovery.ec2`, `discovery.kubernetes`, `discovery.openstack`, and `discovery.ovhcloud`
    add extra `__meta_` labels.
  - `prometheus.remote_write` supports Azure OAuth and Azure SDK authentication.
  - `discovery.linode` has a new `region` attribute, as well as extra `__meta_` labels.
  - A new `scrape_native_histograms` argument for `prometheus.scrape`.
    This is enabled by default and can be used to explicitly disable native histogram support.
    In previous versions of Alloy, native histogram support has also been enabled by default
    as long as `scrape_protocols` starts with `PrometheusProto`.

  - Change the stability of the `remotecfg` feature from "public preview" to "generally available". (@erikbaranowski)

v1.6.1
-----------------

## Bugs

- Resolve issue with Beyla starting. (@rafaelroquetto)

v1.6.0
-----------------

### Breaking changes

- Upgrade to OpenTelemetry Collector v0.116.0:
  - `otelcol.processor.tailsampling`: Change decision precedence when using `and_sub_policy` and `invert_match`.
    For more information, see the [release notes for Alloy 1.6][release-notes-alloy-1_6].

    [#33671]: https://github.com/open-telemetry/opentelemetry-collector-contrib/pull/33671
    [release-notes-alloy-1_6]: https://grafana.com/docs/alloy/latest/release-notes/#v16

### Features

- Add support for TLS to `prometheus.write.queue`. (@mattdurham)

- Add `otelcol.receiver.syslog` component to receive otel logs in syslog format (@dehaansa)

- Add support for metrics in `otelcol.exporter.loadbalancing` (@madaraszg-tulip)

- Add `add_cloudwatch_timestamp` to `prometheus.exporter.cloudwatch` metrics. (@captncraig)

- Add support to `prometheus.operator.servicemonitors` to allow `endpointslice` role. (@yoyosir)

- Add `otelcol.exporter.splunkhec` allowing to export otel data to Splunk HEC (@adlotsof)

- Add `otelcol.receiver.solace` component to receive traces from a Solace broker. (@wildum)

- Add `otelcol.exporter.syslog` component to export logs in syslog format (@dehaansa)

- (_Experimental_) Add a `database_observability.mysql` component to collect mysql performance data. (@cristiangreco & @matthewnolf)

- Add `otelcol.receiver.influxdb` to convert influx metric into OTEL. (@EHSchmitt4395)

- Add a new `/-/healthy` endpoint which returns HTTP 500 if one or more components are unhealthy. (@ptodev)

### Enhancements

- Improved performance by reducing allocation in Prometheus write pipelines by ~30% (@thampiotr)

- Update `prometheus.write.queue` to support v2 for cpu performance. (@mattdurham)

- (_Experimental_) Add health reporting to `database_observability.mysql` component (@cristiangreco)

- Add second metrics sample to the support bundle to provide delta information (@dehaansa)

- Add all raw configuration files & a copy of the latest remote config to the support bundle (@dehaansa)

- Add relevant golang environment variables to the support bundle (@dehaansa)

- Add support for server authentication to otelcol components. (@aidaleuc)

- Update mysqld_exporter from v0.15.0 to v0.16.0 (including 2ef168bf6), most notable changes: (@cristiangreco)
  - Support MySQL 8.4 replicas syntax
  - Fetch lock time and cpu time from performance schema
  - Fix fetching tmpTables vs tmpDiskTables from performance_schema
  - Skip SPACE_TYPE column for MariaDB >=10.5
  - Fixed parsing of timestamps with non-zero padded days
  - Fix auto_increment metric collection errors caused by using collation in INFORMATION_SCHEMA searches
  - Change processlist query to support ONLY_FULL_GROUP_BY sql_mode
  - Add perf_schema quantile columns to collector

- Live Debugging button should appear in UI only for supported components (@ravishankar15)
- Add three new stdlib functions to_base64, from_URLbase64 and to_URLbase64 (@ravishankar15)
- Add `ignore_older_than` option for local.file_match (@ravishankar15)
- Add livedebugging support for discovery components (@ravishankar15)
- Add livedebugging support for `discover.relabel` (@ravishankar15)
- Performance optimization for live debugging feature (@ravishankar15)

- Upgrade `github.com/goccy/go-json` to v0.10.4, which reduces the memory consumption of an Alloy instance by 20MB.
  If Alloy is running certain otelcol components, this reduction will not apply. (@ptodev)
- improve performance in regexp component: call fmt only if debug is enabled (@r0ka)

- Update `prometheus.write.queue` library for performance increases in cpu. (@mattdurham)

- Update `loki.secretfilter` to be compatible with the new `[[rules.allowlists]]` gitleaks allowlist format (@romain-gaillard)

- Update `async-profiler` binaries for `pyroscope.java` to 3.0-fa937db (@aleks-p)

- Reduced memory allocation in discovery components by up to 30% (@thampiotr)

### Bugfixes

- Fix issue where `alloy_prometheus_relabel_metrics_processed` was not being incremented. (@mattdurham)

- Fixed issue with automemlimit logging bad messages and trying to access cgroup on non-linux builds (@dehaansa)

- Fixed issue with reloading configuration and prometheus metrics duplication in `prometheus.write.queue`. (@mattdurham)

- Updated `prometheus.write.queue` to fix issue with TTL comparing different scales of time. (@mattdurham)

- Fixed an issue in the `prometheus.operator.servicemonitors`, `prometheus.operator.podmonitors` and `prometheus.operator.probes` to support capitalized actions. (@QuentinBisson)

- Fixed an issue where the `otelcol.processor.interval` could not be used because the debug metrics were not set to default. (@wildum)

- Fixed an issue where `loki.secretfilter` would crash if the secret was shorter than the `partial_mask` value. (@romain-gaillard)

- Change the log level in the `eventlogmessage` stage of the `loki.process` component from `warn` to `debug`. (@wildum)

- Fix a bug in `loki.source.kafka` where the `topics` argument incorrectly used regex matching instead of exact matches. (@wildum)

### Other changes

- Change the stability of the `livedebugging` feature from "experimental" to "generally available". (@wildum)

- Use Go 1.23.3 for builds. (@mattdurham)

- Upgrade Beyla to v1.9.6. (@wildum)

- Upgrade to OpenTelemetry Collector v0.116.0:
  - `otelcol.receiver.datadog`: Return a json reponse instead of "OK" when a trace is received with a newer protocol version.
    https://github.com/open-telemetry/opentelemetry-collector-contrib/pull/35705
  - `otelcol.receiver.datadog`: Changes response message for `/api/v1/check_run` 202 response to be JSON and on par with Datadog API spec
    https://github.com/open-telemetry/opentelemetry-collector-contrib/pull/36029
  - `otelcol.receiver.solace`: The Solace receiver may unexpectedly terminate on reporting traces when used with a memory limiter processor and under high load.
    https://github.com/open-telemetry/opentelemetry-collector-contrib/pull/35958
  - `otelcol.receiver.solace`: Support converting the new `Move to Dead Message Queue` and new `Delete` spans generated by Solace Event Broker to OTLP.
    https://github.com/open-telemetry/opentelemetry-collector-contrib/pull/36071
  - `otelcol.exporter.datadog`: Stop prefixing `http_server_duration`, `http_server_request_size` and `http_server_response_size` with `otelcol`.
    https://github.com/open-telemetry/opentelemetry-collector-contrib/pull/36265
    These metrics can be from SDKs rather than collector. Stop prefixing them to be consistent with
    https://opentelemetry.io/docs/collector/internal-telemetry/#lists-of-internal-metrics
  - `otelcol.receiver.datadog`: Add json handling for the `api/v2/series` endpoint in the datadogreceiver.
    https://github.com/open-telemetry/opentelemetry-collector-contrib/pull/36218
  - `otelcol.processor.span`: Add a new `keep_original_name` configuration argument
    to keep the original span name when extracting attributes from the span name.
    https://github.com/open-telemetry/opentelemetry-collector-contrib/pull/36397
  - `pkg/ottl`: Respect the `depth` option when flattening slices using `flatten`.
    The `depth` option is also now required to be at least `1`.
    https://github.com/open-telemetry/opentelemetry-collector-contrib/pull/36198
  - `otelcol.exporter.loadbalancing`: Shutdown exporters during collector shutdown. This fixes a memory leak.
    https://github.com/open-telemetry/opentelemetry-collector-contrib/pull/36024
  - `otelcol.processor.k8sattributes`: New `wait_for_metadata` and `wait_for_metadata_timeout` configuration arguments,
    which block the processor startup until metadata is received from Kubernetes.
    https://github.com/open-telemetry/opentelemetry-collector-contrib/issues/32556
  - `otelcol.processor.k8sattributes`: Enable the `k8sattr.fieldExtractConfigRegex.disallow` for all Alloy instances,
    to retain the behavior of `regex` argument in the `annotation` and `label` blocks.
    When the feature gate is "deprecated" in the upstream Collector, Alloy users will need to use the transform processor instead.
    https://github.com/open-telemetry/opentelemetry-collector-contrib/issues/25128
  - `otelcol.receiver.vcenter`: The existing code did not honor TLS settings beyond 'insecure'.
    All TLS client config should now be honored.
    https://github.com/open-telemetry/opentelemetry-collector-contrib/pull/36482
  - `otelcol.receiver.opencensus`: Do not report error message when OpenCensus receiver is shutdown cleanly.
    https://github.com/open-telemetry/opentelemetry-collector-contrib/pull/36622
  - `otelcol.processor.k8sattributes`: Fixed parsing of k8s image names to support images with tags and digests.
    https://github.com/open-telemetry/opentelemetry-collector-contrib/pull/36145
  - `otelcol.exporter.loadbalancing`: Adding sending_queue, retry_on_failure and timeout settings to loadbalancing exporter configuration.
    https://github.com/open-telemetry/opentelemetry-collector-contrib/issues/35378
  - `otelcol.exporter.loadbalancing`: The k8sresolver was triggering exporter churn in the way the change event was handled.
    https://github.com/open-telemetry/opentelemetry-collector-contrib/issues/35658
  - `otelcol.processor.k8sattributes`: Override extracted k8s attributes if original value has been empty.
    https://github.com/open-telemetry/opentelemetry-collector-contrib/pull/36466
  - `otelcol.exporter.awss3`: Upgrading to adopt aws sdk v2.
    https://github.com/open-telemetry/opentelemetry-collector-contrib/pull/36698
  - `pkg/ottl`: GetXML Converter now supports selecting text, CDATA, and attribute (value) content.
  - `otelcol.exporter.loadbalancing`: Adds a an optional `return_hostnames` configuration argument to the k8s resolver.
     https://github.com/open-telemetry/opentelemetry-collector-contrib/pull/35411
  - `otelcol.exporter.kafka`, `otelcol.receiver.kafka`: Add a new `AWS_MSK_IAM_OAUTHBEARER` mechanism.
    This mechanism use the AWS MSK IAM SASL Signer for Go https://github.com/aws/aws-msk-iam-sasl-signer-go.
    https://github.com/open-telemetry/opentelemetry-collector-contrib/pull/32500

  - Use Go 1.23.5 for builds. (@wildum)

v1.5.1
-----------------

### Enhancements

- Logs from underlying clustering library `memberlist` are now surfaced with correct level (@thampiotr)

- Allow setting `informer_sync_timeout` in prometheus.operator.* components. (@captncraig)

- For sharding targets during clustering, `loki.source.podlogs` now only takes into account some labels. (@ptodev)

- Improve instrumentation of `pyroscope.relabel` component. (@marcsanmi)

### Bugfixes

- Fixed an issue in the `pyroscope.write` component to prevent TLS connection churn to Pyroscope when the `pyroscope.receive_http` clients don't request keepalive (@madaraszg-tulip)

- Fixed an issue in the `pyroscope.write` component with multiple endpoints not working correctly for forwarding profiles from `pyroscope.receive_http` (@madaraszg-tulip)

- Fixed a few race conditions that could lead to a deadlock when using `import` statements, which could lead to a memory leak on `/metrics` endpoint of an Alloy instance. (@thampiotr)

- Fix a race condition where the ui service was dependent on starting after the remotecfg service, which is not guaranteed. (@dehaansa & @erikbaranowski)

- Fixed an issue in the `otelcol.exporter.prometheus` component that would set series value incorrectly for stale metrics (@YusifAghalar)

- `loki.source.podlogs`: Fixed a bug which prevented clustering from working and caused duplicate logs to be sent.
  The bug only happened when no `selector` or `namespace_selector` blocks were specified in the Alloy configuration. (@ptodev)

- Fixed an issue in the `pyroscope.write` component to allow slashes in application names in the same way it is done in the Pyroscope push API (@marcsanmi)

- Fixed a crash when updating the configuration of `remote.http`. (@kinolaev)

- Fixed an issue in the `otelcol.processor.attribute` component where the actions `delete` and `hash` could not be used with the `pattern` argument. (@wildum)

- Fixed an issue in the `prometheus.exporter.postgres` component that would leak goroutines when the target was not reachable (@dehaansa)

v1.5.0
-----------------

### Breaking changes

- `import.git`: The default value for `revision` has changed from `HEAD` to `main`. (@ptodev)
  It is no longer allowed to set `revision` to `"HEAD"`, `"FETCH_HEAD"`, `"ORIG_HEAD"`, `"MERGE_HEAD"`, or `"CHERRY_PICK_HEAD"`.

- The Otel update to v0.112.0 has a few breaking changes:
  - [`otelcol.processor.deltatocumulative`] Change `max_streams` default value to `9223372036854775807` (max int).
    https://github.com/open-telemetry/opentelemetry-collector-contrib/pull/35048
  - [`otelcol.connector.spanmetrics`] Change `namespace` default value to `traces.span.metrics`.
    https://github.com/open-telemetry/opentelemetry-collector-contrib/pull/34485
  - [`otelcol.exporter.logging`] Removed in favor of the `otelcol.exporter.debug`.
    https://github.com/open-telemetry/opentelemetry-collector/issues/11337

### Features

- Add support bundle generation via the API endpoint /-/support (@dehaansa)

- Add the function `path_join` to the stdlib. (@wildum)

- Add `pyroscope.receive_http` component to receive and forward Pyroscope profiles (@marcsanmi)

- Add support to `loki.source.syslog` for the RFC3164 format ("BSD syslog"). (@sushain97)

- Add support to `loki.source.api` to be able to extract the tenant from the HTTP `X-Scope-OrgID` header (@QuentinBisson)

- (_Experimental_) Add a `loki.secretfilter` component to redact secrets from collected logs.

- (_Experimental_) Add a `prometheus.write.queue` component to add an alternative to `prometheus.remote_write`
  which allowing the writing of metrics  to a prometheus endpoint. (@mattdurham)

- (_Experimental_) Add the `array.combine_maps` function to the stdlib. (@ptodev, @wildum)

### Enhancements

- The `mimir.rules.kubernetes` component now supports adding extra label matchers
  to all queries discovered via `PrometheusRule` CRDs. (@thampiotr)

- The `cluster.use-discovery-v1` flag is now deprecated since there were no issues found with the v2 cluster discovery mechanism. (@thampiotr)

- SNMP exporter now supports labels in both `target` and `targets` parameters. (@mattdurham)

- Add support for relative paths to `import.file`. This new functionality allows users to use `import.file` blocks in modules
  imported via `import.git` and other `import.file`. (@wildum)

- `prometheus.exporter.cloudwatch`: The `discovery` block now has a `recently_active_only` configuration attribute
  to return only metrics which have been active in the last 3 hours.

- Add Prometheus bearer authentication to a `prometheus.write.queue` component (@freak12techno)

- Support logs that have a `timestamp` field instead of a `time` field for the `loki.source.azure_event_hubs` component. (@andriikushch)

- Add `proxy_url` to `otelcol.exporter.otlphttp`. (@wildum)

- Allow setting `informer_sync_timeout` in prometheus.operator.* components. (@captncraig)

### Bugfixes

- Fixed a bug in `import.git` which caused a `"non-fast-forward update"` error message. (@ptodev)

- Do not log error on clean shutdown of `loki.source.journal`. (@thampiotr)

- `prometheus.operator.*` components: Fixed a bug which would sometimes cause a
  "failed to create service discovery refresh metrics" error after a config reload. (@ptodev)

### Other changes

- Small fix in UI stylesheet to fit more content into visible table area. (@defanator)

- Changed OTEL alerts in Alloy mixin to use success rate for tracing. (@thampiotr)

- Support TLS client settings for clustering (@tiagorossig)

- Add support for `not_modified` response in `remotecfg`. (@spartan0x117)

- Fix dead link for RelabelConfig in the PodLog documentation page (@TheoBrigitte)

- Most notable changes coming with the OTel update from v0.108.0 vo v0.112.0 besides the breaking changes: (@wildum)
  - [`http config`] Add support for lz4 compression.
    https://github.com/open-telemetry/opentelemetry-collector/issues/9128
  - [`otelcol.processor.interval`] Add support for gauges and summaries.
    https://github.com/open-telemetry/opentelemetry-collector-contrib/issues/34803
  - [`otelcol.receiver.kafka`] Add possibility to tune the fetch sizes.
    https://github.com/open-telemetry/opentelemetry-collector-contrib/pull/34431
  - [`otelcol.processor.tailsampling`] Add `invert_match` to boolean attribute.
    https://github.com/open-telemetry/opentelemetry-collector-contrib/pull/34730
  - [`otelcol.receiver.kafka`] Add support to decode to `otlp_json`.
    https://github.com/open-telemetry/opentelemetry-collector-contrib/issues/33627
  - [`otelcol.processor.transform`] Add functions `convert_exponential_histogram_to_histogram` and `aggregate_on_attribute_value`.
    https://github.com/open-telemetry/opentelemetry-collector-contrib/pull/33824
    https://github.com/open-telemetry/opentelemetry-collector-contrib/pull/33423

v1.4.3
-----------------

### Bugfixes

- Fix an issue where some `faro.receiver` would drop multiple fields defined in `payload.meta.browser`, as fields were defined in the struct.

- `pyroscope.scrape` no longer tries to scrape endpoints which are not active targets anymore. (@wildum @mattdurham @dehaansa @ptodev)

- Fixed a bug with `loki.source.podlogs` not starting in large clusters due to short informer sync timeout. (@elburnetto-intapp)

- `prometheus.exporter.windows`: Fixed bug with `exclude` regular expression config arguments which caused missing metrics. (@ptodev)

v1.4.2
-----------------

### Bugfixes

- Update windows_exporter from v0.27.2 vo v0.27.3: (@jkroepke)
  - Fixes a bug where scraping Windows service crashes alloy

- Update yet-another-cloudwatch-exporter from v0.60.0 vo v0.61.0: (@morremeyer)
  - Fixes a bug where cloudwatch S3 metrics are reported as `0`

- Issue 1687 - otelcol.exporter.awss3 fails to configure (@cydergoth)
  - Fix parsing of the Level configuration attribute in debug_metrics config block
  - Ensure "optional" debug_metrics config block really is optional

- Fixed an issue with `loki.process` where `stage.luhn` and `stage.timestamp` would not apply
  default configuration settings correctly (@thampiotr)

- Fixed an issue with `loki.process` where configuration could be reloaded even if there
  were no changes. (@ptodev, @thampiotr)

- Fix issue where `loki.source.kubernetes` took into account all labels, instead of specific logs labels. Resulting in duplication. (@mattdurham)

v1.4.1
-----------------

### Bugfixes

- Windows installer: Don't quote Alloy's binary path in the Windows Registry. (@jkroepke)

v1.4.0
-----------------

### Security fixes

- Add quotes to windows service path to prevent path interception attack. [CVE-2024-8975](https://grafana.com/security/security-advisories/cve-2024-8975/) (@mattdurham)

### Breaking changes

- Some debug metrics for `otelcol` components have changed. (@thampiotr)
  For example, `otelcol.exporter.otlp`'s `exporter_sent_spans_ratio_total` metric is now `otelcol_exporter_sent_spans_total`.

- [otelcol.processor.transform] The functions `convert_sum_to_gauge` and `convert_gauge_to_sum` must now be used in the `metric` `context` rather than in the `datapoint` context.
  https://github.com/open-telemetry/opentelemetry-collector-contrib/issues/34567 (@wildum)

- Upgrade Beyla from 1.7.0 to 1.8.2. A complete list of changes can be found on the Beyla releases page: https://github.com/grafana/beyla/releases. (@wildum)
  It contains a few breaking changes for the component `beyla.ebpf`:
  - renamed metric `process.cpu.state` to `cpu.mode`
  - renamed metric `beyla_build_info` to `beyla_internal_build_info`

### Features

- Added Datadog Exporter community component, enabling exporting of otel-formatted Metrics and traces to Datadog. (@polyrain)
- (_Experimental_) Add an `otelcol.processor.interval` component to aggregate metrics and periodically
  forward the latest values to the next component in the pipeline.


### Enhancements

- Clustering peer resolution through `--cluster.join-addresses` flag has been
  improved with more consistent behaviour, better error handling and added
  support for A/AAAA DNS records. If necessary, users can temporarily opt out of
  this new behaviour with the `--cluster.use-discovery-v1`, but this can only be
  used as a temporary measure, since this flag will be disabled in future
  releases. (@thampiotr)

- Added a new panel to Cluster Overview dashboard to show the number of peers
  seen by each instance in the cluster. This can help diagnose cluster split
  brain issues. (@thampiotr)

- Updated Snowflake exporter with performance improvements for larger environments.
  Also added a new panel to track deleted tables to the Snowflake mixin. (@Caleb-Hurshman)
- Add a `otelcol.processor.groupbyattrs` component to reassociate collected metrics that match specified attributes
    from opentelemetry. (@kehindesalaam)

- Update windows_exporter to v0.27.2. (@jkroepke)
  The `smb.enabled_list` and `smb_client.enabled_list` doesn't have any effect anymore. All sub-collectors are enabled by default.

- Live debugging of `loki.process` will now also print the timestamp of incoming and outgoing log lines.
  This is helpful for debugging `stage.timestamp`. (@ptodev)

- Add extra validation in `beyla.ebpf` to avoid panics when network feature is enabled. (@marctc)

- A new parameter `aws_sdk_version_v2` is added for the cloudwatch exporters configuration. It enables the use of aws sdk v2 which has shown to have significant performance benefits. (@kgeckhart, @andriikushch)

- `prometheus.exporter.cloudwatch` can now collect metrics from custom namespaces via the `custom_namespace` block. (@ptodev)

- Add the label `alloy_cluster` in the metric `alloy_config_hash` when the flag `cluster.name` is set to help differentiate between
  configs from the same alloy cluster or different alloy clusters. (@wildum)

- Add support for discovering the cgroup path(s) of a process in `process.discovery`. (@mahendrapaipuri)

### Bugfixes

- Fix a bug where the scrape timeout for a Probe resource was not applied, overwriting the scrape interval instead. (@morremeyer, @stefanandres)

- Fix a bug where custom components don't always get updated when the config is modified in an imported directory. (@ante012)

- Fixed an issue which caused loss of context data in Faro exception. (@codecapitano)

- Fixed an issue where providing multiple hostnames or IP addresses
  via `--cluster.join-addresses` would only use the first provided value.
  (@thampiotr)

- Fixed an issue where providing `<hostname>:<port>`
  in `--cluster.join-addresses` would only resolve with DNS to a single address,
  instead of using all the available records. (@thampiotr)

- Fixed an issue where clustering peers resolution via hostname in `--cluster.join-addresses`
  resolves to duplicated IP addresses when using SRV records. (@thampiotr)

- Fixed an issue where the `connection_string` for the `loki.source.azure_event_hubs` component
  was displayed in the UI in plaintext. (@MorrisWitthein)

- Fix a bug in `discovery.*` components where old `targets` would continue to be
  exported to downstream components. This would only happen if the config
  for `discovery.*`  is reloaded in such a way that no new targets were
  discovered. (@ptodev, @thampiotr)

- Fixed bug in `loki.process` with `sampling` stage where all components use same `drop_counter_reason`. (@captncraig)

- Fixed an issue (see https://github.com/grafana/alloy/issues/1599) where specifying both path and key in the remote.vault `path`
  configuration could result in incorrect URLs. The `path` and `key` arguments have been separated to allow for clear and accurate
  specification of Vault secrets. (@PatMis16)

### Other

- Renamed standard library functions. Old names are still valid but are marked deprecated. (@wildum)

- Aliases for the namespaces are deprecated in the Cloudwatch exporter. For example: "s3" is not allowed, "AWS/S3" should be used. Usage of the aliases will generate warnings in the logs. Support for the aliases will be dropped in the upcoming releases. (@kgeckhart, @andriikushch)

- Update OTel from v0.105.0 vo v0.108.0: (@wildum)
  - [`otelcol.receiver.vcenter`] New VSAN metrics.
    https://github.com/open-telemetry/opentelemetry-collector-contrib/issues/33556
  - [`otelcol.receiver.kafka`] Add `session_timeout` and `heartbeat_interval` attributes.
    https://github.com/open-telemetry/opentelemetry-collector-contrib/pull/33082
  - [`otelcol.processor.transform`] Add `aggregate_on_attributes` function for metrics.
    https://github.com/open-telemetry/opentelemetry-collector-contrib/pull/33334
  - [`otelcol.receiver.vcenter`] Enable metrics by default
    https://github.com/open-telemetry/opentelemetry-collector-contrib/issues/33607

- Updated the docker base image to Ubuntu 24.04 (Noble Numbat). (@mattiasa )

v1.3.4
-----------------

### Bugfixes

- Windows installer: Don't quote Alloy's binary path in the Windows Registry. (@jkroepke)

v1.3.2
-----------------

### Security fixes

- Add quotes to windows service path to prevent path interception attack. [CVE-2024-8975](https://grafana.com/security/security-advisories/cve-2024-8975/) (@mattdurham)

v1.3.1
-----------------

### Bugfixes

- Changed the cluster startup behaviour, reverting to the previous logic where
  a failure to resolve cluster join peers results in the node creating its own cluster. This is
  to facilitate the process of bootstrapping a new cluster following user feedback (@thampiotr)

- Fix a memory leak which would occur any time `loki.process` had its configuration reloaded. (@ptodev)

v1.3.0
-----------------

### Breaking changes

- [`otelcol.exporter.otlp`,`otelcol.exporter.loadbalancing`]: Change the default gRPC load balancing strategy.
  The default value for the `balancer_name` attribute has changed to `round_robin`
  https://github.com/open-telemetry/opentelemetry-collector/pull/10319

### Breaking changes to non-GA functionality

- Update Public preview `remotecfg` argument from `metadata` to `attributes`. (@erikbaranowski)

- The default value of the argument `unmatched` in the block `routes` of the component `beyla.ebpf` was changed from `unset` to `heuristic` (@marctc)

### Features

- Added community components support, enabling community members to implement and maintain components. (@wildum)

- A new `otelcol.exporter.debug` component for printing OTel telemetry from
  other `otelcol` components to the console. (@BarunKGP)

### Enhancements
- Added custom metrics capability to oracle exporter. (@EHSchmitt4395)

- Added a success rate panel on the Prometheus Components dashboard. (@thampiotr)

- Add namespace field to Faro payload (@cedricziel)

- Add the `targets` argument to the `prometheus.exporter.blackbox` component to support passing blackbox targets at runtime. (@wildum)

- Add concurrent metric collection to `prometheus.exporter.snowflake` to speed up collection times (@Caleb-Hurshman)

- Added live debugging support to `otelcol.processor.*` components. (@wildum)

- Add automatic system attributes for `version` and `os` to `remotecfg`. (@erikbaranowski)

- Added live debugging support to `otelcol.receiver.*` components. (@wildum)

- Added live debugging support to `loki.process`. (@wildum)

- Added live debugging support to `loki.relabel`. (@wildum)

- Added a `namespace` label to probes scraped by the `prometheus.operator.probes` component to align with the upstream Prometheus Operator setup. (@toontijtgat2)

- (_Public preview_) Added rate limiting of cluster state changes to reduce the
  number of unnecessary, intermediate state updates. (@thampiotr)

- Allow setting the CPU profiling event for Java Async Profiler in `pyroscope.java` component (@slbucur)

- Update windows_exporter to v0.26.2. (@jkroepke)

- `mimir.rules.kubernetes` is now able to add extra labels to the Prometheus rules. (@psychomantys)

- `prometheus.exporter.unix` component now exposes hwmon collector config. (@dtrejod)

- Upgrade from OpenTelemetry v0.102.1 to v0.105.0.
  - [`otelcol.receiver.*`] A new `compression_algorithms` attribute to configure which
    compression algorithms are allowed by the HTTP server.
    https://github.com/open-telemetry/opentelemetry-collector/pull/10295
  - [`otelcol.exporter.*`] Fix potential deadlock in the batch sender.
    https://github.com/open-telemetry/opentelemetry-collector/pull/10315
  - [`otelcol.exporter.*`] Fix a bug when the retry and timeout logic was not applied with enabled batching.
    https://github.com/open-telemetry/opentelemetry-collector/issues/10166
  - [`otelcol.exporter.*`] Fix a bug where an unstarted batch_sender exporter hangs on shutdown.
    https://github.com/open-telemetry/opentelemetry-collector/issues/10306
  - [`otelcol.exporter.*`] Fix small batch due to unfavorable goroutine scheduling in batch sender.
    https://github.com/open-telemetry/opentelemetry-collector/issues/9952
  - [`otelcol.exporter.otlphttp`] A new `cookies` block to store cookies from server responses and reuse them in subsequent requests.
    https://github.com/open-telemetry/opentelemetry-collector/issues/10175
  - [`otelcol.exporter.otlp`] Fixed a bug where the receiver's http response was not properly translating grpc error codes to http status codes.
    https://github.com/open-telemetry/opentelemetry-collector/pull/10574
  - [`otelcol.processor.tail_sampling`] Simple LRU Decision Cache for "keep" decisions.
    https://github.com/open-telemetry/opentelemetry-collector-contrib/pull/33533
  - [`otelcol.processor.tail_sampling`] Fix precedence of inverted match in and policy.
    Previously if the decision from a policy evaluation was `NotSampled` or `InvertNotSampled`
    it would return a `NotSampled` decision regardless, effectively downgrading the result.
    This was breaking the documented behaviour that inverted decisions should take precedence over all others.
    https://github.com/open-telemetry/opentelemetry-collector-contrib/pull/33671
  - [`otelcol.exporter.kafka`,`otelcol.receiver.kafka`] Add config attribute to disable Kerberos PA-FX-FAST negotiation.
    https://github.com/open-telemetry/opentelemetry-collector-contrib/issues/26345
  - [`OTTL`]: Added `keep_matching_keys` function to allow dropping all keys from a map that don't match the pattern.
    https://github.com/open-telemetry/opentelemetry-collector-contrib/issues/32989
  - [`OTTL`]: Add debug logs to help troubleshoot OTTL statements/conditions
    https://github.com/open-telemetry/opentelemetry-collector-contrib/pull/33274
  - [`OTTL`]: Introducing `append` function for appending items into an existing array.
    https://github.com/open-telemetry/opentelemetry-collector-contrib/issues/32141
  - [`OTTL`]: Introducing `Uri` converter parsing URI string into SemConv
    https://github.com/open-telemetry/opentelemetry-collector-contrib/issues/32433
  - [`OTTL`]: Added a Hex() converter function
    https://github.com/open-telemetry/opentelemetry-collector-contrib/pull/33450
  - [`OTTL`]: Added a IsRootSpan() converter function.
    https://github.com/open-telemetry/opentelemetry-collector-contrib/pull/33729
  - [`otelcol.processor.probabilistic_sampler`]: Add Proportional and Equalizing sampling modes.
    https://github.com/open-telemetry/opentelemetry-collector-contrib/issues/31918
  - [`otelcol.processor.deltatocumulative`]: Bugfix to properly drop samples when at limit.
    https://github.com/open-telemetry/opentelemetry-collector-contrib/issues/33285
  - [`otelcol.receiver.vcenter`] Fixes errors in some of the client calls for environments containing multiple datacenters.
    https://github.com/open-telemetry/opentelemetry-collector-contrib/pull/33735
  - [`otelcol.processor.resourcedetection`] Fetch CPU info only if related attributes are enabled.
    https://github.com/open-telemetry/opentelemetry-collector-contrib/pull/33774
  - [`otelcol.receiver.vcenter`] Adding metrics for CPU readiness, CPU capacity, and network drop rate.
    https://github.com/open-telemetry/opentelemetry-collector-contrib/issues/33607
  - [`otelcol.receiver.vcenter`] Drop support for vCenter 6.7.
    https://github.com/open-telemetry/opentelemetry-collector-contrib/issues/33607
  - [`otelcol.processor.attributes`] Add an option to extract value from a client address
    by specifying `client.address` value in the `from_context` field.
    https://github.com/open-telemetry/opentelemetry-collector-contrib/pull/34048
  - `otelcol.connector.spanmetrics`: Produce delta temporality span metrics with StartTimeUnixNano and TimeUnixNano values representing an uninterrupted series.
    https://github.com/open-telemetry/opentelemetry-collector-contrib/pull/31780

- Upgrade Beyla component v1.6.3 to v1.7.0
  - Reporting application process metrics
  - New supported protocols: SQL, Redis, Kafka
  - Several bugfixes
  - Full list of changes: https://github.com/grafana/beyla/releases/tag/v1.7.0

- Enable instances connected to remotecfg-compatible servers to Register
  themselves to the remote service. (@tpaschalis)

- Allow in-memory listener to work for remotecfg-supplied components. (@tpaschalis)

### Bugfixes

- Fixed a clustering mode issue where a fatal startup failure of the clustering service
  would exit the service silently, without also exiting the Alloy process. (@thampiotr)

- Fix a bug which prevented config reloads to work if a Loki `metrics` stage is in the pipeline.
  Previously, the reload would fail for `loki.process` without an error in the logs and the metrics
  from the `metrics` stage would get stuck at the same values. (@ptodev)


v1.2.1
-----------------

### Bugfixes

- Fixed an issue with `loki.source.kubernetes_events` not starting in large clusters due to short informer sync timeout. (@nrwiersma)

- Updated [ckit](https://github.com/grafana/ckit) to fix an issue with armv7 panic on startup when forming a cluster. (@imavroukakis)

- Fixed a clustering mode issue where a failure to perform static peers
  discovery did not result in a fatal failure at startup and could lead to
  potential split-brain issues. (@thampiotr)

### Other

- Use Go 1.22.5 for builds. (@mattdurham)

v1.2.0
-----------------

### Security fixes
- Fixes the following vulnerabilities (@ptodev):
  - [CVE-2024-35255](https://cve.mitre.org/cgi-bin/cvename.cgi?name=CVE-2024-35255)
  - [CVE-2024-36129](https://avd.aquasec.com/nvd/2024/cve-2024-36129/)

### Breaking changes

- Updated OpenTelemetry to v0.102.1. (@mattdurham)
  - Components `otelcol.receiver.otlp`,`otelcol.receiver.zipkin`,`otelcol.extension.jaeger_remote_sampling`, and `otelcol.receiver.jaeger` setting `max_request_body_size`
    default changed from unlimited size to `20MiB`. This is due to [CVE-2024-36129](https://github.com/open-telemetry/opentelemetry-collector/security/advisories/GHSA-c74f-6mfw-mm4v).

### Breaking changes to non-GA functionality

- Update Public preview `remotecfg` to use `alloy-remote-config` instead of `agent-remote-config`. The
  API has been updated to use the term `collector` over `agent`. (@erikbaranowski)

- Component `otelcol.receiver.vcenter` removed `vcenter.host.network.packet.errors`, `vcenter.host.network.packet.count`, and
  `vcenter.vm.network.packet.count`.
  - `vcenter.host.network.packet.errors` replaced by `vcenter.host.network.packet.error.rate`.
  - `vcenter.host.network.packet.count` replaced by `vcenter.host.network.packet.rate`.
  - `vcenter.vm.network.packet.count` replaced by `vcenter.vm.network.packet.rate`.

### Features

- Add an `otelcol.exporter.kafka` component to send OTLP metrics, logs, and traces to Kafka.

- Added `live debugging` to the UI. Live debugging streams data as they flow through components for debugging telemetry data.
  Individual components must be updated to support live debugging. (@wildum)

- Added live debugging support for `prometheus.relabel`. (@wildum)

- (_Experimental_) Add a `otelcol.processor.deltatocumulative` component to convert metrics from
  delta temporality to cumulative by accumulating samples in memory. (@rfratto)

- (_Experimental_) Add an `otelcol.receiver.datadog` component to receive
  metrics and traces from Datadog. (@carrieedwards, @jesusvazquez, @alexgreenbank, @fedetorres93)

- Add a `prometheus.exporter.catchpoint` component to collect metrics from Catchpoint. (@bominrahmani)

- Add the `-t/--test` flag to `alloy fmt` to check if a alloy config file is formatted correctly. (@kavfixnel)

### Enhancements

- (_Public preview_) Add native histogram support to `otelcol.receiver.prometheus`. (@wildum)
- (_Public preview_) Add metrics to report status of `remotecfg` service. (@captncraig)

- Added `scrape_protocols` option to `prometheus.scrape`, which allows to
  control the preferred order of scrape protocols. (@thampiotr)

- Add support for configuring CPU profile's duration scraped by `pyroscope.scrape`. (@hainenber)

- `prometheus.exporter.snowflake`: Add support for RSA key-pair authentication. (@Caleb-Hurshman)

- Improved filesystem error handling when working with `loki.source.file` and `local.file_match`,
  which removes some false-positive error log messages on Windows (@thampiotr)

- Updates `processor/probabilistic_sampler` to use new `FailedClosed` field from OTEL release v0.101.0. (@StefanKurek)

- Updates `receiver/vcenter` to use new features and bugfixes introduced in OTEL releases v0.100.0 and v0.101.0.
  Refer to the [v0.100.0](https://github.com/open-telemetry/opentelemetry-collector-contrib/releases/tag/v0.100.0)
  and [v0.101.0](https://github.com/open-telemetry/opentelemetry-collector-contrib/releases/tag/v0.101.0) release
  notes for more detailed information.
  Changes that directly affected the configuration are as follows: (@StefanKurek)
  - The resource attribute `vcenter.datacenter.name` has been added and enabled by default for all resource types.
  - The resource attribute `vcenter.virtual_app.inventory_path` has been added and enabled by default to
    differentiate between resource pools and virtual apps.
  - The resource attribute `vcenter.virtual_app.name` has been added and enabled by default to differentiate
    between resource pools and virtual apps.
  - The resource attribute `vcenter.vm_template.id` has been added and enabled by default to differentiate between
    virtual machines and virtual machine templates.
  - The resource attribute `vcenter.vm_template.name` has been added and enabled by default to differentiate between
    virtual machines and virtual machine templates.
  - The metric `vcenter.cluster.memory.used` has been removed.
  - The metric `vcenter.vm.network.packet.drop.rate` has been added and enabled by default.
  - The metric `vcenter.cluster.vm_template.count` has been added and enabled by default.

- Add `yaml_decode` to standard library. (@mattdurham, @djcode)

- Allow override debug metrics level for `otelcol.*` components. (@hainenber)

- Add an initial lower limit of 10 seconds for the the `poll_frequency`
  argument in the `remotecfg` block. (@tpaschalis)

- Add a constant jitter to `remotecfg` service's polling. (@tpaschalis)

- Added support for NS records to `discovery.dns`. (@djcode)

- Improved clustering use cases for tracking GCP delta metrics in the `prometheus.exporter.gcp` (@kgeckhart)

- Add the `targets` argument to the `prometheus.exporter.snmp` component to support passing SNMP targets at runtime. (@wildum)

- Prefix Faro measurement values with `value_` to align with the latest Faro cloud receiver updates. (@codecapitano)

- Add `base64_decode` to standard library. (@hainenber)

- Updated OpenTelemetry Contrib to [v0.102.0](https://github.com/open-telemetry/opentelemetry-collector-contrib/releases/tag/v0.102.0). (@mattdurham)
  - `otelcol.processor.resourcedetection`: Added a `tags` config argument to the `azure` detection mechanism.
  It exposes regex-matched Azure resource tags as OpenTelemetry resource attributes.

- A new `snmp_context` configuration argument for `prometheus.exporter.snmp`
  which overrides the `context_name` parameter in the SNMP configuration file. (@ptodev)

- Add extra configuration options for `beyla.ebpf` to select Kubernetes objects to monitor. (@marctc)

### Bugfixes

- Fixed an issue with `prometheus.scrape` in which targets that move from one
  cluster instance to another could have a staleness marker inserted and result
  in a gap in metrics (@thampiotr)

- Fix panic when `import.git` is given a revision that does not exist on the remote repo. (@hainenber)

- Fixed an issue with `loki.source.docker` where collecting logs from targets configured with multiple networks would result in errors. (@wildum)

- Fixed an issue where converting OpenTelemetry Collector configs with unused telemetry types resulted in those types being explicitly configured with an empty array in `output` blocks, rather than them being omitted entirely. (@rfratto)

### Other changes

- `pyroscope.ebpf`, `pyroscope.java`, `pyroscope.scrape`, `pyroscope.write` and `discovery.process` components are now GA. (@korniltsev)

- `prometheus.exporter.snmp`: Updating SNMP exporter from v0.24.1 to v0.26.0. (@ptodev, @erikbaranowski)

- `prometheus.scrape` component's `enable_protobuf_negotiation` argument is now
  deprecated and will be removed in a future major release.
  Use `scrape_protocols` instead and refer to `prometheus.scrape` reference
  documentation for further details. (@thampiotr)

- Updated Prometheus dependency to [v2.51.2](https://github.com/prometheus/prometheus/releases/tag/v2.51.2) (@thampiotr)

- Upgrade Beyla from v1.5.1 to v1.6.3. (@marctc)

v1.1.1
------

### Bugfixes

- Fix panic when component ID contains `/` in `otelcomponent.MustNewType(ID)`.(@qclaogui)

- Exit Alloy immediately if the port it runs on is not available.
  This port can be configured with `--server.http.listen-addr` or using
  the default listen address`127.0.0.1:12345`. (@mattdurham)

- Fix a panic in `loki.source.docker` when trying to stop a target that was never started. (@wildum)

- Fix error on boot when using IPv6 advertise addresses without explicitly
  specifying a port. (@matthewpi)

- Fix an issue where having long component labels (>63 chars) on otelcol.auth
  components lead to a panic. (@tpaschalis)

- Update `prometheus.exporter.snowflake` with the [latest](https://github.com/grafana/snowflake-prometheus-exporter) version of the exporter as of May 28, 2024 (@StefanKurek)
  - Fixes issue where returned `NULL` values from database could cause unexpected errors.

- Bubble up SSH key conversion error to facilitate failed `import.git`. (@hainenber)

v1.1.0
------

### Features

- (_Public preview_) Add support for setting GOMEMLIMIT based on cgroup setting. (@mattdurham)
- (_Experimental_) A new `otelcol.exporter.awss3` component for sending telemetry data to a S3 bucket. (@Imshelledin21)

- (_Public preview_) Introduce BoringCrypto Docker images.
  The BoringCrypto image is tagged with the `-boringcrypto` suffix and
  is only available on AMD64 and ARM64 Linux containers.
  (@rfratto, @mattdurham)

- (_Public preview_) Introduce `boringcrypto` release assets. BoringCrypto
  builds are publshed for Linux on AMD64 and ARM64 platforms. (@rfratto,
  @mattdurham)

- `otelcol.exporter.loadbalancing`: Add a new `aws_cloud_map` resolver. (@ptodev)

- Introduce a `otelcol.receiver.file_stats` component from the upstream
  OpenTelemetry `filestatsreceiver` component. (@rfratto)

### Enhancements

- Update `prometheus.exporter.kafka` with the following functionalities (@wildum):

  * GSSAPI config
  * enable/disable PA_FX_FAST
  * set a TLS server name
  * show the offset/lag for all consumer group or only the connected ones
  * set the minimum number of topics to monitor
  * enable/disable auto-creation of requested topics if they don't already exist
  * regex to exclude topics / groups
  * added metric kafka_broker_info

- In `prometheus.exporter.kafka`, the interpolation table used to compute estimated lag metrics is now pruned
  on `metadata_refresh_interval` instead of `prune_interval_seconds`. (@wildum)

- Don't restart tailers in `loki.source.kubernetes` component by above-average
  time deltas if K8s version is >= 1.29.1 (@hainenber)

- In `mimir.rules.kubernetes`, add support for running in a cluster of Alloy instances
  by electing a single instance as the leader for the `mimir.rules.kubernetes` component
  to avoid conflicts when making calls to the Mimir API. (@56quarters)

- Add the possibility of setting custom labels for the AWS Firehose logs via `X-Amz-Firehose-Common-Attributes` header. (@andriikushch)

### Bugfixes

- Fixed issue with defaults for Beyla component not being applied correctly. (marctc)

- Fix an issue on Windows where uninstalling Alloy did not remove it from the
  Add/Remove programs list. (@rfratto)

- Fixed issue where text labels displayed outside of component node's boundary. (@hainenber)

- Fix a bug where a topic was claimed by the wrong consumer type in `otelcol.receiver.kafka`. (@wildum)

- Fix an issue where nested import.git config blocks could conflict if they had the same labels. (@wildum)

- In `mimir.rules.kubernetes`, fix an issue where unrecoverable errors from the Mimir API were retried. (@56quarters)

- Fix an issue where `faro.receiver`'s `extra_log_labels` with empty value
  don't map existing value in log line. (@hainenber)

- Fix an issue where `prometheus.remote_write` only queued data for sending
  every 15 seconds instead of as soon as data was written to the WAL.
  (@rfratto)

- Imported code using `slog` logging will now not panic and replay correctly when logged before the logging
  config block is initialized. (@mattdurham)

- Fix a bug where custom components would not shadow the stdlib. If you have a module whose name conflicts with an stdlib function
  and if you use this exact function in your config, then you will need to rename your module. (@wildum)

- Fix an issue where `loki.source.docker` stops collecting logs after a container restart. (@wildum)

- Upgrading `pyroscope/ebpf` from 0.4.6 to 0.4.7 (@korniltsev):
  * detect libc version properly when libc file name is libc-2.31.so and not libc.so.6
  * treat elf files with short build id (8 bytes) properly

### Other changes

- Update `alloy-mixin` to use more specific alert group names (for example,
  `alloy_clustering` instead of `clustering`) to avoid collision with installs
  of `agent-flow-mixin`. (@rfratto)
- Upgrade Beyla from v1.4.1 to v1.5.1. (@marctc)

- Add a description to Alloy DEB and RPM packages. (@rfratto)

- Allow `pyroscope.scrape` to scrape `alloy.internal:12345`. (@hainenber)

- The latest Windows Docker image is now pushed as `nanoserver-1809` instead of
  `latest-nanoserver-1809`. The old tag will no longer be updated, and will be
  removed in a future release. (@rfratto)

- The log level of `finished node evaluation` log lines has been decreased to
  'debug'. (@tpaschalis)

- Update post-installation scripts for DEB/RPM packages to ensure
  `/var/lib/alloy` exists before configuring its permissions and ownership.
  (@rfratto)

- Remove setcap for `cap_net_bind_service` to allow alloy to run in restricted environments.
  Modern container runtimes allow binding to unprivileged ports as non-root. (@BlackDex)

- Upgrading from OpenTelemetry v0.96.0 to v0.99.0.

  - `otelcol.processor.batch`: Prevent starting unnecessary goroutines.
    https://github.com/open-telemetry/opentelemetry-collector/issues/9739
  - `otelcol.exporter.otlp`: Checks for port in the config validation for the otlpexporter.
    https://github.com/open-telemetry/opentelemetry-collector/issues/9505
  - `otelcol.receiver.otlp`: Fix bug where the otlp receiver did not properly respond
    with a retryable error code when possible for http.
    https://github.com/open-telemetry/opentelemetry-collector/pull/9357
  - `otelcol.receiver.vcenter`: Fixed the resource attribute model to more accurately support multi-cluster deployments.
    https://github.com/open-telemetry/opentelemetry-collector-contrib/issues/30879
    For more information on impacts please refer to:
    https://github.com/open-telemetry/opentelemetry-collector-contrib/pull/31113
    The main impact is that `vcenter.resource_pool.name`, `vcenter.resource_pool.inventory_path`,
    and `vcenter.cluster.name` are reported with more accuracy on VM metrics.
  - `otelcol.receiver.vcenter`: Remove the `vcenter.cluster.name` resource attribute from Host resources if the Host is standalone (no cluster).
    https://github.com/open-telemetry/opentelemetry-collector-contrib/issues/32548
  - `otelcol.receiver.vcenter`: Changes process for collecting VMs & VM perf metrics to be more efficient (one call now for all VMs).
    https://github.com/open-telemetry/opentelemetry-collector-contrib/issues/31837
  - `otelcol.connector.servicegraph`: Added a new `database_name_attribute` config argument to allow users to
    specify a custom attribute name for identifying the database name in span attributes.
    https://github.com/open-telemetry/opentelemetry-collector-contrib/pull/30726
  - `otelcol.connector.servicegraph`: Fix 'failed to find dimensions for key' error from race condition in metrics cleanup.
    https://github.com/open-telemetry/opentelemetry-collector-contrib/issues/31701
  - `otelcol.connector.spanmetrics`: Add `metrics_expiration` option to enable expiration of metrics if spans are not received within a certain time frame.
    By default, the expiration is disabled (set to 0).
    https://github.com/open-telemetry/opentelemetry-collector-contrib/issues/30559
  - `otelcol.connector.spanmetrics`: Change default value of `metrics_flush_interval` from 15s to 60s.
    https://github.com/open-telemetry/opentelemetry-collector-contrib/issues/31776
  - `otelcol.connector.spanmetrics`: Discard counter span metric exemplars after each flush interval to avoid unbounded memory growth.
    This aligns exemplar discarding for counter span metrics with the existing logic for histogram span metrics.
    https://github.com/open-telemetry/opentelemetry-collector-contrib/issues/31683
  - `otelcol.exporter.loadbalancing`: Fix panic when a sub-exporter is shut down while still handling requests.
    https://github.com/open-telemetry/opentelemetry-collector-contrib/issues/31410
  - `otelcol.exporter.loadbalancing`: Fix memory leaks on shutdown.
    https://github.com/open-telemetry/opentelemetry-collector-contrib/pull/31050
  - `otelcol.exporter.loadbalancing`: Support the timeout period of k8s resolver list watch can be configured.
    https://github.com/open-telemetry/opentelemetry-collector-contrib/issues/31757
  - `otelcol.processor.transform`: Change metric unit for metrics extracted with `extract_count_metric()` to be the default unit (`1`).
    https://github.com/open-telemetry/opentelemetry-collector-contrib/issues/31575
  - `otelcol.receiver.opencensus`: Refactor the receiver to pass lifecycle tests and avoid leaking gRPC connections.
    https://github.com/open-telemetry/opentelemetry-collector-contrib/issues/31643
  - `otelcol.extension.jaeger_remote_sampling`: Fix leaking goroutine on shutdown.
    https://github.com/open-telemetry/opentelemetry-collector-contrib/issues/31157
  - `otelcol.receiver.kafka`: Fix panic on shutdown.
    https://github.com/open-telemetry/opentelemetry-collector-contrib/issues/31926
  - `otelcol.processor.resourcedetection`: Only attempt to detect Kubernetes node resource attributes when they're enabled.
    https://github.com/open-telemetry/opentelemetry-collector-contrib/issues/31941
  - `otelcol.processor.resourcedetection`: Fix memory leak on AKS.
    https://github.com/open-telemetry/opentelemetry-collector-contrib/pull/32574
  - `otelcol.processor.resourcedetection`: Update to ec2 scraper so that core attributes are not dropped if describeTags returns an error (likely due to permissions).
    https://github.com/open-telemetry/opentelemetry-collector-contrib/pull/30672

- Use Go 1.22.3 for builds. (@kminehart)

v1.0.0
------

### Features

- Support for programmable pipelines using a rich expression-based syntax.

- Over 130 components for processing, transforming, and exporting telemetry
  data.

- Native support for Kubernetes and Prometheus Operator without needing to
  deploy or learn a separate Kubernetes operator.

- Support for creating and sharing custom components.

- Support for forming a cluster of Alloy instances for automatic workload
  distribution.

- (_Public preview_) Support for receiving configuration from a server for
  centralized configuration management.

- A built-in UI for visualizing and debugging pipelines.

[contributors guide]: ./docs/developer/contributing.md#updating-the-changelog<|MERGE_RESOLUTION|>--- conflicted
+++ resolved
@@ -33,11 +33,9 @@
 
 - Send remote config status to the remote server for the remotecfg service. (@erikbaranowski)
 
-<<<<<<< HEAD
+- Add a `stat_statements` configuration block to the `prometheus.exporter.postgres` component to enable selecting both the query ID and the full SQL statement. The new block includes one option to enable statement selection, and another to configure the maximum length of the statement text. (@SimonSerrano) 
+
 - Add `truncate` stage for `loki.process` to truncate log entries, label values, and structured_metadata values. (@dehaansa)
-=======
-- Add a `stat_statements` configuration block to the `prometheus.exporter.postgres` component to enable selecting both the query ID and the full SQL statement. The new block includes one option to enable statement selection, and another to configure the maximum length of the statement text. (@SimonSerrano) 
->>>>>>> 2482d9d4
 
 ### Enhancements
 
