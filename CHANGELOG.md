--- conflicted
+++ resolved
@@ -26,6 +26,8 @@
 - Updated Snowflake exporter with performance improvements for larger environments. 
   Also added a new panel to track deleted tables to the Snowflake mixin. (@Caleb-Hurshman)
 
+- Update windows_exporter to v0.27.2. (@jkroepke)
+
 - Live debugging of `loki.process` will now also print the timestamp of incoming and outgoing log lines.
   This is helpful for debugging `stage.timestamp`. (@ptodev)
 
@@ -53,10 +55,7 @@
   exported to downstream components. This would only happen if the config
   for `discovery.*`  is reloaded in such a way that no new targets were
   discovered. (@ptodev, @thampiotr)
-
-<<<<<<< HEAD
-- Update windows_exporter to v0.27.2. (@jkroepke)
-=======
+  
 v1.3.1
 -----------------
 
@@ -65,7 +64,6 @@
 - Changed the cluster startup behaviour, reverting to the previous logic where
   a failure to resolve cluster join peers results in the node creating its own cluster. This is
   to facilitate the process of bootstrapping a new cluster following user feedback (@thampiotr)
->>>>>>> a67ea22a
 
 - Fix a memory leak which would occur any time `loki.process` had its configuration reloaded. (@ptodev)
 
