# Changelog

> _Contributors should read our [contributors guide][] for instructions on how
> to update the changelog._

This document contains a historical list of changes between releases. Only
changes that impact end-user behavior are listed; changes to documentation or
internal API changes are not present.

Main (unreleased)
-----------------

### Features

- Bump snmp_exporter and embedded modules in `prometheus.exporter.snmp` to v0.29.0, add cisco_device module support (@v-zhuravlev)

- Add the `otelcol.storage.file` extension to support persistent sending queues and `otelcol.receiver.filelog` file state tracking between restarts. (@dehaansa)

- Add `otelcol.exporter.googlecloud` community component to export metrics, traces, and logs to Google Cloud. (@motoki317)

- Add support to configure basic authentication for alloy http server. (@kalleep)

- Add `validate` command to alloy that will perform limited validation of alloy configuration files. (@kalleep)

- Add support to validate foreach block when using `validate` command. (@kalleep)

- Add `otelcol.receiver.splunkhec` component to receive events in splunk hec format and forward them to other `otelcol.*` components. (@kalleep)

### Enhancements

- Add binary version to constants exposed in configuration file syntatx. (@adlots)

- Update `loki.secretfilter` to include metrics about redactions (@kelnage)

- (_Experimental_) Various changes to the experimental component `database_observability.mysql`:
  - `schema_table`: add support for index expressions (@cristiangreco)
  - `query_sample`: enable opt-in support to extract unredacted sql query (sql_text) (@matthewnolf)
  - `query_tables`: improve queries parsing (@cristiangreco)
  - make tidbparser the default choice (@cristiangreco)
  - `query_sample`: better handling of timer overflows (@fridgepoet)
  - collect metrics on enabled `performance_schema.setup_consumers` (@fridgepoet)
  - `query_sample`: base log entries on calculated timestamp from rows, not now() (@fridgepoet)
  - `query_sample`: check digest is not null (@cristiangreco)

- Mixin dashboards improvements: added minimum cluster size to Cluster Overview dashboard, fixed units in OpenTelemetry dashboard, fixed slow components evaluation time units in Controller dashboard and updated Prometheus dashboard to correctly aggregate across instances. (@thampiotr)

- Reduced the lag time during targets handover in a cluster in `prometheus.scrape` components by reducing thread contention. (@thampiotr)

- Pretty print diagnostic errors when using `alloy run` (@kalleep)

- The `loki.rules.kubernetes` component now supports adding extra label matchers
  to all queries discovered via `PrometheusRule` CRDs. (@QuentinBisson)

-  Add optional `id` field to `foreach` block to generate more meaningful component paths in metrics by using a specific field from collection items. (@harshrai654)
<<<<<<< HEAD
  
- The `mimir.rules.kubernetes` component now supports adding extra label matchers
  to all queries discovered via `PrometheusRule` CRDs by extracting label values defined on the `PrometheusRule`. (@QuentinBisson)
=======
>>>>>>> 1314bc1e

- Fix validation logic in `beyla.ebpf` component to ensure that either metrics or traces are enabled. (@marctc)

### Bugfixes

- Fix `otelcol.receiver.filelog` documentation's default value for `start_at`. (@petewall)

- Fix [#3386](https://github.com/grafana/alloy/issues/3386) lower casing scheme in `prometheus.operator.scrapeconfigs`. (@alex-berger)

- Fix [#3437](https://github.com/grafana/alloy/issues/3437) Component Graph links now follow `--server.http.ui-path-prefix`. (@solidcellaMoon)

- Fix a bug in the `foreach` preventing the UI from showing the components in the template when the block was re-evaluated. (@wildum)

### Other changes

- Update the zap logging adapter used by `otelcol` components to log arrays and objects. (@dehaansa)

- Updated Windows install script to add DisplayVersion into registry on install (@enessene)

- Update Docker builds to install latest Linux security fixes on top of base image (@jharvey10)

- Reduce Docker image size slightly by consolidating some RUN layers (@AchimGrolimund)

- RPM artifacts in Alloy GitHub releases are no longer signed.
  The artifacts on the `https://rpm.grafana.com` repository used by the `yum` package manager will continue to be signed. (@ptodev)

v1.8.3
-----------------

### Bugfixes

- Fix `mimir.rules.kubernetes` panic on non-leader debug info retrieval (@TheoBrigitte)

- Fix detection of the “streams limit exceeded” error in the Loki client so that metrics are correctly labeled as `ReasonStreamLimited`. (@maratkhv)

- Fix `loki.source.file` race condition that often lead to panic when using `decompression`. (@kalleep)

- Fix deadlock in `loki.source.file` that can happen when targets are removed. (@kalleep)

- Fix `loki.process` to emit valid logfmt. (@kalleep)

v1.8.2
-----------------

### Bugfixes

- Fix `otelcol.exporter.prometheus` dropping valid exemplars. (@github-vincent-miszczak)

- Fix `loki.source.podlogs` not adding labels `__meta_kubernetes_namespace` and `__meta_kubernetes_pod_label_*`. (@kalleep)

v1.8.1
-----------------

### Bugfixes

- `rfc3164_default_to_current_year` argument was not fully added to `loki.source.syslog` (@dehaansa)

- Fix issue with `remoteCfg` service stopping immediately and logging noop error if not configured (@dehaansa)

- Fix potential race condition in `remoteCfg` service metrics registration (@kalleep)

- Fix panic in `prometheus.exporter.postgres` when using minimal url as data source name. (@kalleep)

v1.8.0
-----------------

### Breaking changes

- Removed `open_port` and `executable_name` from top level configuration of Beyla component. Removed `enabled` argument from `network` block. (@marctc)

- Breaking changes from the OpenTelemetry Collector v0.122 update: (@wildum)
  - `otelcol.exporter.splunkhec`: `min_size_items` and `max_size_items` were replaced by `min_size`, `max_size` and `sizer` in the `batcher` block to allow
  users to configure the size of the batch in a more flexible way.
  - The telemetry level of Otel components is no longer configurable. The `level` argument in the `debug_metrics` block is kept to avoid breaking changes but it is not used anymore.
  - `otelcol.processor.tailsampling` changed the unit of the decision timer metric from microseconds to milliseconds. (change unit of otelcol_processor_tail_sampling_sampling_decision_timer_latency)
  - `otelcol.processor.deltatocumulative`: rename `otelcol_deltatocumulative_datapoints_processed` to `otelcol_deltatocumulative_datapoints` and remove the metrics `otelcol_deltatocumulative_streams_evicted`, `otelcol_deltatocumulative_datapoints_dropped` and `otelcol_deltatocumulative_gaps_length`.
  - The `regex` attribute was removed from `otelcol.processor.k8sattributes`. The extract-patterns function from `otelcol.processor.transform` can be used instead.
  - The default value of `metrics_flush_interval` in `otelcol.connector.servicegraph` was changed from `0s` to `60s`.
  - `s3_partition` in `otelcol.exporter.awss3` was replaced by `s3_partition_format`.

- (_Experimental_) `prometheus.write.queue` metric names changed to align better with prometheus standards. (@mattdurham)

### Features

- Add `otelcol.receiver.awscloudwatch` component to receive logs from AWS CloudWatch and forward them to other `otelcol.*` components. (@wildum)
- Add `loki.enrich` component to enrich logs using labels from `discovery.*` components. (@v-zhuravlev)
- Add string concatenation for secrets type (@ravishankar15)
- Add support for environment variables to OpenTelemetry Collector config. (@jharvey10)
- Replace graph in Alloy UI with a new version that supports modules and data flow visualization. (@wildum)
- Added `--cluster.wait-for-size` and `--cluster.wait-timeout` flags which allow to specify the minimum cluster size
  required before components that use clustering begin processing traffic to ensure adequate cluster capacity is
  available. (@thampiotr)
- Add `trace_printer` to `beyla.ebpf` component to print trace information in a specific format. (@marctc)
- Add support for live debugging and graph in the UI for components imported via remotecfg. (@wildum)

### Enhancements

- Add the ability to set user for Windows Service with silent install (@dehaansa)

- Add livedebugging support for structured_metadata in `loki.process` (@dehaansa)

- (_Public Preview_) Add a `--windows.priority` flag to the run command, allowing users to set windows process priority for Alloy. (@dehaansa)

- (_Experimental_) Adding a new `prometheus.operator.scrapeconfigs` which discovers and scrapes [ScrapeConfig](https://prometheus-operator.dev/docs/developer/scrapeconfig/) Kubernetes resources. (@alex-berger)

- Add `rfc3164_default_to_current_year` argument to `loki.source.syslog` (@dehaansa)

- Add `connection_name` support for `prometheus.exporter.mssql` (@bck01215)

- Add livedebugging support for `prometheus.scrape` (@ravishankar15, @wildum)

- Have `loki.echo` log the `entry_timestamp` and `structured_metadata` for any loki entries received (@dehaansa)

- Bump snmp_exporter and embedded modules in `prometheus.exporter.snmp` to v0.28.0 (@v-zhuravlev)

- Update mysqld_exporter to v0.17.2, most notable changes: (@cristiangreco)
  - [0.17.1] Add perf_schema quantile columns to collector
  - [0.17.1] Fix database quoting problem in collector 'info_schema.tables'
  - [0.17.1] Use SUM_LOCK_TIME and SUM_CPU_TIME with mysql >= 8.0.28
  - [0.17.1] Fix query on perf_schema.events_statements_summary_by_digest
  - [0.17.2] Fix query on events_statements_summary_by_digest for mariadb

- Added additional backwards compatibility metrics to `prometheus.write.queue`. (@mattdurham)

- Add new stdlib functions encoding.to_json (@ravishankar15)

- Added OpenTelemetry logs and metrics support to Alloy mixin's dashboards and alerts. (@thampiotr)

- Add support for proxy and headers in `prometheus.write.queue`. (@mattdurham)

- Added support for switching namespace between authentication and kv retrieval to support Vault Enterprise (@notedop)

- (_Experimental_) Various changes to the experimental component `database_observability.mysql`:
  - `query_sample`: better handling of truncated queries (@cristiangreco)
  - `query_sample`: add option to use TiDB sql parser (@cristiangreco)
  - `query_tables`: rename collector from `query_sample` to better reflect responsibility (@matthewnolf)
  - `query_sample`: add new collector that replaces previous implementation to collect more detailed sample information (@matthewnolf)
  - `query_sample`: refactor parsing of truncated queries (@cristiangreco)

- Add labels validation in `pyroscope.write` to prevent duplicate labels and invalid label names/values. (@marcsanmi)

- Reduced lock contention in `prometheus.scrape` component (@thampiotr)

- Support converting otel config which uses a common receiver across pipelines with different names. (@wildum)

- Reduce CPU usage of the `loki.source.podlogs` component when pods logs target lots of pods (@QuentinBisson)

- Add error body propagation in `pyroscope.write`, for `/ingest` calls. (@simonswine)

- Add `tenant` label to remaining `loki_write_.+` metrics (@towolf)

- Removed syntax highlighting from the component details UI view to improve
  rendering performance. (@tpaschalis)

- A new `grafana/alloy:vX.Y.Z-windowsservercore-ltsc2022` Docker image is now published on DockerHub. (@ptodev)

### Bugfixes

- Fix deadlocks in `loki.source.file` when tailing fails (@mblaschke)
- Add missing RBAC permission for ScrapeConfig (@alex-berger)

- Fixed an issue in the `mimir.rules.kubernetes` component that would keep the component as unhealthy even when it managed to start after temporary errors (@nicolasvan)

- Allow kafka exporter to attempt to connect even if TLS enabled but cert & key are not specified (@dehaansa)

- Fixed bug where all resources were not being collected from `prometheus.exporter.azure` when using `regions` (@kgeckhart)

- Fix panic in `loki.source.file` when the tailer had no time to run before the runner was stopped (@wildum)

### Other changes

- Upgrading to Prometheus v2.55.1. (@ptodev)
  - Added a new `http_headers` argument to many `discovery` and `prometheus` components.
  - Added a new `scrape_failure_log_file` argument to `prometheus.scrape`.

- Non-breaking changes from the OpenTelemetry Collector v0.122 update: (@wildum)
  - `otelcol.processor.transform` has a new `statements` block for transformations which don't require a context to be specified explicitly.
  - `otelcol.receiver.syslog` has a new `on_error` argument to specify the action to take when an error occurs while receiving logs.
  - `otelcol.processor.resourcedetection` now supports `dynatrace` as a resource detector.
  - `otelcol.receiver.kafka` has a new `error_backoff` block to configure how failed requests are retried.
  - `otelcol.receiver.vcenter` has three new metrics `vcenter.vm.cpu.time`, `vcenter.vm.network.broadcast.packet.rate` and `vcenter.vm.network.multicast.packet.rate`.
  - `otelcol.exporter.awss3` has two new arguments `acl` and `storage_class`.
  - `otelcol.auth.headers` headers can now be populated using Authentication metadata using from_attribute

- Change the stability of the `beyla.ebpf` component from "public preview" to "generally available". (@marctc)

- The ingest API of `pyroscope.receive_http` no longer forwards all received headers, instead only passes through the `Content-Type` header. (@simonswine)

v1.7.5
-----------------

### Enhancements

- Set zstd as default compression for `prometheus.write.queue`. (@mattdurham)

v1.7.4
-----------------

### Bugfixes

- Revert the changes to `loki.source.file` from release v1.7.0. These changes introduced a potential deadlock. (@dehaansa)

v1.7.3
-----------------

### Breaking changes

- Fixed the parsing of selections, application and network filter blocks for Beyla. (@raffaelroquetto)

### Enhancements

- Add the `stat_checkpointer` collector in `prometheus.exporter.postgres` (@dehaansa)

### Bugfixes

- Update the `prometheus.exporter.postgres` component to correctly support Postgres17 when `stat_bgwriter` collector is enabled (@dehaansa)

- Fix `remoteCfg` logging and metrics reporting of `errNotModified` as a failure (@zackman0010)


v1.7.2
-----------------

### Bugfixes

- Fixed an issue where the `otelcol.exporter.awss3` could not be started with the `sumo_ic` marshaler. (@wildum)

- Update `jfr-parser` dependency to v0.9.3 to fix jfr parsing issues in `pyroscope.java`. (@korniltsev)

- Fixed an issue where passing targets from some standard library functions was failing with `target::ConvertFrom` error. (@thampiotr)

- Fixed an issue where indexing targets as maps (e.g. `target["foo"]`) or objects (e.g. `target.foo`) or using them with
  certain standard library functions was resulting in `expected object or array, got capsule` error under some
  circumstances. This could also lead to `foreach evaluation failed` errors when using the `foreach` configuration
  block. (@thampiotr)

- Update `prometheus.write.queue` to reduce memory fragmentation and increase sent throughput. (@mattdurham)

- Fixed an issue where the `otelcol.exporter.kafka` component would not start if the `encoding` was specific to a signal type. (@wildum)

v1.7.1
-----------------

### Bugfixes

- Fixed an issue where some exporters such as `prometheus.exporter.snmp` couldn't accept targets from other components
  with an error `conversion to '*map[string]string' is not supported"`. (@thampiotr)

- Enable batching of calls to the appender in `prometheus.write.queue` to reduce lock contention when scraping, which
  will lead to reduced scrape duration. (@mattdurham)

v1.7.0
-----------------

### Breaking changes

- (_Experimental_) In `prometheus.write.queue` changed `parallelism` from attribute to a block to allow for dynamic scaling. (@mattdurham)

- Remove `tls_basic_auth_config_path` attribute from `prometheus.exporter.mongodb` configuration as it does not configure TLS client
  behavior as previously documented.

- Remove `encoding` and `encoding_file_ext` from `otelcol.exporter.awss3` component as it was not wired in to the otel component and
  Alloy does not currently integrate the upstream encoding extensions that this would utilize.

### Features

- Add a `otelcol.receiver.tcplog` component to receive OpenTelemetry logs over a TCP connection. (@nosammai)

- (_Public preview_) Add `otelcol.receiver.filelog` component to read otel log entries from files (@dehaansa)

- (_Public preview_) Add a `otelcol.processor.cumulativetodelta` component to convert metrics from
  cumulative temporality to delta. (@madaraszg-tulip)

- (_Experimental_) Add a `stage.windowsevent` block in the `loki.process` component. This aims to replace the existing `stage.eventlogmessage`. (@wildum)

- Add `pyroscope.relabel` component to modify or filter profiles using Prometheus relabeling rules. (@marcsanmi)

- (_Experimental_) A new `foreach` block which starts an Alloy pipeline for each item inside a list. (@wildum, @thampiotr, @ptodev)

### Enhancements

- Upgrade to OpenTelemetry Collector v0.119.0 (@dehaansa):
  - `otelcol.processor.resourcedetection`: additional configuration for the `ec2` detector to configure retry behavior
  - `otelcol.processor.resourcedetection`: additional configuration for the `gcp` detector to collect Managed Instance Group attributes
  - `otelcol.processor.resourcedetection`: additional configuration for the `eks` detector to collect cloud account attributes
  - `otelcol.processor.resourcedetection`: add `kubeadm` detector to collect local cluster attributes
  - `otelcol.processor.cumulativetodelta`: add `metric_types` filtering options
  - `otelcol.exporter.awss3`: support configuring sending_queue behavior
  - `otelcol.exporter.otlphttp`: support configuring `compression_params`, which currently only includes `level`
  - `configtls`: opentelemetry components with tls config now support specifying TLS curve preferences
  - `sending_queue`: opentelemetry exporters with a `sending_queue` can now configure the queue to be `blocking`

- Add `go_table_fallback` arg to `pyroscope.ebpf` (@korniltsev)

- Memory optimizations in `pyroscope.scrape` (@korniltsev)

- Do not drop `__meta` labels in `pyroscope.scrape`. (@korniltsev)

- Add the possibility to export span events as logs in `otelcol.connector.spanlogs`. (@steve-hb)

- Add json format support for log export via faro receiver (@ravishankar15)

- (_Experimental_) Various changes to the experimental component `database_observability.mysql`:
  - `connection_info`: add namespace to the metric (@cristiangreco)
  - `query_sample`: better support for table name parsing (@cristiangreco)
  - `query_sample`: capture schema name for query samples (@cristiangreco)
  - `query_sample`: fix error handling during result set iteration (@cristiangreco)
  - `query_sample`: improve parsing of truncated queries (@cristiangreco)
  - `query_sample`: split out sql parsing logic to a separate file (@cristiangreco)
  - `schema_table`: add table columns parsing (@cristiagreco)
  - `schema_table`: correctly quote schema and table name in SHOW CREATE (@cristiangreco)
  - `schema_table`: fix handling of view table types when detecting schema (@matthewnolf)
  - `schema_table`: refactor cache config in schema_table collector (@cristiangreco)
  - Component: add enable/disable collector configurability to `database_observability.mysql`. This removes the `query_samples_enabled` argument, now configurable via enable/disable collector. (@fridgepoet)
  - Component: always log `instance` label key (@cristiangreco)
  - Component: better error handling for collectors (@cristiangreco)
  - Component: use labels for some indexed logs elements (@cristiangreco)

- Reduce CPU usage of `loki.source.windowsevent` by up to 85% by updating the bookmark file every 10 seconds instead of after every event and by
  optimizing the retrieval of the process name. (@wildum)

- Ensure consistent service_name label handling in `pyroscope.receive_http` to match Pyroscope's behavior. (@marcsanmi)

- Improved memory and CPU performance of Prometheus pipelines by changing the underlying implementation of targets (@thampiotr)

- Add `config_merge_strategy` in `prometheus.exporter.snmp` to optionally merge custom snmp config with embedded config instead of replacing. Useful for providing SNMP auths. (@v-zhuravlev)

- Upgrade `beyla.ebpf` to v2.0.4. The full list of changes can be found in the [Beyla release notes](https://github.com/grafana/beyla/releases/tag/v2.0.0). (@marctc)

### Bugfixes

- Fix log rotation for Windows in `loki.source.file` by refactoring the component to use the runner pkg. This should also reduce CPU consumption when tailing a lot of files in a dynamic environment. (@wildum)

- Add livedebugging support for `prometheus.remote_write` (@ravishankar15)

- Add livedebugging support for `otelcol.connector.*` components (@wildum)

- Bump snmp_exporter and embedded modules to 0.27.0. Add support for multi-module handling by comma separation and expose argument to increase SNMP polling concurrency for `prometheus.exporter.snmp`. (@v-zhuravlev)

- Add support for pushv1.PusherService Connect API in `pyroscope.receive_http`. (@simonswine)

- Fixed an issue where `loki.process` would sometimes output live debugging entries out-of-order (@thampiotr)

- Fixed a bug where components could be evaluated concurrently without the full context during a config reload (@wildum)

- Fixed locks that wouldn't be released in the remotecfg service if some errors occurred during the configuration reload (@spartan0x117)

- Fix issue with `prometheus.write.queue` that lead to excessive connections. (@mattdurham)

- Fixed a bug where `loki.source.awsfirehose` and `loki.source.gcplog` could
  not be used from within a module. (@tpaschalis)

- Fix an issue where Prometheus metric name validation scheme was set by default to UTF-8. It is now set back to the
  previous "legacy" scheme. An experimental flag `--feature.prometheus.metric-validation-scheme` can be used to switch
  it to `utf-8` to experiment with UTF-8 support. (@thampiotr)

### Other changes

- Upgrading to Prometheus v2.54.1. (@ptodev)
  - `discovery.docker` has a new `match_first_network` attribute for matching the first network
    if the container has multiple networks defined, thus avoiding collecting duplicate targets.
  - `discovery.ec2`, `discovery.kubernetes`, `discovery.openstack`, and `discovery.ovhcloud`
    add extra `__meta_` labels.
  - `prometheus.remote_write` supports Azure OAuth and Azure SDK authentication.
  - `discovery.linode` has a new `region` attribute, as well as extra `__meta_` labels.
  - A new `scrape_native_histograms` argument for `prometheus.scrape`.
    This is enabled by default and can be used to explicitly disable native histogram support.
    In previous versions of Alloy, native histogram support has also been enabled by default
    as long as `scrape_protocols` starts with `PrometheusProto`.

  - Change the stability of the `remotecfg` feature from "public preview" to "generally available". (@erikbaranowski)

v1.6.1
-----------------

## Bugs

- Resolve issue with Beyla starting. (@rafaelroquetto)

v1.6.0
-----------------

### Breaking changes

- Upgrade to OpenTelemetry Collector v0.116.0:
  - `otelcol.processor.tailsampling`: Change decision precedence when using `and_sub_policy` and `invert_match`.
    For more information, see the [release notes for Alloy 1.6][release-notes-alloy-1_6].

    [#33671]: https://github.com/open-telemetry/opentelemetry-collector-contrib/pull/33671
    [release-notes-alloy-1_6]: https://grafana.com/docs/alloy/latest/release-notes/#v16

### Features

- Add support for TLS to `prometheus.write.queue`. (@mattdurham)

- Add `otelcol.receiver.syslog` component to receive otel logs in syslog format (@dehaansa)

- Add support for metrics in `otelcol.exporter.loadbalancing` (@madaraszg-tulip)

- Add `add_cloudwatch_timestamp` to `prometheus.exporter.cloudwatch` metrics. (@captncraig)

- Add support to `prometheus.operator.servicemonitors` to allow `endpointslice` role. (@yoyosir)

- Add `otelcol.exporter.splunkhec` allowing to export otel data to Splunk HEC (@adlotsof)

- Add `otelcol.receiver.solace` component to receive traces from a Solace broker. (@wildum)

- Add `otelcol.exporter.syslog` component to export logs in syslog format (@dehaansa)

- (_Experimental_) Add a `database_observability.mysql` component to collect mysql performance data. (@cristiangreco & @matthewnolf)

- Add `otelcol.receiver.influxdb` to convert influx metric into OTEL. (@EHSchmitt4395)

- Add a new `/-/healthy` endpoint which returns HTTP 500 if one or more components are unhealthy. (@ptodev)

### Enhancements

- Improved performance by reducing allocation in Prometheus write pipelines by ~30% (@thampiotr)

- Update `prometheus.write.queue` to support v2 for cpu performance. (@mattdurham)

- (_Experimental_) Add health reporting to `database_observability.mysql` component (@cristiangreco)

- Add second metrics sample to the support bundle to provide delta information (@dehaansa)

- Add all raw configuration files & a copy of the latest remote config to the support bundle (@dehaansa)

- Add relevant golang environment variables to the support bundle (@dehaansa)

- Add support for server authentication to otelcol components. (@aidaleuc)

- Update mysqld_exporter from v0.15.0 to v0.16.0 (including 2ef168bf6), most notable changes: (@cristiangreco)
  - Support MySQL 8.4 replicas syntax
  - Fetch lock time and cpu time from performance schema
  - Fix fetching tmpTables vs tmpDiskTables from performance_schema
  - Skip SPACE_TYPE column for MariaDB >=10.5
  - Fixed parsing of timestamps with non-zero padded days
  - Fix auto_increment metric collection errors caused by using collation in INFORMATION_SCHEMA searches
  - Change processlist query to support ONLY_FULL_GROUP_BY sql_mode
  - Add perf_schema quantile columns to collector

- Live Debugging button should appear in UI only for supported components (@ravishankar15)
- Add three new stdlib functions to_base64, from_URLbase64 and to_URLbase64 (@ravishankar15)
- Add `ignore_older_than` option for local.file_match (@ravishankar15)
- Add livedebugging support for discovery components (@ravishankar15)
- Add livedebugging support for `discover.relabel` (@ravishankar15)
- Performance optimization for live debugging feature (@ravishankar15)

- Upgrade `github.com/goccy/go-json` to v0.10.4, which reduces the memory consumption of an Alloy instance by 20MB.
  If Alloy is running certain otelcol components, this reduction will not apply. (@ptodev)
- improve performance in regexp component: call fmt only if debug is enabled (@r0ka)

- Update `prometheus.write.queue` library for performance increases in cpu. (@mattdurham)

- Update `loki.secretfilter` to be compatible with the new `[[rules.allowlists]]` gitleaks allowlist format (@romain-gaillard)

- Update `async-profiler` binaries for `pyroscope.java` to 3.0-fa937db (@aleks-p)

- Reduced memory allocation in discovery components by up to 30% (@thampiotr)

### Bugfixes

- Fix issue where `alloy_prometheus_relabel_metrics_processed` was not being incremented. (@mattdurham)

- Fixed issue with automemlimit logging bad messages and trying to access cgroup on non-linux builds (@dehaansa)

- Fixed issue with reloading configuration and prometheus metrics duplication in `prometheus.write.queue`. (@mattdurham)

- Updated `prometheus.write.queue` to fix issue with TTL comparing different scales of time. (@mattdurham)

- Fixed an issue in the `prometheus.operator.servicemonitors`, `prometheus.operator.podmonitors` and `prometheus.operator.probes` to support capitalized actions. (@QuentinBisson)

- Fixed an issue where the `otelcol.processor.interval` could not be used because the debug metrics were not set to default. (@wildum)

- Fixed an issue where `loki.secretfilter` would crash if the secret was shorter than the `partial_mask` value. (@romain-gaillard)

- Change the log level in the `eventlogmessage` stage of the `loki.process` component from `warn` to `debug`. (@wildum)

- Fix a bug in `loki.source.kafka` where the `topics` argument incorrectly used regex matching instead of exact matches. (@wildum)

### Other changes

- Change the stability of the `livedebugging` feature from "experimental" to "generally available". (@wildum)

- Use Go 1.23.3 for builds. (@mattdurham)

- Upgrade Beyla to v1.9.6. (@wildum)

- Upgrade to OpenTelemetry Collector v0.116.0:
  - `otelcol.receiver.datadog`: Return a json reponse instead of "OK" when a trace is received with a newer protocol version.
    https://github.com/open-telemetry/opentelemetry-collector-contrib/pull/35705
  - `otelcol.receiver.datadog`: Changes response message for `/api/v1/check_run` 202 response to be JSON and on par with Datadog API spec
    https://github.com/open-telemetry/opentelemetry-collector-contrib/pull/36029
  - `otelcol.receiver.solace`: The Solace receiver may unexpectedly terminate on reporting traces when used with a memory limiter processor and under high load.
    https://github.com/open-telemetry/opentelemetry-collector-contrib/pull/35958
  - `otelcol.receiver.solace`: Support converting the new `Move to Dead Message Queue` and new `Delete` spans generated by Solace Event Broker to OTLP.
    https://github.com/open-telemetry/opentelemetry-collector-contrib/pull/36071
  - `otelcol.exporter.datadog`: Stop prefixing `http_server_duration`, `http_server_request_size` and `http_server_response_size` with `otelcol`.
    https://github.com/open-telemetry/opentelemetry-collector-contrib/pull/36265
    These metrics can be from SDKs rather than collector. Stop prefixing them to be consistent with
    https://opentelemetry.io/docs/collector/internal-telemetry/#lists-of-internal-metrics
  - `otelcol.receiver.datadog`: Add json handling for the `api/v2/series` endpoint in the datadogreceiver.
    https://github.com/open-telemetry/opentelemetry-collector-contrib/pull/36218
  - `otelcol.processor.span`: Add a new `keep_original_name` configuration argument
    to keep the original span name when extracting attributes from the span name.
    https://github.com/open-telemetry/opentelemetry-collector-contrib/pull/36397
  - `pkg/ottl`: Respect the `depth` option when flattening slices using `flatten`.
    The `depth` option is also now required to be at least `1`.
    https://github.com/open-telemetry/opentelemetry-collector-contrib/pull/36198
  - `otelcol.exporter.loadbalancing`: Shutdown exporters during collector shutdown. This fixes a memory leak.
    https://github.com/open-telemetry/opentelemetry-collector-contrib/pull/36024
  - `otelcol.processor.k8sattributes`: New `wait_for_metadata` and `wait_for_metadata_timeout` configuration arguments,
    which block the processor startup until metadata is received from Kubernetes.
    https://github.com/open-telemetry/opentelemetry-collector-contrib/issues/32556
  - `otelcol.processor.k8sattributes`: Enable the `k8sattr.fieldExtractConfigRegex.disallow` for all Alloy instances,
    to retain the behavior of `regex` argument in the `annotation` and `label` blocks.
    When the feature gate is "deprecated" in the upstream Collector, Alloy users will need to use the transform processor instead.
    https://github.com/open-telemetry/opentelemetry-collector-contrib/issues/25128
  - `otelcol.receiver.vcenter`: The existing code did not honor TLS settings beyond 'insecure'.
    All TLS client config should now be honored.
    https://github.com/open-telemetry/opentelemetry-collector-contrib/pull/36482
  - `otelcol.receiver.opencensus`: Do not report error message when OpenCensus receiver is shutdown cleanly.
    https://github.com/open-telemetry/opentelemetry-collector-contrib/pull/36622
  - `otelcol.processor.k8sattributes`: Fixed parsing of k8s image names to support images with tags and digests.
    https://github.com/open-telemetry/opentelemetry-collector-contrib/pull/36145
  - `otelcol.exporter.loadbalancing`: Adding sending_queue, retry_on_failure and timeout settings to loadbalancing exporter configuration.
    https://github.com/open-telemetry/opentelemetry-collector-contrib/issues/35378
  - `otelcol.exporter.loadbalancing`: The k8sresolver was triggering exporter churn in the way the change event was handled.
    https://github.com/open-telemetry/opentelemetry-collector-contrib/issues/35658
  - `otelcol.processor.k8sattributes`: Override extracted k8s attributes if original value has been empty.
    https://github.com/open-telemetry/opentelemetry-collector-contrib/pull/36466
  - `otelcol.exporter.awss3`: Upgrading to adopt aws sdk v2.
    https://github.com/open-telemetry/opentelemetry-collector-contrib/pull/36698
  - `pkg/ottl`: GetXML Converter now supports selecting text, CDATA, and attribute (value) content.
  - `otelcol.exporter.loadbalancing`: Adds a an optional `return_hostnames` configuration argument to the k8s resolver.
     https://github.com/open-telemetry/opentelemetry-collector-contrib/pull/35411
  - `otelcol.exporter.kafka`, `otelcol.receiver.kafka`: Add a new `AWS_MSK_IAM_OAUTHBEARER` mechanism.
    This mechanism use the AWS MSK IAM SASL Signer for Go https://github.com/aws/aws-msk-iam-sasl-signer-go.
    https://github.com/open-telemetry/opentelemetry-collector-contrib/pull/32500

  - Use Go 1.23.5 for builds. (@wildum)

v1.5.1
-----------------

### Enhancements

- Logs from underlying clustering library `memberlist` are now surfaced with correct level (@thampiotr)

- Allow setting `informer_sync_timeout` in prometheus.operator.* components. (@captncraig)

- For sharding targets during clustering, `loki.source.podlogs` now only takes into account some labels. (@ptodev)

- Improve instrumentation of `pyroscope.relabel` component. (@marcsanmi)

### Bugfixes

- Fixed an issue in the `pyroscope.write` component to prevent TLS connection churn to Pyroscope when the `pyroscope.receive_http` clients don't request keepalive (@madaraszg-tulip)

- Fixed an issue in the `pyroscope.write` component with multiple endpoints not working correctly for forwarding profiles from `pyroscope.receive_http` (@madaraszg-tulip)

- Fixed a few race conditions that could lead to a deadlock when using `import` statements, which could lead to a memory leak on `/metrics` endpoint of an Alloy instance. (@thampiotr)

- Fix a race condition where the ui service was dependent on starting after the remotecfg service, which is not guaranteed. (@dehaansa & @erikbaranowski)

- Fixed an issue in the `otelcol.exporter.prometheus` component that would set series value incorrectly for stale metrics (@YusifAghalar)

- `loki.source.podlogs`: Fixed a bug which prevented clustering from working and caused duplicate logs to be sent.
  The bug only happened when no `selector` or `namespace_selector` blocks were specified in the Alloy configuration. (@ptodev)

- Fixed an issue in the `pyroscope.write` component to allow slashes in application names in the same way it is done in the Pyroscope push API (@marcsanmi)

- Fixed a crash when updating the configuration of `remote.http`. (@kinolaev)

- Fixed an issue in the `otelcol.processor.attribute` component where the actions `delete` and `hash` could not be used with the `pattern` argument. (@wildum)

- Fixed an issue in the `prometheus.exporter.postgres` component that would leak goroutines when the target was not reachable (@dehaansa)

v1.5.0
-----------------

### Breaking changes

- `import.git`: The default value for `revision` has changed from `HEAD` to `main`. (@ptodev)
  It is no longer allowed to set `revision` to `"HEAD"`, `"FETCH_HEAD"`, `"ORIG_HEAD"`, `"MERGE_HEAD"`, or `"CHERRY_PICK_HEAD"`.

- The Otel update to v0.112.0 has a few breaking changes:
  - [`otelcol.processor.deltatocumulative`] Change `max_streams` default value to `9223372036854775807` (max int).
    https://github.com/open-telemetry/opentelemetry-collector-contrib/pull/35048
  - [`otelcol.connector.spanmetrics`] Change `namespace` default value to `traces.span.metrics`.
    https://github.com/open-telemetry/opentelemetry-collector-contrib/pull/34485
  - [`otelcol.exporter.logging`] Removed in favor of the `otelcol.exporter.debug`.
    https://github.com/open-telemetry/opentelemetry-collector/issues/11337

### Features

- Add support bundle generation via the API endpoint /-/support (@dehaansa)

- Add the function `path_join` to the stdlib. (@wildum)

- Add `pyroscope.receive_http` component to receive and forward Pyroscope profiles (@marcsanmi)

- Add support to `loki.source.syslog` for the RFC3164 format ("BSD syslog"). (@sushain97)

- Add support to `loki.source.api` to be able to extract the tenant from the HTTP `X-Scope-OrgID` header (@QuentinBisson)

- (_Experimental_) Add a `loki.secretfilter` component to redact secrets from collected logs.

- (_Experimental_) Add a `prometheus.write.queue` component to add an alternative to `prometheus.remote_write`
  which allowing the writing of metrics  to a prometheus endpoint. (@mattdurham)

- (_Experimental_) Add the `array.combine_maps` function to the stdlib. (@ptodev, @wildum)

### Enhancements

- The `mimir.rules.kubernetes` component now supports adding extra label matchers
  to all queries discovered via `PrometheusRule` CRDs. (@thampiotr)

- The `cluster.use-discovery-v1` flag is now deprecated since there were no issues found with the v2 cluster discovery mechanism. (@thampiotr)

- SNMP exporter now supports labels in both `target` and `targets` parameters. (@mattdurham)

- Add support for relative paths to `import.file`. This new functionality allows users to use `import.file` blocks in modules
  imported via `import.git` and other `import.file`. (@wildum)

- `prometheus.exporter.cloudwatch`: The `discovery` block now has a `recently_active_only` configuration attribute
  to return only metrics which have been active in the last 3 hours.

- Add Prometheus bearer authentication to a `prometheus.write.queue` component (@freak12techno)

- Support logs that have a `timestamp` field instead of a `time` field for the `loki.source.azure_event_hubs` component. (@andriikushch)

- Add `proxy_url` to `otelcol.exporter.otlphttp`. (@wildum)

- Allow setting `informer_sync_timeout` in prometheus.operator.* components. (@captncraig)

### Bugfixes

- Fixed a bug in `import.git` which caused a `"non-fast-forward update"` error message. (@ptodev)

- Do not log error on clean shutdown of `loki.source.journal`. (@thampiotr)

- `prometheus.operator.*` components: Fixed a bug which would sometimes cause a
  "failed to create service discovery refresh metrics" error after a config reload. (@ptodev)

### Other changes

- Small fix in UI stylesheet to fit more content into visible table area. (@defanator)

- Changed OTEL alerts in Alloy mixin to use success rate for tracing. (@thampiotr)

- Support TLS client settings for clustering (@tiagorossig)

- Add support for `not_modified` response in `remotecfg`. (@spartan0x117)

- Fix dead link for RelabelConfig in the PodLog documentation page (@TheoBrigitte)

- Most notable changes coming with the OTel update from v0.108.0 vo v0.112.0 besides the breaking changes: (@wildum)
  - [`http config`] Add support for lz4 compression.
    https://github.com/open-telemetry/opentelemetry-collector/issues/9128
  - [`otelcol.processor.interval`] Add support for gauges and summaries.
    https://github.com/open-telemetry/opentelemetry-collector-contrib/issues/34803
  - [`otelcol.receiver.kafka`] Add possibility to tune the fetch sizes.
    https://github.com/open-telemetry/opentelemetry-collector-contrib/pull/34431
  - [`otelcol.processor.tailsampling`] Add `invert_match` to boolean attribute.
    https://github.com/open-telemetry/opentelemetry-collector-contrib/pull/34730
  - [`otelcol.receiver.kafka`] Add support to decode to `otlp_json`.
    https://github.com/open-telemetry/opentelemetry-collector-contrib/issues/33627
  - [`otelcol.processor.transform`] Add functions `convert_exponential_histogram_to_histogram` and `aggregate_on_attribute_value`.
    https://github.com/open-telemetry/opentelemetry-collector-contrib/pull/33824
    https://github.com/open-telemetry/opentelemetry-collector-contrib/pull/33423

v1.4.3
-----------------

### Bugfixes

- Fix an issue where some `faro.receiver` would drop multiple fields defined in `payload.meta.browser`, as fields were defined in the struct.

- `pyroscope.scrape` no longer tries to scrape endpoints which are not active targets anymore. (@wildum @mattdurham @dehaansa @ptodev)

- Fixed a bug with `loki.source.podlogs` not starting in large clusters due to short informer sync timeout. (@elburnetto-intapp)

- `prometheus.exporter.windows`: Fixed bug with `exclude` regular expression config arguments which caused missing metrics. (@ptodev)

v1.4.2
-----------------

### Bugfixes

- Update windows_exporter from v0.27.2 vo v0.27.3: (@jkroepke)
  - Fixes a bug where scraping Windows service crashes alloy

- Update yet-another-cloudwatch-exporter from v0.60.0 vo v0.61.0: (@morremeyer)
  - Fixes a bug where cloudwatch S3 metrics are reported as `0`

- Issue 1687 - otelcol.exporter.awss3 fails to configure (@cydergoth)
  - Fix parsing of the Level configuration attribute in debug_metrics config block
  - Ensure "optional" debug_metrics config block really is optional

- Fixed an issue with `loki.process` where `stage.luhn` and `stage.timestamp` would not apply
  default configuration settings correctly (@thampiotr)

- Fixed an issue with `loki.process` where configuration could be reloaded even if there
  were no changes. (@ptodev, @thampiotr)

- Fix issue where `loki.source.kubernetes` took into account all labels, instead of specific logs labels. Resulting in duplication. (@mattdurham)

v1.4.1
-----------------

### Bugfixes

- Windows installer: Don't quote Alloy's binary path in the Windows Registry. (@jkroepke)

v1.4.0
-----------------

### Security fixes

- Add quotes to windows service path to prevent path interception attack. [CVE-2024-8975](https://grafana.com/security/security-advisories/cve-2024-8975/) (@mattdurham)

### Breaking changes

- Some debug metrics for `otelcol` components have changed. (@thampiotr)
  For example, `otelcol.exporter.otlp`'s `exporter_sent_spans_ratio_total` metric is now `otelcol_exporter_sent_spans_total`.

- [otelcol.processor.transform] The functions `convert_sum_to_gauge` and `convert_gauge_to_sum` must now be used in the `metric` `context` rather than in the `datapoint` context.
  https://github.com/open-telemetry/opentelemetry-collector-contrib/issues/34567 (@wildum)

- Upgrade Beyla from 1.7.0 to 1.8.2. A complete list of changes can be found on the Beyla releases page: https://github.com/grafana/beyla/releases. (@wildum)
  It contains a few breaking changes for the component `beyla.ebpf`:
  - renamed metric `process.cpu.state` to `cpu.mode`
  - renamed metric `beyla_build_info` to `beyla_internal_build_info`

### Features

- Added Datadog Exporter community component, enabling exporting of otel-formatted Metrics and traces to Datadog. (@polyrain)
- (_Experimental_) Add an `otelcol.processor.interval` component to aggregate metrics and periodically
  forward the latest values to the next component in the pipeline.


### Enhancements

- Clustering peer resolution through `--cluster.join-addresses` flag has been
  improved with more consistent behaviour, better error handling and added
  support for A/AAAA DNS records. If necessary, users can temporarily opt out of
  this new behaviour with the `--cluster.use-discovery-v1`, but this can only be
  used as a temporary measure, since this flag will be disabled in future
  releases. (@thampiotr)

- Added a new panel to Cluster Overview dashboard to show the number of peers
  seen by each instance in the cluster. This can help diagnose cluster split
  brain issues. (@thampiotr)

- Updated Snowflake exporter with performance improvements for larger environments.
  Also added a new panel to track deleted tables to the Snowflake mixin. (@Caleb-Hurshman)
- Add a `otelcol.processor.groupbyattrs` component to reassociate collected metrics that match specified attributes
    from opentelemetry. (@kehindesalaam)

- Update windows_exporter to v0.27.2. (@jkroepke)
  The `smb.enabled_list` and `smb_client.enabled_list` doesn't have any effect anymore. All sub-collectors are enabled by default.

- Live debugging of `loki.process` will now also print the timestamp of incoming and outgoing log lines.
  This is helpful for debugging `stage.timestamp`. (@ptodev)

- Add extra validation in `beyla.ebpf` to avoid panics when network feature is enabled. (@marctc)

- A new parameter `aws_sdk_version_v2` is added for the cloudwatch exporters configuration. It enables the use of aws sdk v2 which has shown to have significant performance benefits. (@kgeckhart, @andriikushch)

- `prometheus.exporter.cloudwatch` can now collect metrics from custom namespaces via the `custom_namespace` block. (@ptodev)

- Add the label `alloy_cluster` in the metric `alloy_config_hash` when the flag `cluster.name` is set to help differentiate between
  configs from the same alloy cluster or different alloy clusters. (@wildum)

- Add support for discovering the cgroup path(s) of a process in `process.discovery`. (@mahendrapaipuri)

### Bugfixes

- Fix a bug where the scrape timeout for a Probe resource was not applied, overwriting the scrape interval instead. (@morremeyer, @stefanandres)

- Fix a bug where custom components don't always get updated when the config is modified in an imported directory. (@ante012)

- Fixed an issue which caused loss of context data in Faro exception. (@codecapitano)

- Fixed an issue where providing multiple hostnames or IP addresses
  via `--cluster.join-addresses` would only use the first provided value.
  (@thampiotr)

- Fixed an issue where providing `<hostname>:<port>`
  in `--cluster.join-addresses` would only resolve with DNS to a single address,
  instead of using all the available records. (@thampiotr)

- Fixed an issue where clustering peers resolution via hostname in `--cluster.join-addresses`
  resolves to duplicated IP addresses when using SRV records. (@thampiotr)

- Fixed an issue where the `connection_string` for the `loki.source.azure_event_hubs` component
  was displayed in the UI in plaintext. (@MorrisWitthein)

- Fix a bug in `discovery.*` components where old `targets` would continue to be
  exported to downstream components. This would only happen if the config
  for `discovery.*`  is reloaded in such a way that no new targets were
  discovered. (@ptodev, @thampiotr)

- Fixed bug in `loki.process` with `sampling` stage where all components use same `drop_counter_reason`. (@captncraig)

- Fixed an issue (see https://github.com/grafana/alloy/issues/1599) where specifying both path and key in the remote.vault `path`
  configuration could result in incorrect URLs. The `path` and `key` arguments have been separated to allow for clear and accurate
  specification of Vault secrets. (@PatMis16)

### Other

- Renamed standard library functions. Old names are still valid but are marked deprecated. (@wildum)

- Aliases for the namespaces are deprecated in the Cloudwatch exporter. For example: "s3" is not allowed, "AWS/S3" should be used. Usage of the aliases will generate warnings in the logs. Support for the aliases will be dropped in the upcoming releases. (@kgeckhart, @andriikushch)

- Update OTel from v0.105.0 vo v0.108.0: (@wildum)
  - [`otelcol.receiver.vcenter`] New VSAN metrics.
    https://github.com/open-telemetry/opentelemetry-collector-contrib/issues/33556
  - [`otelcol.receiver.kafka`] Add `session_timeout` and `heartbeat_interval` attributes.
    https://github.com/open-telemetry/opentelemetry-collector-contrib/pull/33082
  - [`otelcol.processor.transform`] Add `aggregate_on_attributes` function for metrics.
    https://github.com/open-telemetry/opentelemetry-collector-contrib/pull/33334
  - [`otelcol.receiver.vcenter`] Enable metrics by default
    https://github.com/open-telemetry/opentelemetry-collector-contrib/issues/33607

- Updated the docker base image to Ubuntu 24.04 (Noble Numbat). (@mattiasa )

v1.3.4
-----------------

### Bugfixes

- Windows installer: Don't quote Alloy's binary path in the Windows Registry. (@jkroepke)

v1.3.2
-----------------

### Security fixes

- Add quotes to windows service path to prevent path interception attack. [CVE-2024-8975](https://grafana.com/security/security-advisories/cve-2024-8975/) (@mattdurham)

v1.3.1
-----------------

### Bugfixes

- Changed the cluster startup behaviour, reverting to the previous logic where
  a failure to resolve cluster join peers results in the node creating its own cluster. This is
  to facilitate the process of bootstrapping a new cluster following user feedback (@thampiotr)

- Fix a memory leak which would occur any time `loki.process` had its configuration reloaded. (@ptodev)

v1.3.0
-----------------

### Breaking changes

- [`otelcol.exporter.otlp`,`otelcol.exporter.loadbalancing`]: Change the default gRPC load balancing strategy.
  The default value for the `balancer_name` attribute has changed to `round_robin`
  https://github.com/open-telemetry/opentelemetry-collector/pull/10319

### Breaking changes to non-GA functionality

- Update Public preview `remotecfg` argument from `metadata` to `attributes`. (@erikbaranowski)

- The default value of the argument `unmatched` in the block `routes` of the component `beyla.ebpf` was changed from `unset` to `heuristic` (@marctc)

### Features

- Added community components support, enabling community members to implement and maintain components. (@wildum)

- A new `otelcol.exporter.debug` component for printing OTel telemetry from
  other `otelcol` components to the console. (@BarunKGP)

### Enhancements
- Added custom metrics capability to oracle exporter. (@EHSchmitt4395)

- Added a success rate panel on the Prometheus Components dashboard. (@thampiotr)

- Add namespace field to Faro payload (@cedricziel)

- Add the `targets` argument to the `prometheus.exporter.blackbox` component to support passing blackbox targets at runtime. (@wildum)

- Add concurrent metric collection to `prometheus.exporter.snowflake` to speed up collection times (@Caleb-Hurshman)

- Added live debugging support to `otelcol.processor.*` components. (@wildum)

- Add automatic system attributes for `version` and `os` to `remotecfg`. (@erikbaranowski)

- Added live debugging support to `otelcol.receiver.*` components. (@wildum)

- Added live debugging support to `loki.process`. (@wildum)

- Added live debugging support to `loki.relabel`. (@wildum)

- Added a `namespace` label to probes scraped by the `prometheus.operator.probes` component to align with the upstream Prometheus Operator setup. (@toontijtgat2)

- (_Public preview_) Added rate limiting of cluster state changes to reduce the
  number of unnecessary, intermediate state updates. (@thampiotr)

- Allow setting the CPU profiling event for Java Async Profiler in `pyroscope.java` component (@slbucur)

- Update windows_exporter to v0.26.2. (@jkroepke)

- `mimir.rules.kubernetes` is now able to add extra labels to the Prometheus rules. (@psychomantys)

- `prometheus.exporter.unix` component now exposes hwmon collector config. (@dtrejod)

- Upgrade from OpenTelemetry v0.102.1 to v0.105.0.
  - [`otelcol.receiver.*`] A new `compression_algorithms` attribute to configure which
    compression algorithms are allowed by the HTTP server.
    https://github.com/open-telemetry/opentelemetry-collector/pull/10295
  - [`otelcol.exporter.*`] Fix potential deadlock in the batch sender.
    https://github.com/open-telemetry/opentelemetry-collector/pull/10315
  - [`otelcol.exporter.*`] Fix a bug when the retry and timeout logic was not applied with enabled batching.
    https://github.com/open-telemetry/opentelemetry-collector/issues/10166
  - [`otelcol.exporter.*`] Fix a bug where an unstarted batch_sender exporter hangs on shutdown.
    https://github.com/open-telemetry/opentelemetry-collector/issues/10306
  - [`otelcol.exporter.*`] Fix small batch due to unfavorable goroutine scheduling in batch sender.
    https://github.com/open-telemetry/opentelemetry-collector/issues/9952
  - [`otelcol.exporter.otlphttp`] A new `cookies` block to store cookies from server responses and reuse them in subsequent requests.
    https://github.com/open-telemetry/opentelemetry-collector/issues/10175
  - [`otelcol.exporter.otlp`] Fixed a bug where the receiver's http response was not properly translating grpc error codes to http status codes.
    https://github.com/open-telemetry/opentelemetry-collector/pull/10574
  - [`otelcol.processor.tail_sampling`] Simple LRU Decision Cache for "keep" decisions.
    https://github.com/open-telemetry/opentelemetry-collector-contrib/pull/33533
  - [`otelcol.processor.tail_sampling`] Fix precedence of inverted match in and policy.
    Previously if the decision from a policy evaluation was `NotSampled` or `InvertNotSampled`
    it would return a `NotSampled` decision regardless, effectively downgrading the result.
    This was breaking the documented behaviour that inverted decisions should take precedence over all others.
    https://github.com/open-telemetry/opentelemetry-collector-contrib/pull/33671
  - [`otelcol.exporter.kafka`,`otelcol.receiver.kafka`] Add config attribute to disable Kerberos PA-FX-FAST negotiation.
    https://github.com/open-telemetry/opentelemetry-collector-contrib/issues/26345
  - [`OTTL`]: Added `keep_matching_keys` function to allow dropping all keys from a map that don't match the pattern.
    https://github.com/open-telemetry/opentelemetry-collector-contrib/issues/32989
  - [`OTTL`]: Add debug logs to help troubleshoot OTTL statements/conditions
    https://github.com/open-telemetry/opentelemetry-collector-contrib/pull/33274
  - [`OTTL`]: Introducing `append` function for appending items into an existing array.
    https://github.com/open-telemetry/opentelemetry-collector-contrib/issues/32141
  - [`OTTL`]: Introducing `Uri` converter parsing URI string into SemConv
    https://github.com/open-telemetry/opentelemetry-collector-contrib/issues/32433
  - [`OTTL`]: Added a Hex() converter function
    https://github.com/open-telemetry/opentelemetry-collector-contrib/pull/33450
  - [`OTTL`]: Added a IsRootSpan() converter function.
    https://github.com/open-telemetry/opentelemetry-collector-contrib/pull/33729
  - [`otelcol.processor.probabilistic_sampler`]: Add Proportional and Equalizing sampling modes.
    https://github.com/open-telemetry/opentelemetry-collector-contrib/issues/31918
  - [`otelcol.processor.deltatocumulative`]: Bugfix to properly drop samples when at limit.
    https://github.com/open-telemetry/opentelemetry-collector-contrib/issues/33285
  - [`otelcol.receiver.vcenter`] Fixes errors in some of the client calls for environments containing multiple datacenters.
    https://github.com/open-telemetry/opentelemetry-collector-contrib/pull/33735
  - [`otelcol.processor.resourcedetection`] Fetch CPU info only if related attributes are enabled.
    https://github.com/open-telemetry/opentelemetry-collector-contrib/pull/33774
  - [`otelcol.receiver.vcenter`] Adding metrics for CPU readiness, CPU capacity, and network drop rate.
    https://github.com/open-telemetry/opentelemetry-collector-contrib/issues/33607
  - [`otelcol.receiver.vcenter`] Drop support for vCenter 6.7.
    https://github.com/open-telemetry/opentelemetry-collector-contrib/issues/33607
  - [`otelcol.processor.attributes`] Add an option to extract value from a client address
    by specifying `client.address` value in the `from_context` field.
    https://github.com/open-telemetry/opentelemetry-collector-contrib/pull/34048
  - `otelcol.connector.spanmetrics`: Produce delta temporality span metrics with StartTimeUnixNano and TimeUnixNano values representing an uninterrupted series.
    https://github.com/open-telemetry/opentelemetry-collector-contrib/pull/31780

- Upgrade Beyla component v1.6.3 to v1.7.0
  - Reporting application process metrics
  - New supported protocols: SQL, Redis, Kafka
  - Several bugfixes
  - Full list of changes: https://github.com/grafana/beyla/releases/tag/v1.7.0

- Enable instances connected to remotecfg-compatible servers to Register
  themselves to the remote service. (@tpaschalis)

- Allow in-memory listener to work for remotecfg-supplied components. (@tpaschalis)

### Bugfixes

- Fixed a clustering mode issue where a fatal startup failure of the clustering service
  would exit the service silently, without also exiting the Alloy process. (@thampiotr)

- Fix a bug which prevented config reloads to work if a Loki `metrics` stage is in the pipeline.
  Previously, the reload would fail for `loki.process` without an error in the logs and the metrics
  from the `metrics` stage would get stuck at the same values. (@ptodev)


v1.2.1
-----------------

### Bugfixes

- Fixed an issue with `loki.source.kubernetes_events` not starting in large clusters due to short informer sync timeout. (@nrwiersma)

- Updated [ckit](https://github.com/grafana/ckit) to fix an issue with armv7 panic on startup when forming a cluster. (@imavroukakis)

- Fixed a clustering mode issue where a failure to perform static peers
  discovery did not result in a fatal failure at startup and could lead to
  potential split-brain issues. (@thampiotr)

### Other

- Use Go 1.22.5 for builds. (@mattdurham)

v1.2.0
-----------------

### Security fixes
- Fixes the following vulnerabilities (@ptodev):
  - [CVE-2024-35255](https://cve.mitre.org/cgi-bin/cvename.cgi?name=CVE-2024-35255)
  - [CVE-2024-36129](https://avd.aquasec.com/nvd/2024/cve-2024-36129/)

### Breaking changes

- Updated OpenTelemetry to v0.102.1. (@mattdurham)
  - Components `otelcol.receiver.otlp`,`otelcol.receiver.zipkin`,`otelcol.extension.jaeger_remote_sampling`, and `otelcol.receiver.jaeger` setting `max_request_body_size`
    default changed from unlimited size to `20MiB`. This is due to [CVE-2024-36129](https://github.com/open-telemetry/opentelemetry-collector/security/advisories/GHSA-c74f-6mfw-mm4v).

### Breaking changes to non-GA functionality

- Update Public preview `remotecfg` to use `alloy-remote-config` instead of `agent-remote-config`. The
  API has been updated to use the term `collector` over `agent`. (@erikbaranowski)

- Component `otelcol.receiver.vcenter` removed `vcenter.host.network.packet.errors`, `vcenter.host.network.packet.count`, and
  `vcenter.vm.network.packet.count`.
  - `vcenter.host.network.packet.errors` replaced by `vcenter.host.network.packet.error.rate`.
  - `vcenter.host.network.packet.count` replaced by `vcenter.host.network.packet.rate`.
  - `vcenter.vm.network.packet.count` replaced by `vcenter.vm.network.packet.rate`.

### Features

- Add an `otelcol.exporter.kafka` component to send OTLP metrics, logs, and traces to Kafka.

- Added `live debugging` to the UI. Live debugging streams data as they flow through components for debugging telemetry data.
  Individual components must be updated to support live debugging. (@wildum)

- Added live debugging support for `prometheus.relabel`. (@wildum)

- (_Experimental_) Add a `otelcol.processor.deltatocumulative` component to convert metrics from
  delta temporality to cumulative by accumulating samples in memory. (@rfratto)

- (_Experimental_) Add an `otelcol.receiver.datadog` component to receive
  metrics and traces from Datadog. (@carrieedwards, @jesusvazquez, @alexgreenbank, @fedetorres93)

- Add a `prometheus.exporter.catchpoint` component to collect metrics from Catchpoint. (@bominrahmani)

- Add the `-t/--test` flag to `alloy fmt` to check if a alloy config file is formatted correctly. (@kavfixnel)

### Enhancements

- (_Public preview_) Add native histogram support to `otelcol.receiver.prometheus`. (@wildum)
- (_Public preview_) Add metrics to report status of `remotecfg` service. (@captncraig)

- Added `scrape_protocols` option to `prometheus.scrape`, which allows to
  control the preferred order of scrape protocols. (@thampiotr)

- Add support for configuring CPU profile's duration scraped by `pyroscope.scrape`. (@hainenber)

- `prometheus.exporter.snowflake`: Add support for RSA key-pair authentication. (@Caleb-Hurshman)

- Improved filesystem error handling when working with `loki.source.file` and `local.file_match`,
  which removes some false-positive error log messages on Windows (@thampiotr)

- Updates `processor/probabilistic_sampler` to use new `FailedClosed` field from OTEL release v0.101.0. (@StefanKurek)

- Updates `receiver/vcenter` to use new features and bugfixes introduced in OTEL releases v0.100.0 and v0.101.0.
  Refer to the [v0.100.0](https://github.com/open-telemetry/opentelemetry-collector-contrib/releases/tag/v0.100.0)
  and [v0.101.0](https://github.com/open-telemetry/opentelemetry-collector-contrib/releases/tag/v0.101.0) release
  notes for more detailed information.
  Changes that directly affected the configuration are as follows: (@StefanKurek)
  - The resource attribute `vcenter.datacenter.name` has been added and enabled by default for all resource types.
  - The resource attribute `vcenter.virtual_app.inventory_path` has been added and enabled by default to
    differentiate between resource pools and virtual apps.
  - The resource attribute `vcenter.virtual_app.name` has been added and enabled by default to differentiate
    between resource pools and virtual apps.
  - The resource attribute `vcenter.vm_template.id` has been added and enabled by default to differentiate between
    virtual machines and virtual machine templates.
  - The resource attribute `vcenter.vm_template.name` has been added and enabled by default to differentiate between
    virtual machines and virtual machine templates.
  - The metric `vcenter.cluster.memory.used` has been removed.
  - The metric `vcenter.vm.network.packet.drop.rate` has been added and enabled by default.
  - The metric `vcenter.cluster.vm_template.count` has been added and enabled by default.

- Add `yaml_decode` to standard library. (@mattdurham, @djcode)

- Allow override debug metrics level for `otelcol.*` components. (@hainenber)

- Add an initial lower limit of 10 seconds for the the `poll_frequency`
  argument in the `remotecfg` block. (@tpaschalis)

- Add a constant jitter to `remotecfg` service's polling. (@tpaschalis)

- Added support for NS records to `discovery.dns`. (@djcode)

- Improved clustering use cases for tracking GCP delta metrics in the `prometheus.exporter.gcp` (@kgeckhart)

- Add the `targets` argument to the `prometheus.exporter.snmp` component to support passing SNMP targets at runtime. (@wildum)

- Prefix Faro measurement values with `value_` to align with the latest Faro cloud receiver updates. (@codecapitano)

- Add `base64_decode` to standard library. (@hainenber)

- Updated OpenTelemetry Contrib to [v0.102.0](https://github.com/open-telemetry/opentelemetry-collector-contrib/releases/tag/v0.102.0). (@mattdurham)
  - `otelcol.processor.resourcedetection`: Added a `tags` config argument to the `azure` detection mechanism.
  It exposes regex-matched Azure resource tags as OpenTelemetry resource attributes.

- A new `snmp_context` configuration argument for `prometheus.exporter.snmp`
  which overrides the `context_name` parameter in the SNMP configuration file. (@ptodev)

- Add extra configuration options for `beyla.ebpf` to select Kubernetes objects to monitor. (@marctc)

### Bugfixes

- Fixed an issue with `prometheus.scrape` in which targets that move from one
  cluster instance to another could have a staleness marker inserted and result
  in a gap in metrics (@thampiotr)

- Fix panic when `import.git` is given a revision that does not exist on the remote repo. (@hainenber)

- Fixed an issue with `loki.source.docker` where collecting logs from targets configured with multiple networks would result in errors. (@wildum)

- Fixed an issue where converting OpenTelemetry Collector configs with unused telemetry types resulted in those types being explicitly configured with an empty array in `output` blocks, rather than them being omitted entirely. (@rfratto)

### Other changes

- `pyroscope.ebpf`, `pyroscope.java`, `pyroscope.scrape`, `pyroscope.write` and `discovery.process` components are now GA. (@korniltsev)

- `prometheus.exporter.snmp`: Updating SNMP exporter from v0.24.1 to v0.26.0. (@ptodev, @erikbaranowski)

- `prometheus.scrape` component's `enable_protobuf_negotiation` argument is now
  deprecated and will be removed in a future major release.
  Use `scrape_protocols` instead and refer to `prometheus.scrape` reference
  documentation for further details. (@thampiotr)

- Updated Prometheus dependency to [v2.51.2](https://github.com/prometheus/prometheus/releases/tag/v2.51.2) (@thampiotr)

- Upgrade Beyla from v1.5.1 to v1.6.3. (@marctc)

v1.1.1
------

### Bugfixes

- Fix panic when component ID contains `/` in `otelcomponent.MustNewType(ID)`.(@qclaogui)

- Exit Alloy immediately if the port it runs on is not available.
  This port can be configured with `--server.http.listen-addr` or using
  the default listen address`127.0.0.1:12345`. (@mattdurham)

- Fix a panic in `loki.source.docker` when trying to stop a target that was never started. (@wildum)

- Fix error on boot when using IPv6 advertise addresses without explicitly
  specifying a port. (@matthewpi)

- Fix an issue where having long component labels (>63 chars) on otelcol.auth
  components lead to a panic. (@tpaschalis)

- Update `prometheus.exporter.snowflake` with the [latest](https://github.com/grafana/snowflake-prometheus-exporter) version of the exporter as of May 28, 2024 (@StefanKurek)
  - Fixes issue where returned `NULL` values from database could cause unexpected errors.

- Bubble up SSH key conversion error to facilitate failed `import.git`. (@hainenber)

v1.1.0
------

### Features

- (_Public preview_) Add support for setting GOMEMLIMIT based on cgroup setting. (@mattdurham)
- (_Experimental_) A new `otelcol.exporter.awss3` component for sending telemetry data to a S3 bucket. (@Imshelledin21)

- (_Public preview_) Introduce BoringCrypto Docker images.
  The BoringCrypto image is tagged with the `-boringcrypto` suffix and
  is only available on AMD64 and ARM64 Linux containers.
  (@rfratto, @mattdurham)

- (_Public preview_) Introduce `boringcrypto` release assets. BoringCrypto
  builds are publshed for Linux on AMD64 and ARM64 platforms. (@rfratto,
  @mattdurham)

- `otelcol.exporter.loadbalancing`: Add a new `aws_cloud_map` resolver. (@ptodev)

- Introduce a `otelcol.receiver.file_stats` component from the upstream
  OpenTelemetry `filestatsreceiver` component. (@rfratto)

### Enhancements

- Update `prometheus.exporter.kafka` with the following functionalities (@wildum):

  * GSSAPI config
  * enable/disable PA_FX_FAST
  * set a TLS server name
  * show the offset/lag for all consumer group or only the connected ones
  * set the minimum number of topics to monitor
  * enable/disable auto-creation of requested topics if they don't already exist
  * regex to exclude topics / groups
  * added metric kafka_broker_info

- In `prometheus.exporter.kafka`, the interpolation table used to compute estimated lag metrics is now pruned
  on `metadata_refresh_interval` instead of `prune_interval_seconds`. (@wildum)

- Don't restart tailers in `loki.source.kubernetes` component by above-average
  time deltas if K8s version is >= 1.29.1 (@hainenber)

- In `mimir.rules.kubernetes`, add support for running in a cluster of Alloy instances
  by electing a single instance as the leader for the `mimir.rules.kubernetes` component
  to avoid conflicts when making calls to the Mimir API. (@56quarters)

- Add the possibility of setting custom labels for the AWS Firehose logs via `X-Amz-Firehose-Common-Attributes` header. (@andriikushch)

### Bugfixes

- Fixed issue with defaults for Beyla component not being applied correctly. (marctc)

- Fix an issue on Windows where uninstalling Alloy did not remove it from the
  Add/Remove programs list. (@rfratto)

- Fixed issue where text labels displayed outside of component node's boundary. (@hainenber)

- Fix a bug where a topic was claimed by the wrong consumer type in `otelcol.receiver.kafka`. (@wildum)

- Fix an issue where nested import.git config blocks could conflict if they had the same labels. (@wildum)

- In `mimir.rules.kubernetes`, fix an issue where unrecoverable errors from the Mimir API were retried. (@56quarters)

- Fix an issue where `faro.receiver`'s `extra_log_labels` with empty value
  don't map existing value in log line. (@hainenber)

- Fix an issue where `prometheus.remote_write` only queued data for sending
  every 15 seconds instead of as soon as data was written to the WAL.
  (@rfratto)

- Imported code using `slog` logging will now not panic and replay correctly when logged before the logging
  config block is initialized. (@mattdurham)

- Fix a bug where custom components would not shadow the stdlib. If you have a module whose name conflicts with an stdlib function
  and if you use this exact function in your config, then you will need to rename your module. (@wildum)

- Fix an issue where `loki.source.docker` stops collecting logs after a container restart. (@wildum)

- Upgrading `pyroscope/ebpf` from 0.4.6 to 0.4.7 (@korniltsev):
  * detect libc version properly when libc file name is libc-2.31.so and not libc.so.6
  * treat elf files with short build id (8 bytes) properly

### Other changes

- Update `alloy-mixin` to use more specific alert group names (for example,
  `alloy_clustering` instead of `clustering`) to avoid collision with installs
  of `agent-flow-mixin`. (@rfratto)
- Upgrade Beyla from v1.4.1 to v1.5.1. (@marctc)

- Add a description to Alloy DEB and RPM packages. (@rfratto)

- Allow `pyroscope.scrape` to scrape `alloy.internal:12345`. (@hainenber)

- The latest Windows Docker image is now pushed as `nanoserver-1809` instead of
  `latest-nanoserver-1809`. The old tag will no longer be updated, and will be
  removed in a future release. (@rfratto)

- The log level of `finished node evaluation` log lines has been decreased to
  'debug'. (@tpaschalis)

- Update post-installation scripts for DEB/RPM packages to ensure
  `/var/lib/alloy` exists before configuring its permissions and ownership.
  (@rfratto)

- Remove setcap for `cap_net_bind_service` to allow alloy to run in restricted environments.
  Modern container runtimes allow binding to unprivileged ports as non-root. (@BlackDex)

- Upgrading from OpenTelemetry v0.96.0 to v0.99.0.

  - `otelcol.processor.batch`: Prevent starting unnecessary goroutines.
    https://github.com/open-telemetry/opentelemetry-collector/issues/9739
  - `otelcol.exporter.otlp`: Checks for port in the config validation for the otlpexporter.
    https://github.com/open-telemetry/opentelemetry-collector/issues/9505
  - `otelcol.receiver.otlp`: Fix bug where the otlp receiver did not properly respond
    with a retryable error code when possible for http.
    https://github.com/open-telemetry/opentelemetry-collector/pull/9357
  - `otelcol.receiver.vcenter`: Fixed the resource attribute model to more accurately support multi-cluster deployments.
    https://github.com/open-telemetry/opentelemetry-collector-contrib/issues/30879
    For more information on impacts please refer to:
    https://github.com/open-telemetry/opentelemetry-collector-contrib/pull/31113
    The main impact is that `vcenter.resource_pool.name`, `vcenter.resource_pool.inventory_path`,
    and `vcenter.cluster.name` are reported with more accuracy on VM metrics.
  - `otelcol.receiver.vcenter`: Remove the `vcenter.cluster.name` resource attribute from Host resources if the Host is standalone (no cluster).
    https://github.com/open-telemetry/opentelemetry-collector-contrib/issues/32548
  - `otelcol.receiver.vcenter`: Changes process for collecting VMs & VM perf metrics to be more efficient (one call now for all VMs).
    https://github.com/open-telemetry/opentelemetry-collector-contrib/issues/31837
  - `otelcol.connector.servicegraph`: Added a new `database_name_attribute` config argument to allow users to
    specify a custom attribute name for identifying the database name in span attributes.
    https://github.com/open-telemetry/opentelemetry-collector-contrib/pull/30726
  - `otelcol.connector.servicegraph`: Fix 'failed to find dimensions for key' error from race condition in metrics cleanup.
    https://github.com/open-telemetry/opentelemetry-collector-contrib/issues/31701
  - `otelcol.connector.spanmetrics`: Add `metrics_expiration` option to enable expiration of metrics if spans are not received within a certain time frame.
    By default, the expiration is disabled (set to 0).
    https://github.com/open-telemetry/opentelemetry-collector-contrib/issues/30559
  - `otelcol.connector.spanmetrics`: Change default value of `metrics_flush_interval` from 15s to 60s.
    https://github.com/open-telemetry/opentelemetry-collector-contrib/issues/31776
  - `otelcol.connector.spanmetrics`: Discard counter span metric exemplars after each flush interval to avoid unbounded memory growth.
    This aligns exemplar discarding for counter span metrics with the existing logic for histogram span metrics.
    https://github.com/open-telemetry/opentelemetry-collector-contrib/issues/31683
  - `otelcol.exporter.loadbalancing`: Fix panic when a sub-exporter is shut down while still handling requests.
    https://github.com/open-telemetry/opentelemetry-collector-contrib/issues/31410
  - `otelcol.exporter.loadbalancing`: Fix memory leaks on shutdown.
    https://github.com/open-telemetry/opentelemetry-collector-contrib/pull/31050
  - `otelcol.exporter.loadbalancing`: Support the timeout period of k8s resolver list watch can be configured.
    https://github.com/open-telemetry/opentelemetry-collector-contrib/issues/31757
  - `otelcol.processor.transform`: Change metric unit for metrics extracted with `extract_count_metric()` to be the default unit (`1`).
    https://github.com/open-telemetry/opentelemetry-collector-contrib/issues/31575
  - `otelcol.receiver.opencensus`: Refactor the receiver to pass lifecycle tests and avoid leaking gRPC connections.
    https://github.com/open-telemetry/opentelemetry-collector-contrib/issues/31643
  - `otelcol.extension.jaeger_remote_sampling`: Fix leaking goroutine on shutdown.
    https://github.com/open-telemetry/opentelemetry-collector-contrib/issues/31157
  - `otelcol.receiver.kafka`: Fix panic on shutdown.
    https://github.com/open-telemetry/opentelemetry-collector-contrib/issues/31926
  - `otelcol.processor.resourcedetection`: Only attempt to detect Kubernetes node resource attributes when they're enabled.
    https://github.com/open-telemetry/opentelemetry-collector-contrib/issues/31941
  - `otelcol.processor.resourcedetection`: Fix memory leak on AKS.
    https://github.com/open-telemetry/opentelemetry-collector-contrib/pull/32574
  - `otelcol.processor.resourcedetection`: Update to ec2 scraper so that core attributes are not dropped if describeTags returns an error (likely due to permissions).
    https://github.com/open-telemetry/opentelemetry-collector-contrib/pull/30672

- Use Go 1.22.3 for builds. (@kminehart)

v1.0.0
------

### Features

- Support for programmable pipelines using a rich expression-based syntax.

- Over 130 components for processing, transforming, and exporting telemetry
  data.

- Native support for Kubernetes and Prometheus Operator without needing to
  deploy or learn a separate Kubernetes operator.

- Support for creating and sharing custom components.

- Support for forming a cluster of Alloy instances for automatic workload
  distribution.

- (_Public preview_) Support for receiving configuration from a server for
  centralized configuration management.

- A built-in UI for visualizing and debugging pipelines.

[contributors guide]: ./docs/developer/contributing.md#updating-the-changelog<|MERGE_RESOLUTION|>--- conflicted
+++ resolved
@@ -52,12 +52,9 @@
   to all queries discovered via `PrometheusRule` CRDs. (@QuentinBisson)
 
 -  Add optional `id` field to `foreach` block to generate more meaningful component paths in metrics by using a specific field from collection items. (@harshrai654)
-<<<<<<< HEAD
   
 - The `mimir.rules.kubernetes` component now supports adding extra label matchers
   to all queries discovered via `PrometheusRule` CRDs by extracting label values defined on the `PrometheusRule`. (@QuentinBisson)
-=======
->>>>>>> 1314bc1e
 
 - Fix validation logic in `beyla.ebpf` component to ensure that either metrics or traces are enabled. (@marctc)
 
