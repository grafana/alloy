# Changelog

> _Contributors should read our [contributors guide][] for instructions on how
> to update the changelog._

This document contains a historical list of changes between releases. Only
changes that impact end-user behavior are listed; changes to documentation or
internal API changes are not present.

Main (unreleased)
-----------------

<<<<<<< HEAD
### Breaking changes

- Prometheus dependency had a major version upgrade from v2.55.1 to v3.4.2. (@thampiotr)

  - The `.` pattern in regular expressions in PromQL matches newline characters now. With this change a regular expressions like `.*` matches strings that include `\n`. This applies to matchers in queries and relabel configs in Prometheus and Loki components.

  - The `enable_http2` in `prometheus.remote_write` component's endpoints has been changed to `false` by default. Previously, in Prometheus v2 the remote write http client would default to use http2. In order to parallelize multiple remote write queues across multiple sockets its preferable to not default to http2. If you prefer to use http2 for remote write you must now set `enable_http2` to `true` in your `prometheus.remote_write` endpoints configuration section.

  - Prometheus components such as `prometheus.scrape` and `prometheus.operator.*` now support UTF-8 in metric and label names by default. This means metric and label names can change after upgrading according to what is exposed by endpoints. Furthermore, metric and label names that would have previously been flagged as invalid no longer will be. Users wishing to preserve the original validation behavior can update their `prometheus.scrape` configuration to specify the legacy validation scheme: `metric_name_validation_scheme = "legacy"` and optionally setting the `metric_name_escaping_scheme` to a desired value. See `prometheus.scrape` reference documentation.

  - The experimental CLI flag `--feature.prometheus.metric-validation-scheme` has been deprecated and has no effect. You can configure the metric validation scheme individually for each `prometheus.scrape` component.

  - Log message format has changed for some of the `prometheus.*` components as part of the upgrade to Prometheus v3.

  - The values of the `le` label of classic histograms and the `quantile` label of summaries are now normalized upon ingestion. In previous Alloy versions, that used Prometheus v2, the value of these labels depended on the scrape protocol (protobuf vs text format) in some situations. This led to label values changing based on the scrape protocol. E.g. a metric exposed as `my_classic_hist{le="1"}` would be ingested as `my_classic_hist{le="1"}` via the text format, but as `my_classic_hist{le="1.0"}` via protobuf. This changed the identity of the metric and caused problems when querying the metric. In current Alloy release, which uses Prometheus v3, these label values will always be normalized to a float like representation. I.e. the above example will always result in `my_classic_hist{le="1.0"}` being ingested into Prometheus, no matter via which protocol. The effect of this change is that alerts, recording rules and dashboards that directly reference label values as whole numbers such as `le="1"` will stop working.

    The recommended way to deal with this change is to fix references to integer `le` and `quantile` label values, but otherwise do nothing and accept that some queries that span the transition time will produce inaccurate or unexpected results.

  See the upstream [Prometheus v3 migration guide](https://prometheus.io/docs/prometheus/3.4/migration/) for more details.

### Enhancements

- `prometheus.scrape` now supports `convert_classic_histograms_to_nhcb`, `enable_compression`, `native_histogram_bucket_limit`, and `native_histogram_min_bucket_factor` arguments. (@thampiotr)

- Add `max_send_message_size` configuration option to `loki.source.api` component to control the maximum size of requests to the push API. (@thampiotr)

- Add `protobuf_message` argument to `prometheus.remote_write` endpoint configuration to support both Prometheus Remote Write v1 and v2 protocols. The default remains `"prometheus.WriteRequest"` (v1) for backward compatibility. (@thampiotr)
=======
### Features

- Add the `otelcol.receiver.fluentforward` receiver to receive logs via Fluent Forward Protocol. (@rucciva)
>>>>>>> cdf81391


v1.10.0-rc.0
-----------------

### Breaking changes

- Removing the `nanoserver-1809` container image for Windows 2019. (@ptodev)
  This is due to the deprecation of `windows-2019` GitHub Actions runners.
  The `windowsservercore-ltsc2022` Alloy image is still being published to DockerHub.

### Bugfixes

- Upgrade `otelcol` components from OpenTelemetry v0.126.0 to v0.128.0 (@korniltsev, @dehaansa)
  - [`otelcol.exporter.kafka`]: Allow kafka exporter to produce to topics based on metadata key values.
  - [`otelcol.receiver.kafka`]: Enforce a backoff mechanism on non-permanent errors, such as when the queue is full.
  - [`otelcol.receiver.kafka`]: Don't restart the Kafka consumer on failed errors when message marking is enabled for them.
  - [`otelcol.exporter.datadog`]: Fix automatic intial point dropping when converting cumulative monotonic sum metrics.
  - [`otelcol.exporter.datadog`]: config `tls::insecure_skip_verify` is now taken into account in metrics path.
  - [`otelcol.exporter.datadog`]: Correctly treat summary counts as cumulative monotonic sums instead of cumulative non-monotonic sums.
  - [`otelcol.connector.spanmetrics`]: Fix bug causing span metrics calls count to be always 0 when using delta temporality.
  - [`otelcol.exporter.splunkhec`]: Treat HTTP 403 Forbidden as a permanent error.

### Features

- (_Experimental_) Add an `array.group_by` stdlib function to group items in an array by a key. (@wildum)
- Add the `otelcol.exporter.faro` exporter to export traces and logs to Faro endpoint. (@mar4uk)
- Add the `otelcol.receiver.faro` receiver to receive traces and logs from the Grafana Faro Web SDK. (@mar4uk)

- Add entropy support for `loki.secretfilter` (@romain-gaillard)

### Enhancements

- Add `hash_string_id` argument to `foreach` block to hash the string representation of the pipeline id instead of using the string itself. (@wildum)

- Update `async-profiler` binaries for `pyroscope.java` to 4.0-87b7b42 (@github-hamza-bouqal)

- (_Experimental_) Additions to experimental `database_observability.mysql` component:
  - Add `explain_plan` collector to `database_observability.mysql` component. (@rgeyer)
  - `locks`: addition of data locks collector (@gaantunes @fridgepoet)
  - Query sample collector is now enabled by default (@matthewnolf)

- (_Experimental_) `prometheus.write.queue` add support for exemplars. (@dehaansa)

- (_Experimental_) `prometheus.write.queue` initialize queue metrics that are seconds values as time.Now, not 0. (@dehaansa)

- Update secret-filter gitleaks.toml from v8.19.0 to v8.26.0 (@andrejshapal)

- Wire in survey block for beyla.ebpf component. (@grcevski, @tpaschalis)

- Upgrade `otelcol` components from OpenTelemetry v0.126.0 to v0.128.0 (@korniltsev, @dehaansa)
  - [`otelcol.processor.resourcedetection`]: Add additional OS properties to resource detection: `os.build.id` and `os.name`.
  - [`otelcol.processor.resourcedetection`]: Add `host.interface` resource attribute to `system` detector.
  - [`otelcol.exporter.kafka`]: Fix Snappy compression codec support for the Kafka exporter.
  - [`otelcol.receiver.filelog`]: Introduce `utf8-raw` encoding to avoid replacing invalid bytes with \uFFFD when reading UTF-8 input.
  - [`otelcol.processor.k8sattributes`]: Support extracting labels and annotations from k8s Deployments.
  - [`otelcol.processor.k8sattributes`]: Add option to configure automatic service resource attributes.
  - [`otelcol.exporter.datadog`]: Adds `hostname_detection_timeout` configuration option for Datadog Exporter and sets default to 25 seconds.
  - [`otelcol.receiver.datadog`]: Address semantic conventions noncompliance and add support for http/db.
  - [`otelcol.exporter.awss3`]: Add the retry mode, max attempts and max backoff to the settings.

- Add `enable_tracing` attribute to `prometheus.exporter.snowflake` component to support debugging issues. (@dehaansa)

- Add support for `conditions` and statement-specific `error_mode` in `otelcol.processor.transform`. (@ptodev)

- Add `storage` and `start_from` args to cloudwatch logs receiver. (@boernd)

- Reduced allocation in Loki processing pipelines. (@thampiotr)

- Update the `prometheus.exporter.postgres` component with latest changes and bugfixes for Postgres17 (@cristiangreco)

### Bugfixes

- Fix path for correct injection of version into constants at build time. (@adlotsof)

- Propagate the `-feature.community-components.enabled` flag for remote
  configuration components. (@tpaschalis)

- Fix extension registration for `otelcol.receiver.splunkhec` auth extensions. (@dehaansa)

### Other changes

- Mark `pyroscope.receive_http` and `pyroscope.relabel` components as GA. (@marcsanmi)

- Upgrade `otelcol.exporter.windows` to v0.30.8 to get bugfixes and fix `update` collector support. (@dehaansa)

- Add `User-Agent` header to remotecfg requests. (@tpaschalis)

v1.9.2
-----------------

### Bugfixes

- Send profiles concurrently from `pyroscope.ebpf`. (@korniltsev)

- Fix the `validate` command not understanding the `livedebugging` block. (@dehaansa)

- Fix invalid class names in python profiles obtained with `pyroscope.ebpf`. (@korniltsev)

- Fixed a bug which prevented non-secret optional secrets to be passed in as `number` arguments. (@ptodev)

- For CRD-based components (`prometheus.operator.*`), retry initializing informers if the apiserver request fails. This rectifies issues where the apiserver is not reachable immediately after node restart. (@dehaansa)

### Other changes

-  Add no-op blocks and attributes to the `prometheus.exporter.windows` component (@ptodev).
   Version 1.9.0 of Alloy removed the `msmq` block, as well as the `enable_v2_collector`,
   `where_clause`, and `use_api` attributes in the `service` block.
   This made it difficult for users to upgrade, so those attributes have now been made a no-op instead of being removed.

v1.9.1
-----------------

### Features

- Update the `prometheus.exporter.windows` component to version v0.30.7. This adds new metrics to the `dns` collector. (@dehaansa)

### Bugfixes

- Update the `prometheus.exporter.windows` component to version v0.30.7. This fixes an error with the exchange collector and terminal_services collector (@dehaansa)

- Fix `loki.source.firehose` to propagate specific cloudwatch event timestamps when useIncomingTs is set to true. (@michaelPotter)

- Fix elevated CPU usage when using some `otelcol` components due to debug logging. (@thampiotr)

### Other changes

- Upgrade `otelcol` components from OpenTelemetry v0.125.0 to v0.126.0 (@dehaansa):
  - [`pkg/ottl`] Add support for `HasPrefix` and `HasSuffix` functions.
  - [`pkg/configtls`] Add trusted platform module (TPM) support to TLS authentication for all `otelcol` components supporting TLS.
  - [`otelcol.connector.spanmetrics`] Add `calls_dimension` and `histogram:dimension` blocks for configuring additional dimensions for `traces.span.metrics.calls` and `traces.span.metrics.duration` metrics.
  - [`otelcol.exporter.datadog`] Enable `instrumentation_scope_metadata_as_tags` by default.
  - [`otelcol.exporter.kafka`] support configuration of `compression` `level` in producer configuration.
  - [`otelcol.processor.tailsampling`] `invert sample` and `inverted not sample` decisions deprecated, use the `drop` policy instead to explicitly not sample traces.
  - [`otelcol.receiver.filelog`] support `compression` value of `auto` to automatically detect file compression type.

v1.9.0
-----------------

### Breaking changes

- The `prometheus.exporter.windows` component has been update to version v0.30.6. This update includes a significant rework of the exporter and includes some breaking changes. (@dehaansa)
  - The `msmq` and `service` collectors can no longer be configured with a WMI where clause. Any filtering previously done in a where clause will need to be done in a `prometheus.relabel` component.
  - The `service` collector no longer provides `enable_v2_collector` and `use_api` configuration options.
  - The `mscluster_*` and `netframework_*` collectors are now replaced with one `mscluster` and `netframework` collector that allows you to enable the separate metric groupings individually.
  - The `teradici_pcoip` and `vmware_blast` collectors have been removed from the exporter.

- The `prometheus.exporter.oracledb` component now embeds the [`oracledb_exporter from oracle`](https://github.com/oracle/oracle-db-appdev-monitoring) instead of the deprecated [`oracledb_exporter from iamseth`](https://github.com/iamseth/oracledb_exporter) for collecting metrics from an OracleDB server: (@wildum)
  - The arguments `username`, `password`, `default_metrics`, and `custom_metrics` are now supported.
  - The previously undocumented argument `custom_metrics` is now expecting a list of paths to custom metrics files.
  - The following metrics are no longer available by default: oracledb_sessions_activity, oracledb_tablespace_free_bytes

- (_Experimental_) The `enable_context_propagation` argument in `beyla.ebpf` has been replaced with the `context_propagation` argument.
  Set `enable_context_propagation` to `all` to get the same behaviour as `enable_context_propagation` being set to `true`.

### Features

- Bump snmp_exporter and embedded modules in `prometheus.exporter.snmp` to v0.29.0, add cisco_device module support (@v-zhuravlev)

- Add the `otelcol.storage.file` extension to support persistent sending queues and `otelcol.receiver.filelog` file state tracking between restarts. (@dehaansa)

- Add `otelcol.exporter.googlecloud` community component to export metrics, traces, and logs to Google Cloud. (@motoki317)

- Add support to configure basic authentication for alloy http server. (@kalleep)

- Add `validate` command to alloy that will perform limited validation of alloy configuration files. (@kalleep)

- Add support to validate foreach block when using `validate` command. (@kalleep)

- Add `otelcol.receiver.splunkhec` component to receive events in splunk hec format and forward them to other `otelcol.*` components. (@kalleep)

- Add support for Mimir federated rule groups in `mimir.rules.kubernetes` (@QuentinBisson)

### Enhancements

- `prometheus.exporter.windows` has been significantly refactored upstream and includes new collectors like `filetime`, `pagefile`, `performancecounter`, `udp`, and `update` as well as new configuration options for existing collectors. (@dehaansa)

- `prometheus.exporter.mongodb` now offers fine-grained control over collected metrics with new configuration options. (@TeTeHacko)

- Add binary version to constants exposed in configuration file syntatx. (@adlots)

- Update `loki.secretfilter` to include metrics about redactions (@kelnage)

- (_Experimental_) Various changes to the experimental component `database_observability.mysql`:
  - `schema_table`: add support for index expressions (@cristiangreco)
  - `query_sample`: enable opt-in support to extract unredacted sql query (sql_text) (@matthewnolf)
  - `query_tables`: improve queries parsing (@cristiangreco)
  - make tidbparser the default choice (@cristiangreco)
  - `query_sample`: better handling of timer overflows (@fridgepoet)
  - collect metrics on enabled `performance_schema.setup_consumers` (@fridgepoet)
  - `query_sample`: base log entries on calculated timestamp from rows, not now() (@fridgepoet)
  - `query_sample`: check digest is not null (@cristiangreco)
  - `query_sample`: add additional logs for wait events (@fridgepoet)
  - make tidb the default and only sql parser

- Mixin dashboards improvements: added minimum cluster size to Cluster Overview dashboard, fixed units in OpenTelemetry dashboard, fixed slow components evaluation time units in Controller dashboard and updated Prometheus dashboard to correctly aggregate across instances. (@thampiotr)

- Reduced the lag time during targets handover in a cluster in `prometheus.scrape` components by reducing thread contention. (@thampiotr)

- Pretty print diagnostic errors when using `alloy run` (@kalleep)

- Add `labels_from_groups` attribute to `stage.regex` in `loki.process` to automatically add named capture groups as labels. (@harshrai654)

- The `loki.rules.kubernetes` component now supports adding extra label matchers
  to all queries discovered via `PrometheusRule` CRDs. (@QuentinBisson)

-  Add optional `id` field to `foreach` block to generate more meaningful component paths in metrics by using a specific field from collection items. (@harshrai654)

- The `mimir.rules.kubernetes` component now supports adding extra label matchers
  to all queries discovered via `PrometheusRule` CRDs by extracting label values defined on the `PrometheusRule`. (@QuentinBisson)

- Fix validation logic in `beyla.ebpf` component to ensure that either metrics or traces are enabled. (@marctc)

- Improve `foreach` UI and add graph support for it. (@wildum)

- Update statsd_exporter to v0.28.0, most notable changes: (@kalleep)
  - [0.23.0] Support experimental native histograms.
  - [0.24.1] Support scaling parameter in mapping.
  - [0.26.0] Add option to honor original labels from event tags over labels specified in mapping configuration.
  - [0.27.1] Support dogstatsd extended aggregation
  - [0.27.2] Fix panic on certain invalid lines

- Upgrade `beyla.ebpf` to v2.2.4-alloy. The full list of changes can be found in the [Beyla release notes](https://github.com/grafana/beyla/releases/tag/v2.2.4-alloy). (@grcevski)

### Bugfixes

- Fix `otelcol.receiver.filelog` documentation's default value for `start_at`. (@petewall)

- Fix `pyroscope.scrape` scraping godeltaprof profiles. (@korniltsev)

- Fix [#3386](https://github.com/grafana/alloy/issues/3386) lower casing scheme in `prometheus.operator.scrapeconfigs`. (@alex-berger)

- Fix [#3437](https://github.com/grafana/alloy/issues/3437) Component Graph links now follow `--server.http.ui-path-prefix`. (@solidcellaMoon)

- Fix a bug in the `foreach` preventing the UI from showing the components in the template when the block was re-evaluated. (@wildum)

- Fix alloy health handler so header is written before response body. (@kalleep)

- Fix `prometheus.exporter.unix` to pass hwmon config correctly. (@kalleep)

- Fix [#3408](https://github.com/grafana/alloy/issues/3408) `loki.source.docker` can now collect logs from containers not in the running state. (@adamamsmith)

### Other changes

- Update the zap logging adapter used by `otelcol` components to log arrays and objects. (@dehaansa)

- Updated Windows install script to add DisplayVersion into registry on install (@enessene)

- Update Docker builds to install latest Linux security fixes on top of base image (@jharvey10)

- Reduce Docker image size slightly by consolidating some RUN layers (@AchimGrolimund)

- RPM artifacts in Alloy GitHub releases are no longer signed.
  The artifacts on the `https://rpm.grafana.com` repository used by the `yum` package manager will continue to be signed. (@ptodev)

- Upgrade `otelcol` components from OpenTelemetry v0.122.0 to v0.125.0 (@ptodev):
  - [`pkg/ottl`] Enhance the Decode OTTL function to support all flavors of Base64.
  - [`otelcol.processor.resourcedetection`] Adding the `os.version` resource attribute to system processor.
  - [`otelcol.auth.bearer`] Allow the header name to be customized.
  - [`otelcol.exporter.awss3`] Add a new `sending_queue` feature.
  - [`otelcol.exporter.awss3`] Add a new `timeout` argument.
  - [`otelcol.exporter.awss3`] Add a new `resource_attrs_to_s3` configuration block.
  - [`otelcol.exporter.awss3`] Fixes an issue where the AWS S3 Exporter was forcing an ACL to be set, leading to unexpected behavior in S3 bucket permissions.
  - [`otelcol.connector.spanmetrics`] A new `include_instrumentation_scope` configuration argument.
  - [`otelcol.connector.spanmetrics`] Initialise new `calls_total` metrics at 0.
  - [`otelcol.connector.spanmetrics`] A new `aggregation_cardinality_limit` configuration argument
    to limit the number of unique combinations of dimensions that will be tracked for metrics aggregation.
  - [`otelcol.connector.spanmetrics`] Deprecate the unused argument `dimensions_cache_size`.
  - [`otelcol.connector.spanmetrics`] Moving the start timestamp (and last seen timestamp) from the resourceMetrics level to the individual metrics level.
    This will ensure that each metric has its own accurate start and last seen timestamps, regardless of its relationship to other spans.
  - [`otelcol.processor.k8sattributes`] Add option to configure automatic resource attributes - with annotation prefix.
    Implements [Specify resource attributes using Kubernetes annotations](https://github.com/open-telemetry/semantic-conventions/blob/main/docs/non-normative/k8s-attributes.md#specify-resource-attributes-using-kubernetes-annotations).
  - [`otelcol.connector.servicegraph`] Change `database_name_attribute` to accept a list of values.
  - [`otelcol.exporter.kafka`, `otelcol.receiver.kafka`] Deprecating the `auth` > `plain_text` block. Use `auth` > `sasl` with `mechanism` set to `PLAIN` instead.
  - [`otelcol.exporter.kafka`, `otelcol.receiver.kafka`] Deprecating the `topic` argument. Use `logs` > `topic`, `metrics` > `topic`, or `traces` > `topic` instead.
  - [`otelcol.exporter.kafka`, `otelcol.receiver.kafka`] Deprecate the `auth` > `tls` block. Use the top-level `tls` block instead.
  - [`otelcol.receiver.kafka`] Add max_fetch_wait config setting.
    This setting allows you to specify the maximum time that the broker will wait for min_fetch_size bytes of data
    to be available before sending a response to the client.
  - [ `otelcol.receiver.kafka`] Add support for configuring Kafka consumer rebalance strategy and group instance ID.

v1.8.3
-----------------

### Bugfixes

- Fix `mimir.rules.kubernetes` panic on non-leader debug info retrieval (@TheoBrigitte)

- Fix detection of the “streams limit exceeded” error in the Loki client so that metrics are correctly labeled as `ReasonStreamLimited`. (@maratkhv)

- Fix `loki.source.file` race condition that often lead to panic when using `decompression`. (@kalleep)

- Fix deadlock in `loki.source.file` that can happen when targets are removed. (@kalleep)

- Fix `loki.process` to emit valid logfmt. (@kalleep)

v1.8.2
-----------------

### Bugfixes

- Fix `otelcol.exporter.prometheus` dropping valid exemplars. (@github-vincent-miszczak)

- Fix `loki.source.podlogs` not adding labels `__meta_kubernetes_namespace` and `__meta_kubernetes_pod_label_*`. (@kalleep)

v1.8.1
-----------------

### Bugfixes

- `rfc3164_default_to_current_year` argument was not fully added to `loki.source.syslog` (@dehaansa)

- Fix issue with `remoteCfg` service stopping immediately and logging noop error if not configured (@dehaansa)

- Fix potential race condition in `remoteCfg` service metrics registration (@kalleep)

- Fix panic in `prometheus.exporter.postgres` when using minimal url as data source name. (@kalleep)

v1.8.0
-----------------

### Breaking changes

- Removed `open_port` and `executable_name` from top level configuration of Beyla component. Removed `enabled` argument from `network` block. (@marctc)

- Breaking changes from the OpenTelemetry Collector v0.122 update: (@wildum)
  - `otelcol.exporter.splunkhec`: `min_size_items` and `max_size_items` were replaced by `min_size`, `max_size` and `sizer` in the `batcher` block to allow
  users to configure the size of the batch in a more flexible way.
  - The telemetry level of Otel components is no longer configurable. The `level` argument in the `debug_metrics` block is kept to avoid breaking changes but it is not used anymore.
  - `otelcol.processor.tailsampling` changed the unit of the decision timer metric from microseconds to milliseconds. (change unit of otelcol_processor_tail_sampling_sampling_decision_timer_latency)
  - `otelcol.processor.deltatocumulative`: rename `otelcol_deltatocumulative_datapoints_processed` to `otelcol_deltatocumulative_datapoints` and remove the metrics `otelcol_deltatocumulative_streams_evicted`, `otelcol_deltatocumulative_datapoints_dropped` and `otelcol_deltatocumulative_gaps_length`.
  - The `regex` attribute was removed from `otelcol.processor.k8sattributes`. The extract-patterns function from `otelcol.processor.transform` can be used instead.
  - The default value of `metrics_flush_interval` in `otelcol.connector.servicegraph` was changed from `0s` to `60s`.
  - `s3_partition` in `otelcol.exporter.awss3` was replaced by `s3_partition_format`.

- (_Experimental_) `prometheus.write.queue` metric names changed to align better with prometheus standards. (@mattdurham)

### Features

- Add `otelcol.receiver.awscloudwatch` component to receive logs from AWS CloudWatch and forward them to other `otelcol.*` components. (@wildum)
- Add `loki.enrich` component to enrich logs using labels from `discovery.*` components. (@v-zhuravlev)
- Add string concatenation for secrets type (@ravishankar15)
- Add support for environment variables to OpenTelemetry Collector config. (@jharvey10)
- Replace graph in Alloy UI with a new version that supports modules and data flow visualization. (@wildum)
- Added `--cluster.wait-for-size` and `--cluster.wait-timeout` flags which allow to specify the minimum cluster size
  required before components that use clustering begin processing traffic to ensure adequate cluster capacity is
  available. (@thampiotr)
- Add `trace_printer` to `beyla.ebpf` component to print trace information in a specific format. (@marctc)
- Add support for live debugging and graph in the UI for components imported via remotecfg. (@wildum)

### Enhancements

- Add the ability to set user for Windows Service with silent install (@dehaansa)

- Add livedebugging support for structured_metadata in `loki.process` (@dehaansa)

- (_Public Preview_) Add a `--windows.priority` flag to the run command, allowing users to set windows process priority for Alloy. (@dehaansa)

- (_Experimental_) Adding a new `prometheus.operator.scrapeconfigs` which discovers and scrapes [ScrapeConfig](https://prometheus-operator.dev/docs/developer/scrapeconfig/) Kubernetes resources. (@alex-berger)

- Add `rfc3164_default_to_current_year` argument to `loki.source.syslog` (@dehaansa)

- Add `connection_name` support for `prometheus.exporter.mssql` (@bck01215)

- Add livedebugging support for `prometheus.scrape` (@ravishankar15, @wildum)

- Have `loki.echo` log the `entry_timestamp` and `structured_metadata` for any loki entries received (@dehaansa)

- Bump snmp_exporter and embedded modules in `prometheus.exporter.snmp` to v0.28.0 (@v-zhuravlev)

- Update mysqld_exporter to v0.17.2, most notable changes: (@cristiangreco)
  - [0.17.1] Add perf_schema quantile columns to collector
  - [0.17.1] Fix database quoting problem in collector 'info_schema.tables'
  - [0.17.1] Use SUM_LOCK_TIME and SUM_CPU_TIME with mysql >= 8.0.28
  - [0.17.1] Fix query on perf_schema.events_statements_summary_by_digest
  - [0.17.2] Fix query on events_statements_summary_by_digest for mariadb

- Added additional backwards compatibility metrics to `prometheus.write.queue`. (@mattdurham)

- Add new stdlib functions encoding.to_json (@ravishankar15)

- Added OpenTelemetry logs and metrics support to Alloy mixin's dashboards and alerts. (@thampiotr)

- Add support for proxy and headers in `prometheus.write.queue`. (@mattdurham)

- Added support for switching namespace between authentication and kv retrieval to support Vault Enterprise (@notedop)

- (_Experimental_) Various changes to the experimental component `database_observability.mysql`:
  - `query_sample`: better handling of truncated queries (@cristiangreco)
  - `query_sample`: add option to use TiDB sql parser (@cristiangreco)
  - `query_tables`: rename collector from `query_sample` to better reflect responsibility (@matthewnolf)
  - `query_sample`: add new collector that replaces previous implementation to collect more detailed sample information (@matthewnolf)
  - `query_sample`: refactor parsing of truncated queries (@cristiangreco)

- Add labels validation in `pyroscope.write` to prevent duplicate labels and invalid label names/values. (@marcsanmi)

- Reduced lock contention in `prometheus.scrape` component (@thampiotr)

- Support converting otel config which uses a common receiver across pipelines with different names. (@wildum)

- Reduce CPU usage of the `loki.source.podlogs` component when pods logs target lots of pods (@QuentinBisson)

- Add error body propagation in `pyroscope.write`, for `/ingest` calls. (@simonswine)

- Add `tenant` label to remaining `loki_write_.+` metrics (@towolf)

- Removed syntax highlighting from the component details UI view to improve
  rendering performance. (@tpaschalis)

- A new `grafana/alloy:vX.Y.Z-windowsservercore-ltsc2022` Docker image is now published on DockerHub. (@ptodev)

### Bugfixes

- Fix deadlocks in `loki.source.file` when tailing fails (@mblaschke)
- Add missing RBAC permission for ScrapeConfig (@alex-berger)

- Fixed an issue in the `mimir.rules.kubernetes` component that would keep the component as unhealthy even when it managed to start after temporary errors (@nicolasvan)

- Allow kafka exporter to attempt to connect even if TLS enabled but cert & key are not specified (@dehaansa)

- Fixed bug where all resources were not being collected from `prometheus.exporter.azure` when using `regions` (@kgeckhart)

- Fix panic in `loki.source.file` when the tailer had no time to run before the runner was stopped (@wildum)

### Other changes

- Upgrading to Prometheus v2.55.1. (@ptodev)
  - Added a new `http_headers` argument to many `discovery` and `prometheus` components.
  - Added a new `scrape_failure_log_file` argument to `prometheus.scrape`.

- Non-breaking changes from the OpenTelemetry Collector v0.122 update: (@wildum)
  - `otelcol.processor.transform` has a new `statements` block for transformations which don't require a context to be specified explicitly.
  - `otelcol.receiver.syslog` has a new `on_error` argument to specify the action to take when an error occurs while receiving logs.
  - `otelcol.processor.resourcedetection` now supports `dynatrace` as a resource detector.
  - `otelcol.receiver.kafka` has a new `error_backoff` block to configure how failed requests are retried.
  - `otelcol.receiver.vcenter` has three new metrics `vcenter.vm.cpu.time`, `vcenter.vm.network.broadcast.packet.rate` and `vcenter.vm.network.multicast.packet.rate`.
  - `otelcol.exporter.awss3` has two new arguments `acl` and `storage_class`.
  - `otelcol.auth.headers` headers can now be populated using Authentication metadata using from_attribute

- Change the stability of the `beyla.ebpf` component from "public preview" to "generally available". (@marctc)

- The ingest API of `pyroscope.receive_http` no longer forwards all received headers, instead only passes through the `Content-Type` header. (@simonswine)

v1.7.5
-----------------

### Enhancements

- Set zstd as default compression for `prometheus.write.queue`. (@mattdurham)

v1.7.4
-----------------

### Bugfixes

- Revert the changes to `loki.source.file` from release v1.7.0. These changes introduced a potential deadlock. (@dehaansa)

v1.7.3
-----------------

### Breaking changes

- Fixed the parsing of selections, application and network filter blocks for Beyla. (@raffaelroquetto)

### Enhancements

- Add the `stat_checkpointer` collector in `prometheus.exporter.postgres` (@dehaansa)

### Bugfixes

- Update the `prometheus.exporter.postgres` component to correctly support Postgres17 when `stat_bgwriter` collector is enabled (@dehaansa)

- Fix `remoteCfg` logging and metrics reporting of `errNotModified` as a failure (@zackman0010)


v1.7.2
-----------------

### Bugfixes

- Fixed an issue where the `otelcol.exporter.awss3` could not be started with the `sumo_ic` marshaler. (@wildum)

- Update `jfr-parser` dependency to v0.9.3 to fix jfr parsing issues in `pyroscope.java`. (@korniltsev)

- Fixed an issue where passing targets from some standard library functions was failing with `target::ConvertFrom` error. (@thampiotr)

- Fixed an issue where indexing targets as maps (e.g. `target["foo"]`) or objects (e.g. `target.foo`) or using them with
  certain standard library functions was resulting in `expected object or array, got capsule` error under some
  circumstances. This could also lead to `foreach evaluation failed` errors when using the `foreach` configuration
  block. (@thampiotr)

- Update `prometheus.write.queue` to reduce memory fragmentation and increase sent throughput. (@mattdurham)

- Fixed an issue where the `otelcol.exporter.kafka` component would not start if the `encoding` was specific to a signal type. (@wildum)

v1.7.1
-----------------

### Bugfixes

- Fixed an issue where some exporters such as `prometheus.exporter.snmp` couldn't accept targets from other components
  with an error `conversion to '*map[string]string' is not supported"`. (@thampiotr)

- Enable batching of calls to the appender in `prometheus.write.queue` to reduce lock contention when scraping, which
  will lead to reduced scrape duration. (@mattdurham)

v1.7.0
-----------------

### Breaking changes

- (_Experimental_) In `prometheus.write.queue` changed `parallelism` from attribute to a block to allow for dynamic scaling. (@mattdurham)

- Remove `tls_basic_auth_config_path` attribute from `prometheus.exporter.mongodb` configuration as it does not configure TLS client
  behavior as previously documented.

- Remove `encoding` and `encoding_file_ext` from `otelcol.exporter.awss3` component as it was not wired in to the otel component and
  Alloy does not currently integrate the upstream encoding extensions that this would utilize.

### Features

- Add a `otelcol.receiver.tcplog` component to receive OpenTelemetry logs over a TCP connection. (@nosammai)

- (_Public preview_) Add `otelcol.receiver.filelog` component to read otel log entries from files (@dehaansa)

- (_Public preview_) Add a `otelcol.processor.cumulativetodelta` component to convert metrics from
  cumulative temporality to delta. (@madaraszg-tulip)

- (_Experimental_) Add a `stage.windowsevent` block in the `loki.process` component. This aims to replace the existing `stage.eventlogmessage`. (@wildum)

- Add `pyroscope.relabel` component to modify or filter profiles using Prometheus relabeling rules. (@marcsanmi)

- (_Experimental_) A new `foreach` block which starts an Alloy pipeline for each item inside a list. (@wildum, @thampiotr, @ptodev)

### Enhancements

- Upgrade to OpenTelemetry Collector v0.119.0 (@dehaansa):
  - `otelcol.processor.resourcedetection`: additional configuration for the `ec2` detector to configure retry behavior
  - `otelcol.processor.resourcedetection`: additional configuration for the `gcp` detector to collect Managed Instance Group attributes
  - `otelcol.processor.resourcedetection`: additional configuration for the `eks` detector to collect cloud account attributes
  - `otelcol.processor.resourcedetection`: add `kubeadm` detector to collect local cluster attributes
  - `otelcol.processor.cumulativetodelta`: add `metric_types` filtering options
  - `otelcol.exporter.awss3`: support configuring sending_queue behavior
  - `otelcol.exporter.otlphttp`: support configuring `compression_params`, which currently only includes `level`
  - `configtls`: opentelemetry components with tls config now support specifying TLS curve preferences
  - `sending_queue`: opentelemetry exporters with a `sending_queue` can now configure the queue to be `blocking`

- Add `go_table_fallback` arg to `pyroscope.ebpf` (@korniltsev)

- Memory optimizations in `pyroscope.scrape` (@korniltsev)

- Do not drop `__meta` labels in `pyroscope.scrape`. (@korniltsev)

- Add the possibility to export span events as logs in `otelcol.connector.spanlogs`. (@steve-hb)

- Add json format support for log export via faro receiver (@ravishankar15)

- (_Experimental_) Various changes to the experimental component `database_observability.mysql`:
  - `connection_info`: add namespace to the metric (@cristiangreco)
  - `query_sample`: better support for table name parsing (@cristiangreco)
  - `query_sample`: capture schema name for query samples (@cristiangreco)
  - `query_sample`: fix error handling during result set iteration (@cristiangreco)
  - `query_sample`: improve parsing of truncated queries (@cristiangreco)
  - `query_sample`: split out sql parsing logic to a separate file (@cristiangreco)
  - `schema_table`: add table columns parsing (@cristiagreco)
  - `schema_table`: correctly quote schema and table name in SHOW CREATE (@cristiangreco)
  - `schema_table`: fix handling of view table types when detecting schema (@matthewnolf)
  - `schema_table`: refactor cache config in schema_table collector (@cristiangreco)
  - Component: add enable/disable collector configurability to `database_observability.mysql`. This removes the `query_samples_enabled` argument, now configurable via enable/disable collector. (@fridgepoet)
  - Component: always log `instance` label key (@cristiangreco)
  - Component: better error handling for collectors (@cristiangreco)
  - Component: use labels for some indexed logs elements (@cristiangreco)

- Reduce CPU usage of `loki.source.windowsevent` by up to 85% by updating the bookmark file every 10 seconds instead of after every event and by
  optimizing the retrieval of the process name. (@wildum)

- Ensure consistent service_name label handling in `pyroscope.receive_http` to match Pyroscope's behavior. (@marcsanmi)

- Improved memory and CPU performance of Prometheus pipelines by changing the underlying implementation of targets (@thampiotr)

- Add `config_merge_strategy` in `prometheus.exporter.snmp` to optionally merge custom snmp config with embedded config instead of replacing. Useful for providing SNMP auths. (@v-zhuravlev)

- Upgrade `beyla.ebpf` to v2.0.4. The full list of changes can be found in the [Beyla release notes](https://github.com/grafana/beyla/releases/tag/v2.0.0). (@marctc)

### Bugfixes

- Fix log rotation for Windows in `loki.source.file` by refactoring the component to use the runner pkg. This should also reduce CPU consumption when tailing a lot of files in a dynamic environment. (@wildum)

- Add livedebugging support for `prometheus.remote_write` (@ravishankar15)

- Add livedebugging support for `otelcol.connector.*` components (@wildum)

- Bump snmp_exporter and embedded modules to 0.27.0. Add support for multi-module handling by comma separation and expose argument to increase SNMP polling concurrency for `prometheus.exporter.snmp`. (@v-zhuravlev)

- Add support for pushv1.PusherService Connect API in `pyroscope.receive_http`. (@simonswine)

- Fixed an issue where `loki.process` would sometimes output live debugging entries out-of-order (@thampiotr)

- Fixed a bug where components could be evaluated concurrently without the full context during a config reload (@wildum)

- Fixed locks that wouldn't be released in the remotecfg service if some errors occurred during the configuration reload (@spartan0x117)

- Fix issue with `prometheus.write.queue` that lead to excessive connections. (@mattdurham)

- Fixed a bug where `loki.source.awsfirehose` and `loki.source.gcplog` could
  not be used from within a module. (@tpaschalis)

- Fix an issue where Prometheus metric name validation scheme was set by default to UTF-8. It is now set back to the
  previous "legacy" scheme. An experimental flag `--feature.prometheus.metric-validation-scheme` can be used to switch
  it to `utf-8` to experiment with UTF-8 support. (@thampiotr)

### Other changes

- Upgrading to Prometheus v2.54.1. (@ptodev)
  - `discovery.docker` has a new `match_first_network` attribute for matching the first network
    if the container has multiple networks defined, thus avoiding collecting duplicate targets.
  - `discovery.ec2`, `discovery.kubernetes`, `discovery.openstack`, and `discovery.ovhcloud`
    add extra `__meta_` labels.
  - `prometheus.remote_write` supports Azure OAuth and Azure SDK authentication.
  - `discovery.linode` has a new `region` attribute, as well as extra `__meta_` labels.
  - A new `scrape_native_histograms` argument for `prometheus.scrape`.
    This is enabled by default and can be used to explicitly disable native histogram support.
    In previous versions of Alloy, native histogram support has also been enabled by default
    as long as `scrape_protocols` starts with `PrometheusProto`.

  - Change the stability of the `remotecfg` feature from "public preview" to "generally available". (@erikbaranowski)

v1.6.1
-----------------

## Bugs

- Resolve issue with Beyla starting. (@rafaelroquetto)

v1.6.0
-----------------

### Breaking changes

- Upgrade to OpenTelemetry Collector v0.116.0:
  - `otelcol.processor.tailsampling`: Change decision precedence when using `and_sub_policy` and `invert_match`.
    For more information, see the [release notes for Alloy 1.6][release-notes-alloy-1_6].

    [#33671]: https://github.com/open-telemetry/opentelemetry-collector-contrib/pull/33671
    [release-notes-alloy-1_6]: https://grafana.com/docs/alloy/latest/release-notes/#v16

### Features

- Add support for TLS to `prometheus.write.queue`. (@mattdurham)

- Add `otelcol.receiver.syslog` component to receive otel logs in syslog format (@dehaansa)

- Add support for metrics in `otelcol.exporter.loadbalancing` (@madaraszg-tulip)

- Add `add_cloudwatch_timestamp` to `prometheus.exporter.cloudwatch` metrics. (@captncraig)

- Add support to `prometheus.operator.servicemonitors` to allow `endpointslice` role. (@yoyosir)

- Add `otelcol.exporter.splunkhec` allowing to export otel data to Splunk HEC (@adlotsof)

- Add `otelcol.receiver.solace` component to receive traces from a Solace broker. (@wildum)

- Add `otelcol.exporter.syslog` component to export logs in syslog format (@dehaansa)

- (_Experimental_) Add a `database_observability.mysql` component to collect mysql performance data. (@cristiangreco & @matthewnolf)

- Add `otelcol.receiver.influxdb` to convert influx metric into OTEL. (@EHSchmitt4395)

- Add a new `/-/healthy` endpoint which returns HTTP 500 if one or more components are unhealthy. (@ptodev)

### Enhancements

- Improved performance by reducing allocation in Prometheus write pipelines by ~30% (@thampiotr)

- Update `prometheus.write.queue` to support v2 for cpu performance. (@mattdurham)

- (_Experimental_) Add health reporting to `database_observability.mysql` component (@cristiangreco)

- Add second metrics sample to the support bundle to provide delta information (@dehaansa)

- Add all raw configuration files & a copy of the latest remote config to the support bundle (@dehaansa)

- Add relevant golang environment variables to the support bundle (@dehaansa)

- Add support for server authentication to otelcol components. (@aidaleuc)

- Update mysqld_exporter from v0.15.0 to v0.16.0 (including 2ef168bf6), most notable changes: (@cristiangreco)
  - Support MySQL 8.4 replicas syntax
  - Fetch lock time and cpu time from performance schema
  - Fix fetching tmpTables vs tmpDiskTables from performance_schema
  - Skip SPACE_TYPE column for MariaDB >=10.5
  - Fixed parsing of timestamps with non-zero padded days
  - Fix auto_increment metric collection errors caused by using collation in INFORMATION_SCHEMA searches
  - Change processlist query to support ONLY_FULL_GROUP_BY sql_mode
  - Add perf_schema quantile columns to collector

- Live Debugging button should appear in UI only for supported components (@ravishankar15)
- Add three new stdlib functions to_base64, from_URLbase64 and to_URLbase64 (@ravishankar15)
- Add `ignore_older_than` option for local.file_match (@ravishankar15)
- Add livedebugging support for discovery components (@ravishankar15)
- Add livedebugging support for `discover.relabel` (@ravishankar15)
- Performance optimization for live debugging feature (@ravishankar15)

- Upgrade `github.com/goccy/go-json` to v0.10.4, which reduces the memory consumption of an Alloy instance by 20MB.
  If Alloy is running certain otelcol components, this reduction will not apply. (@ptodev)
- improve performance in regexp component: call fmt only if debug is enabled (@r0ka)

- Update `prometheus.write.queue` library for performance increases in cpu. (@mattdurham)

- Update `loki.secretfilter` to be compatible with the new `[[rules.allowlists]]` gitleaks allowlist format (@romain-gaillard)

- Update `async-profiler` binaries for `pyroscope.java` to 3.0-fa937db (@aleks-p)

- Reduced memory allocation in discovery components by up to 30% (@thampiotr)

### Bugfixes

- Fix issue where `alloy_prometheus_relabel_metrics_processed` was not being incremented. (@mattdurham)

- Fixed issue with automemlimit logging bad messages and trying to access cgroup on non-linux builds (@dehaansa)

- Fixed issue with reloading configuration and prometheus metrics duplication in `prometheus.write.queue`. (@mattdurham)

- Updated `prometheus.write.queue` to fix issue with TTL comparing different scales of time. (@mattdurham)

- Fixed an issue in the `prometheus.operator.servicemonitors`, `prometheus.operator.podmonitors` and `prometheus.operator.probes` to support capitalized actions. (@QuentinBisson)

- Fixed an issue where the `otelcol.processor.interval` could not be used because the debug metrics were not set to default. (@wildum)

- Fixed an issue where `loki.secretfilter` would crash if the secret was shorter than the `partial_mask` value. (@romain-gaillard)

- Change the log level in the `eventlogmessage` stage of the `loki.process` component from `warn` to `debug`. (@wildum)

- Fix a bug in `loki.source.kafka` where the `topics` argument incorrectly used regex matching instead of exact matches. (@wildum)

### Other changes

- Change the stability of the `livedebugging` feature from "experimental" to "generally available". (@wildum)

- Use Go 1.23.3 for builds. (@mattdurham)

- Upgrade Beyla to v1.9.6. (@wildum)

- Upgrade to OpenTelemetry Collector v0.116.0:
  - `otelcol.receiver.datadog`: Return a json reponse instead of "OK" when a trace is received with a newer protocol version.
    https://github.com/open-telemetry/opentelemetry-collector-contrib/pull/35705
  - `otelcol.receiver.datadog`: Changes response message for `/api/v1/check_run` 202 response to be JSON and on par with Datadog API spec
    https://github.com/open-telemetry/opentelemetry-collector-contrib/pull/36029
  - `otelcol.receiver.solace`: The Solace receiver may unexpectedly terminate on reporting traces when used with a memory limiter processor and under high load.
    https://github.com/open-telemetry/opentelemetry-collector-contrib/pull/35958
  - `otelcol.receiver.solace`: Support converting the new `Move to Dead Message Queue` and new `Delete` spans generated by Solace Event Broker to OTLP.
    https://github.com/open-telemetry/opentelemetry-collector-contrib/pull/36071
  - `otelcol.exporter.datadog`: Stop prefixing `http_server_duration`, `http_server_request_size` and `http_server_response_size` with `otelcol`.
    https://github.com/open-telemetry/opentelemetry-collector-contrib/pull/36265
    These metrics can be from SDKs rather than collector. Stop prefixing them to be consistent with
    https://opentelemetry.io/docs/collector/internal-telemetry/#lists-of-internal-metrics
  - `otelcol.receiver.datadog`: Add json handling for the `api/v2/series` endpoint in the datadogreceiver.
    https://github.com/open-telemetry/opentelemetry-collector-contrib/pull/36218
  - `otelcol.processor.span`: Add a new `keep_original_name` configuration argument
    to keep the original span name when extracting attributes from the span name.
    https://github.com/open-telemetry/opentelemetry-collector-contrib/pull/36397
  - `pkg/ottl`: Respect the `depth` option when flattening slices using `flatten`.
    The `depth` option is also now required to be at least `1`.
    https://github.com/open-telemetry/opentelemetry-collector-contrib/pull/36198
  - `otelcol.exporter.loadbalancing`: Shutdown exporters during collector shutdown. This fixes a memory leak.
    https://github.com/open-telemetry/opentelemetry-collector-contrib/pull/36024
  - `otelcol.processor.k8sattributes`: New `wait_for_metadata` and `wait_for_metadata_timeout` configuration arguments,
    which block the processor startup until metadata is received from Kubernetes.
    https://github.com/open-telemetry/opentelemetry-collector-contrib/issues/32556
  - `otelcol.processor.k8sattributes`: Enable the `k8sattr.fieldExtractConfigRegex.disallow` for all Alloy instances,
    to retain the behavior of `regex` argument in the `annotation` and `label` blocks.
    When the feature gate is "deprecated" in the upstream Collector, Alloy users will need to use the transform processor instead.
    https://github.com/open-telemetry/opentelemetry-collector-contrib/issues/25128
  - `otelcol.receiver.vcenter`: The existing code did not honor TLS settings beyond 'insecure'.
    All TLS client config should now be honored.
    https://github.com/open-telemetry/opentelemetry-collector-contrib/pull/36482
  - `otelcol.receiver.opencensus`: Do not report error message when OpenCensus receiver is shutdown cleanly.
    https://github.com/open-telemetry/opentelemetry-collector-contrib/pull/36622
  - `otelcol.processor.k8sattributes`: Fixed parsing of k8s image names to support images with tags and digests.
    https://github.com/open-telemetry/opentelemetry-collector-contrib/pull/36145
  - `otelcol.exporter.loadbalancing`: Adding sending_queue, retry_on_failure and timeout settings to loadbalancing exporter configuration.
    https://github.com/open-telemetry/opentelemetry-collector-contrib/issues/35378
  - `otelcol.exporter.loadbalancing`: The k8sresolver was triggering exporter churn in the way the change event was handled.
    https://github.com/open-telemetry/opentelemetry-collector-contrib/issues/35658
  - `otelcol.processor.k8sattributes`: Override extracted k8s attributes if original value has been empty.
    https://github.com/open-telemetry/opentelemetry-collector-contrib/pull/36466
  - `otelcol.exporter.awss3`: Upgrading to adopt aws sdk v2.
    https://github.com/open-telemetry/opentelemetry-collector-contrib/pull/36698
  - `pkg/ottl`: GetXML Converter now supports selecting text, CDATA, and attribute (value) content.
  - `otelcol.exporter.loadbalancing`: Adds a an optional `return_hostnames` configuration argument to the k8s resolver.
     https://github.com/open-telemetry/opentelemetry-collector-contrib/pull/35411
  - `otelcol.exporter.kafka`, `otelcol.receiver.kafka`: Add a new `AWS_MSK_IAM_OAUTHBEARER` mechanism.
    This mechanism use the AWS MSK IAM SASL Signer for Go https://github.com/aws/aws-msk-iam-sasl-signer-go.
    https://github.com/open-telemetry/opentelemetry-collector-contrib/pull/32500

  - Use Go 1.23.5 for builds. (@wildum)

v1.5.1
-----------------

### Enhancements

- Logs from underlying clustering library `memberlist` are now surfaced with correct level (@thampiotr)

- Allow setting `informer_sync_timeout` in prometheus.operator.* components. (@captncraig)

- For sharding targets during clustering, `loki.source.podlogs` now only takes into account some labels. (@ptodev)

- Improve instrumentation of `pyroscope.relabel` component. (@marcsanmi)

### Bugfixes

- Fixed an issue in the `pyroscope.write` component to prevent TLS connection churn to Pyroscope when the `pyroscope.receive_http` clients don't request keepalive (@madaraszg-tulip)

- Fixed an issue in the `pyroscope.write` component with multiple endpoints not working correctly for forwarding profiles from `pyroscope.receive_http` (@madaraszg-tulip)

- Fixed a few race conditions that could lead to a deadlock when using `import` statements, which could lead to a memory leak on `/metrics` endpoint of an Alloy instance. (@thampiotr)

- Fix a race condition where the ui service was dependent on starting after the remotecfg service, which is not guaranteed. (@dehaansa & @erikbaranowski)

- Fixed an issue in the `otelcol.exporter.prometheus` component that would set series value incorrectly for stale metrics (@YusifAghalar)

- `loki.source.podlogs`: Fixed a bug which prevented clustering from working and caused duplicate logs to be sent.
  The bug only happened when no `selector` or `namespace_selector` blocks were specified in the Alloy configuration. (@ptodev)

- Fixed an issue in the `pyroscope.write` component to allow slashes in application names in the same way it is done in the Pyroscope push API (@marcsanmi)

- Fixed a crash when updating the configuration of `remote.http`. (@kinolaev)

- Fixed an issue in the `otelcol.processor.attribute` component where the actions `delete` and `hash` could not be used with the `pattern` argument. (@wildum)

- Fixed an issue in the `prometheus.exporter.postgres` component that would leak goroutines when the target was not reachable (@dehaansa)

v1.5.0
-----------------

### Breaking changes

- `import.git`: The default value for `revision` has changed from `HEAD` to `main`. (@ptodev)
  It is no longer allowed to set `revision` to `"HEAD"`, `"FETCH_HEAD"`, `"ORIG_HEAD"`, `"MERGE_HEAD"`, or `"CHERRY_PICK_HEAD"`.

- The Otel update to v0.112.0 has a few breaking changes:
  - [`otelcol.processor.deltatocumulative`] Change `max_streams` default value to `9223372036854775807` (max int).
    https://github.com/open-telemetry/opentelemetry-collector-contrib/pull/35048
  - [`otelcol.connector.spanmetrics`] Change `namespace` default value to `traces.span.metrics`.
    https://github.com/open-telemetry/opentelemetry-collector-contrib/pull/34485
  - [`otelcol.exporter.logging`] Removed in favor of the `otelcol.exporter.debug`.
    https://github.com/open-telemetry/opentelemetry-collector/issues/11337

### Features

- Add support bundle generation via the API endpoint /-/support (@dehaansa)

- Add the function `path_join` to the stdlib. (@wildum)

- Add `pyroscope.receive_http` component to receive and forward Pyroscope profiles (@marcsanmi)

- Add support to `loki.source.syslog` for the RFC3164 format ("BSD syslog"). (@sushain97)

- Add support to `loki.source.api` to be able to extract the tenant from the HTTP `X-Scope-OrgID` header (@QuentinBisson)

- (_Experimental_) Add a `loki.secretfilter` component to redact secrets from collected logs.

- (_Experimental_) Add a `prometheus.write.queue` component to add an alternative to `prometheus.remote_write`
  which allowing the writing of metrics  to a prometheus endpoint. (@mattdurham)

- (_Experimental_) Add the `array.combine_maps` function to the stdlib. (@ptodev, @wildum)

### Enhancements

- The `mimir.rules.kubernetes` component now supports adding extra label matchers
  to all queries discovered via `PrometheusRule` CRDs. (@thampiotr)

- The `cluster.use-discovery-v1` flag is now deprecated since there were no issues found with the v2 cluster discovery mechanism. (@thampiotr)

- SNMP exporter now supports labels in both `target` and `targets` parameters. (@mattdurham)

- Add support for relative paths to `import.file`. This new functionality allows users to use `import.file` blocks in modules
  imported via `import.git` and other `import.file`. (@wildum)

- `prometheus.exporter.cloudwatch`: The `discovery` block now has a `recently_active_only` configuration attribute
  to return only metrics which have been active in the last 3 hours.

- Add Prometheus bearer authentication to a `prometheus.write.queue` component (@freak12techno)

- Support logs that have a `timestamp` field instead of a `time` field for the `loki.source.azure_event_hubs` component. (@andriikushch)

- Add `proxy_url` to `otelcol.exporter.otlphttp`. (@wildum)

- Allow setting `informer_sync_timeout` in prometheus.operator.* components. (@captncraig)

### Bugfixes

- Fixed a bug in `import.git` which caused a `"non-fast-forward update"` error message. (@ptodev)

- Do not log error on clean shutdown of `loki.source.journal`. (@thampiotr)

- `prometheus.operator.*` components: Fixed a bug which would sometimes cause a
  "failed to create service discovery refresh metrics" error after a config reload. (@ptodev)

### Other changes

- Small fix in UI stylesheet to fit more content into visible table area. (@defanator)

- Changed OTEL alerts in Alloy mixin to use success rate for tracing. (@thampiotr)

- Support TLS client settings for clustering (@tiagorossig)

- Add support for `not_modified` response in `remotecfg`. (@spartan0x117)

- Fix dead link for RelabelConfig in the PodLog documentation page (@TheoBrigitte)

- Most notable changes coming with the OTel update from v0.108.0 vo v0.112.0 besides the breaking changes: (@wildum)
  - [`http config`] Add support for lz4 compression.
    https://github.com/open-telemetry/opentelemetry-collector/issues/9128
  - [`otelcol.processor.interval`] Add support for gauges and summaries.
    https://github.com/open-telemetry/opentelemetry-collector-contrib/issues/34803
  - [`otelcol.receiver.kafka`] Add possibility to tune the fetch sizes.
    https://github.com/open-telemetry/opentelemetry-collector-contrib/pull/34431
  - [`otelcol.processor.tailsampling`] Add `invert_match` to boolean attribute.
    https://github.com/open-telemetry/opentelemetry-collector-contrib/pull/34730
  - [`otelcol.receiver.kafka`] Add support to decode to `otlp_json`.
    https://github.com/open-telemetry/opentelemetry-collector-contrib/issues/33627
  - [`otelcol.processor.transform`] Add functions `convert_exponential_histogram_to_histogram` and `aggregate_on_attribute_value`.
    https://github.com/open-telemetry/opentelemetry-collector-contrib/pull/33824
    https://github.com/open-telemetry/opentelemetry-collector-contrib/pull/33423

v1.4.3
-----------------

### Bugfixes

- Fix an issue where some `faro.receiver` would drop multiple fields defined in `payload.meta.browser`, as fields were defined in the struct.

- `pyroscope.scrape` no longer tries to scrape endpoints which are not active targets anymore. (@wildum @mattdurham @dehaansa @ptodev)

- Fixed a bug with `loki.source.podlogs` not starting in large clusters due to short informer sync timeout. (@elburnetto-intapp)

- `prometheus.exporter.windows`: Fixed bug with `exclude` regular expression config arguments which caused missing metrics. (@ptodev)

v1.4.2
-----------------

### Bugfixes

- Update windows_exporter from v0.27.2 vo v0.27.3: (@jkroepke)
  - Fixes a bug where scraping Windows service crashes alloy

- Update yet-another-cloudwatch-exporter from v0.60.0 vo v0.61.0: (@morremeyer)
  - Fixes a bug where cloudwatch S3 metrics are reported as `0`

- Issue 1687 - otelcol.exporter.awss3 fails to configure (@cydergoth)
  - Fix parsing of the Level configuration attribute in debug_metrics config block
  - Ensure "optional" debug_metrics config block really is optional

- Fixed an issue with `loki.process` where `stage.luhn` and `stage.timestamp` would not apply
  default configuration settings correctly (@thampiotr)

- Fixed an issue with `loki.process` where configuration could be reloaded even if there
  were no changes. (@ptodev, @thampiotr)

- Fix issue where `loki.source.kubernetes` took into account all labels, instead of specific logs labels. Resulting in duplication. (@mattdurham)

v1.4.1
-----------------

### Bugfixes

- Windows installer: Don't quote Alloy's binary path in the Windows Registry. (@jkroepke)

v1.4.0
-----------------

### Security fixes

- Add quotes to windows service path to prevent path interception attack. [CVE-2024-8975](https://grafana.com/security/security-advisories/cve-2024-8975/) (@mattdurham)

### Breaking changes

- Some debug metrics for `otelcol` components have changed. (@thampiotr)
  For example, `otelcol.exporter.otlp`'s `exporter_sent_spans_ratio_total` metric is now `otelcol_exporter_sent_spans_total`.

- [otelcol.processor.transform] The functions `convert_sum_to_gauge` and `convert_gauge_to_sum` must now be used in the `metric` `context` rather than in the `datapoint` context.
  https://github.com/open-telemetry/opentelemetry-collector-contrib/issues/34567 (@wildum)

- Upgrade Beyla from 1.7.0 to 1.8.2. A complete list of changes can be found on the Beyla releases page: https://github.com/grafana/beyla/releases. (@wildum)
  It contains a few breaking changes for the component `beyla.ebpf`:
  - renamed metric `process.cpu.state` to `cpu.mode`
  - renamed metric `beyla_build_info` to `beyla_internal_build_info`

### Features

- Added Datadog Exporter community component, enabling exporting of otel-formatted Metrics and traces to Datadog. (@polyrain)
- (_Experimental_) Add an `otelcol.processor.interval` component to aggregate metrics and periodically
  forward the latest values to the next component in the pipeline.


### Enhancements

- Clustering peer resolution through `--cluster.join-addresses` flag has been
  improved with more consistent behaviour, better error handling and added
  support for A/AAAA DNS records. If necessary, users can temporarily opt out of
  this new behaviour with the `--cluster.use-discovery-v1`, but this can only be
  used as a temporary measure, since this flag will be disabled in future
  releases. (@thampiotr)

- Added a new panel to Cluster Overview dashboard to show the number of peers
  seen by each instance in the cluster. This can help diagnose cluster split
  brain issues. (@thampiotr)

- Updated Snowflake exporter with performance improvements for larger environments.
  Also added a new panel to track deleted tables to the Snowflake mixin. (@Caleb-Hurshman)
- Add a `otelcol.processor.groupbyattrs` component to reassociate collected metrics that match specified attributes
    from opentelemetry. (@kehindesalaam)

- Update windows_exporter to v0.27.2. (@jkroepke)
  The `smb.enabled_list` and `smb_client.enabled_list` doesn't have any effect anymore. All sub-collectors are enabled by default.

- Live debugging of `loki.process` will now also print the timestamp of incoming and outgoing log lines.
  This is helpful for debugging `stage.timestamp`. (@ptodev)

- Add extra validation in `beyla.ebpf` to avoid panics when network feature is enabled. (@marctc)

- A new parameter `aws_sdk_version_v2` is added for the cloudwatch exporters configuration. It enables the use of aws sdk v2 which has shown to have significant performance benefits. (@kgeckhart, @andriikushch)

- `prometheus.exporter.cloudwatch` can now collect metrics from custom namespaces via the `custom_namespace` block. (@ptodev)

- Add the label `alloy_cluster` in the metric `alloy_config_hash` when the flag `cluster.name` is set to help differentiate between
  configs from the same alloy cluster or different alloy clusters. (@wildum)

- Add support for discovering the cgroup path(s) of a process in `process.discovery`. (@mahendrapaipuri)

### Bugfixes

- Fix a bug where the scrape timeout for a Probe resource was not applied, overwriting the scrape interval instead. (@morremeyer, @stefanandres)

- Fix a bug where custom components don't always get updated when the config is modified in an imported directory. (@ante012)

- Fixed an issue which caused loss of context data in Faro exception. (@codecapitano)

- Fixed an issue where providing multiple hostnames or IP addresses
  via `--cluster.join-addresses` would only use the first provided value.
  (@thampiotr)

- Fixed an issue where providing `<hostname>:<port>`
  in `--cluster.join-addresses` would only resolve with DNS to a single address,
  instead of using all the available records. (@thampiotr)

- Fixed an issue where clustering peers resolution via hostname in `--cluster.join-addresses`
  resolves to duplicated IP addresses when using SRV records. (@thampiotr)

- Fixed an issue where the `connection_string` for the `loki.source.azure_event_hubs` component
  was displayed in the UI in plaintext. (@MorrisWitthein)

- Fix a bug in `discovery.*` components where old `targets` would continue to be
  exported to downstream components. This would only happen if the config
  for `discovery.*`  is reloaded in such a way that no new targets were
  discovered. (@ptodev, @thampiotr)

- Fixed bug in `loki.process` with `sampling` stage where all components use same `drop_counter_reason`. (@captncraig)

- Fixed an issue (see https://github.com/grafana/alloy/issues/1599) where specifying both path and key in the remote.vault `path`
  configuration could result in incorrect URLs. The `path` and `key` arguments have been separated to allow for clear and accurate
  specification of Vault secrets. (@PatMis16)

### Other

- Renamed standard library functions. Old names are still valid but are marked deprecated. (@wildum)

- Aliases for the namespaces are deprecated in the Cloudwatch exporter. For example: "s3" is not allowed, "AWS/S3" should be used. Usage of the aliases will generate warnings in the logs. Support for the aliases will be dropped in the upcoming releases. (@kgeckhart, @andriikushch)

- Update OTel from v0.105.0 vo v0.108.0: (@wildum)
  - [`otelcol.receiver.vcenter`] New VSAN metrics.
    https://github.com/open-telemetry/opentelemetry-collector-contrib/issues/33556
  - [`otelcol.receiver.kafka`] Add `session_timeout` and `heartbeat_interval` attributes.
    https://github.com/open-telemetry/opentelemetry-collector-contrib/pull/33082
  - [`otelcol.processor.transform`] Add `aggregate_on_attributes` function for metrics.
    https://github.com/open-telemetry/opentelemetry-collector-contrib/pull/33334
  - [`otelcol.receiver.vcenter`] Enable metrics by default
    https://github.com/open-telemetry/opentelemetry-collector-contrib/issues/33607

- Updated the docker base image to Ubuntu 24.04 (Noble Numbat). (@mattiasa )

v1.3.4
-----------------

### Bugfixes

- Windows installer: Don't quote Alloy's binary path in the Windows Registry. (@jkroepke)

v1.3.2
-----------------

### Security fixes

- Add quotes to windows service path to prevent path interception attack. [CVE-2024-8975](https://grafana.com/security/security-advisories/cve-2024-8975/) (@mattdurham)

v1.3.1
-----------------

### Bugfixes

- Changed the cluster startup behaviour, reverting to the previous logic where
  a failure to resolve cluster join peers results in the node creating its own cluster. This is
  to facilitate the process of bootstrapping a new cluster following user feedback (@thampiotr)

- Fix a memory leak which would occur any time `loki.process` had its configuration reloaded. (@ptodev)

v1.3.0
-----------------

### Breaking changes

- [`otelcol.exporter.otlp`,`otelcol.exporter.loadbalancing`]: Change the default gRPC load balancing strategy.
  The default value for the `balancer_name` attribute has changed to `round_robin`
  https://github.com/open-telemetry/opentelemetry-collector/pull/10319

### Breaking changes to non-GA functionality

- Update Public preview `remotecfg` argument from `metadata` to `attributes`. (@erikbaranowski)

- The default value of the argument `unmatched` in the block `routes` of the component `beyla.ebpf` was changed from `unset` to `heuristic` (@marctc)

### Features

- Added community components support, enabling community members to implement and maintain components. (@wildum)

- A new `otelcol.exporter.debug` component for printing OTel telemetry from
  other `otelcol` components to the console. (@BarunKGP)

### Enhancements
- Added custom metrics capability to oracle exporter. (@EHSchmitt4395)

- Added a success rate panel on the Prometheus Components dashboard. (@thampiotr)

- Add namespace field to Faro payload (@cedricziel)

- Add the `targets` argument to the `prometheus.exporter.blackbox` component to support passing blackbox targets at runtime. (@wildum)

- Add concurrent metric collection to `prometheus.exporter.snowflake` to speed up collection times (@Caleb-Hurshman)

- Added live debugging support to `otelcol.processor.*` components. (@wildum)

- Add automatic system attributes for `version` and `os` to `remotecfg`. (@erikbaranowski)

- Added live debugging support to `otelcol.receiver.*` components. (@wildum)

- Added live debugging support to `loki.process`. (@wildum)

- Added live debugging support to `loki.relabel`. (@wildum)

- Added a `namespace` label to probes scraped by the `prometheus.operator.probes` component to align with the upstream Prometheus Operator setup. (@toontijtgat2)

- (_Public preview_) Added rate limiting of cluster state changes to reduce the
  number of unnecessary, intermediate state updates. (@thampiotr)

- Allow setting the CPU profiling event for Java Async Profiler in `pyroscope.java` component (@slbucur)

- Update windows_exporter to v0.26.2. (@jkroepke)

- `mimir.rules.kubernetes` is now able to add extra labels to the Prometheus rules. (@psychomantys)

- `prometheus.exporter.unix` component now exposes hwmon collector config. (@dtrejod)

- Upgrade from OpenTelemetry v0.102.1 to v0.105.0.
  - [`otelcol.receiver.*`] A new `compression_algorithms` attribute to configure which
    compression algorithms are allowed by the HTTP server.
    https://github.com/open-telemetry/opentelemetry-collector/pull/10295
  - [`otelcol.exporter.*`] Fix potential deadlock in the batch sender.
    https://github.com/open-telemetry/opentelemetry-collector/pull/10315
  - [`otelcol.exporter.*`] Fix a bug when the retry and timeout logic was not applied with enabled batching.
    https://github.com/open-telemetry/opentelemetry-collector/issues/10166
  - [`otelcol.exporter.*`] Fix a bug where an unstarted batch_sender exporter hangs on shutdown.
    https://github.com/open-telemetry/opentelemetry-collector/issues/10306
  - [`otelcol.exporter.*`] Fix small batch due to unfavorable goroutine scheduling in batch sender.
    https://github.com/open-telemetry/opentelemetry-collector/issues/9952
  - [`otelcol.exporter.otlphttp`] A new `cookies` block to store cookies from server responses and reuse them in subsequent requests.
    https://github.com/open-telemetry/opentelemetry-collector/issues/10175
  - [`otelcol.exporter.otlp`] Fixed a bug where the receiver's http response was not properly translating grpc error codes to http status codes.
    https://github.com/open-telemetry/opentelemetry-collector/pull/10574
  - [`otelcol.processor.tail_sampling`] Simple LRU Decision Cache for "keep" decisions.
    https://github.com/open-telemetry/opentelemetry-collector-contrib/pull/33533
  - [`otelcol.processor.tail_sampling`] Fix precedence of inverted match in and policy.
    Previously if the decision from a policy evaluation was `NotSampled` or `InvertNotSampled`
    it would return a `NotSampled` decision regardless, effectively downgrading the result.
    This was breaking the documented behaviour that inverted decisions should take precedence over all others.
    https://github.com/open-telemetry/opentelemetry-collector-contrib/pull/33671
  - [`otelcol.exporter.kafka`,`otelcol.receiver.kafka`] Add config attribute to disable Kerberos PA-FX-FAST negotiation.
    https://github.com/open-telemetry/opentelemetry-collector-contrib/issues/26345
  - [`OTTL`]: Added `keep_matching_keys` function to allow dropping all keys from a map that don't match the pattern.
    https://github.com/open-telemetry/opentelemetry-collector-contrib/issues/32989
  - [`OTTL`]: Add debug logs to help troubleshoot OTTL statements/conditions
    https://github.com/open-telemetry/opentelemetry-collector-contrib/pull/33274
  - [`OTTL`]: Introducing `append` function for appending items into an existing array.
    https://github.com/open-telemetry/opentelemetry-collector-contrib/issues/32141
  - [`OTTL`]: Introducing `Uri` converter parsing URI string into SemConv
    https://github.com/open-telemetry/opentelemetry-collector-contrib/issues/32433
  - [`OTTL`]: Added a Hex() converter function
    https://github.com/open-telemetry/opentelemetry-collector-contrib/pull/33450
  - [`OTTL`]: Added a IsRootSpan() converter function.
    https://github.com/open-telemetry/opentelemetry-collector-contrib/pull/33729
  - [`otelcol.processor.probabilistic_sampler`]: Add Proportional and Equalizing sampling modes.
    https://github.com/open-telemetry/opentelemetry-collector-contrib/issues/31918
  - [`otelcol.processor.deltatocumulative`]: Bugfix to properly drop samples when at limit.
    https://github.com/open-telemetry/opentelemetry-collector-contrib/issues/33285
  - [`otelcol.receiver.vcenter`] Fixes errors in some of the client calls for environments containing multiple datacenters.
    https://github.com/open-telemetry/opentelemetry-collector-contrib/pull/33735
  - [`otelcol.processor.resourcedetection`] Fetch CPU info only if related attributes are enabled.
    https://github.com/open-telemetry/opentelemetry-collector-contrib/pull/33774
  - [`otelcol.receiver.vcenter`] Adding metrics for CPU readiness, CPU capacity, and network drop rate.
    https://github.com/open-telemetry/opentelemetry-collector-contrib/issues/33607
  - [`otelcol.receiver.vcenter`] Drop support for vCenter 6.7.
    https://github.com/open-telemetry/opentelemetry-collector-contrib/issues/33607
  - [`otelcol.processor.attributes`] Add an option to extract value from a client address
    by specifying `client.address` value in the `from_context` field.
    https://github.com/open-telemetry/opentelemetry-collector-contrib/pull/34048
  - `otelcol.connector.spanmetrics`: Produce delta temporality span metrics with StartTimeUnixNano and TimeUnixNano values representing an uninterrupted series.
    https://github.com/open-telemetry/opentelemetry-collector-contrib/pull/31780

- Upgrade Beyla component v1.6.3 to v1.7.0
  - Reporting application process metrics
  - New supported protocols: SQL, Redis, Kafka
  - Several bugfixes
  - Full list of changes: https://github.com/grafana/beyla/releases/tag/v1.7.0

- Enable instances connected to remotecfg-compatible servers to Register
  themselves to the remote service. (@tpaschalis)

- Allow in-memory listener to work for remotecfg-supplied components. (@tpaschalis)

### Bugfixes

- Fixed a clustering mode issue where a fatal startup failure of the clustering service
  would exit the service silently, without also exiting the Alloy process. (@thampiotr)

- Fix a bug which prevented config reloads to work if a Loki `metrics` stage is in the pipeline.
  Previously, the reload would fail for `loki.process` without an error in the logs and the metrics
  from the `metrics` stage would get stuck at the same values. (@ptodev)


v1.2.1
-----------------

### Bugfixes

- Fixed an issue with `loki.source.kubernetes_events` not starting in large clusters due to short informer sync timeout. (@nrwiersma)

- Updated [ckit](https://github.com/grafana/ckit) to fix an issue with armv7 panic on startup when forming a cluster. (@imavroukakis)

- Fixed a clustering mode issue where a failure to perform static peers
  discovery did not result in a fatal failure at startup and could lead to
  potential split-brain issues. (@thampiotr)

### Other

- Use Go 1.22.5 for builds. (@mattdurham)

v1.2.0
-----------------

### Security fixes
- Fixes the following vulnerabilities (@ptodev):
  - [CVE-2024-35255](https://cve.mitre.org/cgi-bin/cvename.cgi?name=CVE-2024-35255)
  - [CVE-2024-36129](https://avd.aquasec.com/nvd/2024/cve-2024-36129/)

### Breaking changes

- Updated OpenTelemetry to v0.102.1. (@mattdurham)
  - Components `otelcol.receiver.otlp`,`otelcol.receiver.zipkin`,`otelcol.extension.jaeger_remote_sampling`, and `otelcol.receiver.jaeger` setting `max_request_body_size`
    default changed from unlimited size to `20MiB`. This is due to [CVE-2024-36129](https://github.com/open-telemetry/opentelemetry-collector/security/advisories/GHSA-c74f-6mfw-mm4v).

### Breaking changes to non-GA functionality

- Update Public preview `remotecfg` to use `alloy-remote-config` instead of `agent-remote-config`. The
  API has been updated to use the term `collector` over `agent`. (@erikbaranowski)

- Component `otelcol.receiver.vcenter` removed `vcenter.host.network.packet.errors`, `vcenter.host.network.packet.count`, and
  `vcenter.vm.network.packet.count`.
  - `vcenter.host.network.packet.errors` replaced by `vcenter.host.network.packet.error.rate`.
  - `vcenter.host.network.packet.count` replaced by `vcenter.host.network.packet.rate`.
  - `vcenter.vm.network.packet.count` replaced by `vcenter.vm.network.packet.rate`.

### Features

- Add an `otelcol.exporter.kafka` component to send OTLP metrics, logs, and traces to Kafka.

- Added `live debugging` to the UI. Live debugging streams data as they flow through components for debugging telemetry data.
  Individual components must be updated to support live debugging. (@wildum)

- Added live debugging support for `prometheus.relabel`. (@wildum)

- (_Experimental_) Add a `otelcol.processor.deltatocumulative` component to convert metrics from
  delta temporality to cumulative by accumulating samples in memory. (@rfratto)

- (_Experimental_) Add an `otelcol.receiver.datadog` component to receive
  metrics and traces from Datadog. (@carrieedwards, @jesusvazquez, @alexgreenbank, @fedetorres93)

- Add a `prometheus.exporter.catchpoint` component to collect metrics from Catchpoint. (@bominrahmani)

- Add the `-t/--test` flag to `alloy fmt` to check if a alloy config file is formatted correctly. (@kavfixnel)

### Enhancements

- (_Public preview_) Add native histogram support to `otelcol.receiver.prometheus`. (@wildum)
- (_Public preview_) Add metrics to report status of `remotecfg` service. (@captncraig)

- Added `scrape_protocols` option to `prometheus.scrape`, which allows to
  control the preferred order of scrape protocols. (@thampiotr)

- Add support for configuring CPU profile's duration scraped by `pyroscope.scrape`. (@hainenber)

- `prometheus.exporter.snowflake`: Add support for RSA key-pair authentication. (@Caleb-Hurshman)

- Improved filesystem error handling when working with `loki.source.file` and `local.file_match`,
  which removes some false-positive error log messages on Windows (@thampiotr)

- Updates `processor/probabilistic_sampler` to use new `FailedClosed` field from OTEL release v0.101.0. (@StefanKurek)

- Updates `receiver/vcenter` to use new features and bugfixes introduced in OTEL releases v0.100.0 and v0.101.0.
  Refer to the [v0.100.0](https://github.com/open-telemetry/opentelemetry-collector-contrib/releases/tag/v0.100.0)
  and [v0.101.0](https://github.com/open-telemetry/opentelemetry-collector-contrib/releases/tag/v0.101.0) release
  notes for more detailed information.
  Changes that directly affected the configuration are as follows: (@StefanKurek)
  - The resource attribute `vcenter.datacenter.name` has been added and enabled by default for all resource types.
  - The resource attribute `vcenter.virtual_app.inventory_path` has been added and enabled by default to
    differentiate between resource pools and virtual apps.
  - The resource attribute `vcenter.virtual_app.name` has been added and enabled by default to differentiate
    between resource pools and virtual apps.
  - The resource attribute `vcenter.vm_template.id` has been added and enabled by default to differentiate between
    virtual machines and virtual machine templates.
  - The resource attribute `vcenter.vm_template.name` has been added and enabled by default to differentiate between
    virtual machines and virtual machine templates.
  - The metric `vcenter.cluster.memory.used` has been removed.
  - The metric `vcenter.vm.network.packet.drop.rate` has been added and enabled by default.
  - The metric `vcenter.cluster.vm_template.count` has been added and enabled by default.

- Add `yaml_decode` to standard library. (@mattdurham, @djcode)

- Allow override debug metrics level for `otelcol.*` components. (@hainenber)

- Add an initial lower limit of 10 seconds for the the `poll_frequency`
  argument in the `remotecfg` block. (@tpaschalis)

- Add a constant jitter to `remotecfg` service's polling. (@tpaschalis)

- Added support for NS records to `discovery.dns`. (@djcode)

- Improved clustering use cases for tracking GCP delta metrics in the `prometheus.exporter.gcp` (@kgeckhart)

- Add the `targets` argument to the `prometheus.exporter.snmp` component to support passing SNMP targets at runtime. (@wildum)

- Prefix Faro measurement values with `value_` to align with the latest Faro cloud receiver updates. (@codecapitano)

- Add `base64_decode` to standard library. (@hainenber)

- Updated OpenTelemetry Contrib to [v0.102.0](https://github.com/open-telemetry/opentelemetry-collector-contrib/releases/tag/v0.102.0). (@mattdurham)
  - `otelcol.processor.resourcedetection`: Added a `tags` config argument to the `azure` detection mechanism.
  It exposes regex-matched Azure resource tags as OpenTelemetry resource attributes.

- A new `snmp_context` configuration argument for `prometheus.exporter.snmp`
  which overrides the `context_name` parameter in the SNMP configuration file. (@ptodev)

- Add extra configuration options for `beyla.ebpf` to select Kubernetes objects to monitor. (@marctc)

### Bugfixes

- Fixed an issue with `prometheus.scrape` in which targets that move from one
  cluster instance to another could have a staleness marker inserted and result
  in a gap in metrics (@thampiotr)

- Fix panic when `import.git` is given a revision that does not exist on the remote repo. (@hainenber)

- Fixed an issue with `loki.source.docker` where collecting logs from targets configured with multiple networks would result in errors. (@wildum)

- Fixed an issue where converting OpenTelemetry Collector configs with unused telemetry types resulted in those types being explicitly configured with an empty array in `output` blocks, rather than them being omitted entirely. (@rfratto)

### Other changes

- `pyroscope.ebpf`, `pyroscope.java`, `pyroscope.scrape`, `pyroscope.write` and `discovery.process` components are now GA. (@korniltsev)

- `prometheus.exporter.snmp`: Updating SNMP exporter from v0.24.1 to v0.26.0. (@ptodev, @erikbaranowski)

- `prometheus.scrape` component's `enable_protobuf_negotiation` argument is now
  deprecated and will be removed in a future major release.
  Use `scrape_protocols` instead and refer to `prometheus.scrape` reference
  documentation for further details. (@thampiotr)

- Updated Prometheus dependency to [v2.51.2](https://github.com/prometheus/prometheus/releases/tag/v2.51.2) (@thampiotr)

- Upgrade Beyla from v1.5.1 to v1.6.3. (@marctc)

v1.1.1
------

### Bugfixes

- Fix panic when component ID contains `/` in `otelcomponent.MustNewType(ID)`.(@qclaogui)

- Exit Alloy immediately if the port it runs on is not available.
  This port can be configured with `--server.http.listen-addr` or using
  the default listen address`127.0.0.1:12345`. (@mattdurham)

- Fix a panic in `loki.source.docker` when trying to stop a target that was never started. (@wildum)

- Fix error on boot when using IPv6 advertise addresses without explicitly
  specifying a port. (@matthewpi)

- Fix an issue where having long component labels (>63 chars) on otelcol.auth
  components lead to a panic. (@tpaschalis)

- Update `prometheus.exporter.snowflake` with the [latest](https://github.com/grafana/snowflake-prometheus-exporter) version of the exporter as of May 28, 2024 (@StefanKurek)
  - Fixes issue where returned `NULL` values from database could cause unexpected errors.

- Bubble up SSH key conversion error to facilitate failed `import.git`. (@hainenber)

v1.1.0
------

### Features

- (_Public preview_) Add support for setting GOMEMLIMIT based on cgroup setting. (@mattdurham)
- (_Experimental_) A new `otelcol.exporter.awss3` component for sending telemetry data to a S3 bucket. (@Imshelledin21)

- (_Public preview_) Introduce BoringCrypto Docker images.
  The BoringCrypto image is tagged with the `-boringcrypto` suffix and
  is only available on AMD64 and ARM64 Linux containers.
  (@rfratto, @mattdurham)

- (_Public preview_) Introduce `boringcrypto` release assets. BoringCrypto
  builds are publshed for Linux on AMD64 and ARM64 platforms. (@rfratto,
  @mattdurham)

- `otelcol.exporter.loadbalancing`: Add a new `aws_cloud_map` resolver. (@ptodev)

- Introduce a `otelcol.receiver.file_stats` component from the upstream
  OpenTelemetry `filestatsreceiver` component. (@rfratto)

### Enhancements

- Update `prometheus.exporter.kafka` with the following functionalities (@wildum):

  * GSSAPI config
  * enable/disable PA_FX_FAST
  * set a TLS server name
  * show the offset/lag for all consumer group or only the connected ones
  * set the minimum number of topics to monitor
  * enable/disable auto-creation of requested topics if they don't already exist
  * regex to exclude topics / groups
  * added metric kafka_broker_info

- In `prometheus.exporter.kafka`, the interpolation table used to compute estimated lag metrics is now pruned
  on `metadata_refresh_interval` instead of `prune_interval_seconds`. (@wildum)

- Don't restart tailers in `loki.source.kubernetes` component by above-average
  time deltas if K8s version is >= 1.29.1 (@hainenber)

- In `mimir.rules.kubernetes`, add support for running in a cluster of Alloy instances
  by electing a single instance as the leader for the `mimir.rules.kubernetes` component
  to avoid conflicts when making calls to the Mimir API. (@56quarters)

- Add the possibility of setting custom labels for the AWS Firehose logs via `X-Amz-Firehose-Common-Attributes` header. (@andriikushch)

### Bugfixes

- Fixed issue with defaults for Beyla component not being applied correctly. (marctc)

- Fix an issue on Windows where uninstalling Alloy did not remove it from the
  Add/Remove programs list. (@rfratto)

- Fixed issue where text labels displayed outside of component node's boundary. (@hainenber)

- Fix a bug where a topic was claimed by the wrong consumer type in `otelcol.receiver.kafka`. (@wildum)

- Fix an issue where nested import.git config blocks could conflict if they had the same labels. (@wildum)

- In `mimir.rules.kubernetes`, fix an issue where unrecoverable errors from the Mimir API were retried. (@56quarters)

- Fix an issue where `faro.receiver`'s `extra_log_labels` with empty value
  don't map existing value in log line. (@hainenber)

- Fix an issue where `prometheus.remote_write` only queued data for sending
  every 15 seconds instead of as soon as data was written to the WAL.
  (@rfratto)

- Imported code using `slog` logging will now not panic and replay correctly when logged before the logging
  config block is initialized. (@mattdurham)

- Fix a bug where custom components would not shadow the stdlib. If you have a module whose name conflicts with an stdlib function
  and if you use this exact function in your config, then you will need to rename your module. (@wildum)

- Fix an issue where `loki.source.docker` stops collecting logs after a container restart. (@wildum)

- Upgrading `pyroscope/ebpf` from 0.4.6 to 0.4.7 (@korniltsev):
  * detect libc version properly when libc file name is libc-2.31.so and not libc.so.6
  * treat elf files with short build id (8 bytes) properly

### Other changes

- Update `alloy-mixin` to use more specific alert group names (for example,
  `alloy_clustering` instead of `clustering`) to avoid collision with installs
  of `agent-flow-mixin`. (@rfratto)
- Upgrade Beyla from v1.4.1 to v1.5.1. (@marctc)

- Add a description to Alloy DEB and RPM packages. (@rfratto)

- Allow `pyroscope.scrape` to scrape `alloy.internal:12345`. (@hainenber)

- The latest Windows Docker image is now pushed as `nanoserver-1809` instead of
  `latest-nanoserver-1809`. The old tag will no longer be updated, and will be
  removed in a future release. (@rfratto)

- The log level of `finished node evaluation` log lines has been decreased to
  'debug'. (@tpaschalis)

- Update post-installation scripts for DEB/RPM packages to ensure
  `/var/lib/alloy` exists before configuring its permissions and ownership.
  (@rfratto)

- Remove setcap for `cap_net_bind_service` to allow alloy to run in restricted environments.
  Modern container runtimes allow binding to unprivileged ports as non-root. (@BlackDex)

- Upgrading from OpenTelemetry v0.96.0 to v0.99.0.

  - `otelcol.processor.batch`: Prevent starting unnecessary goroutines.
    https://github.com/open-telemetry/opentelemetry-collector/issues/9739
  - `otelcol.exporter.otlp`: Checks for port in the config validation for the otlpexporter.
    https://github.com/open-telemetry/opentelemetry-collector/issues/9505
  - `otelcol.receiver.otlp`: Fix bug where the otlp receiver did not properly respond
    with a retryable error code when possible for http.
    https://github.com/open-telemetry/opentelemetry-collector/pull/9357
  - `otelcol.receiver.vcenter`: Fixed the resource attribute model to more accurately support multi-cluster deployments.
    https://github.com/open-telemetry/opentelemetry-collector-contrib/issues/30879
    For more information on impacts please refer to:
    https://github.com/open-telemetry/opentelemetry-collector-contrib/pull/31113
    The main impact is that `vcenter.resource_pool.name`, `vcenter.resource_pool.inventory_path`,
    and `vcenter.cluster.name` are reported with more accuracy on VM metrics.
  - `otelcol.receiver.vcenter`: Remove the `vcenter.cluster.name` resource attribute from Host resources if the Host is standalone (no cluster).
    https://github.com/open-telemetry/opentelemetry-collector-contrib/issues/32548
  - `otelcol.receiver.vcenter`: Changes process for collecting VMs & VM perf metrics to be more efficient (one call now for all VMs).
    https://github.com/open-telemetry/opentelemetry-collector-contrib/issues/31837
  - `otelcol.connector.servicegraph`: Added a new `database_name_attribute` config argument to allow users to
    specify a custom attribute name for identifying the database name in span attributes.
    https://github.com/open-telemetry/opentelemetry-collector-contrib/pull/30726
  - `otelcol.connector.servicegraph`: Fix 'failed to find dimensions for key' error from race condition in metrics cleanup.
    https://github.com/open-telemetry/opentelemetry-collector-contrib/issues/31701
  - `otelcol.connector.spanmetrics`: Add `metrics_expiration` option to enable expiration of metrics if spans are not received within a certain time frame.
    By default, the expiration is disabled (set to 0).
    https://github.com/open-telemetry/opentelemetry-collector-contrib/issues/30559
  - `otelcol.connector.spanmetrics`: Change default value of `metrics_flush_interval` from 15s to 60s.
    https://github.com/open-telemetry/opentelemetry-collector-contrib/issues/31776
  - `otelcol.connector.spanmetrics`: Discard counter span metric exemplars after each flush interval to avoid unbounded memory growth.
    This aligns exemplar discarding for counter span metrics with the existing logic for histogram span metrics.
    https://github.com/open-telemetry/opentelemetry-collector-contrib/issues/31683
  - `otelcol.exporter.loadbalancing`: Fix panic when a sub-exporter is shut down while still handling requests.
    https://github.com/open-telemetry/opentelemetry-collector-contrib/issues/31410
  - `otelcol.exporter.loadbalancing`: Fix memory leaks on shutdown.
    https://github.com/open-telemetry/opentelemetry-collector-contrib/pull/31050
  - `otelcol.exporter.loadbalancing`: Support the timeout period of k8s resolver list watch can be configured.
    https://github.com/open-telemetry/opentelemetry-collector-contrib/issues/31757
  - `otelcol.processor.transform`: Change metric unit for metrics extracted with `extract_count_metric()` to be the default unit (`1`).
    https://github.com/open-telemetry/opentelemetry-collector-contrib/issues/31575
  - `otelcol.receiver.opencensus`: Refactor the receiver to pass lifecycle tests and avoid leaking gRPC connections.
    https://github.com/open-telemetry/opentelemetry-collector-contrib/issues/31643
  - `otelcol.extension.jaeger_remote_sampling`: Fix leaking goroutine on shutdown.
    https://github.com/open-telemetry/opentelemetry-collector-contrib/issues/31157
  - `otelcol.receiver.kafka`: Fix panic on shutdown.
    https://github.com/open-telemetry/opentelemetry-collector-contrib/issues/31926
  - `otelcol.processor.resourcedetection`: Only attempt to detect Kubernetes node resource attributes when they're enabled.
    https://github.com/open-telemetry/opentelemetry-collector-contrib/issues/31941
  - `otelcol.processor.resourcedetection`: Fix memory leak on AKS.
    https://github.com/open-telemetry/opentelemetry-collector-contrib/pull/32574
  - `otelcol.processor.resourcedetection`: Update to ec2 scraper so that core attributes are not dropped if describeTags returns an error (likely due to permissions).
    https://github.com/open-telemetry/opentelemetry-collector-contrib/pull/30672

- Use Go 1.22.3 for builds. (@kminehart)

v1.0.0
------

### Features

- Support for programmable pipelines using a rich expression-based syntax.

- Over 130 components for processing, transforming, and exporting telemetry
  data.

- Native support for Kubernetes and Prometheus Operator without needing to
  deploy or learn a separate Kubernetes operator.

- Support for creating and sharing custom components.

- Support for forming a cluster of Alloy instances for automatic workload
  distribution.

- (_Public preview_) Support for receiving configuration from a server for
  centralized configuration management.

- A built-in UI for visualizing and debugging pipelines.

[contributors guide]: ./docs/developer/contributing.md#updating-the-changelog<|MERGE_RESOLUTION|>--- conflicted
+++ resolved
@@ -10,7 +10,6 @@
 Main (unreleased)
 -----------------
 
-<<<<<<< HEAD
 ### Breaking changes
 
 - Prometheus dependency had a major version upgrade from v2.55.1 to v3.4.2. (@thampiotr)
@@ -31,6 +30,10 @@
 
   See the upstream [Prometheus v3 migration guide](https://prometheus.io/docs/prometheus/3.4/migration/) for more details.
 
+### Features
+
+- Add the `otelcol.receiver.fluentforward` receiver to receive logs via Fluent Forward Protocol. (@rucciva)
+
 ### Enhancements
 
 - `prometheus.scrape` now supports `convert_classic_histograms_to_nhcb`, `enable_compression`, `native_histogram_bucket_limit`, and `native_histogram_min_bucket_factor` arguments. (@thampiotr)
@@ -38,12 +41,6 @@
 - Add `max_send_message_size` configuration option to `loki.source.api` component to control the maximum size of requests to the push API. (@thampiotr)
 
 - Add `protobuf_message` argument to `prometheus.remote_write` endpoint configuration to support both Prometheus Remote Write v1 and v2 protocols. The default remains `"prometheus.WriteRequest"` (v1) for backward compatibility. (@thampiotr)
-=======
-### Features
-
-- Add the `otelcol.receiver.fluentforward` receiver to receive logs via Fluent Forward Protocol. (@rucciva)
->>>>>>> cdf81391
-
 
 v1.10.0-rc.0
 -----------------
