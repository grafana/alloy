--- conflicted
+++ resolved
@@ -7,15 +7,6 @@
 changes that impact end-user behavior are listed; changes to documentation or
 internal API changes are not present.
 
-<<<<<<< HEAD
-Unreleased
-----------
-
-### Bugfixes
-
-- Fix an issue on Windows where uninstalling Alloy did not remove it from the
-  Add/Remove programs list. (@rfratto)
-=======
 Main (unreleased)
 -----------------
 
@@ -36,8 +27,11 @@
 
 ### Bugfixes
 
-- Fixed issue with defaults for Beyla component not being applied correctly. (marctc)  
->>>>>>> 41c2df12
+- Fixed issue with defaults for Beyla component not being applied correctly. (marctc)
+
+- Fix an issue on Windows where uninstalling Alloy did not remove it from the
+  Add/Remove programs list. (@rfratto)
+
 
 v1.0.0 (2024-04-09)
 -------------------
