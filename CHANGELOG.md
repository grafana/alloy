--- conflicted
+++ resolved
@@ -84,12 +84,10 @@
 
 - Fix `loki.write` no longer includes internal labels `__`.  (@matt-gp)
 
-<<<<<<< HEAD
 - Fix missing native histograms custom buckets (NHCB) samples from `prometheus.remote_write`. (@krajorama)
-=======
+
 - `otelcol.receiver.prometheus` now supports mixed histograms if `prometheus.scrape` has `honor_metadata` set to `true`. (@ptodev)
   A mixed histogram is one which has both classic and exponential buckets.
->>>>>>> 34a321c1
 
 v1.11.3
 -----------------
