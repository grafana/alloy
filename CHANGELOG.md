# Changelog

> _Contributors should read our [contributors guide][] for instructions on how
> to update the changelog._

This document contains a historical list of changes between releases. Only
changes that impact end-user behavior are listed; changes to documentation or
internal API changes are not present.

Main (unreleased)
-----------------

### Features

- Add `otelcol.receiver.awscloudwatch` component to receive logs from AWS CloudWatch and forward them to other `otelcol.*` components. (@wildum)

### Enhancements
- Add `connection_name` support for `prometheus.exporter.mssql` (@bck01215)

- Add livedebugging support for `prometheus.scrape` (@ravishankar15, @wildum)

- Have `loki.echo` log the `entry_timestamp` and `structured_metadata` for any loki entries received (@dehaansa)

- Bump snmp_exporter and embedded modules in `prometheus.exporter.snmp` to v0.28.0 (@v-zhuravlev)

- Update mysqld_exporter to v0.17.2, most notable changes: (@cristiangreco)
  - [0.17.1] Add perf_schema quantile columns to collector
  - [0.17.1] Fix database quoting problem in collector 'info_schema.tables'
  - [0.17.1] Use SUM_LOCK_TIME and SUM_CPU_TIME with mysql >= 8.0.28
  - [0.17.1] Fix query on perf_schema.events_statements_summary_by_digest
  - [0.17.2] Fix query on events_statements_summary_by_digest for mariadb

- Added additional backwards compatibility metrics to `prometheus.write.queue`. (@mattdurham)

- Added OpenTelemetry logs and metrics support to Alloy mixin's dashboards and alerts. (@thampiotr)

- Add support for proxy and headers in `prometheus.write.queue`. (@mattdurham)

<<<<<<< HEAD
- Removed `alloy_component_controller_running_components`'s `health_type` label and added new metric: `alloy_component_controller_health` for monitoring component by health_types ["healthy", "unhealthy"].
=======
- (_Experimental_) Various changes to the experimental component `database_observability.mysql`:
  - `query_sample`: better handling of truncated queries (@cristiangreco)
  - `query_sample`: add option to use TiDB sql parser (@cristiangreco)

- Add labels validation in `pyroscope.write` to prevent duplicate labels and invalid label names/values. (@marcsanmi)

### Breaking changes

- Fixed the parsing of selections, application and network filter blocks for Beyla
>>>>>>> 86257478

### Other changes

- Upgrading to Prometheus v2.55.1. (@ptodev)
  - Added a new `http_headers` argument to many `discovery` and `prometheus` components.
  - Added a new `scrape_failure_log_file` argument to `prometheus.scrape`.

v1.7.2
-----------------

### Bugfixes

- Fixed an issue where the `otelcol.exporter.awss3` could not be started with the `sumo_ic` marshaler. (@wildum)

- Update `jfr-parser` dependency to v0.9.3 to fix jfr parsing issues in `pyroscope.java`. (@korniltsev)

- Fixed an issue where passing targets from some standard library functions was failing with `target::ConvertFrom` error. (@thampiotr)

- Fixed an issue where indexing targets as maps (e.g. `target["foo"]`) or objects (e.g. `target.foo`) or using them with
  certain standard library functions was resulting in `expected object or array, got capsule` error under some
  circumstances. This could also lead to `foreach evaluation failed` errors when using the `foreach` configuration
  block. (@thampiotr)

- Update `prometheus.write.queue` to reduce memory fragmentation and increase sent throughput. (@mattdurham)

- Fixed an issue where the `otelcol.exporter.kafka` component would not start if the `encoding` was specific to a signal type. (@wildum)

v1.7.1
-----------------

### Bugfixes

- Fixed an issue where some exporters such as `prometheus.exporter.snmp` couldn't accept targets from other components
  with an error `conversion to '*map[string]string' is not supported"`. (@thampiotr)

- Enable batching of calls to the appender in `prometheus.write.queue` to reduce lock contention when scraping, which
  will lead to reduced scrape duration. (@mattdurham)

v1.7.0
-----------------

### Breaking changes

- (_Experimental_) In `prometheus.write.queue` changed `parallelism` from attribute to a block to allow for dynamic scaling. (@mattdurham)

- Remove `tls_basic_auth_config_path` attribute from `prometheus.exporter.mongodb` configuration as it does not configure TLS client
  behavior as previously documented.

- Remove `encoding` and `encoding_file_ext` from `otelcol.exporter.awss3` component as it was not wired in to the otel component and
  Alloy does not currently integrate the upstream encoding extensions that this would utilize.

### Features

- Add a `otelcol.receiver.tcplog` component to receive OpenTelemetry logs over a TCP connection. (@nosammai)

- (_Public preview_) Add `otelcol.receiver.filelog` component to read otel log entries from files (@dehaansa)

- (_Public preview_) Add a `otelcol.processor.cumulativetodelta` component to convert metrics from
  cumulative temporality to delta. (@madaraszg-tulip)

- (_Experimental_) Add a `stage.windowsevent` block in the `loki.process` component. This aims to replace the existing `stage.eventlogmessage`. (@wildum)

- (_Experimental_) Adding a new `prometheus.operator.scrapeconfigs` which discovers and scrapes [ScrapeConfig](https://prometheus-operator.dev/docs/developer/scrapeconfig/) Kubernetes resources. (@alex-berger)

- Add `pyroscope.relabel` component to modify or filter profiles using Prometheus relabeling rules. (@marcsanmi)

- (_Experimental_) A new `foreach` block which starts an Alloy pipeline for each item inside a list. (@wildum, @thampiotr, @ptodev)

### Enhancements

- Upgrade to OpenTelemetry Collector v0.119.0 (@dehaansa):
  - `otelcol.processor.resourcedetection`: additional configuration for the `ec2` detector to configure retry behavior
  - `otelcol.processor.resourcedetection`: additional configuration for the `gcp` detector to collect Managed Instance Group attributes
  - `otelcol.processor.resourcedetection`: additional configuration for the `eks` detector to collect cloud account attributes
  - `otelcol.processor.resourcedetection`: add `kubeadm` detector to collect local cluster attributes
  - `otelcol.processor.cumulativetodelta`: add `metric_types` filtering options
  - `otelcol.exporter.awss3`: support configuring sending_queue behavior
  - `otelcol.exporter.otlphttp`: support configuring `compression_params`, which currently only includes `level`
  - `configtls`: opentelemetry components with tls config now support specifying TLS curve preferences
  - `sending_queue`: opentelemetry exporters with a `sending_queue` can now configure the queue to be `blocking`

- Add `go_table_fallback` arg to `pyroscope.ebpf` (@korniltsev)

- Memory optimizations in `pyroscope.scrape` (@korniltsev)

- Do not drop `__meta` labels in `pyroscope.scrape`. (@korniltsev)

- Add the possibility to export span events as logs in `otelcol.connector.spanlogs`. (@steve-hb)

- Add json format support for log export via faro receiver (@ravishankar15)

- (_Experimental_) Various changes to the experimental component `database_observability.mysql`:
  - `connection_info`: add namespace to the metric (@cristiangreco)
  - `query_sample`: better support for table name parsing (@cristiangreco)
  - `query_sample`: capture schema name for query samples (@cristiangreco)
  - `query_sample`: fix error handling during result set iteration (@cristiangreco)
  - `query_sample`: improve parsing of truncated queries (@cristiangreco)
  - `query_sample`: split out sql parsing logic to a separate file (@cristiangreco)
  - `schema_table`: add table columns parsing (@cristiagreco)
  - `schema_table`: correctly quote schema and table name in SHOW CREATE (@cristiangreco)
  - `schema_table`: fix handling of view table types when detecting schema (@matthewnolf)
  - `schema_table`: refactor cache config in schema_table collector (@cristiangreco)
  - Component: add enable/disable collector configurability to `database_observability.mysql`. This removes the `query_samples_enabled` argument, now configurable via enable/disable collector. (@fridgepoet)
  - Component: always log `instance` label key (@cristiangreco)
  - Component: better error handling for collectors (@cristiangreco)
  - Component: use labels for some indexed logs elements (@cristiangreco)

- Reduce CPU usage of `loki.source.windowsevent` by up to 85% by updating the bookmark file every 10 seconds instead of after every event and by
  optimizing the retrieval of the process name. (@wildum)

- Ensure consistent service_name label handling in `pyroscope.receive_http` to match Pyroscope's behavior. (@marcsanmi)

- Improved memory and CPU performance of Prometheus pipelines by changing the underlying implementation of targets (@thampiotr)

- Add `config_merge_strategy` in `prometheus.exporter.snmp` to optionally merge custom snmp config with embedded config instead of replacing. Useful for providing SNMP auths. (@v-zhuravlev)

- Upgrade `beyla.ebpf` to v2.0.4. The full list of changes can be found in the [Beyla release notes](https://github.com/grafana/beyla/releases/tag/v2.0.0). (@marctc)

### Bugfixes

- Fix log rotation for Windows in `loki.source.file` by refactoring the component to use the runner pkg. This should also reduce CPU consumption when tailing a lot of files in a dynamic environment. (@wildum)

- Add livedebugging support for `prometheus.remote_write` (@ravishankar15)

- Add livedebugging support for `otelcol.connector.*` components (@wildum)

- Bump snmp_exporter and embedded modules to 0.27.0. Add support for multi-module handling by comma separation and expose argument to increase SNMP polling concurrency for `prometheus.exporter.snmp`. (@v-zhuravlev)

- Add support for pushv1.PusherService Connect API in `pyroscope.receive_http`. (@simonswine)

- Fixed an issue where `loki.process` would sometimes output live debugging entries out-of-order (@thampiotr)

- Fixed a bug where components could be evaluated concurrently without the full context during a config reload (@wildum)

- Fixed locks that wouldn't be released in the remotecfg service if some errors occurred during the configuration reload (@spartan0x117)

- Fix issue with `prometheus.write.queue` that lead to excessive connections. (@mattdurham)

- Fixed a bug where `loki.source.awsfirehose` and `loki.source.gcplog` could
  not be used from within a module. (@tpaschalis)

- Fix an issue where Prometheus metric name validation scheme was set by default to UTF-8. It is now set back to the
  previous "legacy" scheme. An experimental flag `--feature.prometheus.metric-validation-scheme` can be used to switch
  it to `utf-8` to experiment with UTF-8 support. (@thampiotr)

### Other changes

- Upgrading to Prometheus v2.54.1. (@ptodev)
  - `discovery.docker` has a new `match_first_network` attribute for matching the first network
    if the container has multiple networks defined, thus avoiding collecting duplicate targets.
  - `discovery.ec2`, `discovery.kubernetes`, `discovery.openstack`, and `discovery.ovhcloud`
    add extra `__meta_` labels.
  - `prometheus.remote_write` supports Azure OAuth and Azure SDK authentication.
  - `discovery.linode` has a new `region` attribute, as well as extra `__meta_` labels.
  - A new `scrape_native_histograms` argument for `prometheus.scrape`.
    This is enabled by default and can be used to explicitly disable native histogram support.
    In previous versions of Alloy, native histogram support has also been enabled by default
    as long as `scrape_protocols` starts with `PrometheusProto`.

  - Change the stability of the `remotecfg` feature from "public preview" to "generally available". (@erikbaranowski)

v1.6.1
-----------------

## Bugs

- Resolve issue with Beyla starting. (@rafaelroquetto)

v1.6.0
-----------------

### Breaking changes

- Upgrade to OpenTelemetry Collector v0.116.0:
  - `otelcol.processor.tailsampling`: Change decision precedence when using `and_sub_policy` and `invert_match`.
    For more information, see the [release notes for Alloy 1.6][release-notes-alloy-1_6].

    [#33671]: https://github.com/open-telemetry/opentelemetry-collector-contrib/pull/33671
    [release-notes-alloy-1_6]: https://grafana.com/docs/alloy/latest/release-notes/#v16

### Features

- Add support for TLS to `prometheus.write.queue`. (@mattdurham)

- Add `otelcol.receiver.syslog` component to receive otel logs in syslog format (@dehaansa)

- Add support for metrics in `otelcol.exporter.loadbalancing` (@madaraszg-tulip)

- Add `add_cloudwatch_timestamp` to `prometheus.exporter.cloudwatch` metrics. (@captncraig)

- Add support to `prometheus.operator.servicemonitors` to allow `endpointslice` role. (@yoyosir)

- Add `otelcol.exporter.splunkhec` allowing to export otel data to Splunk HEC (@adlotsof)

- Add `otelcol.receiver.solace` component to receive traces from a Solace broker. (@wildum)

- Add `otelcol.exporter.syslog` component to export logs in syslog format (@dehaansa)

- (_Experimental_) Add a `database_observability.mysql` component to collect mysql performance data. (@cristiangreco & @matthewnolf)

- Add `otelcol.receiver.influxdb` to convert influx metric into OTEL. (@EHSchmitt4395)

- Add a new `/-/healthy` endpoint which returns HTTP 500 if one or more components are unhealthy. (@ptodev)

### Enhancements

- Improved performance by reducing allocation in Prometheus write pipelines by ~30% (@thampiotr)

- Update `prometheus.write.queue` to support v2 for cpu performance. (@mattdurham)

- (_Experimental_) Add health reporting to `database_observability.mysql` component (@cristiangreco)

- Add second metrics sample to the support bundle to provide delta information (@dehaansa)

- Add all raw configuration files & a copy of the latest remote config to the support bundle (@dehaansa)

- Add relevant golang environment variables to the support bundle (@dehaansa)

- Add support for server authentication to otelcol components. (@aidaleuc)

- Update mysqld_exporter from v0.15.0 to v0.16.0 (including 2ef168bf6), most notable changes: (@cristiangreco)
  - Support MySQL 8.4 replicas syntax
  - Fetch lock time and cpu time from performance schema
  - Fix fetching tmpTables vs tmpDiskTables from performance_schema
  - Skip SPACE_TYPE column for MariaDB >=10.5
  - Fixed parsing of timestamps with non-zero padded days
  - Fix auto_increment metric collection errors caused by using collation in INFORMATION_SCHEMA searches
  - Change processlist query to support ONLY_FULL_GROUP_BY sql_mode
  - Add perf_schema quantile columns to collector

- Live Debugging button should appear in UI only for supported components (@ravishankar15)
- Add three new stdlib functions to_base64, from_URLbase64 and to_URLbase64 (@ravishankar15)
- Add `ignore_older_than` option for local.file_match (@ravishankar15)
- Add livedebugging support for discovery components (@ravishankar15)
- Add livedebugging support for `discover.relabel` (@ravishankar15)
- Performance optimization for live debugging feature (@ravishankar15)

- Upgrade `github.com/goccy/go-json` to v0.10.4, which reduces the memory consumption of an Alloy instance by 20MB.
  If Alloy is running certain otelcol components, this reduction will not apply. (@ptodev)
- improve performance in regexp component: call fmt only if debug is enabled (@r0ka)

- Update `prometheus.write.queue` library for performance increases in cpu. (@mattdurham)

- Update `loki.secretfilter` to be compatible with the new `[[rules.allowlists]]` gitleaks allowlist format (@romain-gaillard)

- Update `async-profiler` binaries for `pyroscope.java` to 3.0-fa937db (@aleks-p)

- Reduced memory allocation in discovery components by up to 30% (@thampiotr)

### Bugfixes

- Fix issue where `alloy_prometheus_relabel_metrics_processed` was not being incremented. (@mattdurham)

- Fixed issue with automemlimit logging bad messages and trying to access cgroup on non-linux builds (@dehaansa)

- Fixed issue with reloading configuration and prometheus metrics duplication in `prometheus.write.queue`. (@mattdurham)

- Updated `prometheus.write.queue` to fix issue with TTL comparing different scales of time. (@mattdurham)

- Fixed an issue in the `prometheus.operator.servicemonitors`, `prometheus.operator.podmonitors` and `prometheus.operator.probes` to support capitalized actions. (@QuentinBisson)

- Fixed an issue where the `otelcol.processor.interval` could not be used because the debug metrics were not set to default. (@wildum)

- Fixed an issue where `loki.secretfilter` would crash if the secret was shorter than the `partial_mask` value. (@romain-gaillard)

- Change the log level in the `eventlogmessage` stage of the `loki.process` component from `warn` to `debug`. (@wildum)

- Fix a bug in `loki.source.kafka` where the `topics` argument incorrectly used regex matching instead of exact matches. (@wildum)

### Other changes

- Change the stability of the `livedebugging` feature from "experimental" to "generally available". (@wildum)

- Use Go 1.23.3 for builds. (@mattdurham)

- Upgrade Beyla to v1.9.6. (@wildum)

- Upgrade to OpenTelemetry Collector v0.116.0:
  - `otelcol.receiver.datadog`: Return a json reponse instead of "OK" when a trace is received with a newer protocol version.
    https://github.com/open-telemetry/opentelemetry-collector-contrib/pull/35705
  - `otelcol.receiver.datadog`: Changes response message for `/api/v1/check_run` 202 response to be JSON and on par with Datadog API spec
    https://github.com/open-telemetry/opentelemetry-collector-contrib/pull/36029
  - `otelcol.receiver.solace`: The Solace receiver may unexpectedly terminate on reporting traces when used with a memory limiter processor and under high load.
    https://github.com/open-telemetry/opentelemetry-collector-contrib/pull/35958
  - `otelcol.receiver.solace`: Support converting the new `Move to Dead Message Queue` and new `Delete` spans generated by Solace Event Broker to OTLP.
    https://github.com/open-telemetry/opentelemetry-collector-contrib/pull/36071
  - `otelcol.exporter.datadog`: Stop prefixing `http_server_duration`, `http_server_request_size` and `http_server_response_size` with `otelcol`.
    https://github.com/open-telemetry/opentelemetry-collector-contrib/pull/36265
    These metrics can be from SDKs rather than collector. Stop prefixing them to be consistent with
    https://opentelemetry.io/docs/collector/internal-telemetry/#lists-of-internal-metrics
  - `otelcol.receiver.datadog`: Add json handling for the `api/v2/series` endpoint in the datadogreceiver.
    https://github.com/open-telemetry/opentelemetry-collector-contrib/pull/36218
  - `otelcol.processor.span`: Add a new `keep_original_name` configuration argument
    to keep the original span name when extracting attributes from the span name.
    https://github.com/open-telemetry/opentelemetry-collector-contrib/pull/36397
  - `pkg/ottl`: Respect the `depth` option when flattening slices using `flatten`.
    The `depth` option is also now required to be at least `1`.
    https://github.com/open-telemetry/opentelemetry-collector-contrib/pull/36198
  - `otelcol.exporter.loadbalancing`: Shutdown exporters during collector shutdown. This fixes a memory leak.
    https://github.com/open-telemetry/opentelemetry-collector-contrib/pull/36024
  - `otelcol.processor.k8sattributes`: New `wait_for_metadata` and `wait_for_metadata_timeout` configuration arguments,
    which block the processor startup until metadata is received from Kubernetes.
    https://github.com/open-telemetry/opentelemetry-collector-contrib/issues/32556
  - `otelcol.processor.k8sattributes`: Enable the `k8sattr.fieldExtractConfigRegex.disallow` for all Alloy instances,
    to retain the behavior of `regex` argument in the `annotation` and `label` blocks.
    When the feature gate is "deprecated" in the upstream Collector, Alloy users will need to use the transform processor instead.
    https://github.com/open-telemetry/opentelemetry-collector-contrib/issues/25128
  - `otelcol.receiver.vcenter`: The existing code did not honor TLS settings beyond 'insecure'.
    All TLS client config should now be honored.
    https://github.com/open-telemetry/opentelemetry-collector-contrib/pull/36482
  - `otelcol.receiver.opencensus`: Do not report error message when OpenCensus receiver is shutdown cleanly.
    https://github.com/open-telemetry/opentelemetry-collector-contrib/pull/36622
  - `otelcol.processor.k8sattributes`: Fixed parsing of k8s image names to support images with tags and digests.
    https://github.com/open-telemetry/opentelemetry-collector-contrib/pull/36145
  - `otelcol.exporter.loadbalancing`: Adding sending_queue, retry_on_failure and timeout settings to loadbalancing exporter configuration.
    https://github.com/open-telemetry/opentelemetry-collector-contrib/issues/35378
  - `otelcol.exporter.loadbalancing`: The k8sresolver was triggering exporter churn in the way the change event was handled.
    https://github.com/open-telemetry/opentelemetry-collector-contrib/issues/35658
  - `otelcol.processor.k8sattributes`: Override extracted k8s attributes if original value has been empty.
    https://github.com/open-telemetry/opentelemetry-collector-contrib/pull/36466
  - `otelcol.exporter.awss3`: Upgrading to adopt aws sdk v2.
    https://github.com/open-telemetry/opentelemetry-collector-contrib/pull/36698
  - `pkg/ottl`: GetXML Converter now supports selecting text, CDATA, and attribute (value) content.
  - `otelcol.exporter.loadbalancing`: Adds a an optional `return_hostnames` configuration argument to the k8s resolver.
     https://github.com/open-telemetry/opentelemetry-collector-contrib/pull/35411
  - `otelcol.exporter.kafka`, `otelcol.receiver.kafka`: Add a new `AWS_MSK_IAM_OAUTHBEARER` mechanism.
    This mechanism use the AWS MSK IAM SASL Signer for Go https://github.com/aws/aws-msk-iam-sasl-signer-go.
    https://github.com/open-telemetry/opentelemetry-collector-contrib/pull/32500

  - Use Go 1.23.5 for builds. (@wildum)

v1.5.1
-----------------

### Enhancements

- Logs from underlying clustering library `memberlist` are now surfaced with correct level (@thampiotr)

- Allow setting `informer_sync_timeout` in prometheus.operator.* components. (@captncraig)

- For sharding targets during clustering, `loki.source.podlogs` now only takes into account some labels. (@ptodev)

- Improve instrumentation of `pyroscope.relabel` component. (@marcsanmi)

### Bugfixes

- Fixed an issue in the `pyroscope.write` component to prevent TLS connection churn to Pyroscope when the `pyroscope.receive_http` clients don't request keepalive (@madaraszg-tulip)

- Fixed an issue in the `pyroscope.write` component with multiple endpoints not working correctly for forwarding profiles from `pyroscope.receive_http` (@madaraszg-tulip)

- Fixed a few race conditions that could lead to a deadlock when using `import` statements, which could lead to a memory leak on `/metrics` endpoint of an Alloy instance. (@thampiotr)

- Fix a race condition where the ui service was dependent on starting after the remotecfg service, which is not guaranteed. (@dehaansa & @erikbaranowski)

- Fixed an issue in the `otelcol.exporter.prometheus` component that would set series value incorrectly for stale metrics (@YusifAghalar)

- `loki.source.podlogs`: Fixed a bug which prevented clustering from working and caused duplicate logs to be sent.
  The bug only happened when no `selector` or `namespace_selector` blocks were specified in the Alloy configuration. (@ptodev)

- Fixed an issue in the `pyroscope.write` component to allow slashes in application names in the same way it is done in the Pyroscope push API (@marcsanmi)

- Fixed a crash when updating the configuration of `remote.http`. (@kinolaev)

- Fixed an issue in the `otelcol.processor.attribute` component where the actions `delete` and `hash` could not be used with the `pattern` argument. (@wildum)

- Fixed an issue in the `prometheus.exporter.postgres` component that would leak goroutines when the target was not reachable (@dehaansa)

v1.5.0
-----------------

### Breaking changes

- `import.git`: The default value for `revision` has changed from `HEAD` to `main`. (@ptodev)
  It is no longer allowed to set `revision` to `"HEAD"`, `"FETCH_HEAD"`, `"ORIG_HEAD"`, `"MERGE_HEAD"`, or `"CHERRY_PICK_HEAD"`.

- The Otel update to v0.112.0 has a few breaking changes:
  - [`otelcol.processor.deltatocumulative`] Change `max_streams` default value to `9223372036854775807` (max int).
    https://github.com/open-telemetry/opentelemetry-collector-contrib/pull/35048
  - [`otelcol.connector.spanmetrics`] Change `namespace` default value to `traces.span.metrics`.
    https://github.com/open-telemetry/opentelemetry-collector-contrib/pull/34485
  - [`otelcol.exporter.logging`] Removed in favor of the `otelcol.exporter.debug`.
    https://github.com/open-telemetry/opentelemetry-collector/issues/11337

### Features

- Add support bundle generation via the API endpoint /-/support (@dehaansa)

- Add the function `path_join` to the stdlib. (@wildum)

- Add `pyroscope.receive_http` component to receive and forward Pyroscope profiles (@marcsanmi)

- Add support to `loki.source.syslog` for the RFC3164 format ("BSD syslog"). (@sushain97)

- Add support to `loki.source.api` to be able to extract the tenant from the HTTP `X-Scope-OrgID` header (@QuentinBisson)

- (_Experimental_) Add a `loki.secretfilter` component to redact secrets from collected logs.

- (_Experimental_) Add a `prometheus.write.queue` component to add an alternative to `prometheus.remote_write`
  which allowing the writing of metrics  to a prometheus endpoint. (@mattdurham)

- (_Experimental_) Add the `array.combine_maps` function to the stdlib. (@ptodev, @wildum)

### Enhancements

- The `mimir.rules.kubernetes` component now supports adding extra label matchers
  to all queries discovered via `PrometheusRule` CRDs. (@thampiotr)

- The `cluster.use-discovery-v1` flag is now deprecated since there were no issues found with the v2 cluster discovery mechanism. (@thampiotr)

- SNMP exporter now supports labels in both `target` and `targets` parameters. (@mattdurham)

- Add support for relative paths to `import.file`. This new functionality allows users to use `import.file` blocks in modules
  imported via `import.git` and other `import.file`. (@wildum)

- `prometheus.exporter.cloudwatch`: The `discovery` block now has a `recently_active_only` configuration attribute
  to return only metrics which have been active in the last 3 hours.

- Add Prometheus bearer authentication to a `prometheus.write.queue` component (@freak12techno)

- Support logs that have a `timestamp` field instead of a `time` field for the `loki.source.azure_event_hubs` component. (@andriikushch)

- Add `proxy_url` to `otelcol.exporter.otlphttp`. (@wildum)

- Allow setting `informer_sync_timeout` in prometheus.operator.* components. (@captncraig)

### Bugfixes

- Fixed a bug in `import.git` which caused a `"non-fast-forward update"` error message. (@ptodev)

- Do not log error on clean shutdown of `loki.source.journal`. (@thampiotr)

- `prometheus.operator.*` components: Fixed a bug which would sometimes cause a
  "failed to create service discovery refresh metrics" error after a config reload. (@ptodev)

### Other changes

- Small fix in UI stylesheet to fit more content into visible table area. (@defanator)

- Changed OTEL alerts in Alloy mixin to use success rate for tracing. (@thampiotr)

- Support TLS client settings for clustering (@tiagorossig)

- Add support for `not_modified` response in `remotecfg`. (@spartan0x117)

- Fix dead link for RelabelConfig in the PodLog documentation page (@TheoBrigitte)

- Most notable changes coming with the OTel update from v0.108.0 vo v0.112.0 besides the breaking changes: (@wildum)
  - [`http config`] Add support for lz4 compression.
    https://github.com/open-telemetry/opentelemetry-collector/issues/9128
  - [`otelcol.processor.interval`] Add support for gauges and summaries.
    https://github.com/open-telemetry/opentelemetry-collector-contrib/issues/34803
  - [`otelcol.receiver.kafka`] Add possibility to tune the fetch sizes.
    https://github.com/open-telemetry/opentelemetry-collector-contrib/pull/34431
  - [`otelcol.processor.tailsampling`] Add `invert_match` to boolean attribute.
    https://github.com/open-telemetry/opentelemetry-collector-contrib/pull/34730
  - [`otelcol.receiver.kafka`] Add support to decode to `otlp_json`.
    https://github.com/open-telemetry/opentelemetry-collector-contrib/issues/33627
  - [`otelcol.processor.transform`] Add functions `convert_exponential_histogram_to_histogram` and `aggregate_on_attribute_value`.
    https://github.com/open-telemetry/opentelemetry-collector-contrib/pull/33824
    https://github.com/open-telemetry/opentelemetry-collector-contrib/pull/33423

v1.4.3
-----------------

### Bugfixes

- Fix an issue where some `faro.receiver` would drop multiple fields defined in `payload.meta.browser`, as fields were defined in the struct.

- `pyroscope.scrape` no longer tries to scrape endpoints which are not active targets anymore. (@wildum @mattdurham @dehaansa @ptodev)

- Fixed a bug with `loki.source.podlogs` not starting in large clusters due to short informer sync timeout. (@elburnetto-intapp)

- `prometheus.exporter.windows`: Fixed bug with `exclude` regular expression config arguments which caused missing metrics. (@ptodev)

v1.4.2
-----------------

### Bugfixes

- Update windows_exporter from v0.27.2 vo v0.27.3: (@jkroepke)
  - Fixes a bug where scraping Windows service crashes alloy

- Update yet-another-cloudwatch-exporter from v0.60.0 vo v0.61.0: (@morremeyer)
  - Fixes a bug where cloudwatch S3 metrics are reported as `0`

- Issue 1687 - otelcol.exporter.awss3 fails to configure (@cydergoth)
  - Fix parsing of the Level configuration attribute in debug_metrics config block
  - Ensure "optional" debug_metrics config block really is optional

- Fixed an issue with `loki.process` where `stage.luhn` and `stage.timestamp` would not apply
  default configuration settings correctly (@thampiotr)

- Fixed an issue with `loki.process` where configuration could be reloaded even if there
  were no changes. (@ptodev, @thampiotr)

- Fix issue where `loki.source.kubernetes` took into account all labels, instead of specific logs labels. Resulting in duplication. (@mattdurham)

v1.4.1
-----------------

### Bugfixes

- Windows installer: Don't quote Alloy's binary path in the Windows Registry. (@jkroepke)

v1.4.0
-----------------

### Security fixes

- Add quotes to windows service path to prevent path interception attack. [CVE-2024-8975](https://grafana.com/security/security-advisories/cve-2024-8975/) (@mattdurham)

### Breaking changes

- Some debug metrics for `otelcol` components have changed. (@thampiotr)
  For example, `otelcol.exporter.otlp`'s `exporter_sent_spans_ratio_total` metric is now `otelcol_exporter_sent_spans_total`.

- [otelcol.processor.transform] The functions `convert_sum_to_gauge` and `convert_gauge_to_sum` must now be used in the `metric` `context` rather than in the `datapoint` context.
  https://github.com/open-telemetry/opentelemetry-collector-contrib/issues/34567 (@wildum)

- Upgrade Beyla from 1.7.0 to 1.8.2. A complete list of changes can be found on the Beyla releases page: https://github.com/grafana/beyla/releases. (@wildum)
  It contains a few breaking changes for the component `beyla.ebpf`:
  - renamed metric `process.cpu.state` to `cpu.mode`
  - renamed metric `beyla_build_info` to `beyla_internal_build_info`

### Features

- Added Datadog Exporter community component, enabling exporting of otel-formatted Metrics and traces to Datadog. (@polyrain)
- (_Experimental_) Add an `otelcol.processor.interval` component to aggregate metrics and periodically
  forward the latest values to the next component in the pipeline.


### Enhancements

- Clustering peer resolution through `--cluster.join-addresses` flag has been
  improved with more consistent behaviour, better error handling and added
  support for A/AAAA DNS records. If necessary, users can temporarily opt out of
  this new behaviour with the `--cluster.use-discovery-v1`, but this can only be
  used as a temporary measure, since this flag will be disabled in future
  releases. (@thampiotr)

- Added a new panel to Cluster Overview dashboard to show the number of peers
  seen by each instance in the cluster. This can help diagnose cluster split
  brain issues. (@thampiotr)

- Updated Snowflake exporter with performance improvements for larger environments.
  Also added a new panel to track deleted tables to the Snowflake mixin. (@Caleb-Hurshman)
- Add a `otelcol.processor.groupbyattrs` component to reassociate collected metrics that match specified attributes
    from opentelemetry. (@kehindesalaam)

- Update windows_exporter to v0.27.2. (@jkroepke)
  The `smb.enabled_list` and `smb_client.enabled_list` doesn't have any effect anymore. All sub-collectors are enabled by default.

- Live debugging of `loki.process` will now also print the timestamp of incoming and outgoing log lines.
  This is helpful for debugging `stage.timestamp`. (@ptodev)

- Add extra validation in `beyla.ebpf` to avoid panics when network feature is enabled. (@marctc)

- A new parameter `aws_sdk_version_v2` is added for the cloudwatch exporters configuration. It enables the use of aws sdk v2 which has shown to have significant performance benefits. (@kgeckhart, @andriikushch)

- `prometheus.exporter.cloudwatch` can now collect metrics from custom namespaces via the `custom_namespace` block. (@ptodev)

- Add the label `alloy_cluster` in the metric `alloy_config_hash` when the flag `cluster.name` is set to help differentiate between
  configs from the same alloy cluster or different alloy clusters. (@wildum)

- Add support for discovering the cgroup path(s) of a process in `process.discovery`. (@mahendrapaipuri)

### Bugfixes

- Fix a bug where the scrape timeout for a Probe resource was not applied, overwriting the scrape interval instead. (@morremeyer, @stefanandres)

- Fix a bug where custom components don't always get updated when the config is modified in an imported directory. (@ante012)

- Fixed an issue which caused loss of context data in Faro exception. (@codecapitano)

- Fixed an issue where providing multiple hostnames or IP addresses
  via `--cluster.join-addresses` would only use the first provided value.
  (@thampiotr)

- Fixed an issue where providing `<hostname>:<port>`
  in `--cluster.join-addresses` would only resolve with DNS to a single address,
  instead of using all the available records. (@thampiotr)

- Fixed an issue where clustering peers resolution via hostname in `--cluster.join-addresses`
  resolves to duplicated IP addresses when using SRV records. (@thampiotr)

- Fixed an issue where the `connection_string` for the `loki.source.azure_event_hubs` component
  was displayed in the UI in plaintext. (@MorrisWitthein)

- Fix a bug in `discovery.*` components where old `targets` would continue to be
  exported to downstream components. This would only happen if the config
  for `discovery.*`  is reloaded in such a way that no new targets were
  discovered. (@ptodev, @thampiotr)

- Fixed bug in `loki.process` with `sampling` stage where all components use same `drop_counter_reason`. (@captncraig)

- Fixed an issue (see https://github.com/grafana/alloy/issues/1599) where specifying both path and key in the remote.vault `path`
  configuration could result in incorrect URLs. The `path` and `key` arguments have been separated to allow for clear and accurate
  specification of Vault secrets. (@PatMis16)

### Other

- Renamed standard library functions. Old names are still valid but are marked deprecated. (@wildum)

- Aliases for the namespaces are deprecated in the Cloudwatch exporter. For example: "s3" is not allowed, "AWS/S3" should be used. Usage of the aliases will generate warnings in the logs. Support for the aliases will be dropped in the upcoming releases. (@kgeckhart, @andriikushch)

- Update OTel from v0.105.0 vo v0.108.0: (@wildum)
  - [`otelcol.receiver.vcenter`] New VSAN metrics.
    https://github.com/open-telemetry/opentelemetry-collector-contrib/issues/33556
  - [`otelcol.receiver.kafka`] Add `session_timeout` and `heartbeat_interval` attributes.
    https://github.com/open-telemetry/opentelemetry-collector-contrib/pull/33082
  - [`otelcol.processor.transform`] Add `aggregate_on_attributes` function for metrics.
    https://github.com/open-telemetry/opentelemetry-collector-contrib/pull/33334
  - [`otelcol.receiver.vcenter`] Enable metrics by default
    https://github.com/open-telemetry/opentelemetry-collector-contrib/issues/33607

- Updated the docker base image to Ubuntu 24.04 (Noble Numbat). (@mattiasa )

v1.3.4
-----------------

### Bugfixes

- Windows installer: Don't quote Alloy's binary path in the Windows Registry. (@jkroepke)

v1.3.2
-----------------

### Security fixes

- Add quotes to windows service path to prevent path interception attack. [CVE-2024-8975](https://grafana.com/security/security-advisories/cve-2024-8975/) (@mattdurham)

v1.3.1
-----------------

### Bugfixes

- Changed the cluster startup behaviour, reverting to the previous logic where
  a failure to resolve cluster join peers results in the node creating its own cluster. This is
  to facilitate the process of bootstrapping a new cluster following user feedback (@thampiotr)

- Fix a memory leak which would occur any time `loki.process` had its configuration reloaded. (@ptodev)

v1.3.0
-----------------

### Breaking changes

- [`otelcol.exporter.otlp`,`otelcol.exporter.loadbalancing`]: Change the default gRPC load balancing strategy.
  The default value for the `balancer_name` attribute has changed to `round_robin`
  https://github.com/open-telemetry/opentelemetry-collector/pull/10319

### Breaking changes to non-GA functionality

- Update Public preview `remotecfg` argument from `metadata` to `attributes`. (@erikbaranowski)

- The default value of the argument `unmatched` in the block `routes` of the component `beyla.ebpf` was changed from `unset` to `heuristic` (@marctc)

### Features

- Added community components support, enabling community members to implement and maintain components. (@wildum)

- A new `otelcol.exporter.debug` component for printing OTel telemetry from
  other `otelcol` components to the console. (@BarunKGP)

### Enhancements
- Added custom metrics capability to oracle exporter. (@EHSchmitt4395)

- Added a success rate panel on the Prometheus Components dashboard. (@thampiotr)

- Add namespace field to Faro payload (@cedricziel)

- Add the `targets` argument to the `prometheus.exporter.blackbox` component to support passing blackbox targets at runtime. (@wildum)

- Add concurrent metric collection to `prometheus.exporter.snowflake` to speed up collection times (@Caleb-Hurshman)

- Added live debugging support to `otelcol.processor.*` components. (@wildum)

- Add automatic system attributes for `version` and `os` to `remotecfg`. (@erikbaranowski)

- Added live debugging support to `otelcol.receiver.*` components. (@wildum)

- Added live debugging support to `loki.process`. (@wildum)

- Added live debugging support to `loki.relabel`. (@wildum)

- Added a `namespace` label to probes scraped by the `prometheus.operator.probes` component to align with the upstream Prometheus Operator setup. (@toontijtgat2)

- (_Public preview_) Added rate limiting of cluster state changes to reduce the
  number of unnecessary, intermediate state updates. (@thampiotr)

- Allow setting the CPU profiling event for Java Async Profiler in `pyroscope.java` component (@slbucur)

- Update windows_exporter to v0.26.2. (@jkroepke)

- `mimir.rules.kubernetes` is now able to add extra labels to the Prometheus rules. (@psychomantys)

- `prometheus.exporter.unix` component now exposes hwmon collector config. (@dtrejod)

- Upgrade from OpenTelemetry v0.102.1 to v0.105.0.
  - [`otelcol.receiver.*`] A new `compression_algorithms` attribute to configure which
    compression algorithms are allowed by the HTTP server.
    https://github.com/open-telemetry/opentelemetry-collector/pull/10295
  - [`otelcol.exporter.*`] Fix potential deadlock in the batch sender.
    https://github.com/open-telemetry/opentelemetry-collector/pull/10315
  - [`otelcol.exporter.*`] Fix a bug when the retry and timeout logic was not applied with enabled batching.
    https://github.com/open-telemetry/opentelemetry-collector/issues/10166
  - [`otelcol.exporter.*`] Fix a bug where an unstarted batch_sender exporter hangs on shutdown.
    https://github.com/open-telemetry/opentelemetry-collector/issues/10306
  - [`otelcol.exporter.*`] Fix small batch due to unfavorable goroutine scheduling in batch sender.
    https://github.com/open-telemetry/opentelemetry-collector/issues/9952
  - [`otelcol.exporter.otlphttp`] A new `cookies` block to store cookies from server responses and reuse them in subsequent requests.
    https://github.com/open-telemetry/opentelemetry-collector/issues/10175
  - [`otelcol.exporter.otlp`] Fixed a bug where the receiver's http response was not properly translating grpc error codes to http status codes.
    https://github.com/open-telemetry/opentelemetry-collector/pull/10574
  - [`otelcol.processor.tail_sampling`] Simple LRU Decision Cache for "keep" decisions.
    https://github.com/open-telemetry/opentelemetry-collector-contrib/pull/33533
  - [`otelcol.processor.tail_sampling`] Fix precedence of inverted match in and policy.
    Previously if the decision from a policy evaluation was `NotSampled` or `InvertNotSampled`
    it would return a `NotSampled` decision regardless, effectively downgrading the result.
    This was breaking the documented behaviour that inverted decisions should take precedence over all others.
    https://github.com/open-telemetry/opentelemetry-collector-contrib/pull/33671
  - [`otelcol.exporter.kafka`,`otelcol.receiver.kafka`] Add config attribute to disable Kerberos PA-FX-FAST negotiation.
    https://github.com/open-telemetry/opentelemetry-collector-contrib/issues/26345
  - [`OTTL`]: Added `keep_matching_keys` function to allow dropping all keys from a map that don't match the pattern.
    https://github.com/open-telemetry/opentelemetry-collector-contrib/issues/32989
  - [`OTTL`]: Add debug logs to help troubleshoot OTTL statements/conditions
    https://github.com/open-telemetry/opentelemetry-collector-contrib/pull/33274
  - [`OTTL`]: Introducing `append` function for appending items into an existing array.
    https://github.com/open-telemetry/opentelemetry-collector-contrib/issues/32141
  - [`OTTL`]: Introducing `Uri` converter parsing URI string into SemConv
    https://github.com/open-telemetry/opentelemetry-collector-contrib/issues/32433
  - [`OTTL`]: Added a Hex() converter function
    https://github.com/open-telemetry/opentelemetry-collector-contrib/pull/33450
  - [`OTTL`]: Added a IsRootSpan() converter function.
    https://github.com/open-telemetry/opentelemetry-collector-contrib/pull/33729
  - [`otelcol.processor.probabilistic_sampler`]: Add Proportional and Equalizing sampling modes.
    https://github.com/open-telemetry/opentelemetry-collector-contrib/issues/31918
  - [`otelcol.processor.deltatocumulative`]: Bugfix to properly drop samples when at limit.
    https://github.com/open-telemetry/opentelemetry-collector-contrib/issues/33285
  - [`otelcol.receiver.vcenter`] Fixes errors in some of the client calls for environments containing multiple datacenters.
    https://github.com/open-telemetry/opentelemetry-collector-contrib/pull/33735
  - [`otelcol.processor.resourcedetection`] Fetch CPU info only if related attributes are enabled.
    https://github.com/open-telemetry/opentelemetry-collector-contrib/pull/33774
  - [`otelcol.receiver.vcenter`] Adding metrics for CPU readiness, CPU capacity, and network drop rate.
    https://github.com/open-telemetry/opentelemetry-collector-contrib/issues/33607
  - [`otelcol.receiver.vcenter`] Drop support for vCenter 6.7.
    https://github.com/open-telemetry/opentelemetry-collector-contrib/issues/33607
  - [`otelcol.processor.attributes`] Add an option to extract value from a client address
    by specifying `client.address` value in the `from_context` field.
    https://github.com/open-telemetry/opentelemetry-collector-contrib/pull/34048
  - `otelcol.connector.spanmetrics`: Produce delta temporality span metrics with StartTimeUnixNano and TimeUnixNano values representing an uninterrupted series.
    https://github.com/open-telemetry/opentelemetry-collector-contrib/pull/31780

- Upgrade Beyla component v1.6.3 to v1.7.0
  - Reporting application process metrics
  - New supported protocols: SQL, Redis, Kafka
  - Several bugfixes
  - Full list of changes: https://github.com/grafana/beyla/releases/tag/v1.7.0

- Enable instances connected to remotecfg-compatible servers to Register
  themselves to the remote service. (@tpaschalis)

- Allow in-memory listener to work for remotecfg-supplied components. (@tpaschalis)

### Bugfixes

- Fixed a clustering mode issue where a fatal startup failure of the clustering service
  would exit the service silently, without also exiting the Alloy process. (@thampiotr)

- Fix a bug which prevented config reloads to work if a Loki `metrics` stage is in the pipeline.
  Previously, the reload would fail for `loki.process` without an error in the logs and the metrics
  from the `metrics` stage would get stuck at the same values. (@ptodev)


v1.2.1
-----------------

### Bugfixes

- Fixed an issue with `loki.source.kubernetes_events` not starting in large clusters due to short informer sync timeout. (@nrwiersma)

- Updated [ckit](https://github.com/grafana/ckit) to fix an issue with armv7 panic on startup when forming a cluster. (@imavroukakis)

- Fixed a clustering mode issue where a failure to perform static peers
  discovery did not result in a fatal failure at startup and could lead to
  potential split-brain issues. (@thampiotr)

### Other

- Use Go 1.22.5 for builds. (@mattdurham)

v1.2.0
-----------------

### Security fixes
- Fixes the following vulnerabilities (@ptodev):
  - [CVE-2024-35255](https://cve.mitre.org/cgi-bin/cvename.cgi?name=CVE-2024-35255)
  - [CVE-2024-36129](https://avd.aquasec.com/nvd/2024/cve-2024-36129/)

### Breaking changes

- Updated OpenTelemetry to v0.102.1. (@mattdurham)
  - Components `otelcol.receiver.otlp`,`otelcol.receiver.zipkin`,`otelcol.extension.jaeger_remote_sampling`, and `otelcol.receiver.jaeger` setting `max_request_body_size`
    default changed from unlimited size to `20MiB`. This is due to [CVE-2024-36129](https://github.com/open-telemetry/opentelemetry-collector/security/advisories/GHSA-c74f-6mfw-mm4v).

### Breaking changes to non-GA functionality

- Update Public preview `remotecfg` to use `alloy-remote-config` instead of `agent-remote-config`. The
  API has been updated to use the term `collector` over `agent`. (@erikbaranowski)

- Component `otelcol.receiver.vcenter` removed `vcenter.host.network.packet.errors`, `vcenter.host.network.packet.count`, and
  `vcenter.vm.network.packet.count`.
  - `vcenter.host.network.packet.errors` replaced by `vcenter.host.network.packet.error.rate`.
  - `vcenter.host.network.packet.count` replaced by `vcenter.host.network.packet.rate`.
  - `vcenter.vm.network.packet.count` replaced by `vcenter.vm.network.packet.rate`.

### Features

- Add an `otelcol.exporter.kafka` component to send OTLP metrics, logs, and traces to Kafka.

- Added `live debugging` to the UI. Live debugging streams data as they flow through components for debugging telemetry data.
  Individual components must be updated to support live debugging. (@wildum)

- Added live debugging support for `prometheus.relabel`. (@wildum)

- (_Experimental_) Add a `otelcol.processor.deltatocumulative` component to convert metrics from
  delta temporality to cumulative by accumulating samples in memory. (@rfratto)

- (_Experimental_) Add an `otelcol.receiver.datadog` component to receive
  metrics and traces from Datadog. (@carrieedwards, @jesusvazquez, @alexgreenbank, @fedetorres93)

- Add a `prometheus.exporter.catchpoint` component to collect metrics from Catchpoint. (@bominrahmani)

- Add the `-t/--test` flag to `alloy fmt` to check if a alloy config file is formatted correctly. (@kavfixnel)

### Enhancements

- (_Public preview_) Add native histogram support to `otelcol.receiver.prometheus`. (@wildum)
- (_Public preview_) Add metrics to report status of `remotecfg` service. (@captncraig)

- Added `scrape_protocols` option to `prometheus.scrape`, which allows to
  control the preferred order of scrape protocols. (@thampiotr)

- Add support for configuring CPU profile's duration scraped by `pyroscope.scrape`. (@hainenber)

- `prometheus.exporter.snowflake`: Add support for RSA key-pair authentication. (@Caleb-Hurshman)

- Improved filesystem error handling when working with `loki.source.file` and `local.file_match`,
  which removes some false-positive error log messages on Windows (@thampiotr)

- Updates `processor/probabilistic_sampler` to use new `FailedClosed` field from OTEL release v0.101.0. (@StefanKurek)

- Updates `receiver/vcenter` to use new features and bugfixes introduced in OTEL releases v0.100.0 and v0.101.0.
  Refer to the [v0.100.0](https://github.com/open-telemetry/opentelemetry-collector-contrib/releases/tag/v0.100.0)
  and [v0.101.0](https://github.com/open-telemetry/opentelemetry-collector-contrib/releases/tag/v0.101.0) release
  notes for more detailed information.
  Changes that directly affected the configuration are as follows: (@StefanKurek)
  - The resource attribute `vcenter.datacenter.name` has been added and enabled by default for all resource types.
  - The resource attribute `vcenter.virtual_app.inventory_path` has been added and enabled by default to
    differentiate between resource pools and virtual apps.
  - The resource attribute `vcenter.virtual_app.name` has been added and enabled by default to differentiate
    between resource pools and virtual apps.
  - The resource attribute `vcenter.vm_template.id` has been added and enabled by default to differentiate between
    virtual machines and virtual machine templates.
  - The resource attribute `vcenter.vm_template.name` has been added and enabled by default to differentiate between
    virtual machines and virtual machine templates.
  - The metric `vcenter.cluster.memory.used` has been removed.
  - The metric `vcenter.vm.network.packet.drop.rate` has been added and enabled by default.
  - The metric `vcenter.cluster.vm_template.count` has been added and enabled by default.

- Add `yaml_decode` to standard library. (@mattdurham, @djcode)

- Allow override debug metrics level for `otelcol.*` components. (@hainenber)

- Add an initial lower limit of 10 seconds for the the `poll_frequency`
  argument in the `remotecfg` block. (@tpaschalis)

- Add a constant jitter to `remotecfg` service's polling. (@tpaschalis)

- Added support for NS records to `discovery.dns`. (@djcode)

- Improved clustering use cases for tracking GCP delta metrics in the `prometheus.exporter.gcp` (@kgeckhart)

- Add the `targets` argument to the `prometheus.exporter.snmp` component to support passing SNMP targets at runtime. (@wildum)

- Prefix Faro measurement values with `value_` to align with the latest Faro cloud receiver updates. (@codecapitano)

- Add `base64_decode` to standard library. (@hainenber)

- Updated OpenTelemetry Contrib to [v0.102.0](https://github.com/open-telemetry/opentelemetry-collector-contrib/releases/tag/v0.102.0). (@mattdurham)
  - `otelcol.processor.resourcedetection`: Added a `tags` config argument to the `azure` detection mechanism.
  It exposes regex-matched Azure resource tags as OpenTelemetry resource attributes.

- A new `snmp_context` configuration argument for `prometheus.exporter.snmp`
  which overrides the `context_name` parameter in the SNMP configuration file. (@ptodev)

- Add extra configuration options for `beyla.ebpf` to select Kubernetes objects to monitor. (@marctc)

### Bugfixes

- Fixed an issue with `prometheus.scrape` in which targets that move from one
  cluster instance to another could have a staleness marker inserted and result
  in a gap in metrics (@thampiotr)

- Fix panic when `import.git` is given a revision that does not exist on the remote repo. (@hainenber)

- Fixed an issue with `loki.source.docker` where collecting logs from targets configured with multiple networks would result in errors. (@wildum)

- Fixed an issue where converting OpenTelemetry Collector configs with unused telemetry types resulted in those types being explicitly configured with an empty array in `output` blocks, rather than them being omitted entirely. (@rfratto)

### Other changes

- `pyroscope.ebpf`, `pyroscope.java`, `pyroscope.scrape`, `pyroscope.write` and `discovery.process` components are now GA. (@korniltsev)

- `prometheus.exporter.snmp`: Updating SNMP exporter from v0.24.1 to v0.26.0. (@ptodev, @erikbaranowski)

- `prometheus.scrape` component's `enable_protobuf_negotiation` argument is now
  deprecated and will be removed in a future major release.
  Use `scrape_protocols` instead and refer to `prometheus.scrape` reference
  documentation for further details. (@thampiotr)

- Updated Prometheus dependency to [v2.51.2](https://github.com/prometheus/prometheus/releases/tag/v2.51.2) (@thampiotr)

- Upgrade Beyla from v1.5.1 to v1.6.3. (@marctc)

v1.1.1
------

### Bugfixes

- Fix panic when component ID contains `/` in `otelcomponent.MustNewType(ID)`.(@qclaogui)

- Exit Alloy immediately if the port it runs on is not available.
  This port can be configured with `--server.http.listen-addr` or using
  the default listen address`127.0.0.1:12345`. (@mattdurham)

- Fix a panic in `loki.source.docker` when trying to stop a target that was never started. (@wildum)

- Fix error on boot when using IPv6 advertise addresses without explicitly
  specifying a port. (@matthewpi)

- Fix an issue where having long component labels (>63 chars) on otelcol.auth
  components lead to a panic. (@tpaschalis)

- Update `prometheus.exporter.snowflake` with the [latest](https://github.com/grafana/snowflake-prometheus-exporter) version of the exporter as of May 28, 2024 (@StefanKurek)
  - Fixes issue where returned `NULL` values from database could cause unexpected errors.

- Bubble up SSH key conversion error to facilitate failed `import.git`. (@hainenber)

v1.1.0
------

### Features

- (_Public preview_) Add support for setting GOMEMLIMIT based on cgroup setting. (@mattdurham)
- (_Experimental_) A new `otelcol.exporter.awss3` component for sending telemetry data to a S3 bucket. (@Imshelledin21)

- (_Public preview_) Introduce BoringCrypto Docker images.
  The BoringCrypto image is tagged with the `-boringcrypto` suffix and
  is only available on AMD64 and ARM64 Linux containers.
  (@rfratto, @mattdurham)

- (_Public preview_) Introduce `boringcrypto` release assets. BoringCrypto
  builds are publshed for Linux on AMD64 and ARM64 platforms. (@rfratto,
  @mattdurham)

- `otelcol.exporter.loadbalancing`: Add a new `aws_cloud_map` resolver. (@ptodev)

- Introduce a `otelcol.receiver.file_stats` component from the upstream
  OpenTelemetry `filestatsreceiver` component. (@rfratto)

### Enhancements

- Update `prometheus.exporter.kafka` with the following functionalities (@wildum):

  * GSSAPI config
  * enable/disable PA_FX_FAST
  * set a TLS server name
  * show the offset/lag for all consumer group or only the connected ones
  * set the minimum number of topics to monitor
  * enable/disable auto-creation of requested topics if they don't already exist
  * regex to exclude topics / groups
  * added metric kafka_broker_info

- In `prometheus.exporter.kafka`, the interpolation table used to compute estimated lag metrics is now pruned
  on `metadata_refresh_interval` instead of `prune_interval_seconds`. (@wildum)

- Don't restart tailers in `loki.source.kubernetes` component by above-average
  time deltas if K8s version is >= 1.29.1 (@hainenber)

- In `mimir.rules.kubernetes`, add support for running in a cluster of Alloy instances
  by electing a single instance as the leader for the `mimir.rules.kubernetes` component
  to avoid conflicts when making calls to the Mimir API. (@56quarters)

- Add the possibility of setting custom labels for the AWS Firehose logs via `X-Amz-Firehose-Common-Attributes` header. (@andriikushch)

### Bugfixes

- Fixed issue with defaults for Beyla component not being applied correctly. (marctc)

- Fix an issue on Windows where uninstalling Alloy did not remove it from the
  Add/Remove programs list. (@rfratto)

- Fixed issue where text labels displayed outside of component node's boundary. (@hainenber)

- Fix a bug where a topic was claimed by the wrong consumer type in `otelcol.receiver.kafka`. (@wildum)

- Fix an issue where nested import.git config blocks could conflict if they had the same labels. (@wildum)

- In `mimir.rules.kubernetes`, fix an issue where unrecoverable errors from the Mimir API were retried. (@56quarters)

- Fix an issue where `faro.receiver`'s `extra_log_labels` with empty value
  don't map existing value in log line. (@hainenber)

- Fix an issue where `prometheus.remote_write` only queued data for sending
  every 15 seconds instead of as soon as data was written to the WAL.
  (@rfratto)

- Imported code using `slog` logging will now not panic and replay correctly when logged before the logging
  config block is initialized. (@mattdurham)

- Fix a bug where custom components would not shadow the stdlib. If you have a module whose name conflicts with an stdlib function
  and if you use this exact function in your config, then you will need to rename your module. (@wildum)

- Fix an issue where `loki.source.docker` stops collecting logs after a container restart. (@wildum)

- Upgrading `pyroscope/ebpf` from 0.4.6 to 0.4.7 (@korniltsev):
  * detect libc version properly when libc file name is libc-2.31.so and not libc.so.6
  * treat elf files with short build id (8 bytes) properly

### Other changes

- Update `alloy-mixin` to use more specific alert group names (for example,
  `alloy_clustering` instead of `clustering`) to avoid collision with installs
  of `agent-flow-mixin`. (@rfratto)
- Upgrade Beyla from v1.4.1 to v1.5.1. (@marctc)

- Add a description to Alloy DEB and RPM packages. (@rfratto)

- Allow `pyroscope.scrape` to scrape `alloy.internal:12345`. (@hainenber)

- The latest Windows Docker image is now pushed as `nanoserver-1809` instead of
  `latest-nanoserver-1809`. The old tag will no longer be updated, and will be
  removed in a future release. (@rfratto)

- The log level of `finished node evaluation` log lines has been decreased to
  'debug'. (@tpaschalis)

- Update post-installation scripts for DEB/RPM packages to ensure
  `/var/lib/alloy` exists before configuring its permissions and ownership.
  (@rfratto)

- Remove setcap for `cap_net_bind_service` to allow alloy to run in restricted environments.
  Modern container runtimes allow binding to unprivileged ports as non-root. (@BlackDex)

- Upgrading from OpenTelemetry v0.96.0 to v0.99.0.

  - `otelcol.processor.batch`: Prevent starting unnecessary goroutines.
    https://github.com/open-telemetry/opentelemetry-collector/issues/9739
  - `otelcol.exporter.otlp`: Checks for port in the config validation for the otlpexporter.
    https://github.com/open-telemetry/opentelemetry-collector/issues/9505
  - `otelcol.receiver.otlp`: Fix bug where the otlp receiver did not properly respond
    with a retryable error code when possible for http.
    https://github.com/open-telemetry/opentelemetry-collector/pull/9357
  - `otelcol.receiver.vcenter`: Fixed the resource attribute model to more accurately support multi-cluster deployments.
    https://github.com/open-telemetry/opentelemetry-collector-contrib/issues/30879
    For more information on impacts please refer to:
    https://github.com/open-telemetry/opentelemetry-collector-contrib/pull/31113
    The main impact is that `vcenter.resource_pool.name`, `vcenter.resource_pool.inventory_path`,
    and `vcenter.cluster.name` are reported with more accuracy on VM metrics.
  - `otelcol.receiver.vcenter`: Remove the `vcenter.cluster.name` resource attribute from Host resources if the Host is standalone (no cluster).
    https://github.com/open-telemetry/opentelemetry-collector-contrib/issues/32548
  - `otelcol.receiver.vcenter`: Changes process for collecting VMs & VM perf metrics to be more efficient (one call now for all VMs).
    https://github.com/open-telemetry/opentelemetry-collector-contrib/issues/31837
  - `otelcol.connector.servicegraph`: Added a new `database_name_attribute` config argument to allow users to
    specify a custom attribute name for identifying the database name in span attributes.
    https://github.com/open-telemetry/opentelemetry-collector-contrib/pull/30726
  - `otelcol.connector.servicegraph`: Fix 'failed to find dimensions for key' error from race condition in metrics cleanup.
    https://github.com/open-telemetry/opentelemetry-collector-contrib/issues/31701
  - `otelcol.connector.spanmetrics`: Add `metrics_expiration` option to enable expiration of metrics if spans are not received within a certain time frame.
    By default, the expiration is disabled (set to 0).
    https://github.com/open-telemetry/opentelemetry-collector-contrib/issues/30559
  - `otelcol.connector.spanmetrics`: Change default value of `metrics_flush_interval` from 15s to 60s.
    https://github.com/open-telemetry/opentelemetry-collector-contrib/issues/31776
  - `otelcol.connector.spanmetrics`: Discard counter span metric exemplars after each flush interval to avoid unbounded memory growth.
    This aligns exemplar discarding for counter span metrics with the existing logic for histogram span metrics.
    https://github.com/open-telemetry/opentelemetry-collector-contrib/issues/31683
  - `otelcol.exporter.loadbalancing`: Fix panic when a sub-exporter is shut down while still handling requests.
    https://github.com/open-telemetry/opentelemetry-collector-contrib/issues/31410
  - `otelcol.exporter.loadbalancing`: Fix memory leaks on shutdown.
    https://github.com/open-telemetry/opentelemetry-collector-contrib/pull/31050
  - `otelcol.exporter.loadbalancing`: Support the timeout period of k8s resolver list watch can be configured.
    https://github.com/open-telemetry/opentelemetry-collector-contrib/issues/31757
  - `otelcol.processor.transform`: Change metric unit for metrics extracted with `extract_count_metric()` to be the default unit (`1`).
    https://github.com/open-telemetry/opentelemetry-collector-contrib/issues/31575
  - `otelcol.receiver.opencensus`: Refactor the receiver to pass lifecycle tests and avoid leaking gRPC connections.
    https://github.com/open-telemetry/opentelemetry-collector-contrib/issues/31643
  - `otelcol.extension.jaeger_remote_sampling`: Fix leaking goroutine on shutdown.
    https://github.com/open-telemetry/opentelemetry-collector-contrib/issues/31157
  - `otelcol.receiver.kafka`: Fix panic on shutdown.
    https://github.com/open-telemetry/opentelemetry-collector-contrib/issues/31926
  - `otelcol.processor.resourcedetection`: Only attempt to detect Kubernetes node resource attributes when they're enabled.
    https://github.com/open-telemetry/opentelemetry-collector-contrib/issues/31941
  - `otelcol.processor.resourcedetection`: Fix memory leak on AKS.
    https://github.com/open-telemetry/opentelemetry-collector-contrib/pull/32574
  - `otelcol.processor.resourcedetection`: Update to ec2 scraper so that core attributes are not dropped if describeTags returns an error (likely due to permissions).
    https://github.com/open-telemetry/opentelemetry-collector-contrib/pull/30672

- Use Go 1.22.3 for builds. (@kminehart)

v1.0.0
------

### Features

- Support for programmable pipelines using a rich expression-based syntax.

- Over 130 components for processing, transforming, and exporting telemetry
  data.

- Native support for Kubernetes and Prometheus Operator without needing to
  deploy or learn a separate Kubernetes operator.

- Support for creating and sharing custom components.

- Support for forming a cluster of Alloy instances for automatic workload
  distribution.

- (_Public preview_) Support for receiving configuration from a server for
  centralized configuration management.

- A built-in UI for visualizing and debugging pipelines.

[contributors guide]: ./docs/developer/contributing.md#updating-the-changelog<|MERGE_RESOLUTION|>--- conflicted
+++ resolved
@@ -36,19 +36,17 @@
 
 - Add support for proxy and headers in `prometheus.write.queue`. (@mattdurham)
 
-<<<<<<< HEAD
-- Removed `alloy_component_controller_running_components`'s `health_type` label and added new metric: `alloy_component_controller_health` for monitoring component by health_types ["healthy", "unhealthy"].
-=======
 - (_Experimental_) Various changes to the experimental component `database_observability.mysql`:
   - `query_sample`: better handling of truncated queries (@cristiangreco)
   - `query_sample`: add option to use TiDB sql parser (@cristiangreco)
 
 - Add labels validation in `pyroscope.write` to prevent duplicate labels and invalid label names/values. (@marcsanmi)
 
+- Removed `alloy_component_controller_running_components`'s `health_type` label and added new metric: `alloy_component_controller_health` for monitoring component by health_types ["healthy", "unhealthy"].
+
 ### Breaking changes
 
 - Fixed the parsing of selections, application and network filter blocks for Beyla
->>>>>>> 86257478
 
 ### Other changes
 
