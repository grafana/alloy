# Changelog

> _Contributors should read our [contributors guide][] for instructions on how
> to update the changelog._

This document contains a historical list of changes between releases. Only
changes that impact end-user behavior are listed; changes to documentation or
internal API changes are not present.

Main (unreleased)
-----------------

### Features

- (_Experimental_) Additions to experimental `database_observability.mysql` component:
  - `explain_plans` collector now changes schema before returning the connection to the pool (@cristiangreco)

- (_Experimental_) Additions to experimental `database_observability.postgres` component:
  - `explain_plans` added the explain plan collector (@rgeyer)
  - add `user` field to wait events within `query_samples` collector (@gaantunes)

- Add `otelcol.exporter.googlecloudpubsub` community component to export metrics, traces, and logs to Google Cloud Pub/Sub topic. (@eraac)

- Add `structured_metadata_drop` stage for `loki.process` to filter structured metadata. (@baurmatt)

- Send remote config status to the remote server for the remotecfg service. (@erikbaranowski)

### Enhancements

- Add support of `tls` in components `loki.source.(awsfirehose|gcplog|heroku|api)` and `prometheus.receive_http` and `pyroscope.receive_http`. (@fgouteroux)

- Remove SendSIGKILL=no from unit files and recommendations (@oleg-kozlyuk-grafana)

- Reduce memory overhead of `prometheus.remote_write`'s WAL by lowering the size of the allocated series storage. (@kgeckhart)

- Reduce lock wait/contention on the labelstore.LabelStore by removing unecessary usage from `prometheus.relabel`. (@kgeckhart)

<<<<<<< HEAD
- Update percona/mongodb_exporter dependency for `prometheus.exporter.mongodb`. (@dehaansa)
=======
- `prometheus.exporter.postgres` dependency has been updated to v0.18.1. This includes new `stat_progress_vacuum` and `buffercache_summary` collectors, as well as other bugfixes and enhancements. (@cristiangreco)
>>>>>>> 344759e7

### Bugfixes

- Fix direction of arrows for pyroscope components in UI graph. (@dehaansa)

v1.11.0
-----------------

### Breaking changes

- Prometheus dependency had a major version upgrade from v2.55.1 to v3.4.2. (@thampiotr)

  - The `.` pattern in regular expressions in PromQL matches newline characters now. With this change a regular expressions like `.*` matches strings that include `\n`. This applies to matchers in queries and relabel configs in Prometheus and Loki components.

  - The `enable_http2` in `prometheus.remote_write` component's endpoints has been changed to `false` by default. Previously, in Prometheus v2 the remote write http client would default to use http2. In order to parallelize multiple remote write queues across multiple sockets its preferable to not default to http2. If you prefer to use http2 for remote write you must now set `enable_http2` to `true` in your `prometheus.remote_write` endpoints configuration section.

  - The experimental CLI flag `--feature.prometheus.metric-validation-scheme` has been deprecated and has no effect. You can configure the metric validation scheme individually for each `prometheus.scrape` component.

  - Log message format has changed for some of the `prometheus.*` components as part of the upgrade to Prometheus v3.

  - The values of the `le` label of classic histograms and the `quantile` label of summaries are now normalized upon ingestion. In previous Alloy versions, that used Prometheus v2, the value of these labels depended on the scrape protocol (protobuf vs text format) in some situations. This led to label values changing based on the scrape protocol. E.g. a metric exposed as `my_classic_hist{le="1"}` would be ingested as `my_classic_hist{le="1"}` via the text format, but as `my_classic_hist{le="1.0"}` via protobuf. This changed the identity of the metric and caused problems when querying the metric. In current Alloy release, which uses Prometheus v3, these label values will always be normalized to a float like representation. I.e. the above example will always result in `my_classic_hist{le="1.0"}` being ingested into Prometheus, no matter via which protocol. The effect of this change is that alerts, recording rules and dashboards that directly reference label values as whole numbers such as `le="1"` will stop working.

    The recommended way to deal with this change is to fix references to integer `le` and `quantile` label values, but otherwise do nothing and accept that some queries that span the transition time will produce inaccurate or unexpected results.

  See the upstream [Prometheus v3 migration guide](https://prometheus.io/docs/prometheus/3.4/migration/) for more details.

- `prometheus.exporter.windows` dependency has been updated to v0.31.1. (@dehaansa)
  - There are various renamed metrics and two removed collectors (`cs`, `logon`), see the [v1.11 release notes][1_11-release-notes] for more information.

    [1_11-release-notes]: https://grafana.com/docs/alloy/latest/release-notes/#v111

- `scrape_native_histograms` attribute for `prometheus.scrape` is now set to `false`, whereas in previous versions of Alloy it would default to `true`. This means that it is no longer enough to just configure `scrape_protocols` to start with `PrometheusProto` to scrape native histograms - `scrape_native_histograms` has to be enabled. If `scrape_native_histograms` is enabled, `scrape_protocols` will automatically be configured correctly for you to include `PrometheusProto`. If you configure it explicitly, Alloy will validate that `PrometheusProto` is in the `scrape_protocols` list.

- Add `otel_attrs_to_hec_metadata` configuration block to `otelcol.exporter.splunkhec` to match `otelcol.receiver.splunkhec`. (@cgetzen)

- [`otelcol.processor.batch`] Two arguments have different default values. (@ptodev)
  - `send_batch_size` is now set to 2000 by default. It used to be 8192.
  - `send_batch_max_size` is now set to 3000 by default. It used to be 0.
  - This helps prevent issues with ingestion of batches that are too large.

- OpenTelemetry Collector dependencies upgraded from v0.128.0 to v0.134.0. (@ptodev)
  - The `otelcol.receiver.opencensus` component has been deprecated and will be removed in a future release, use `otelcol.receiver.otelp` instead.
  - [`otelcol.exporter.*`] The deprecated `blocking` argument in the `sending_queue` block has been removed.
    Use `block_on_overflow` instead.
  - [`otelcol.receiver.kafka`, `otelcol.exporter.kafka`]: Removed the `broker_addr` argument from the `aws_msk` block.
    Also removed the `SASL/AWS_MSK_IAM` authentication mechanism.
  - [`otelcol.exporter.splunkhec`] The `batcher` block is deprecated and will be removed in a future release. Use the `queue` block instead.
  - [`otelcol.exporter.loadbalancing`] Use a linear probe to decrease variance caused by hash collisions, which was causing a non-uniform distribution of loadbalancing.
  - [`otelcol.connector.servicegraph`] The `database_name_attribute` argument has been removed.
  - [`otelcol.connector.spanmetrics`] Adds a default maximum number of exemplars within the metric export interval.
  - [`otelcol.processor.tail_sampling`] Add a new `block_on_overflow` config attribute.

### Features

- Add the `otelcol.receiver.fluentforward` receiver to receive logs via Fluent Forward Protocol. (@rucciva)
- Add the `prometheus.enrich` component to enrich metrics using labels from `discovery.*` components. (@ArkovKonstantin)

- Add `node_filter` configuration block to `loki.source.podlogs` component to enable node-based filtering for pod discovery. When enabled, only pods running on the specified node will be discovered and monitored, significantly reducing API server load and network traffic in DaemonSet deployments. (@QuentinBisson)

- (_Experimental_) Additions to experimental `database_observability.mysql` component:
  - `query_sample` collector now supports auto-enabling the necessary `setup_consumers` settings (@cristiangreco)
  - `query_sample` collector is now compatible with mysql less than 8.0.28 (@cristiangreco)
  - include `server_id` label on log entries (@matthewnolf)
  - support receiving targets argument and relabel those to include `server_id` (@matthewnolf)
  - updated the config blocks and documentation (@cristiangreco)

- (_Experimental_) Additions to experimental `database_observability.postgres` component:
  - add `query_tables` collector for postgres (@matthewnolf)
  - add `cloud_provider.aws` configuration that enables optionally supplying the ARN of the database under observation. The ARN is appended to metric samples as labels for easier filtering and grouping of resources.
  - add `query_sample` collector for postgres (@gaantunes)
  - add `schema_details` collector for postgres (@fridgepoet)
  - include `server_id` label on logs and metrics (@matthewnolf)

- Add `otelcol.receiver.googlecloudpubsub` community component to receive metrics, traces, and logs from Google Cloud Pub/Sub subscription. (@eraac)

- Add otel collector converter for `otelcol.receiver.googlecloudpubsub`. (@kalleep)

- (_Experimental_) Add a `honor_metadata` configuration argument to the `prometheus.scrape` component.
  When set to `true`, it will propagate metric metadata to downstream components.

- Add a flag to pyroscope.ebpf alloy configuration to set the off-cpu profiling threshold. (@luweglarz)

- Add `encoding.url_encode` and `encoding.url_decode` std lib functions. (@kalleep)

### Enhancements

- Ensure text in the UI does not overflow node boundaries in the graph. (@blewis12)

- Fix `pyroscope.write` component's `AppendIngest` method to respect configured timeout and implement retry logic. The method now properly uses the configured `remote_timeout`, includes retry logic with exponential backoff, and tracks metrics for sent/dropped bytes and profiles consistently with the `Append` method. (@korniltsev)

- `pyroscope.write`, `pyroscope.receive_http` components include `trace_id` in logs and propagate it downstream. (@korniltsev)

- Improve logging in `pyroscope.write` component. (@korniltsev)

- Add comprehensive latency metrics to `pyroscope.write` component with endpoint-specific tracking for both push and ingest operations. (@korniltsev, @claude)

- `prometheus.scrape` now supports `convert_classic_histograms_to_nhcb`, `enable_compression`, `metric_name_validation_scheme`, `metric_name_escaping_scheme`, `native_histogram_bucket_limit`, and `native_histogram_min_bucket_factor` arguments. See reference documentation for more details. (@thampiotr)

- Add `max_send_message_size` configuration option to `loki.source.api` component to control the maximum size of requests to the push API. (@thampiotr)

- Add `protobuf_message` argument to `prometheus.remote_write` endpoint configuration to support both Prometheus Remote Write v1 and v2 protocols. The default remains `"prometheus.WriteRequest"` (v1) for backward compatibility. (@thampiotr)

- Update the `yet-another-cloudwatch-exporter` dependency to point to the prometheus-community repo as it has been donated. Adds a few new services to `prometheus.exporter.cloudwatch`. (@dehaansa, @BoweFlex, @andriikushch)

- `pyroscope.java` now supports configuring the `log_level` and `quiet` flags on async-profiler. (@deltamualpha)

- Add `application_host` and `network_inter_zone` features to `beyla.ebpf` component. (@marctc)

- Set the publisher name in the Windows installer to "Grafana Labs". (@martincostello)

- Switch to the community maintained fork of `go-jmespath` that has more features. (@dehaansa)

- Add a `stage.pattern` stage to `loki.process` that uses LogQL patterns to parse logs. (@dehaansa)

- Add support to validate references, stdlib functions and arguments when using validate command. (@kalleep)

- Update the `prometheus.exporter.process` component to get the `remove_empty_groups` option. (@dehaansa)

- Remove unnecessary allocations in `stage.static_labels`. (@kalleep)

- Upgrade `beyla.ebpf` from Beyla version v2.2.5 to v2.5.8 The full list of changes can be found in the [Beyla release notes](https://github.com/grafana/beyla/releases/tag/v2.5.2) (@marctc)

- `prometheus.exporter.azure` supports setting `interval` and `timespan` independently allowing for further look back when querying metrics. (@kgeckhart)

- `loki.source.journal` now supports `legacy_positon` block that can be used to translate Static Agent or Promtail position files. (@kalleep)

- Normalize attr key name in logfmt logger. (@zry98)

- (_Experimental_) Add an extra parameter to the `array.combine_maps` standard library function
  to enable preserving the first input list even if there is no match. (@ptodev)

- Reduce memory overhead of `prometheus.remote_write`'s WAL by bringing in an upstream change to only track series in a slice if there's a hash conflict. (@kgeckhart)

- Reduce log level from warning for `loki.write` when request fails and will be retried. (@kalleep)

- Fix slow updates to `loki.source.file` when only targets have changed and pipeline is blocked on writes. (@kalleep)

- Reduced allocation in `loki.write` when using external labels with mutliple endpoints. (@kalleep)

- The Windows installer and executables are now code signed. (@martincostello)

- Reduce compressed request size in `prometheus.write.queue` by ensuring append order is maintained when sending metrics to the WAL. (@kgeckhart)

- Add `protobuf_message` and `metadata_cache_size` arguments to `prometheus.write.queue` endpoint configuration to support both Prometheus Remote Write v1 and v2 protocols. The default remains `"prometheus.WriteRequest"` (v1) for backward compatibility. (@dehaansa)

- Reduce allocations for `loki.process` when `stage.template` is used. (@kalleep)

- Reduce CPU of `prometheus.write.queue` by eliminating duplicate calls to calculate the protobuf Size. (@kgeckhart)

- Use new cache for metadata cache in `prometheus.write.queue` and support disabling the metadata cache with it disable by default. (@kgeckhart, @dehaansa)

### Bugfixes

- Update `webdevops/go-common` dependency to resolve concurrent map write panic. (@dehaansa)

- Fix ebpf profiler metrics `pyroscope_ebpf_active_targets`, `pyroscope_ebpf_profiling_sessions_total`, `pyroscope_ebpf_profiling_sessions_failing_total` not being updated. (luweglarz)

- Fix `prometheus.operator.podmonitors` so it now handle portNumber from PodMonitor CRD. (@kalleep)

- Fix `pyroscope.receive_http` so it does not restart server if the server configuration has not changed. (@korniltsev)

- Increase default connection limit in `pyroscope.receive_http` from 100 to 16k. (@korniltsev)

- Fix issue in `prometheus.remote_write`'s WAL which could allow it to hold an active series forever. (@kgeckhart)

- Fix issue in static and promtail converter where metrics type was not properly handled. (@kalleep)

- Fix `prometheus.operator.*` components to allow them to scrape correctly Prometheus Operator CRDs. (@thomas-gouveia)

- Fix `database_observability.mysql` and `database_observability.postgres` crashing alloy process due to uncaught errors.

- Fix data race in`loki.source.docker` that could cause Alloy to panic. (@kalleep)

- Fix race conditions in `loki.source.syslog` where it could deadlock or cause port bind errors during config reload or shutdown. (@thampiotr)

- Fix `prometheus.exporter.redis` component so that it no longer ignores the `MaxDistinctKeyGroups` configuration option. If key group metrics are enabled, this will increase the cardinality of the generated metrics. (@stegosaurus21)

- **Fix `loki.source.podlogs` component to properly collect logs from Kubernetes Jobs and CronJobs.** Previously, the component would fail to scrape logs from short-lived or terminated jobs due to race conditions between job completion and pod discovery. The fix includes:
  - Job-aware termination logic with extended grace periods (10-60 seconds) to ensure all logs are captured
  - Proper handling of pod deletion and race conditions between job completion and controller cleanup
  - Separation of concerns: `shouldStopTailingContainer()` handles standard Kubernetes restart policies for regular pods, while `shouldStopTailingJobContainer()` handles job-specific lifecycle with grace periods
  - Enhanced deduplication mechanisms to prevent duplicate log collection while ensuring comprehensive coverage
  - Comprehensive test coverage including unit tests and deduplication validation
  This resolves the issue where job logs were being missed, particularly for fast-completing jobs or jobs that terminated before discovery. (@QuentinBisson)

- Fix `loki.source.journal` creation failing with an error when the journal file is not found. (@thampiotr)

- Fix graph UI so it generates correct URLs for components in `remotecfg` modules. (@patrickeasters)

- Fix panic in `loki.write` when component is shutting down and `external_labels` are configured. (@kalleep)

v1.10.2
-----------------

### Bugfixes

- Fix issue in `prometheus.write.queue` causing inability to increase shard count if existing WAL data was present on start. (@kgeckhart)

- Fix issue with `loki.source.gcplog` when push messages sent by gcp pub/sub only includes `messageId`. (@kalleep)

v1.10.1
-----------------

### Bugfixes

- Fix issue with `faro.receiver` cors not allowing X-Scope-OrgID and traceparent headers. (@mar4uk)

- Fix issues with propagating cluster peers change notifications to components configured with remotecfg. (@dehaansa)

- Fix issues with statistics reporter not including components only configured with remotecfg. (@dehaansa)

- Fix issues with `prometheus.exporter.windows` not propagating `dns` collector config. (@dehaansa)

- Fixed a bug in `prometheus.write.queue` which caused retries even when `max_retry_attempts` was set to `0`. (@ptodev)

- Fixed a bug in `prometheus.write.queue` which caused labelling issues when providing more than one label in `external_labels`. (@dehaansa)

- Add `application_host` and `network_inter_zone` features to `beyla.ebpf` component. (@marctc)

- Fix issues in `loki.process` where `stage.multiline` did not pass through structured metadata. (@jan-mrm)

- Fix URLs in the Windows installer being wrapped in quotes. (@martincostello)

- Fixed an issue where certain `otelcol.*` components could prevent Alloy from shutting down when provided invalid configuration. (@thampiotr)

v1.10.0
-----------------

### Breaking changes

- Removing the `nanoserver-1809` container image for Windows 2019. (@ptodev)
  This is due to the deprecation of `windows-2019` GitHub Actions runners.
  The `windowsservercore-ltsc2022` Alloy image is still being published to DockerHub.

### Bugfixes

- Upgrade `otelcol` components from OpenTelemetry v0.126.0 to v0.128.0 (@korniltsev, @dehaansa)
  - [`otelcol.exporter.kafka`]: Allow kafka exporter to produce to topics based on metadata key values.
  - [`otelcol.receiver.kafka`]: Enforce a backoff mechanism on non-permanent errors, such as when the queue is full.
  - [`otelcol.receiver.kafka`]: Don't restart the Kafka consumer on failed errors when message marking is enabled for them.
  - [`otelcol.exporter.datadog`]: Fix automatic intial point dropping when converting cumulative monotonic sum metrics.
  - [`otelcol.exporter.datadog`]: config `tls::insecure_skip_verify` is now taken into account in metrics path.
  - [`otelcol.exporter.datadog`]: Correctly treat summary counts as cumulative monotonic sums instead of cumulative non-monotonic sums.
  - [`otelcol.connector.spanmetrics`]: Fix bug causing span metrics calls count to be always 0 when using delta temporality.
  - [`otelcol.exporter.splunkhec`]: Treat HTTP 403 Forbidden as a permanent error.

### Features

- (_Experimental_) Add an `array.group_by` stdlib function to group items in an array by a key. (@wildum)
- Add the `otelcol.exporter.faro` exporter to export traces and logs to Faro endpoint. (@mar4uk)
- Add the `otelcol.receiver.faro` receiver to receive traces and logs from the Grafana Faro Web SDK. (@mar4uk)

- Add entropy support for `loki.secretfilter` (@romain-gaillard)

### Enhancements

- Add `hash_string_id` argument to `foreach` block to hash the string representation of the pipeline id instead of using the string itself. (@wildum)

- Update `async-profiler` binaries for `pyroscope.java` to 4.0-87b7b42 (@github-hamza-bouqal)

- (_Experimental_) Additions to experimental `database_observability.mysql` component:
  - Add `explain_plan` collector to `database_observability.mysql` component. (@rgeyer)
  - `locks`: addition of data locks collector (@gaantunes @fridgepoet)
  - `query_sample` collector is now enabled by default (@matthewnolf)
  - `query_tables` collector now deals better with truncated statements (@cristiangreco)

- (_Experimental_) `prometheus.write.queue` add support for exemplars. (@dehaansa)

- (_Experimental_) `prometheus.write.queue` initialize queue metrics that are seconds values as time.Now, not 0. (@dehaansa)

- Update secret-filter gitleaks.toml from v8.19.0 to v8.26.0 (@andrejshapal)

- Wire in survey block for beyla.ebpf component. (@grcevski, @tpaschalis)

- Upgrade `otelcol` components from OpenTelemetry v0.126.0 to v0.128.0 (@korniltsev, @dehaansa)
  - [`otelcol.processor.resourcedetection`]: Add additional OS properties to resource detection: `os.build.id` and `os.name`.
  - [`otelcol.processor.resourcedetection`]: Add `host.interface` resource attribute to `system` detector.
  - [`otelcol.exporter.kafka`]: Fix Snappy compression codec support for the Kafka exporter.
  - [`otelcol.receiver.filelog`]: Introduce `utf8-raw` encoding to avoid replacing invalid bytes with \uFFFD when reading UTF-8 input.
  - [`otelcol.processor.k8sattributes`]: Support extracting labels and annotations from k8s Deployments.
  - [`otelcol.processor.k8sattributes`]: Add option to configure automatic service resource attributes.
  - [`otelcol.exporter.datadog`]: Adds `hostname_detection_timeout` configuration option for Datadog Exporter and sets default to 25 seconds.
  - [`otelcol.receiver.datadog`]: Address semantic conventions noncompliance and add support for http/db.
  - [`otelcol.exporter.awss3`]: Add the retry mode, max attempts and max backoff to the settings.

- Add `enable_tracing` attribute to `prometheus.exporter.snowflake` component to support debugging issues. (@dehaansa)

- Add support for `conditions` and statement-specific `error_mode` in `otelcol.processor.transform`. (@ptodev)

- Add `storage` and `start_from` args to cloudwatch logs receiver. (@boernd)

- Reduced allocation in Loki processing pipelines. (@thampiotr)

- Update the `prometheus.exporter.postgres` component with latest changes and bugfixes for Postgres17 (@cristiangreco)

- Add `tail_from_end` argument to `loki.source.podlogs` to optionally start reading from the end of a log stream for newly discovered pods. (@harshrai654)

- Remove limitation in `loki.source.file` when `legacy_position_file` is unset. Alloy can now recover legacy positions even if labels are added. (@kalleep)

### Bugfixes

- Fix path for correct injection of version into constants at build time. (@adlotsof)

- Propagate the `-feature.community-components.enabled` flag for remote
  configuration components. (@tpaschalis)

- Fix extension registration for `otelcol.receiver.splunkhec` auth extensions. (@dehaansa)

### Other changes

- Mark `pyroscope.receive_http` and `pyroscope.relabel` components as GA. (@marcsanmi)

- Upgrade `otelcol.exporter.windows` to v0.30.8 to get bugfixes and fix `update` collector support. (@dehaansa)

- Add `User-Agent` header to remotecfg requests. (@tpaschalis)

v1.9.2
-----------------

### Bugfixes

- Send profiles concurrently from `pyroscope.ebpf`. (@korniltsev)

- Fix the `validate` command not understanding the `livedebugging` block. (@dehaansa)

- Fix invalid class names in python profiles obtained with `pyroscope.ebpf`. (@korniltsev)

- Fixed a bug which prevented non-secret optional secrets to be passed in as `number` arguments. (@ptodev)

- For CRD-based components (`prometheus.operator.*`), retry initializing informers if the apiserver request fails. This rectifies issues where the apiserver is not reachable immediately after node restart. (@dehaansa)

### Other changes

-  Add no-op blocks and attributes to the `prometheus.exporter.windows` component (@ptodev).
   Version 1.9.0 of Alloy removed the `msmq` block, as well as the `enable_v2_collector`,
   `where_clause`, and `use_api` attributes in the `service` block.
   This made it difficult for users to upgrade, so those attributes have now been made a no-op instead of being removed.

v1.9.1
-----------------

### Features

- Update the `prometheus.exporter.windows` component to version v0.30.7. This adds new metrics to the `dns` collector. (@dehaansa)

### Bugfixes

- Update the `prometheus.exporter.windows` component to version v0.30.7. This fixes an error with the exchange collector and terminal_services collector (@dehaansa)

- Fix `loki.source.firehose` to propagate specific cloudwatch event timestamps when useIncomingTs is set to true. (@michaelPotter)

- Fix elevated CPU usage when using some `otelcol` components due to debug logging. (@thampiotr)

### Other changes

- Upgrade `otelcol` components from OpenTelemetry v0.125.0 to v0.126.0 (@dehaansa):
  - [`pkg/ottl`] Add support for `HasPrefix` and `HasSuffix` functions.
  - [`pkg/configtls`] Add trusted platform module (TPM) support to TLS authentication for all `otelcol` components supporting TLS.
  - [`otelcol.connector.spanmetrics`] Add `calls_dimension` and `histogram:dimension` blocks for configuring additional dimensions for `traces.span.metrics.calls` and `traces.span.metrics.duration` metrics.
  - [`otelcol.exporter.datadog`] Enable `instrumentation_scope_metadata_as_tags` by default.
  - [`otelcol.exporter.kafka`] support configuration of `compression` `level` in producer configuration.
  - [`otelcol.processor.tailsampling`] `invert sample` and `inverted not sample` decisions deprecated, use the `drop` policy instead to explicitly not sample traces.
  - [`otelcol.receiver.filelog`] support `compression` value of `auto` to automatically detect file compression type.

v1.9.0
-----------------

### Breaking changes

- The `prometheus.exporter.windows` component has been update to version v0.30.6. This update includes a significant rework of the exporter and includes some breaking changes. (@dehaansa)
  - The `msmq` and `service` collectors can no longer be configured with a WMI where clause. Any filtering previously done in a where clause will need to be done in a `prometheus.relabel` component.
  - The `service` collector no longer provides `enable_v2_collector` and `use_api` configuration options.
  - The `mscluster_*` and `netframework_*` collectors are now replaced with one `mscluster` and `netframework` collector that allows you to enable the separate metric groupings individually.
  - The `teradici_pcoip` and `vmware_blast` collectors have been removed from the exporter.

- The `prometheus.exporter.oracledb` component now embeds the [`oracledb_exporter from oracle`](https://github.com/oracle/oracle-db-appdev-monitoring) instead of the deprecated [`oracledb_exporter from iamseth`](https://github.com/iamseth/oracledb_exporter) for collecting metrics from an OracleDB server: (@wildum)
  - The arguments `username`, `password`, `default_metrics`, and `custom_metrics` are now supported.
  - The previously undocumented argument `custom_metrics` is now expecting a list of paths to custom metrics files.
  - The following metrics are no longer available by default: oracledb_sessions_activity, oracledb_tablespace_free_bytes

- (_Experimental_) The `enable_context_propagation` argument in `beyla.ebpf` has been replaced with the `context_propagation` argument.
  Set `enable_context_propagation` to `all` to get the same behaviour as `enable_context_propagation` being set to `true`.

### Features

- Bump snmp_exporter and embedded modules in `prometheus.exporter.snmp` to v0.29.0, add cisco_device module support (@v-zhuravlev)

- Add the `otelcol.storage.file` extension to support persistent sending queues and `otelcol.receiver.filelog` file state tracking between restarts. (@dehaansa)

- Add `otelcol.exporter.googlecloud` community component to export metrics, traces, and logs to Google Cloud. (@motoki317)

- Add support to configure basic authentication for alloy http server. (@kalleep)

- Add `validate` command to alloy that will perform limited validation of alloy configuration files. (@kalleep)

- Add support to validate foreach block when using `validate` command. (@kalleep)

- Add `otelcol.receiver.splunkhec` component to receive events in splunk hec format and forward them to other `otelcol.*` components. (@kalleep)

- Add support for Mimir federated rule groups in `mimir.rules.kubernetes` (@QuentinBisson)

### Enhancements

- `prometheus.exporter.windows` has been significantly refactored upstream and includes new collectors like `filetime`, `pagefile`, `performancecounter`, `udp`, and `update` as well as new configuration options for existing collectors. (@dehaansa)

- `prometheus.exporter.mongodb` now offers fine-grained control over collected metrics with new configuration options. (@TeTeHacko)

- Add binary version to constants exposed in configuration file syntatx. (@adlots)

- Update `loki.secretfilter` to include metrics about redactions (@kelnage)

- (_Experimental_) Various changes to the experimental component `database_observability.mysql`:
  - `schema_table`: add support for index expressions (@cristiangreco)
  - `query_sample`: enable opt-in support to extract unredacted sql query (sql_text) (@matthewnolf)
  - `query_tables`: improve queries parsing (@cristiangreco)
  - make tidbparser the default choice (@cristiangreco)
  - `query_sample`: better handling of timer overflows (@fridgepoet)
  - collect metrics on enabled `performance_schema.setup_consumers` (@fridgepoet)
  - `query_sample`: base log entries on calculated timestamp from rows, not now() (@fridgepoet)
  - `query_sample`: check digest is not null (@cristiangreco)
  - `query_sample`: add additional logs for wait events (@fridgepoet)
  - make tidb the default and only sql parser

- Mixin dashboards improvements: added minimum cluster size to Cluster Overview dashboard, fixed units in OpenTelemetry dashboard, fixed slow components evaluation time units in Controller dashboard and updated Prometheus dashboard to correctly aggregate across instances. (@thampiotr)

- Reduced the lag time during targets handover in a cluster in `prometheus.scrape` components by reducing thread contention. (@thampiotr)

- Pretty print diagnostic errors when using `alloy run` (@kalleep)

- Add `labels_from_groups` attribute to `stage.regex` in `loki.process` to automatically add named capture groups as labels. (@harshrai654)

- The `loki.rules.kubernetes` component now supports adding extra label matchers
  to all queries discovered via `PrometheusRule` CRDs. (@QuentinBisson)

-  Add optional `id` field to `foreach` block to generate more meaningful component paths in metrics by using a specific field from collection items. (@harshrai654)

- The `mimir.rules.kubernetes` component now supports adding extra label matchers
  to all queries discovered via `PrometheusRule` CRDs by extracting label values defined on the `PrometheusRule`. (@QuentinBisson)

- Fix validation logic in `beyla.ebpf` component to ensure that either metrics or traces are enabled. (@marctc)

- Improve `foreach` UI and add graph support for it. (@wildum)

- Update statsd_exporter to v0.28.0, most notable changes: (@kalleep)
  - [0.23.0] Support experimental native histograms.
  - [0.24.1] Support scaling parameter in mapping.
  - [0.26.0] Add option to honor original labels from event tags over labels specified in mapping configuration.
  - [0.27.1] Support dogstatsd extended aggregation
  - [0.27.2] Fix panic on certain invalid lines

- Upgrade `beyla.ebpf` to v2.2.4-alloy. The full list of changes can be found in the [Beyla release notes](https://github.com/grafana/beyla/releases/tag/v2.2.4-alloy). (@grcevski)

### Bugfixes

- Fix `otelcol.receiver.filelog` documentation's default value for `start_at`. (@petewall)

- Fix `pyroscope.scrape` scraping godeltaprof profiles. (@korniltsev)

- Fix [#3386](https://github.com/grafana/alloy/issues/3386) lower casing scheme in `prometheus.operator.scrapeconfigs`. (@alex-berger)

- Fix [#3437](https://github.com/grafana/alloy/issues/3437) Component Graph links now follow `--server.http.ui-path-prefix`. (@solidcellaMoon)

- Fix a bug in the `foreach` preventing the UI from showing the components in the template when the block was re-evaluated. (@wildum)

- Fix alloy health handler so header is written before response body. (@kalleep)

- Fix `prometheus.exporter.unix` to pass hwmon config correctly. (@kalleep)

- Fix [#3408](https://github.com/grafana/alloy/issues/3408) `loki.source.docker` can now collect logs from containers not in the running state. (@adamamsmith)

### Other changes

- Update the zap logging adapter used by `otelcol` components to log arrays and objects. (@dehaansa)

- Updated Windows install script to add DisplayVersion into registry on install (@enessene)

- Update Docker builds to install latest Linux security fixes on top of base image (@jharvey10)

- Reduce Docker image size slightly by consolidating some RUN layers (@AchimGrolimund)

- RPM artifacts in Alloy GitHub releases are no longer signed.
  The artifacts on the `https://rpm.grafana.com` repository used by the `yum` package manager will continue to be signed. (@ptodev)

- Upgrade `otelcol` components from OpenTelemetry v0.122.0 to v0.125.0 (@ptodev):
  - [`pkg/ottl`] Enhance the Decode OTTL function to support all flavors of Base64.
  - [`otelcol.processor.resourcedetection`] Adding the `os.version` resource attribute to system processor.
  - [`otelcol.auth.bearer`] Allow the header name to be customized.
  - [`otelcol.exporter.awss3`] Add a new `sending_queue` feature.
  - [`otelcol.exporter.awss3`] Add a new `timeout` argument.
  - [`otelcol.exporter.awss3`] Add a new `resource_attrs_to_s3` configuration block.
  - [`otelcol.exporter.awss3`] Fixes an issue where the AWS S3 Exporter was forcing an ACL to be set, leading to unexpected behavior in S3 bucket permissions.
  - [`otelcol.connector.spanmetrics`] A new `include_instrumentation_scope` configuration argument.
  - [`otelcol.connector.spanmetrics`] Initialise new `calls_total` metrics at 0.
  - [`otelcol.connector.spanmetrics`] A new `aggregation_cardinality_limit` configuration argument
    to limit the number of unique combinations of dimensions that will be tracked for metrics aggregation.
  - [`otelcol.connector.spanmetrics`] Deprecate the unused argument `dimensions_cache_size`.
  - [`otelcol.connector.spanmetrics`] Moving the start timestamp (and last seen timestamp) from the resourceMetrics level to the individual metrics level.
    This will ensure that each metric has its own accurate start and last seen timestamps, regardless of its relationship to other spans.
  - [`otelcol.processor.k8sattributes`] Add option to configure automatic resource attributes - with annotation prefix.
    Implements [Specify resource attributes using Kubernetes annotations](https://github.com/open-telemetry/semantic-conventions/blob/main/docs/non-normative/k8s-attributes.md#specify-resource-attributes-using-kubernetes-annotations).
  - [`otelcol.connector.servicegraph`] Change `database_name_attribute` to accept a list of values.
  - [`otelcol.exporter.kafka`, `otelcol.receiver.kafka`] Deprecating the `auth` > `plain_text` block. Use `auth` > `sasl` with `mechanism` set to `PLAIN` instead.
  - [`otelcol.exporter.kafka`, `otelcol.receiver.kafka`] Deprecating the `topic` argument. Use `logs` > `topic`, `metrics` > `topic`, or `traces` > `topic` instead.
  - [`otelcol.exporter.kafka`, `otelcol.receiver.kafka`] Deprecate the `auth` > `tls` block. Use the top-level `tls` block instead.
  - [`otelcol.receiver.kafka`] Add max_fetch_wait config setting.
    This setting allows you to specify the maximum time that the broker will wait for min_fetch_size bytes of data
    to be available before sending a response to the client.
  - [ `otelcol.receiver.kafka`] Add support for configuring Kafka consumer rebalance strategy and group instance ID.

v1.8.3
-----------------

### Bugfixes

- Fix `mimir.rules.kubernetes` panic on non-leader debug info retrieval (@TheoBrigitte)

- Fix detection of the "streams limit exceeded" error in the Loki client so that metrics are correctly labeled as `ReasonStreamLimited`. (@maratkhv)

- Fix `loki.source.file` race condition that often lead to panic when using `decompression`. (@kalleep)

- Fix deadlock in `loki.source.file` that can happen when targets are removed. (@kalleep)

- Fix `loki.process` to emit valid logfmt. (@kalleep)

v1.8.2
-----------------

### Bugfixes

- Fix `otelcol.exporter.prometheus` dropping valid exemplars. (@github-vincent-miszczak)

- Fix `loki.source.podlogs` not adding labels `__meta_kubernetes_namespace` and `__meta_kubernetes_pod_label_*`. (@kalleep)

v1.8.1
-----------------

### Bugfixes

- `rfc3164_default_to_current_year` argument was not fully added to `loki.source.syslog` (@dehaansa)

- Fix issue with `remoteCfg` service stopping immediately and logging noop error if not configured (@dehaansa)

- Fix potential race condition in `remoteCfg` service metrics registration (@kalleep)

- Fix panic in `prometheus.exporter.postgres` when using minimal url as data source name. (@kalleep)

v1.8.0
-----------------

### Breaking changes

- Removed `open_port` and `executable_name` from top level configuration of Beyla component. Removed `enabled` argument from `network` block. (@marctc)

- Breaking changes from the OpenTelemetry Collector v0.122 update: (@wildum)
  - `otelcol.exporter.splunkhec`: `min_size_items` and `max_size_items` were replaced by `min_size`, `max_size` and `sizer` in the `batcher` block to allow
  users to configure the size of the batch in a more flexible way.
  - The telemetry level of Otel components is no longer configurable. The `level` argument in the `debug_metrics` block is kept to avoid breaking changes but it is not used anymore.
  - `otelcol.processor.tailsampling` changed the unit of the decision timer metric from microseconds to milliseconds. (change unit of otelcol_processor_tail_sampling_sampling_decision_timer_latency)
  - `otelcol.processor.deltatocumulative`: rename `otelcol_deltatocumulative_datapoints_processed` to `otelcol_deltatocumulative_datapoints` and remove the metrics `otelcol_deltatocumulative_streams_evicted`, `otelcol_deltatocumulative_datapoints_dropped` and `otelcol_deltatocumulative_gaps_length`.
  - The `regex` attribute was removed from `otelcol.processor.k8sattributes`. The extract-patterns function from `otelcol.processor.transform` can be used instead.
  - The default value of `metrics_flush_interval` in `otelcol.connector.servicegraph` was changed from `0s` to `60s`.
  - `s3_partition` in `otelcol.exporter.awss3` was replaced by `s3_partition_format`.

- (_Experimental_) `prometheus.write.queue` metric names changed to align better with prometheus standards. (@mattdurham)

### Features

- Add `otelcol.receiver.awscloudwatch` component to receive logs from AWS CloudWatch and forward them to other `otelcol.*` components. (@wildum)
- Add `loki.enrich` component to enrich logs using labels from `discovery.*` components. (@v-zhuravlev)
- Add string concatenation for secrets type (@ravishankar15)
- Add support for environment variables to OpenTelemetry Collector config. (@jharvey10)
- Replace graph in Alloy UI with a new version that supports modules and data flow visualization. (@wildum)
- Added `--cluster.wait-for-size` and `--cluster.wait-timeout` flags which allow to specify the minimum cluster size
  required before components that use clustering begin processing traffic to ensure adequate cluster capacity is
  available. (@thampiotr)
- Add `trace_printer` to `beyla.ebpf` component to print trace information in a specific format. (@marctc)
- Add support for live debugging and graph in the UI for components imported via remotecfg. (@wildum)

### Enhancements

- Add the ability to set user for Windows Service with silent install (@dehaansa)

- Add livedebugging support for structured_metadata in `loki.process` (@dehaansa)

- (_Public Preview_) Add a `--windows.priority` flag to the run command, allowing users to set windows process priority for Alloy. (@dehaansa)

- (_Experimental_) Adding a new `prometheus.operator.scrapeconfigs` which discovers and scrapes [ScrapeConfig](https://prometheus-operator.dev/docs/developer/scrapeconfig/) Kubernetes resources. (@alex-berger)

- Add `rfc3164_default_to_current_year` argument to `loki.source.syslog` (@dehaansa)

- Add `connection_name` support for `prometheus.exporter.mssql` (@bck01215)

- Add livedebugging support for `prometheus.scrape` (@ravishankar15, @wildum)

- Have `loki.echo` log the `entry_timestamp` and `structured_metadata` for any loki entries received (@dehaansa)

- Bump snmp_exporter and embedded modules in `prometheus.exporter.snmp` to v0.28.0 (@v-zhuravlev)

- Update mysqld_exporter to v0.17.2, most notable changes: (@cristiangreco)
  - [0.17.1] Add perf_schema quantile columns to collector
  - [0.17.1] Fix database quoting problem in collector 'info_schema.tables'
  - [0.17.1] Use SUM_LOCK_TIME and SUM_CPU_TIME with mysql >= 8.0.28
  - [0.17.1] Fix query on perf_schema.events_statements_summary_by_digest
  - [0.17.2] Fix query on events_statements_summary_by_digest for mariadb

- Added additional backwards compatibility metrics to `prometheus.write.queue`. (@mattdurham)

- Add new stdlib functions encoding.to_json (@ravishankar15)

- Added OpenTelemetry logs and metrics support to Alloy mixin's dashboards and alerts. (@thampiotr)

- Add support for proxy and headers in `prometheus.write.queue`. (@mattdurham)

- Added support for switching namespace between authentication and kv retrieval to support Vault Enterprise (@notedop)

- (_Experimental_) Various changes to the experimental component `database_observability.mysql`:
  - `query_sample`: better handling of truncated queries (@cristiangreco)
  - `query_sample`: add option to use TiDB sql parser (@cristiangreco)
  - `query_tables`: rename collector from `query_sample` to better reflect responsibility (@matthewnolf)
  - `query_sample`: add new collector that replaces previous implementation to collect more detailed sample information (@matthewnolf)
  - `query_sample`: refactor parsing of truncated queries (@cristiangreco)

- Add labels validation in `pyroscope.write` to prevent duplicate labels and invalid label names/values. (@marcsanmi)

- Reduced lock contention in `prometheus.scrape` component (@thampiotr)

- Support converting otel config which uses a common receiver across pipelines with different names. (@wildum)

- Reduce CPU usage of the `loki.source.podlogs` component when pods logs target lots of pods (@QuentinBisson)

- Add error body propagation in `pyroscope.write`, for `/ingest` calls. (@simonswine)

- Add `tenant` label to remaining `loki_write_.+` metrics (@towolf)

- Removed syntax highlighting from the component details UI view to improve
  rendering performance. (@tpaschalis)

- A new `grafana/alloy:vX.Y.Z-windowsservercore-ltsc2022` Docker image is now published on DockerHub. (@ptodev)

### Bugfixes

- Fix deadlocks in `loki.source.file` when tailing fails (@mblaschke)
- Add missing RBAC permission for ScrapeConfig (@alex-berger)

- Fixed an issue in the `mimir.rules.kubernetes` component that would keep the component as unhealthy even when it managed to start after temporary errors (@nicolasvan)

- Allow kafka exporter to attempt to connect even if TLS enabled but cert & key are not specified (@dehaansa)

- Fixed bug where all resources were not being collected from `prometheus.exporter.azure` when using `regions` (@kgeckhart)

- Fix panic in `loki.source.file` when the tailer had no time to run before the runner was stopped (@wildum)

### Other changes

- Upgrading to Prometheus v2.55.1. (@ptodev)
  - Added a new `http_headers` argument to many `discovery` and `prometheus` components.
  - Added a new `scrape_failure_log_file` argument to `prometheus.scrape`.

- Non-breaking changes from the OpenTelemetry Collector v0.122 update: (@wildum)
  - `otelcol.processor.transform` has a new `statements` block for transformations which don't require a context to be specified explicitly.
  - `otelcol.receiver.syslog` has a new `on_error` argument to specify the action to take when an error occurs while receiving logs.
  - `otelcol.processor.resourcedetection` now supports `dynatrace` as a resource detector.
  - `otelcol.receiver.kafka` has a new `error_backoff` block to configure how failed requests are retried.
  - `otelcol.receiver.vcenter` has three new metrics `vcenter.vm.cpu.time`, `vcenter.vm.network.broadcast.packet.rate` and `vcenter.vm.network.multicast.packet.rate`.
  - `otelcol.exporter.awss3` has two new arguments `acl` and `storage_class`.
  - `otelcol.auth.headers` headers can now be populated using Authentication metadata using from_attribute

- Change the stability of the `beyla.ebpf` component from "public preview" to "generally available". (@marctc)

- The ingest API of `pyroscope.receive_http` no longer forwards all received headers, instead only passes through the `Content-Type` header. (@simonswine)

v1.7.5
-----------------

### Enhancements

- Set zstd as default compression for `prometheus.write.queue`. (@mattdurham)

v1.7.4
-----------------

### Bugfixes

- Revert the changes to `loki.source.file` from release v1.7.0. These changes introduced a potential deadlock. (@dehaansa)

v1.7.3
-----------------

### Breaking changes

- Fixed the parsing of selections, application and network filter blocks for Beyla. (@raffaelroquetto)

### Enhancements

- Add the `stat_checkpointer` collector in `prometheus.exporter.postgres` (@dehaansa)

### Bugfixes

- Update the `prometheus.exporter.postgres` component to correctly support Postgres17 when `stat_bgwriter` collector is enabled (@dehaansa)

- Fix `remoteCfg` logging and metrics reporting of `errNotModified` as a failure (@zackman0010)


v1.7.2
-----------------

### Bugfixes

- Fixed an issue where the `otelcol.exporter.awss3` could not be started with the `sumo_ic` marshaler. (@wildum)

- Update `jfr-parser` dependency to v0.9.3 to fix jfr parsing issues in `pyroscope.java`. (@korniltsev)

- Fixed an issue where passing targets from some standard library functions was failing with `target::ConvertFrom` error. (@thampiotr)

- Fixed an issue where indexing targets as maps (e.g. `target["foo"]`) or objects (e.g. `target.foo`) or using them with
  certain standard library functions was resulting in `expected object or array, got capsule` error under some
  circumstances. This could also lead to `foreach evaluation failed` errors when using the `foreach` configuration
  block. (@thampiotr)

- Update `prometheus.write.queue` to reduce memory fragmentation and increase sent throughput. (@mattdurham)

- Fixed an issue where the `otelcol.exporter.kafka` component would not start if the `encoding` was specific to a signal type. (@wildum)

v1.7.1
-----------------

### Bugfixes

- Fixed an issue where some exporters such as `prometheus.exporter.snmp` couldn't accept targets from other components
  with an error `conversion to '*map[string]string' is not supported"`. (@thampiotr)

- Enable batching of calls to the appender in `prometheus.write.queue` to reduce lock contention when scraping, which
  will lead to reduced scrape duration. (@mattdurham)

v1.7.0
-----------------

### Breaking changes

- (_Experimental_) In `prometheus.write.queue` changed `parallelism` from attribute to a block to allow for dynamic scaling. (@mattdurham)

- Remove `tls_basic_auth_config_path` attribute from `prometheus.exporter.mongodb` configuration as it does not configure TLS client
  behavior as previously documented.

- Remove `encoding` and `encoding_file_ext` from `otelcol.exporter.awss3` component as it was not wired in to the otel component and
  Alloy does not currently integrate the upstream encoding extensions that this would utilize.

### Features

- Add a `otelcol.receiver.tcplog` component to receive OpenTelemetry logs over a TCP connection. (@nosammai)

- (_Public preview_) Add `otelcol.receiver.filelog` component to read otel log entries from files (@dehaansa)

- (_Public preview_) Add a `otelcol.processor.cumulativetodelta` component to convert metrics from
  cumulative temporality to delta. (@madaraszg-tulip)

- (_Experimental_) Add a `stage.windowsevent` block in the `loki.process` component. This aims to replace the existing `stage.eventlogmessage`. (@wildum)

- Add `pyroscope.relabel` component to modify or filter profiles using Prometheus relabeling rules. (@marcsanmi)

- (_Experimental_) A new `foreach` block which starts an Alloy pipeline for each item inside a list. (@wildum, @thampiotr, @ptodev)

### Enhancements

- Upgrade to OpenTelemetry Collector v0.119.0 (@dehaansa):
  - `otelcol.processor.resourcedetection`: additional configuration for the `ec2` detector to configure retry behavior
  - `otelcol.processor.resourcedetection`: additional configuration for the `gcp` detector to collect Managed Instance Group attributes
  - `otelcol.processor.resourcedetection`: additional configuration for the `eks` detector to collect cloud account attributes
  - `otelcol.processor.resourcedetection`: add `kubeadm` detector to collect local cluster attributes
  - `otelcol.processor.cumulativetodelta`: add `metric_types` filtering options
  - `otelcol.exporter.awss3`: support configuring sending_queue behavior
  - `otelcol.exporter.otlphttp`: support configuring `compression_params`, which currently only includes `level`
  - `configtls`: opentelemetry components with tls config now support specifying TLS curve preferences
  - `sending_queue`: opentelemetry exporters with a `sending_queue` can now configure the queue to be `blocking`

- Add `go_table_fallback` arg to `pyroscope.ebpf` (@korniltsev)

- Memory optimizations in `pyroscope.scrape` (@korniltsev)

- Do not drop `__meta` labels in `pyroscope.scrape`. (@korniltsev)

- Add the possibility to export span events as logs in `otelcol.connector.spanlogs`. (@steve-hb)

- Add json format support for log export via faro receiver (@ravishankar15)

- (_Experimental_) Various changes to the experimental component `database_observability.mysql`:
  - `connection_info`: add namespace to the metric (@cristiangreco)
  - `query_sample`: better support for table name parsing (@cristiangreco)
  - `query_sample`: capture schema name for query samples (@cristiangreco)
  - `query_sample`: fix error handling during result set iteration (@cristiangreco)
  - `query_sample`: improve parsing of truncated queries (@cristiangreco)
  - `query_sample`: split out sql parsing logic to a separate file (@cristiangreco)
  - `schema_table`: add table columns parsing (@cristiagreco)
  - `schema_table`: correctly quote schema and table name in SHOW CREATE (@cristiangreco)
  - `schema_table`: fix handling of view table types when detecting schema (@matthewnolf)
  - `schema_table`: refactor cache config in schema_table collector (@cristiangreco)
  - Component: add enable/disable collector configurability to `database_observability.mysql`. This removes the `query_samples_enabled` argument, now configurable via enable/disable collector. (@fridgepoet)
  - Component: always log `instance` label key (@cristiangreco)
  - Component: better error handling for collectors (@cristiangreco)
  - Component: use labels for some indexed logs elements (@cristiangreco)

- Reduce CPU usage of `loki.source.windowsevent` by up to 85% by updating the bookmark file every 10 seconds instead of after every event and by
  optimizing the retrieval of the process name. (@wildum)

- Ensure consistent service_name label handling in `pyroscope.receive_http` to match Pyroscope's behavior. (@marcsanmi)

- Improved memory and CPU performance of Prometheus pipelines by changing the underlying implementation of targets (@thampiotr)

- Add `config_merge_strategy` in `prometheus.exporter.snmp` to optionally merge custom snmp config with embedded config instead of replacing. Useful for providing SNMP auths. (@v-zhuravlev)

- Upgrade `beyla.ebpf` to v2.0.4. The full list of changes can be found in the [Beyla release notes](https://github.com/grafana/beyla/releases/tag/v2.0.0). (@marctc)

### Bugfixes

- Fix log rotation for Windows in `loki.source.file` by refactoring the component to use the runner pkg. This should also reduce CPU consumption when tailing a lot of files in a dynamic environment. (@wildum)

- Add livedebugging support for `prometheus.remote_write` (@ravishankar15)

- Add livedebugging support for `otelcol.connector.*` components (@wildum)

- Bump snmp_exporter and embedded modules to 0.27.0. Add support for multi-module handling by comma separation and expose argument to increase SNMP polling concurrency for `prometheus.exporter.snmp`. (@v-zhuravlev)

- Add support for pushv1.PusherService Connect API in `pyroscope.receive_http`. (@simonswine)

- Fixed an issue where `loki.process` would sometimes output live debugging entries out-of-order (@thampiotr)

- Fixed a bug where components could be evaluated concurrently without the full context during a config reload (@wildum)

- Fixed locks that wouldn't be released in the remotecfg service if some errors occurred during the configuration reload (@spartan0x117)

- Fix issue with `prometheus.write.queue` that lead to excessive connections. (@mattdurham)

- Fixed a bug where `loki.source.awsfirehose` and `loki.source.gcplog` could
  not be used from within a module. (@tpaschalis)

- Fix an issue where Prometheus metric name validation scheme was set by default to UTF-8. It is now set back to the
  previous "legacy" scheme. An experimental flag `--feature.prometheus.metric-validation-scheme` can be used to switch
  it to `utf-8` to experiment with UTF-8 support. (@thampiotr)

### Other changes

- Upgrading to Prometheus v2.54.1. (@ptodev)
  - `discovery.docker` has a new `match_first_network` attribute for matching the first network
    if the container has multiple networks defined, thus avoiding collecting duplicate targets.
  - `discovery.ec2`, `discovery.kubernetes`, `discovery.openstack`, and `discovery.ovhcloud`
    add extra `__meta_` labels.
  - `prometheus.remote_write` supports Azure OAuth and Azure SDK authentication.
  - `discovery.linode` has a new `region` attribute, as well as extra `__meta_` labels.
  - A new `scrape_native_histograms` argument for `prometheus.scrape`.
    This is enabled by default and can be used to explicitly disable native histogram support.
    In previous versions of Alloy, native histogram support has also been enabled by default
    as long as `scrape_protocols` starts with `PrometheusProto`.

  - Change the stability of the `remotecfg` feature from "public preview" to "generally available". (@erikbaranowski)

v1.6.1
-----------------

## Bugs

- Resolve issue with Beyla starting. (@rafaelroquetto)

v1.6.0
-----------------

### Breaking changes

- Upgrade to OpenTelemetry Collector v0.116.0:
  - `otelcol.processor.tailsampling`: Change decision precedence when using `and_sub_policy` and `invert_match`.
    For more information, see the [release notes for Alloy 1.6][release-notes-alloy-1_6].

    [#33671]: https://github.com/open-telemetry/opentelemetry-collector-contrib/pull/33671
    [release-notes-alloy-1_6]: https://grafana.com/docs/alloy/latest/release-notes/#v16

### Features

- Add support for TLS to `prometheus.write.queue`. (@mattdurham)

- Add `otelcol.receiver.syslog` component to receive otel logs in syslog format (@dehaansa)

- Add support for metrics in `otelcol.exporter.loadbalancing` (@madaraszg-tulip)

- Add `add_cloudwatch_timestamp` to `prometheus.exporter.cloudwatch` metrics. (@captncraig)

- Add support to `prometheus.operator.servicemonitors` to allow `endpointslice` role. (@yoyosir)

- Add `otelcol.exporter.splunkhec` allowing to export otel data to Splunk HEC (@adlotsof)

- Add `otelcol.receiver.solace` component to receive traces from a Solace broker. (@wildum)

- Add `otelcol.exporter.syslog` component to export logs in syslog format (@dehaansa)

- (_Experimental_) Add a `database_observability.mysql` component to collect mysql performance data. (@cristiangreco & @matthewnolf)

- Add `otelcol.receiver.influxdb` to convert influx metric into OTEL. (@EHSchmitt4395)

- Add a new `/-/healthy` endpoint which returns HTTP 500 if one or more components are unhealthy. (@ptodev)

### Enhancements

- Improved performance by reducing allocation in Prometheus write pipelines by ~30% (@thampiotr)

- Update `prometheus.write.queue` to support v2 for cpu performance. (@mattdurham)

- (_Experimental_) Add health reporting to `database_observability.mysql` component (@cristiangreco)

- Add second metrics sample to the support bundle to provide delta information (@dehaansa)

- Add all raw configuration files & a copy of the latest remote config to the support bundle (@dehaansa)

- Add relevant golang environment variables to the support bundle (@dehaansa)

- Add support for server authentication to otelcol components. (@aidaleuc)

- Update mysqld_exporter from v0.15.0 to v0.16.0 (including 2ef168bf6), most notable changes: (@cristiangreco)
  - Support MySQL 8.4 replicas syntax
  - Fetch lock time and cpu time from performance schema
  - Fix fetching tmpTables vs tmpDiskTables from performance_schema
  - Skip SPACE_TYPE column for MariaDB >=10.5
  - Fixed parsing of timestamps with non-zero padded days
  - Fix auto_increment metric collection errors caused by using collation in INFORMATION_SCHEMA searches
  - Change processlist query to support ONLY_FULL_GROUP_BY sql_mode
  - Add perf_schema quantile columns to collector

- Live Debugging button should appear in UI only for supported components (@ravishankar15)
- Add three new stdlib functions to_base64, from_URLbase64 and to_URLbase64 (@ravishankar15)
- Add `ignore_older_than` option for local.file_match (@ravishankar15)
- Add livedebugging support for discovery components (@ravishankar15)
- Add livedebugging support for `discover.relabel` (@ravishankar15)
- Performance optimization for live debugging feature (@ravishankar15)

- Upgrade `github.com/goccy/go-json` to v0.10.4, which reduces the memory consumption of an Alloy instance by 20MB.
  If Alloy is running certain otelcol components, this reduction will not apply. (@ptodev)
- improve performance in regexp component: call fmt only if debug is enabled (@r0ka)

- Update `prometheus.write.queue` library for performance increases in cpu. (@mattdurham)

- Update `loki.secretfilter` to be compatible with the new `[[rules.allowlists]]` gitleaks allowlist format (@romain-gaillard)

- Update `async-profiler` binaries for `pyroscope.java` to 3.0-fa937db (@aleks-p)

- Reduced memory allocation in discovery components by up to 30% (@thampiotr)

### Bugfixes

- Fix issue where `alloy_prometheus_relabel_metrics_processed` was not being incremented. (@mattdurham)

- Fixed issue with automemlimit logging bad messages and trying to access cgroup on non-linux builds (@dehaansa)

- Fixed issue with reloading configuration and prometheus metrics duplication in `prometheus.write.queue`. (@mattdurham)

- Updated `prometheus.write.queue` to fix issue with TTL comparing different scales of time. (@mattdurham)

- Fixed an issue in the `prometheus.operator.servicemonitors`, `prometheus.operator.podmonitors` and `prometheus.operator.probes` to support capitalized actions. (@QuentinBisson)

- Fixed an issue where the `otelcol.processor.interval` could not be used because the debug metrics were not set to default. (@wildum)

- Fixed an issue where `loki.secretfilter` would crash if the secret was shorter than the `partial_mask` value. (@romain-gaillard)

- Change the log level in the `eventlogmessage` stage of the `loki.process` component from `warn` to `debug`. (@wildum)

- Fix a bug in `loki.source.kafka` where the `topics` argument incorrectly used regex matching instead of exact matches. (@wildum)

### Other changes

- Change the stability of the `livedebugging` feature from "experimental" to "generally available". (@wildum)

- Use Go 1.23.3 for builds. (@mattdurham)

- Upgrade Beyla to v1.9.6. (@wildum)

- Upgrade to OpenTelemetry Collector v0.116.0:
  - `otelcol.receiver.datadog`: Return a json reponse instead of "OK" when a trace is received with a newer protocol version.
    https://github.com/open-telemetry/opentelemetry-collector-contrib/pull/35705
  - `otelcol.receiver.datadog`: Changes response message for `/api/v1/check_run` 202 response to be JSON and on par with Datadog API spec
    https://github.com/open-telemetry/opentelemetry-collector-contrib/pull/36029
  - `otelcol.receiver.solace`: The Solace receiver may unexpectedly terminate on reporting traces when used with a memory limiter processor and under high load.
    https://github.com/open-telemetry/opentelemetry-collector-contrib/pull/35958
  - `otelcol.receiver.solace`: Support converting the new `Move to Dead Message Queue` and new `Delete` spans generated by Solace Event Broker to OTLP.
    https://github.com/open-telemetry/opentelemetry-collector-contrib/pull/36071
  - `otelcol.exporter.datadog`: Stop prefixing `http_server_duration`, `http_server_request_size` and `http_server_response_size` with `otelcol`.
    https://github.com/open-telemetry/opentelemetry-collector-contrib/pull/36265
    These metrics can be from SDKs rather than collector. Stop prefixing them to be consistent with
    https://opentelemetry.io/docs/collector/internal-telemetry/#lists-of-internal-metrics
  - `otelcol.receiver.datadog`: Add json handling for the `api/v2/series` endpoint in the datadogreceiver.
    https://github.com/open-telemetry/opentelemetry-collector-contrib/pull/36218
  - `otelcol.processor.span`: Add a new `keep_original_name` configuration argument
    to keep the original span name when extracting attributes from the span name.
    https://github.com/open-telemetry/opentelemetry-collector-contrib/pull/36397
  - `pkg/ottl`: Respect the `depth` option when flattening slices using `flatten`.
    The `depth` option is also now required to be at least `1`.
    https://github.com/open-telemetry/opentelemetry-collector-contrib/pull/36198
  - `otelcol.exporter.loadbalancing`: Shutdown exporters during collector shutdown. This fixes a memory leak.
    https://github.com/open-telemetry/opentelemetry-collector-contrib/pull/36024
  - `otelcol.processor.k8sattributes`: New `wait_for_metadata` and `wait_for_metadata_timeout` configuration arguments,
    which block the processor startup until metadata is received from Kubernetes.
    https://github.com/open-telemetry/opentelemetry-collector-contrib/issues/32556
  - `otelcol.processor.k8sattributes`: Enable the `k8sattr.fieldExtractConfigRegex.disallow` for all Alloy instances,
    to retain the behavior of `regex` argument in the `annotation` and `label` blocks.
    When the feature gate is "deprecated" in the upstream Collector, Alloy users will need to use the transform processor instead.
    https://github.com/open-telemetry/opentelemetry-collector-contrib/issues/25128
  - `otelcol.receiver.vcenter`: The existing code did not honor TLS settings beyond 'insecure'.
    All TLS client config should now be honored.
    https://github.com/open-telemetry/opentelemetry-collector-contrib/pull/36482
  - `otelcol.receiver.opencensus`: Do not report error message when OpenCensus receiver is shutdown cleanly.
    https://github.com/open-telemetry/opentelemetry-collector-contrib/pull/36622
  - `otelcol.processor.k8sattributes`: Fixed parsing of k8s image names to support images with tags and digests.
    https://github.com/open-telemetry/opentelemetry-collector-contrib/pull/36145
  - `otelcol.exporter.loadbalancing`: Adding sending_queue, retry_on_failure and timeout settings to loadbalancing exporter configuration.
    https://github.com/open-telemetry/opentelemetry-collector-contrib/issues/35378
  - `otelcol.exporter.loadbalancing`: The k8sresolver was triggering exporter churn in the way the change event was handled.
    https://github.com/open-telemetry/opentelemetry-collector-contrib/issues/35658
  - `otelcol.processor.k8sattributes`: Override extracted k8s attributes if original value has been empty.
    https://github.com/open-telemetry/opentelemetry-collector-contrib/pull/36466
  - `otelcol.exporter.awss3`: Upgrading to adopt aws sdk v2.
    https://github.com/open-telemetry/opentelemetry-collector-contrib/pull/36698
  - `pkg/ottl`: GetXML Converter now supports selecting text, CDATA, and attribute (value) content.
  - `otelcol.exporter.loadbalancing`: Adds a an optional `return_hostnames` configuration argument to the k8s resolver.
     https://github.com/open-telemetry/opentelemetry-collector-contrib/pull/35411
  - `otelcol.exporter.kafka`, `otelcol.receiver.kafka`: Add a new `AWS_MSK_IAM_OAUTHBEARER` mechanism.
    This mechanism use the AWS MSK IAM SASL Signer for Go https://github.com/aws/aws-msk-iam-sasl-signer-go.
    https://github.com/open-telemetry/opentelemetry-collector-contrib/pull/32500

  - Use Go 1.23.5 for builds. (@wildum)

v1.5.1
-----------------

### Enhancements

- Logs from underlying clustering library `memberlist` are now surfaced with correct level (@thampiotr)

- Allow setting `informer_sync_timeout` in prometheus.operator.* components. (@captncraig)

- For sharding targets during clustering, `loki.source.podlogs` now only takes into account some labels. (@ptodev)

- Improve instrumentation of `pyroscope.relabel` component. (@marcsanmi)

### Bugfixes

- Fixed an issue in the `pyroscope.write` component to prevent TLS connection churn to Pyroscope when the `pyroscope.receive_http` clients don't request keepalive (@madaraszg-tulip)

- Fixed an issue in the `pyroscope.write` component with multiple endpoints not working correctly for forwarding profiles from `pyroscope.receive_http` (@madaraszg-tulip)

- Fixed a few race conditions that could lead to a deadlock when using `import` statements, which could lead to a memory leak on `/metrics` endpoint of an Alloy instance. (@thampiotr)

- Fix a race condition where the ui service was dependent on starting after the remotecfg service, which is not guaranteed. (@dehaansa & @erikbaranowski)

- Fixed an issue in the `otelcol.exporter.prometheus` component that would set series value incorrectly for stale metrics (@YusifAghalar)

- `loki.source.podlogs`: Fixed a bug which prevented clustering from working and caused duplicate logs to be sent.
  The bug only happened when no `selector` or `namespace_selector` blocks were specified in the Alloy configuration. (@ptodev)

- Fixed an issue in the `pyroscope.write` component to allow slashes in application names in the same way it is done in the Pyroscope push API (@marcsanmi)

- Fixed a crash when updating the configuration of `remote.http`. (@kinolaev)

- Fixed an issue in the `otelcol.processor.attribute` component where the actions `delete` and `hash` could not be used with the `pattern` argument. (@wildum)

- Fixed an issue in the `prometheus.exporter.postgres` component that would leak goroutines when the target was not reachable (@dehaansa)

v1.5.0
-----------------

### Breaking changes

- `import.git`: The default value for `revision` has changed from `HEAD` to `main`. (@ptodev)
  It is no longer allowed to set `revision` to `"HEAD"`, `"FETCH_HEAD"`, `"ORIG_HEAD"`, `"MERGE_HEAD"`, or `"CHERRY_PICK_HEAD"`.

- The Otel update to v0.112.0 has a few breaking changes:
  - [`otelcol.processor.deltatocumulative`] Change `max_streams` default value to `9223372036854775807` (max int).
    https://github.com/open-telemetry/opentelemetry-collector-contrib/pull/35048
  - [`otelcol.connector.spanmetrics`] Change `namespace` default value to `traces.span.metrics`.
    https://github.com/open-telemetry/opentelemetry-collector-contrib/pull/34485
  - [`otelcol.exporter.logging`] Removed in favor of the `otelcol.exporter.debug`.
    https://github.com/open-telemetry/opentelemetry-collector/issues/11337

### Features

- Add support bundle generation via the API endpoint /-/support (@dehaansa)

- Add the function `path_join` to the stdlib. (@wildum)

- Add `pyroscope.receive_http` component to receive and forward Pyroscope profiles (@marcsanmi)

- Add support to `loki.source.syslog` for the RFC3164 format ("BSD syslog"). (@sushain97)

- Add support to `loki.source.api` to be able to extract the tenant from the HTTP `X-Scope-OrgID` header (@QuentinBisson)

- (_Experimental_) Add a `loki.secretfilter` component to redact secrets from collected logs.

- (_Experimental_) Add a `prometheus.write.queue` component to add an alternative to `prometheus.remote_write`
  which allowing the writing of metrics  to a prometheus endpoint. (@mattdurham)

- (_Experimental_) Add the `array.combine_maps` function to the stdlib. (@ptodev, @wildum)

### Enhancements

- The `mimir.rules.kubernetes` component now supports adding extra label matchers
  to all queries discovered via `PrometheusRule` CRDs. (@thampiotr)

- The `cluster.use-discovery-v1` flag is now deprecated since there were no issues found with the v2 cluster discovery mechanism. (@thampiotr)

- SNMP exporter now supports labels in both `target` and `targets` parameters. (@mattdurham)

- Add support for relative paths to `import.file`. This new functionality allows users to use `import.file` blocks in modules
  imported via `import.git` and other `import.file`. (@wildum)

- `prometheus.exporter.cloudwatch`: The `discovery` block now has a `recently_active_only` configuration attribute
  to return only metrics which have been active in the last 3 hours.

- Add Prometheus bearer authentication to a `prometheus.write.queue` component (@freak12techno)

- Support logs that have a `timestamp` field instead of a `time` field for the `loki.source.azure_event_hubs` component. (@andriikushch)

- Add `proxy_url` to `otelcol.exporter.otlphttp`. (@wildum)

- Allow setting `informer_sync_timeout` in prometheus.operator.* components. (@captncraig)

### Bugfixes

- Fixed a bug in `import.git` which caused a `"non-fast-forward update"` error message. (@ptodev)

- Do not log error on clean shutdown of `loki.source.journal`. (@thampiotr)

- `prometheus.operator.*` components: Fixed a bug which would sometimes cause a
  "failed to create service discovery refresh metrics" error after a config reload. (@ptodev)

### Other changes

- Small fix in UI stylesheet to fit more content into visible table area. (@defanator)

- Changed OTEL alerts in Alloy mixin to use success rate for tracing. (@thampiotr)

- Support TLS client settings for clustering (@tiagorossig)

- Add support for `not_modified` response in `remotecfg`. (@spartan0x117)

- Fix dead link for RelabelConfig in the PodLog documentation page (@TheoBrigitte)

- Most notable changes coming with the OTel update from v0.108.0 vo v0.112.0 besides the breaking changes: (@wildum)
  - [`http config`] Add support for lz4 compression.
    https://github.com/open-telemetry/opentelemetry-collector/issues/9128
  - [`otelcol.processor.interval`] Add support for gauges and summaries.
    https://github.com/open-telemetry/opentelemetry-collector-contrib/issues/34803
  - [`otelcol.receiver.kafka`] Add possibility to tune the fetch sizes.
    https://github.com/open-telemetry/opentelemetry-collector-contrib/pull/34431
  - [`otelcol.processor.tailsampling`] Add `invert_match` to boolean attribute.
    https://github.com/open-telemetry/opentelemetry-collector-contrib/pull/34730
  - [`otelcol.receiver.kafka`] Add support to decode to `otlp_json`.
    https://github.com/open-telemetry/opentelemetry-collector-contrib/issues/33627
  - [`otelcol.processor.transform`] Add functions `convert_exponential_histogram_to_histogram` and `aggregate_on_attribute_value`.
    https://github.com/open-telemetry/opentelemetry-collector-contrib/pull/33824
    https://github.com/open-telemetry/opentelemetry-collector-contrib/pull/33423

v1.4.3
-----------------

### Bugfixes

- Fix an issue where some `faro.receiver` would drop multiple fields defined in `payload.meta.browser`, as fields were defined in the struct.

- `pyroscope.scrape` no longer tries to scrape endpoints which are not active targets anymore. (@wildum @mattdurham @dehaansa @ptodev)

- Fixed a bug with `loki.source.podlogs` not starting in large clusters due to short informer sync timeout. (@elburnetto-intapp)

- `prometheus.exporter.windows`: Fixed bug with `exclude` regular expression config arguments which caused missing metrics. (@ptodev)

v1.4.2
-----------------

### Bugfixes

- Update windows_exporter from v0.27.2 vo v0.27.3: (@jkroepke)
  - Fixes a bug where scraping Windows service crashes alloy

- Update yet-another-cloudwatch-exporter from v0.60.0 vo v0.61.0: (@morremeyer)
  - Fixes a bug where cloudwatch S3 metrics are reported as `0`

- Issue 1687 - otelcol.exporter.awss3 fails to configure (@cydergoth)
  - Fix parsing of the Level configuration attribute in debug_metrics config block
  - Ensure "optional" debug_metrics config block really is optional

- Fixed an issue with `loki.process` where `stage.luhn` and `stage.timestamp` would not apply
  default configuration settings correctly (@thampiotr)

- Fixed an issue with `loki.process` where configuration could be reloaded even if there
  were no changes. (@ptodev, @thampiotr)

- Fix issue where `loki.source.kubernetes` took into account all labels, instead of specific logs labels. Resulting in duplication. (@mattdurham)

v1.4.1
-----------------

### Bugfixes

- Windows installer: Don't quote Alloy's binary path in the Windows Registry. (@jkroepke)

v1.4.0
-----------------

### Security fixes

- Add quotes to windows service path to prevent path interception attack. [CVE-2024-8975](https://grafana.com/security/security-advisories/cve-2024-8975/) (@mattdurham)

### Breaking changes

- Some debug metrics for `otelcol` components have changed. (@thampiotr)
  For example, `otelcol.exporter.otlp`'s `exporter_sent_spans_ratio_total` metric is now `otelcol_exporter_sent_spans_total`.

- [otelcol.processor.transform] The functions `convert_sum_to_gauge` and `convert_gauge_to_sum` must now be used in the `metric` `context` rather than in the `datapoint` context.
  https://github.com/open-telemetry/opentelemetry-collector-contrib/issues/34567 (@wildum)

- Upgrade Beyla from 1.7.0 to 1.8.2. A complete list of changes can be found on the Beyla releases page: https://github.com/grafana/beyla/releases. (@wildum)
  It contains a few breaking changes for the component `beyla.ebpf`:
  - renamed metric `process.cpu.state` to `cpu.mode`
  - renamed metric `beyla_build_info` to `beyla_internal_build_info`

### Features

- Added Datadog Exporter community component, enabling exporting of otel-formatted Metrics and traces to Datadog. (@polyrain)
- (_Experimental_) Add an `otelcol.processor.interval` component to aggregate metrics and periodically
  forward the latest values to the next component in the pipeline.


### Enhancements

- Clustering peer resolution through `--cluster.join-addresses` flag has been
  improved with more consistent behaviour, better error handling and added
  support for A/AAAA DNS records. If necessary, users can temporarily opt out of
  this new behaviour with the `--cluster.use-discovery-v1`, but this can only be
  used as a temporary measure, since this flag will be disabled in future
  releases. (@thampiotr)

- Added a new panel to Cluster Overview dashboard to show the number of peers
  seen by each instance in the cluster. This can help diagnose cluster split
  brain issues. (@thampiotr)

- Updated Snowflake exporter with performance improvements for larger environments.
  Also added a new panel to track deleted tables to the Snowflake mixin. (@Caleb-Hurshman)
- Add a `otelcol.processor.groupbyattrs` component to reassociate collected metrics that match specified attributes
    from opentelemetry. (@kehindesalaam)

- Update windows_exporter to v0.27.2. (@jkroepke)
  The `smb.enabled_list` and `smb_client.enabled_list` doesn't have any effect anymore. All sub-collectors are enabled by default.

- Live debugging of `loki.process` will now also print the timestamp of incoming and outgoing log lines.
  This is helpful for debugging `stage.timestamp`. (@ptodev)

- Add extra validation in `beyla.ebpf` to avoid panics when network feature is enabled. (@marctc)

- A new parameter `aws_sdk_version_v2` is added for the cloudwatch exporters configuration. It enables the use of aws sdk v2 which has shown to have significant performance benefits. (@kgeckhart, @andriikushch)

- `prometheus.exporter.cloudwatch` can now collect metrics from custom namespaces via the `custom_namespace` block. (@ptodev)

- Add the label `alloy_cluster` in the metric `alloy_config_hash` when the flag `cluster.name` is set to help differentiate between
  configs from the same alloy cluster or different alloy clusters. (@wildum)

- Add support for discovering the cgroup path(s) of a process in `process.discovery`. (@mahendrapaipuri)

### Bugfixes

- Fix a bug where the scrape timeout for a Probe resource was not applied, overwriting the scrape interval instead. (@morremeyer, @stefanandres)

- Fix a bug where custom components don't always get updated when the config is modified in an imported directory. (@ante012)

- Fixed an issue which caused loss of context data in Faro exception. (@codecapitano)

- Fixed an issue where providing multiple hostnames or IP addresses
  via `--cluster.join-addresses` would only use the first provided value.
  (@thampiotr)

- Fixed an issue where providing `<hostname>:<port>`
  in `--cluster.join-addresses` would only resolve with DNS to a single address,
  instead of using all the available records. (@thampiotr)

- Fixed an issue where clustering peers resolution via hostname in `--cluster.join-addresses`
  resolves to duplicated IP addresses when using SRV records. (@thampiotr)

- Fixed an issue where the `connection_string` for the `loki.source.azure_event_hubs` component
  was displayed in the UI in plaintext. (@MorrisWitthein)

- Fix a bug in `discovery.*` components where old `targets` would continue to be
  exported to downstream components. This would only happen if the config
  for `discovery.*`  is reloaded in such a way that no new targets were
  discovered. (@ptodev, @thampiotr)

- Fixed bug in `loki.process` with `sampling` stage where all components use same `drop_counter_reason`. (@captncraig)

- Fixed an issue (see https://github.com/grafana/alloy/issues/1599) where specifying both path and key in the remote.vault `path`
  configuration could result in incorrect URLs. The `path` and `key` arguments have been separated to allow for clear and accurate
  specification of Vault secrets. (@PatMis16)

### Other

- Renamed standard library functions. Old names are still valid but are marked deprecated. (@wildum)

- Aliases for the namespaces are deprecated in the Cloudwatch exporter. For example: "s3" is not allowed, "AWS/S3" should be used. Usage of the aliases will generate warnings in the logs. Support for the aliases will be dropped in the upcoming releases. (@kgeckhart, @andriikushch)

- Update OTel from v0.105.0 vo v0.108.0: (@wildum)
  - [`otelcol.receiver.vcenter`] New VSAN metrics.
    https://github.com/open-telemetry/opentelemetry-collector-contrib/issues/33556
  - [`otelcol.receiver.kafka`] Add `session_timeout` and `heartbeat_interval` attributes.
    https://github.com/open-telemetry/opentelemetry-collector-contrib/pull/33082
  - [`otelcol.processor.transform`] Add `aggregate_on_attributes` function for metrics.
    https://github.com/open-telemetry/opentelemetry-collector-contrib/pull/33334
  - [`otelcol.receiver.vcenter`] Enable metrics by default
    https://github.com/open-telemetry/opentelemetry-collector-contrib/issues/33607

- Updated the docker base image to Ubuntu 24.04 (Noble Numbat). (@mattiasa )

v1.3.4
-----------------

### Bugfixes

- Windows installer: Don't quote Alloy's binary path in the Windows Registry. (@jkroepke)

v1.3.2
-----------------

### Security fixes

- Add quotes to windows service path to prevent path interception attack. [CVE-2024-8975](https://grafana.com/security/security-advisories/cve-2024-8975/) (@mattdurham)

v1.3.1
-----------------

### Bugfixes

- Changed the cluster startup behaviour, reverting to the previous logic where
  a failure to resolve cluster join peers results in the node creating its own cluster. This is
  to facilitate the process of bootstrapping a new cluster following user feedback (@thampiotr)

- Fix a memory leak which would occur any time `loki.process` had its configuration reloaded. (@ptodev)

v1.3.0
-----------------

### Breaking changes

- [`otelcol.exporter.otlp`,`otelcol.exporter.loadbalancing`]: Change the default gRPC load balancing strategy.
  The default value for the `balancer_name` attribute has changed to `round_robin`
  https://github.com/open-telemetry/opentelemetry-collector/pull/10319

### Breaking changes to non-GA functionality

- Update Public preview `remotecfg` argument from `metadata` to `attributes`. (@erikbaranowski)

- The default value of the argument `unmatched` in the block `routes` of the component `beyla.ebpf` was changed from `unset` to `heuristic` (@marctc)

### Features

- Added community components support, enabling community members to implement and maintain components. (@wildum)

- A new `otelcol.exporter.debug` component for printing OTel telemetry from
  other `otelcol` components to the console. (@BarunKGP)

### Enhancements
- Added custom metrics capability to oracle exporter. (@EHSchmitt4395)

- Added a success rate panel on the Prometheus Components dashboard. (@thampiotr)

- Add namespace field to Faro payload (@cedricziel)

- Add the `targets` argument to the `prometheus.exporter.blackbox` component to support passing blackbox targets at runtime. (@wildum)

- Add concurrent metric collection to `prometheus.exporter.snowflake` to speed up collection times (@Caleb-Hurshman)

- Added live debugging support to `otelcol.processor.*` components. (@wildum)

- Add automatic system attributes for `version` and `os` to `remotecfg`. (@erikbaranowski)

- Added live debugging support to `otelcol.receiver.*` components. (@wildum)

- Added live debugging support to `loki.process`. (@wildum)

- Added live debugging support to `loki.relabel`. (@wildum)

- Added a `namespace` label to probes scraped by the `prometheus.operator.probes` component to align with the upstream Prometheus Operator setup. (@toontijtgat2)

- (_Public preview_) Added rate limiting of cluster state changes to reduce the
  number of unnecessary, intermediate state updates. (@thampiotr)

- Allow setting the CPU profiling event for Java Async Profiler in `pyroscope.java` component (@slbucur)

- Update windows_exporter to v0.26.2. (@jkroepke)

- `mimir.rules.kubernetes` is now able to add extra labels to the Prometheus rules. (@psychomantys)

- `prometheus.exporter.unix` component now exposes hwmon collector config. (@dtrejod)

- Upgrade from OpenTelemetry v0.102.1 to v0.105.0.
  - [`otelcol.receiver.*`] A new `compression_algorithms` attribute to configure which
    compression algorithms are allowed by the HTTP server.
    https://github.com/open-telemetry/opentelemetry-collector/pull/10295
  - [`otelcol.exporter.*`] Fix potential deadlock in the batch sender.
    https://github.com/open-telemetry/opentelemetry-collector/pull/10315
  - [`otelcol.exporter.*`] Fix a bug when the retry and timeout logic was not applied with enabled batching.
    https://github.com/open-telemetry/opentelemetry-collector/issues/10166
  - [`otelcol.exporter.*`] Fix a bug where an unstarted batch_sender exporter hangs on shutdown.
    https://github.com/open-telemetry/opentelemetry-collector/issues/10306
  - [`otelcol.exporter.*`] Fix small batch due to unfavorable goroutine scheduling in batch sender.
    https://github.com/open-telemetry/opentelemetry-collector/issues/9952
  - [`otelcol.exporter.otlphttp`] A new `cookies` block to store cookies from server responses and reuse them in subsequent requests.
    https://github.com/open-telemetry/opentelemetry-collector/issues/10175
  - [`otelcol.exporter.otlp`] Fixed a bug where the receiver's http response was not properly translating grpc error codes to http status codes.
    https://github.com/open-telemetry/opentelemetry-collector/pull/10574
  - [`otelcol.processor.tail_sampling`] Simple LRU Decision Cache for "keep" decisions.
    https://github.com/open-telemetry/opentelemetry-collector-contrib/pull/33533
  - [`otelcol.processor.tail_sampling`] Fix precedence of inverted match in and policy.
    Previously if the decision from a policy evaluation was `NotSampled` or `InvertNotSampled`
    it would return a `NotSampled` decision regardless, effectively downgrading the result.
    This was breaking the documented behaviour that inverted decisions should take precedence over all others.
    https://github.com/open-telemetry/opentelemetry-collector-contrib/pull/33671
  - [`otelcol.exporter.kafka`,`otelcol.receiver.kafka`] Add config attribute to disable Kerberos PA-FX-FAST negotiation.
    https://github.com/open-telemetry/opentelemetry-collector-contrib/issues/26345
  - [`OTTL`]: Added `keep_matching_keys` function to allow dropping all keys from a map that don't match the pattern.
    https://github.com/open-telemetry/opentelemetry-collector-contrib/issues/32989
  - [`OTTL`]: Add debug logs to help troubleshoot OTTL statements/conditions
    https://github.com/open-telemetry/opentelemetry-collector-contrib/pull/33274
  - [`OTTL`]: Introducing `append` function for appending items into an existing array.
    https://github.com/open-telemetry/opentelemetry-collector-contrib/issues/32141
  - [`OTTL`]: Introducing `Uri` converter parsing URI string into SemConv
    https://github.com/open-telemetry/opentelemetry-collector-contrib/issues/32433
  - [`OTTL`]: Added a Hex() converter function
    https://github.com/open-telemetry/opentelemetry-collector-contrib/pull/33450
  - [`OTTL`]: Added a IsRootSpan() converter function.
    https://github.com/open-telemetry/opentelemetry-collector-contrib/pull/33729
  - [`otelcol.processor.probabilistic_sampler`]: Add Proportional and Equalizing sampling modes.
    https://github.com/open-telemetry/opentelemetry-collector-contrib/issues/31918
  - [`otelcol.processor.deltatocumulative`]: Bugfix to properly drop samples when at limit.
    https://github.com/open-telemetry/opentelemetry-collector-contrib/issues/33285
  - [`otelcol.receiver.vcenter`] Fixes errors in some of the client calls for environments containing multiple datacenters.
    https://github.com/open-telemetry/opentelemetry-collector-contrib/pull/33735
  - [`otelcol.processor.resourcedetection`] Fetch CPU info only if related attributes are enabled.
    https://github.com/open-telemetry/opentelemetry-collector-contrib/pull/33774
  - [`otelcol.receiver.vcenter`] Adding metrics for CPU readiness, CPU capacity, and network drop rate.
    https://github.com/open-telemetry/opentelemetry-collector-contrib/issues/33607
  - [`otelcol.receiver.vcenter`] Drop support for vCenter 6.7.
    https://github.com/open-telemetry/opentelemetry-collector-contrib/issues/33607
  - [`otelcol.processor.attributes`] Add an option to extract value from a client address
    by specifying `client.address` value in the `from_context` field.
    https://github.com/open-telemetry/opentelemetry-collector-contrib/pull/34048
  - `otelcol.connector.spanmetrics`: Produce delta temporality span metrics with StartTimeUnixNano and TimeUnixNano values representing an uninterrupted series.
    https://github.com/open-telemetry/opentelemetry-collector-contrib/pull/31780

- Upgrade Beyla component v1.6.3 to v1.7.0
  - Reporting application process metrics
  - New supported protocols: SQL, Redis, Kafka
  - Several bugfixes
  - Full list of changes: https://github.com/grafana/beyla/releases/tag/v1.7.0

- Enable instances connected to remotecfg-compatible servers to Register
  themselves to the remote service. (@tpaschalis)

- Allow in-memory listener to work for remotecfg-supplied components. (@tpaschalis)

### Bugfixes

- Fixed a clustering mode issue where a fatal startup failure of the clustering service
  would exit the service silently, without also exiting the Alloy process. (@thampiotr)

- Fix a bug which prevented config reloads to work if a Loki `metrics` stage is in the pipeline.
  Previously, the reload would fail for `loki.process` without an error in the logs and the metrics
  from the `metrics` stage would get stuck at the same values. (@ptodev)


v1.2.1
-----------------

### Bugfixes

- Fixed an issue with `loki.source.kubernetes_events` not starting in large clusters due to short informer sync timeout. (@nrwiersma)

- Updated [ckit](https://github.com/grafana/ckit) to fix an issue with armv7 panic on startup when forming a cluster. (@imavroukakis)

- Fixed a clustering mode issue where a failure to perform static peers
  discovery did not result in a fatal failure at startup and could lead to
  potential split-brain issues. (@thampiotr)

### Other

- Use Go 1.22.5 for builds. (@mattdurham)

v1.2.0
-----------------

### Security fixes
- Fixes the following vulnerabilities (@ptodev):
  - [CVE-2024-35255](https://cve.mitre.org/cgi-bin/cvename.cgi?name=CVE-2024-35255)
  - [CVE-2024-36129](https://avd.aquasec.com/nvd/2024/cve-2024-36129/)

### Breaking changes

- Updated OpenTelemetry to v0.102.1. (@mattdurham)
  - Components `otelcol.receiver.otlp`,`otelcol.receiver.zipkin`,`otelcol.extension.jaeger_remote_sampling`, and `otelcol.receiver.jaeger` setting `max_request_body_size`
    default changed from unlimited size to `20MiB`. This is due to [CVE-2024-36129](https://github.com/open-telemetry/opentelemetry-collector/security/advisories/GHSA-c74f-6mfw-mm4v).

### Breaking changes to non-GA functionality

- Update Public preview `remotecfg` to use `alloy-remote-config` instead of `agent-remote-config`. The
  API has been updated to use the term `collector` over `agent`. (@erikbaranowski)

- Component `otelcol.receiver.vcenter` removed `vcenter.host.network.packet.errors`, `vcenter.host.network.packet.count`, and
  `vcenter.vm.network.packet.count`.
  - `vcenter.host.network.packet.errors` replaced by `vcenter.host.network.packet.error.rate`.
  - `vcenter.host.network.packet.count` replaced by `vcenter.host.network.packet.rate`.
  - `vcenter.vm.network.packet.count` replaced by `vcenter.vm.network.packet.rate`.

### Features

- Add an `otelcol.exporter.kafka` component to send OTLP metrics, logs, and traces to Kafka.

- Added `live debugging` to the UI. Live debugging streams data as they flow through components for debugging telemetry data.
  Individual components must be updated to support live debugging. (@wildum)

- Added live debugging support for `prometheus.relabel`. (@wildum)

- (_Experimental_) Add a `otelcol.processor.deltatocumulative` component to convert metrics from
  delta temporality to cumulative by accumulating samples in memory. (@rfratto)

- (_Experimental_) Add an `otelcol.receiver.datadog` component to receive
  metrics and traces from Datadog. (@carrieedwards, @jesusvazquez, @alexgreenbank, @fedetorres93)

- Add a `prometheus.exporter.catchpoint` component to collect metrics from Catchpoint. (@bominrahmani)

- Add the `-t/--test` flag to `alloy fmt` to check if a alloy config file is formatted correctly. (@kavfixnel)

### Enhancements

- (_Public preview_) Add native histogram support to `otelcol.receiver.prometheus`. (@wildum)
- (_Public preview_) Add metrics to report status of `remotecfg` service. (@captncraig)

- Added `scrape_protocols` option to `prometheus.scrape`, which allows to
  control the preferred order of scrape protocols. (@thampiotr)

- Add support for configuring CPU profile's duration scraped by `pyroscope.scrape`. (@hainenber)

- `prometheus.exporter.snowflake`: Add support for RSA key-pair authentication. (@Caleb-Hurshman)

- Improved filesystem error handling when working with `loki.source.file` and `local.file_match`,
  which removes some false-positive error log messages on Windows (@thampiotr)

- Updates `processor/probabilistic_sampler` to use new `FailedClosed` field from OTEL release v0.101.0. (@StefanKurek)

- Updates `receiver/vcenter` to use new features and bugfixes introduced in OTEL releases v0.100.0 and v0.101.0.
  Refer to the [v0.100.0](https://github.com/open-telemetry/opentelemetry-collector-contrib/releases/tag/v0.100.0)
  and [v0.101.0](https://github.com/open-telemetry/opentelemetry-collector-contrib/releases/tag/v0.101.0) release
  notes for more detailed information.
  Changes that directly affected the configuration are as follows: (@StefanKurek)
  - The resource attribute `vcenter.datacenter.name` has been added and enabled by default for all resource types.
  - The resource attribute `vcenter.virtual_app.inventory_path` has been added and enabled by default to
    differentiate between resource pools and virtual apps.
  - The resource attribute `vcenter.virtual_app.name` has been added and enabled by default to differentiate
    between resource pools and virtual apps.
  - The resource attribute `vcenter.vm_template.id` has been added and enabled by default to differentiate between
    virtual machines and virtual machine templates.
  - The resource attribute `vcenter.vm_template.name` has been added and enabled by default to differentiate between
    virtual machines and virtual machine templates.
  - The metric `vcenter.cluster.memory.used` has been removed.
  - The metric `vcenter.vm.network.packet.drop.rate` has been added and enabled by default.
  - The metric `vcenter.cluster.vm_template.count` has been added and enabled by default.

- Add `yaml_decode` to standard library. (@mattdurham, @djcode)

- Allow override debug metrics level for `otelcol.*` components. (@hainenber)

- Add an initial lower limit of 10 seconds for the the `poll_frequency`
  argument in the `remotecfg` block. (@tpaschalis)

- Add a constant jitter to `remotecfg` service's polling. (@tpaschalis)

- Added support for NS records to `discovery.dns`. (@djcode)

- Improved clustering use cases for tracking GCP delta metrics in the `prometheus.exporter.gcp` (@kgeckhart)

- Add the `targets` argument to the `prometheus.exporter.snmp` component to support passing SNMP targets at runtime. (@wildum)

- Prefix Faro measurement values with `value_` to align with the latest Faro cloud receiver updates. (@codecapitano)

- Add `base64_decode` to standard library. (@hainenber)

- Updated OpenTelemetry Contrib to [v0.102.0](https://github.com/open-telemetry/opentelemetry-collector-contrib/releases/tag/v0.102.0). (@mattdurham)
  - `otelcol.processor.resourcedetection`: Added a `tags` config argument to the `azure` detection mechanism.
  It exposes regex-matched Azure resource tags as OpenTelemetry resource attributes.

- A new `snmp_context` configuration argument for `prometheus.exporter.snmp`
  which overrides the `context_name` parameter in the SNMP configuration file. (@ptodev)

- Add extra configuration options for `beyla.ebpf` to select Kubernetes objects to monitor. (@marctc)

### Bugfixes

- Fixed an issue with `prometheus.scrape` in which targets that move from one
  cluster instance to another could have a staleness marker inserted and result
  in a gap in metrics (@thampiotr)

- Fix panic when `import.git` is given a revision that does not exist on the remote repo. (@hainenber)

- Fixed an issue with `loki.source.docker` where collecting logs from targets configured with multiple networks would result in errors. (@wildum)

- Fixed an issue where converting OpenTelemetry Collector configs with unused telemetry types resulted in those types being explicitly configured with an empty array in `output` blocks, rather than them being omitted entirely. (@rfratto)

### Other changes

- `pyroscope.ebpf`, `pyroscope.java`, `pyroscope.scrape`, `pyroscope.write` and `discovery.process` components are now GA. (@korniltsev)

- `prometheus.exporter.snmp`: Updating SNMP exporter from v0.24.1 to v0.26.0. (@ptodev, @erikbaranowski)

- `prometheus.scrape` component's `enable_protobuf_negotiation` argument is now
  deprecated and will be removed in a future major release.
  Use `scrape_protocols` instead and refer to `prometheus.scrape` reference
  documentation for further details. (@thampiotr)

- Updated Prometheus dependency to [v2.51.2](https://github.com/prometheus/prometheus/releases/tag/v2.51.2) (@thampiotr)

- Upgrade Beyla from v1.5.1 to v1.6.3. (@marctc)

v1.1.1
------

### Bugfixes

- Fix panic when component ID contains `/` in `otelcomponent.MustNewType(ID)`.(@qclaogui)

- Exit Alloy immediately if the port it runs on is not available.
  This port can be configured with `--server.http.listen-addr` or using
  the default listen address`127.0.0.1:12345`. (@mattdurham)

- Fix a panic in `loki.source.docker` when trying to stop a target that was never started. (@wildum)

- Fix error on boot when using IPv6 advertise addresses without explicitly
  specifying a port. (@matthewpi)

- Fix an issue where having long component labels (>63 chars) on otelcol.auth
  components lead to a panic. (@tpaschalis)

- Update `prometheus.exporter.snowflake` with the [latest](https://github.com/grafana/snowflake-prometheus-exporter) version of the exporter as of May 28, 2024 (@StefanKurek)
  - Fixes issue where returned `NULL` values from database could cause unexpected errors.

- Bubble up SSH key conversion error to facilitate failed `import.git`. (@hainenber)

v1.1.0
------

### Features

- (_Public preview_) Add support for setting GOMEMLIMIT based on cgroup setting. (@mattdurham)
- (_Experimental_) A new `otelcol.exporter.awss3` component for sending telemetry data to a S3 bucket. (@Imshelledin21)

- (_Public preview_) Introduce BoringCrypto Docker images.
  The BoringCrypto image is tagged with the `-boringcrypto` suffix and
  is only available on AMD64 and ARM64 Linux containers.
  (@rfratto, @mattdurham)

- (_Public preview_) Introduce `boringcrypto` release assets. BoringCrypto
  builds are publshed for Linux on AMD64 and ARM64 platforms. (@rfratto,
  @mattdurham)

- `otelcol.exporter.loadbalancing`: Add a new `aws_cloud_map` resolver. (@ptodev)

- Introduce a `otelcol.receiver.file_stats` component from the upstream
  OpenTelemetry `filestatsreceiver` component. (@rfratto)

### Enhancements

- Update `prometheus.exporter.kafka` with the following functionalities (@wildum):

  * GSSAPI config
  * enable/disable PA_FX_FAST
  * set a TLS server name
  * show the offset/lag for all consumer group or only the connected ones
  * set the minimum number of topics to monitor
  * enable/disable auto-creation of requested topics if they don't already exist
  * regex to exclude topics / groups
  * added metric kafka_broker_info

- In `prometheus.exporter.kafka`, the interpolation table used to compute estimated lag metrics is now pruned
  on `metadata_refresh_interval` instead of `prune_interval_seconds`. (@wildum)

- Don't restart tailers in `loki.source.kubernetes` component by above-average
  time deltas if K8s version is >= 1.29.1 (@hainenber)

- In `mimir.rules.kubernetes`, add support for running in a cluster of Alloy instances
  by electing a single instance as the leader for the `mimir.rules.kubernetes` component
  to avoid conflicts when making calls to the Mimir API. (@56quarters)

- Add the possibility of setting custom labels for the AWS Firehose logs via `X-Amz-Firehose-Common-Attributes` header. (@andriikushch)

### Bugfixes

- Fixed issue with defaults for Beyla component not being applied correctly. (marctc)

- Fix an issue on Windows where uninstalling Alloy did not remove it from the
  Add/Remove programs list. (@rfratto)

- Fixed issue where text labels displayed outside of component node's boundary. (@hainenber)

- Fix a bug where a topic was claimed by the wrong consumer type in `otelcol.receiver.kafka`. (@wildum)

- Fix an issue where nested import.git config blocks could conflict if they had the same labels. (@wildum)

- In `mimir.rules.kubernetes`, fix an issue where unrecoverable errors from the Mimir API were retried. (@56quarters)

- Fix an issue where `faro.receiver`'s `extra_log_labels` with empty value
  don't map existing value in log line. (@hainenber)

- Fix an issue where `prometheus.remote_write` only queued data for sending
  every 15 seconds instead of as soon as data was written to the WAL.
  (@rfratto)

- Imported code using `slog` logging will now not panic and replay correctly when logged before the logging
  config block is initialized. (@mattdurham)

- Fix a bug where custom components would not shadow the stdlib. If you have a module whose name conflicts with an stdlib function
  and if you use this exact function in your config, then you will need to rename your module. (@wildum)

- Fix an issue where `loki.source.docker` stops collecting logs after a container restart. (@wildum)

- Upgrading `pyroscope/ebpf` from 0.4.6 to 0.4.7 (@korniltsev):
  * detect libc version properly when libc file name is libc-2.31.so and not libc.so.6
  * treat elf files with short build id (8 bytes) properly

### Other changes

- Update `alloy-mixin` to use more specific alert group names (for example,
  `alloy_clustering` instead of `clustering`) to avoid collision with installs
  of `agent-flow-mixin`. (@rfratto)
- Upgrade Beyla from v1.4.1 to v1.5.1. (@marctc)

- Add a description to Alloy DEB and RPM packages. (@rfratto)

- Allow `pyroscope.scrape` to scrape `alloy.internal:12345`. (@hainenber)

- The latest Windows Docker image is now pushed as `nanoserver-1809` instead of
  `latest-nanoserver-1809`. The old tag will no longer be updated, and will be
  removed in a future release. (@rfratto)

- The log level of `finished node evaluation` log lines has been decreased to
  'debug'. (@tpaschalis)

- Update post-installation scripts for DEB/RPM packages to ensure
  `/var/lib/alloy` exists before configuring its permissions and ownership.
  (@rfratto)

- Remove setcap for `cap_net_bind_service` to allow alloy to run in restricted environments.
  Modern container runtimes allow binding to unprivileged ports as non-root. (@BlackDex)

- Upgrading from OpenTelemetry v0.96.0 to v0.99.0.

  - `otelcol.processor.batch`: Prevent starting unnecessary goroutines.
    https://github.com/open-telemetry/opentelemetry-collector/issues/9739
  - `otelcol.exporter.otlp`: Checks for port in the config validation for the otlpexporter.
    https://github.com/open-telemetry/opentelemetry-collector/issues/9505
  - `otelcol.receiver.otlp`: Fix bug where the otlp receiver did not properly respond
    with a retryable error code when possible for http.
    https://github.com/open-telemetry/opentelemetry-collector/pull/9357
  - `otelcol.receiver.vcenter`: Fixed the resource attribute model to more accurately support multi-cluster deployments.
    https://github.com/open-telemetry/opentelemetry-collector-contrib/issues/30879
    For more information on impacts please refer to:
    https://github.com/open-telemetry/opentelemetry-collector-contrib/pull/31113
    The main impact is that `vcenter.resource_pool.name`, `vcenter.resource_pool.inventory_path`,
    and `vcenter.cluster.name` are reported with more accuracy on VM metrics.
  - `otelcol.receiver.vcenter`: Remove the `vcenter.cluster.name` resource attribute from Host resources if the Host is standalone (no cluster).
    https://github.com/open-telemetry/opentelemetry-collector-contrib/issues/32548
  - `otelcol.receiver.vcenter`: Changes process for collecting VMs & VM perf metrics to be more efficient (one call now for all VMs).
    https://github.com/open-telemetry/opentelemetry-collector-contrib/issues/31837
  - `otelcol.connector.servicegraph`: Added a new `database_name_attribute` config argument to allow users to
    specify a custom attribute name for identifying the database name in span attributes.
    https://github.com/open-telemetry/opentelemetry-collector-contrib/pull/30726
  - `otelcol.connector.servicegraph`: Fix 'failed to find dimensions for key' error from race condition in metrics cleanup.
    https://github.com/open-telemetry/opentelemetry-collector-contrib/issues/31701
  - `otelcol.connector.spanmetrics`: Add `metrics_expiration` option to enable expiration of metrics if spans are not received within a certain time frame.
    By default, the expiration is disabled (set to 0).
    https://github.com/open-telemetry/opentelemetry-collector-contrib/issues/30559
  - `otelcol.connector.spanmetrics`: Change default value of `metrics_flush_interval` from 15s to 60s.
    https://github.com/open-telemetry/opentelemetry-collector-contrib/issues/31776
  - `otelcol.connector.spanmetrics`: Discard counter span metric exemplars after each flush interval to avoid unbounded memory growth.
    This aligns exemplar discarding for counter span metrics with the existing logic for histogram span metrics.
    https://github.com/open-telemetry/opentelemetry-collector-contrib/issues/31683
  - `otelcol.exporter.loadbalancing`: Fix panic when a sub-exporter is shut down while still handling requests.
    https://github.com/open-telemetry/opentelemetry-collector-contrib/issues/31410
  - `otelcol.exporter.loadbalancing`: Fix memory leaks on shutdown.
    https://github.com/open-telemetry/opentelemetry-collector-contrib/pull/31050
  - `otelcol.exporter.loadbalancing`: Support the timeout period of k8s resolver list watch can be configured.
    https://github.com/open-telemetry/opentelemetry-collector-contrib/issues/31757
  - `otelcol.processor.transform`: Change metric unit for metrics extracted with `extract_count_metric()` to be the default unit (`1`).
    https://github.com/open-telemetry/opentelemetry-collector-contrib/issues/31575
  - `otelcol.receiver.opencensus`: Refactor the receiver to pass lifecycle tests and avoid leaking gRPC connections.
    https://github.com/open-telemetry/opentelemetry-collector-contrib/issues/31643
  - `otelcol.extension.jaeger_remote_sampling`: Fix leaking goroutine on shutdown.
    https://github.com/open-telemetry/opentelemetry-collector-contrib/issues/31157
  - `otelcol.receiver.kafka`: Fix panic on shutdown.
    https://github.com/open-telemetry/opentelemetry-collector-contrib/issues/31926
  - `otelcol.processor.resourcedetection`: Only attempt to detect Kubernetes node resource attributes when they're enabled.
    https://github.com/open-telemetry/opentelemetry-collector-contrib/issues/31941
  - `otelcol.processor.resourcedetection`: Fix memory leak on AKS.
    https://github.com/open-telemetry/opentelemetry-collector-contrib/pull/32574
  - `otelcol.processor.resourcedetection`: Update to ec2 scraper so that core attributes are not dropped if describeTags returns an error (likely due to permissions).
    https://github.com/open-telemetry/opentelemetry-collector-contrib/pull/30672

- Use Go 1.22.3 for builds. (@kminehart)

v1.0.0
------

### Features

- Support for programmable pipelines using a rich expression-based syntax.

- Over 130 components for processing, transforming, and exporting telemetry
  data.

- Native support for Kubernetes and Prometheus Operator without needing to
  deploy or learn a separate Kubernetes operator.

- Support for creating and sharing custom components.

- Support for forming a cluster of Alloy instances for automatic workload
  distribution.

- (_Public preview_) Support for receiving configuration from a server for
  centralized configuration management.

- A built-in UI for visualizing and debugging pipelines.

[contributors guide]: ./docs/developer/contributing.md#updating-the-changelog<|MERGE_RESOLUTION|>--- conflicted
+++ resolved
@@ -35,11 +35,9 @@
 
 - Reduce lock wait/contention on the labelstore.LabelStore by removing unecessary usage from `prometheus.relabel`. (@kgeckhart)
 
-<<<<<<< HEAD
+- `prometheus.exporter.postgres` dependency has been updated to v0.18.1. This includes new `stat_progress_vacuum` and `buffercache_summary` collectors, as well as other bugfixes and enhancements. (@cristiangreco)
+
 - Update percona/mongodb_exporter dependency for `prometheus.exporter.mongodb`. (@dehaansa)
-=======
-- `prometheus.exporter.postgres` dependency has been updated to v0.18.1. This includes new `stat_progress_vacuum` and `buffercache_summary` collectors, as well as other bugfixes and enhancements. (@cristiangreco)
->>>>>>> 344759e7
 
 ### Bugfixes
 
