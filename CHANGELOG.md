# Changelog

> _Contributors should read our [contributors guide][] for instructions on how
> to update the changelog._

This document contains a historical list of changes between releases. Only
changes that impact end-user behavior are listed; changes to documentation or
internal API changes are not present.

Main (unreleased)
-----------------

### Breaking changes

- Prometheus dependency had a major version upgrade from v2.55.1 to v3.4.2. (@thampiotr)

  - The `.` pattern in regular expressions in PromQL matches newline characters now. With this change a regular expressions like `.*` matches strings that include `\n`. This applies to matchers in queries and relabel configs in Prometheus and Loki components.

  - The `enable_http2` in `prometheus.remote_write` component's endpoints has been changed to `false` by default. Previously, in Prometheus v2 the remote write http client would default to use http2. In order to parallelize multiple remote write queues across multiple sockets its preferable to not default to http2. If you prefer to use http2 for remote write you must now set `enable_http2` to `true` in your `prometheus.remote_write` endpoints configuration section.

  - The experimental CLI flag `--feature.prometheus.metric-validation-scheme` has been deprecated and has no effect. You can configure the metric validation scheme individually for each `prometheus.scrape` component.

  - Log message format has changed for some of the `prometheus.*` components as part of the upgrade to Prometheus v3.

  - The values of the `le` label of classic histograms and the `quantile` label of summaries are now normalized upon ingestion. In previous Alloy versions, that used Prometheus v2, the value of these labels depended on the scrape protocol (protobuf vs text format) in some situations. This led to label values changing based on the scrape protocol. E.g. a metric exposed as `my_classic_hist{le="1"}` would be ingested as `my_classic_hist{le="1"}` via the text format, but as `my_classic_hist{le="1.0"}` via protobuf. This changed the identity of the metric and caused problems when querying the metric. In current Alloy release, which uses Prometheus v3, these label values will always be normalized to a float like representation. I.e. the above example will always result in `my_classic_hist{le="1.0"}` being ingested into Prometheus, no matter via which protocol. The effect of this change is that alerts, recording rules and dashboards that directly reference label values as whole numbers such as `le="1"` will stop working.

    The recommended way to deal with this change is to fix references to integer `le` and `quantile` label values, but otherwise do nothing and accept that some queries that span the transition time will produce inaccurate or unexpected results.

  See the upstream [Prometheus v3 migration guide](https://prometheus.io/docs/prometheus/3.4/migration/) for more details.

- Add `otel_attrs_to_hec_metadata` configuration block to `otelcol.exporter.splunkhec` to match `otelcol.receiver.splunkhec`. (@cgetzen)

### Features

- Add the `otelcol.receiver.fluentforward` receiver to receive logs via Fluent Forward Protocol. (@rucciva)

- Add `node_filter` configuration block to `loki.source.podlogs` component to enable node-based filtering for pod discovery. When enabled, only pods running on the specified node will be discovered and monitored, significantly reducing API server load and network traffic in DaemonSet deployments. (@QuentinBisson)

- (_Experimental_) Additions to experimental `database_observability.mysql` component:
  - `query_sample` collector now supports auto-enabling the necessary `setup_consumers` settings (@cristiangreco)

### Enhancements

- `prometheus.scrape` now supports `convert_classic_histograms_to_nhcb`, `enable_compression`, `metric_name_validation_scheme`, `metric_name_escaping_scheme`, `native_histogram_bucket_limit`, and `native_histogram_min_bucket_factor` arguments. See reference documentation for more details. (@thampiotr)

- Add `max_send_message_size` configuration option to `loki.source.api` component to control the maximum size of requests to the push API. (@thampiotr)

- Add `protobuf_message` argument to `prometheus.remote_write` endpoint configuration to support both Prometheus Remote Write v1 and v2 protocols. The default remains `"prometheus.WriteRequest"` (v1) for backward compatibility. (@thampiotr)

- Update the `yet-another-cloudwatch-exporter` dependency to point to the prometheus-community repo as it has been donated. Adds a few new services to `prometheus.exporter.cloudwatch`. (@dehaansa, @BoweFlex, @andriikushch)

- `pyroscope.java` now supports configuring the `log_level` and `quiet` flags on async-profiler. (@deltamualpha)

- Add `application_host` and `network_inter_zone` features to `beyla.ebpf` component. (@marctc)

<<<<<<< HEAD
- Add support of `tls_config` in components `loki.source.(awsfirehose|gcplog|heroku|api)` and `prometheus.receive_http` and `pyroscope.receive_http`. (@fgouteroux)
=======
- Set the publisher name in the Windows installer to "Grafana Labs". (@martincostello)
>>>>>>> 8deb05b9

### Bugfixes

- Fix issues with propagating cluster peers change notifications to components configured with remotecfg. (@dehaansa)

- Fix issues with statistics reporter not including components only configured with remotecfg. (@dehaansa)

- Fix issues with `prometheus.exporter.windows` not propagating `dns` collector config. (@dehaansa)

- Fixed a bug in `prometheus.write.queue` which caused retries even when `max_retry_attempts` was set to `0`. (@ptodev)

- Update `webdevops/go-common` dependency to resolve concurrent map write panic. (@dehaansa)

- Fix issue with `faro.receiver` cors not allowing X-Scope-OrgID and traceparent headers. (@mar4uk)

- Fixed an issue where certain `otelcol.*` components could prevent Alloy from shutting down when provided invalid configuration. (@thampiotr)

- Fix URLs in the Windows installer being wrapped in quotes. (@martincostello)

v1.10.0
-----------------

### Breaking changes

- Removing the `nanoserver-1809` container image for Windows 2019. (@ptodev)
  This is due to the deprecation of `windows-2019` GitHub Actions runners.
  The `windowsservercore-ltsc2022` Alloy image is still being published to DockerHub.

### Bugfixes

- Upgrade `otelcol` components from OpenTelemetry v0.126.0 to v0.128.0 (@korniltsev, @dehaansa)
  - [`otelcol.exporter.kafka`]: Allow kafka exporter to produce to topics based on metadata key values.
  - [`otelcol.receiver.kafka`]: Enforce a backoff mechanism on non-permanent errors, such as when the queue is full.
  - [`otelcol.receiver.kafka`]: Don't restart the Kafka consumer on failed errors when message marking is enabled for them.
  - [`otelcol.exporter.datadog`]: Fix automatic intial point dropping when converting cumulative monotonic sum metrics.
  - [`otelcol.exporter.datadog`]: config `tls::insecure_skip_verify` is now taken into account in metrics path.
  - [`otelcol.exporter.datadog`]: Correctly treat summary counts as cumulative monotonic sums instead of cumulative non-monotonic sums.
  - [`otelcol.connector.spanmetrics`]: Fix bug causing span metrics calls count to be always 0 when using delta temporality.
  - [`otelcol.exporter.splunkhec`]: Treat HTTP 403 Forbidden as a permanent error.

### Features

- (_Experimental_) Add an `array.group_by` stdlib function to group items in an array by a key. (@wildum)
- Add the `otelcol.exporter.faro` exporter to export traces and logs to Faro endpoint. (@mar4uk)
- Add the `otelcol.receiver.faro` receiver to receive traces and logs from the Grafana Faro Web SDK. (@mar4uk)

- Add entropy support for `loki.secretfilter` (@romain-gaillard)

### Enhancements

- Add `hash_string_id` argument to `foreach` block to hash the string representation of the pipeline id instead of using the string itself. (@wildum)

- Update `async-profiler` binaries for `pyroscope.java` to 4.0-87b7b42 (@github-hamza-bouqal)

- (_Experimental_) Additions to experimental `database_observability.mysql` component:
  - Add `explain_plan` collector to `database_observability.mysql` component. (@rgeyer)
  - `locks`: addition of data locks collector (@gaantunes @fridgepoet)
  - `query_sample` collector is now enabled by default (@matthewnolf)
  - `query_tables` collector now deals better with truncated statements (@cristiangreco)

- (_Experimental_) `prometheus.write.queue` add support for exemplars. (@dehaansa)

- (_Experimental_) `prometheus.write.queue` initialize queue metrics that are seconds values as time.Now, not 0. (@dehaansa)

- Update secret-filter gitleaks.toml from v8.19.0 to v8.26.0 (@andrejshapal)

- Wire in survey block for beyla.ebpf component. (@grcevski, @tpaschalis)

- Upgrade `otelcol` components from OpenTelemetry v0.126.0 to v0.128.0 (@korniltsev, @dehaansa)
  - [`otelcol.processor.resourcedetection`]: Add additional OS properties to resource detection: `os.build.id` and `os.name`.
  - [`otelcol.processor.resourcedetection`]: Add `host.interface` resource attribute to `system` detector.
  - [`otelcol.exporter.kafka`]: Fix Snappy compression codec support for the Kafka exporter.
  - [`otelcol.receiver.filelog`]: Introduce `utf8-raw` encoding to avoid replacing invalid bytes with \uFFFD when reading UTF-8 input.
  - [`otelcol.processor.k8sattributes`]: Support extracting labels and annotations from k8s Deployments.
  - [`otelcol.processor.k8sattributes`]: Add option to configure automatic service resource attributes.
  - [`otelcol.exporter.datadog`]: Adds `hostname_detection_timeout` configuration option for Datadog Exporter and sets default to 25 seconds.
  - [`otelcol.receiver.datadog`]: Address semantic conventions noncompliance and add support for http/db.
  - [`otelcol.exporter.awss3`]: Add the retry mode, max attempts and max backoff to the settings.

- Add `enable_tracing` attribute to `prometheus.exporter.snowflake` component to support debugging issues. (@dehaansa)

- Add support for `conditions` and statement-specific `error_mode` in `otelcol.processor.transform`. (@ptodev)

- Add `storage` and `start_from` args to cloudwatch logs receiver. (@boernd)

- Reduced allocation in Loki processing pipelines. (@thampiotr)

- Update the `prometheus.exporter.postgres` component with latest changes and bugfixes for Postgres17 (@cristiangreco)

- Add `tail_from_end` argument to `loki.source.podlogs` to optionally start reading from the end of a log stream for newly discovered pods. (@harshrai654)

### Bugfixes

- Fix path for correct injection of version into constants at build time. (@adlotsof)

- Propagate the `-feature.community-components.enabled` flag for remote
  configuration components. (@tpaschalis)

- Fix extension registration for `otelcol.receiver.splunkhec` auth extensions. (@dehaansa)

### Other changes

- Mark `pyroscope.receive_http` and `pyroscope.relabel` components as GA. (@marcsanmi)

- Upgrade `otelcol.exporter.windows` to v0.30.8 to get bugfixes and fix `update` collector support. (@dehaansa)

- Add `User-Agent` header to remotecfg requests. (@tpaschalis)

v1.9.2
-----------------

### Bugfixes

- Send profiles concurrently from `pyroscope.ebpf`. (@korniltsev)

- Fix the `validate` command not understanding the `livedebugging` block. (@dehaansa)

- Fix invalid class names in python profiles obtained with `pyroscope.ebpf`. (@korniltsev)

- Fixed a bug which prevented non-secret optional secrets to be passed in as `number` arguments. (@ptodev)

- For CRD-based components (`prometheus.operator.*`), retry initializing informers if the apiserver request fails. This rectifies issues where the apiserver is not reachable immediately after node restart. (@dehaansa)

### Other changes

-  Add no-op blocks and attributes to the `prometheus.exporter.windows` component (@ptodev).
   Version 1.9.0 of Alloy removed the `msmq` block, as well as the `enable_v2_collector`,
   `where_clause`, and `use_api` attributes in the `service` block.
   This made it difficult for users to upgrade, so those attributes have now been made a no-op instead of being removed.

v1.9.1
-----------------

### Features

- Update the `prometheus.exporter.windows` component to version v0.30.7. This adds new metrics to the `dns` collector. (@dehaansa)

### Bugfixes

- Update the `prometheus.exporter.windows` component to version v0.30.7. This fixes an error with the exchange collector and terminal_services collector (@dehaansa)

- Fix `loki.source.firehose` to propagate specific cloudwatch event timestamps when useIncomingTs is set to true. (@michaelPotter)

- Fix elevated CPU usage when using some `otelcol` components due to debug logging. (@thampiotr)

### Other changes

- Upgrade `otelcol` components from OpenTelemetry v0.125.0 to v0.126.0 (@dehaansa):
  - [`pkg/ottl`] Add support for `HasPrefix` and `HasSuffix` functions.
  - [`pkg/configtls`] Add trusted platform module (TPM) support to TLS authentication for all `otelcol` components supporting TLS.
  - [`otelcol.connector.spanmetrics`] Add `calls_dimension` and `histogram:dimension` blocks for configuring additional dimensions for `traces.span.metrics.calls` and `traces.span.metrics.duration` metrics.
  - [`otelcol.exporter.datadog`] Enable `instrumentation_scope_metadata_as_tags` by default.
  - [`otelcol.exporter.kafka`] support configuration of `compression` `level` in producer configuration.
  - [`otelcol.processor.tailsampling`] `invert sample` and `inverted not sample` decisions deprecated, use the `drop` policy instead to explicitly not sample traces.
  - [`otelcol.receiver.filelog`] support `compression` value of `auto` to automatically detect file compression type.

v1.9.0
-----------------

### Breaking changes

- The `prometheus.exporter.windows` component has been update to version v0.30.6. This update includes a significant rework of the exporter and includes some breaking changes. (@dehaansa)
  - The `msmq` and `service` collectors can no longer be configured with a WMI where clause. Any filtering previously done in a where clause will need to be done in a `prometheus.relabel` component.
  - The `service` collector no longer provides `enable_v2_collector` and `use_api` configuration options.
  - The `mscluster_*` and `netframework_*` collectors are now replaced with one `mscluster` and `netframework` collector that allows you to enable the separate metric groupings individually.
  - The `teradici_pcoip` and `vmware_blast` collectors have been removed from the exporter.

- The `prometheus.exporter.oracledb` component now embeds the [`oracledb_exporter from oracle`](https://github.com/oracle/oracle-db-appdev-monitoring) instead of the deprecated [`oracledb_exporter from iamseth`](https://github.com/iamseth/oracledb_exporter) for collecting metrics from an OracleDB server: (@wildum)
  - The arguments `username`, `password`, `default_metrics`, and `custom_metrics` are now supported.
  - The previously undocumented argument `custom_metrics` is now expecting a list of paths to custom metrics files.
  - The following metrics are no longer available by default: oracledb_sessions_activity, oracledb_tablespace_free_bytes

- (_Experimental_) The `enable_context_propagation` argument in `beyla.ebpf` has been replaced with the `context_propagation` argument.
  Set `enable_context_propagation` to `all` to get the same behaviour as `enable_context_propagation` being set to `true`.

### Features

- Bump snmp_exporter and embedded modules in `prometheus.exporter.snmp` to v0.29.0, add cisco_device module support (@v-zhuravlev)

- Add the `otelcol.storage.file` extension to support persistent sending queues and `otelcol.receiver.filelog` file state tracking between restarts. (@dehaansa)

- Add `otelcol.exporter.googlecloud` community component to export metrics, traces, and logs to Google Cloud. (@motoki317)

- Add support to configure basic authentication for alloy http server. (@kalleep)

- Add `validate` command to alloy that will perform limited validation of alloy configuration files. (@kalleep)

- Add support to validate foreach block when using `validate` command. (@kalleep)

- Add `otelcol.receiver.splunkhec` component to receive events in splunk hec format and forward them to other `otelcol.*` components. (@kalleep)

- Add support for Mimir federated rule groups in `mimir.rules.kubernetes` (@QuentinBisson)

### Enhancements

- `prometheus.exporter.windows` has been significantly refactored upstream and includes new collectors like `filetime`, `pagefile`, `performancecounter`, `udp`, and `update` as well as new configuration options for existing collectors. (@dehaansa)

- `prometheus.exporter.mongodb` now offers fine-grained control over collected metrics with new configuration options. (@TeTeHacko)

- Add binary version to constants exposed in configuration file syntatx. (@adlots)

- Update `loki.secretfilter` to include metrics about redactions (@kelnage)

- (_Experimental_) Various changes to the experimental component `database_observability.mysql`:
  - `schema_table`: add support for index expressions (@cristiangreco)
  - `query_sample`: enable opt-in support to extract unredacted sql query (sql_text) (@matthewnolf)
  - `query_tables`: improve queries parsing (@cristiangreco)
  - make tidbparser the default choice (@cristiangreco)
  - `query_sample`: better handling of timer overflows (@fridgepoet)
  - collect metrics on enabled `performance_schema.setup_consumers` (@fridgepoet)
  - `query_sample`: base log entries on calculated timestamp from rows, not now() (@fridgepoet)
  - `query_sample`: check digest is not null (@cristiangreco)
  - `query_sample`: add additional logs for wait events (@fridgepoet)
  - make tidb the default and only sql parser

- Mixin dashboards improvements: added minimum cluster size to Cluster Overview dashboard, fixed units in OpenTelemetry dashboard, fixed slow components evaluation time units in Controller dashboard and updated Prometheus dashboard to correctly aggregate across instances. (@thampiotr)

- Reduced the lag time during targets handover in a cluster in `prometheus.scrape` components by reducing thread contention. (@thampiotr)

- Pretty print diagnostic errors when using `alloy run` (@kalleep)

- Add `labels_from_groups` attribute to `stage.regex` in `loki.process` to automatically add named capture groups as labels. (@harshrai654)

- The `loki.rules.kubernetes` component now supports adding extra label matchers
  to all queries discovered via `PrometheusRule` CRDs. (@QuentinBisson)

-  Add optional `id` field to `foreach` block to generate more meaningful component paths in metrics by using a specific field from collection items. (@harshrai654)

- The `mimir.rules.kubernetes` component now supports adding extra label matchers
  to all queries discovered via `PrometheusRule` CRDs by extracting label values defined on the `PrometheusRule`. (@QuentinBisson)

- Fix validation logic in `beyla.ebpf` component to ensure that either metrics or traces are enabled. (@marctc)

- Improve `foreach` UI and add graph support for it. (@wildum)

- Update statsd_exporter to v0.28.0, most notable changes: (@kalleep)
  - [0.23.0] Support experimental native histograms.
  - [0.24.1] Support scaling parameter in mapping.
  - [0.26.0] Add option to honor original labels from event tags over labels specified in mapping configuration.
  - [0.27.1] Support dogstatsd extended aggregation
  - [0.27.2] Fix panic on certain invalid lines

- Upgrade `beyla.ebpf` to v2.2.4-alloy. The full list of changes can be found in the [Beyla release notes](https://github.com/grafana/beyla/releases/tag/v2.2.4-alloy). (@grcevski)

### Bugfixes

- Fix `otelcol.receiver.filelog` documentation's default value for `start_at`. (@petewall)

- Fix `pyroscope.scrape` scraping godeltaprof profiles. (@korniltsev)

- Fix [#3386](https://github.com/grafana/alloy/issues/3386) lower casing scheme in `prometheus.operator.scrapeconfigs`. (@alex-berger)

- Fix [#3437](https://github.com/grafana/alloy/issues/3437) Component Graph links now follow `--server.http.ui-path-prefix`. (@solidcellaMoon)

- Fix a bug in the `foreach` preventing the UI from showing the components in the template when the block was re-evaluated. (@wildum)

- Fix alloy health handler so header is written before response body. (@kalleep)

- Fix `prometheus.exporter.unix` to pass hwmon config correctly. (@kalleep)

- Fix [#3408](https://github.com/grafana/alloy/issues/3408) `loki.source.docker` can now collect logs from containers not in the running state. (@adamamsmith)

### Other changes

- Update the zap logging adapter used by `otelcol` components to log arrays and objects. (@dehaansa)

- Updated Windows install script to add DisplayVersion into registry on install (@enessene)

- Update Docker builds to install latest Linux security fixes on top of base image (@jharvey10)

- Reduce Docker image size slightly by consolidating some RUN layers (@AchimGrolimund)

- RPM artifacts in Alloy GitHub releases are no longer signed.
  The artifacts on the `https://rpm.grafana.com` repository used by the `yum` package manager will continue to be signed. (@ptodev)

- Upgrade `otelcol` components from OpenTelemetry v0.122.0 to v0.125.0 (@ptodev):
  - [`pkg/ottl`] Enhance the Decode OTTL function to support all flavors of Base64.
  - [`otelcol.processor.resourcedetection`] Adding the `os.version` resource attribute to system processor.
  - [`otelcol.auth.bearer`] Allow the header name to be customized.
  - [`otelcol.exporter.awss3`] Add a new `sending_queue` feature.
  - [`otelcol.exporter.awss3`] Add a new `timeout` argument.
  - [`otelcol.exporter.awss3`] Add a new `resource_attrs_to_s3` configuration block.
  - [`otelcol.exporter.awss3`] Fixes an issue where the AWS S3 Exporter was forcing an ACL to be set, leading to unexpected behavior in S3 bucket permissions.
  - [`otelcol.connector.spanmetrics`] A new `include_instrumentation_scope` configuration argument.
  - [`otelcol.connector.spanmetrics`] Initialise new `calls_total` metrics at 0.
  - [`otelcol.connector.spanmetrics`] A new `aggregation_cardinality_limit` configuration argument
    to limit the number of unique combinations of dimensions that will be tracked for metrics aggregation.
  - [`otelcol.connector.spanmetrics`] Deprecate the unused argument `dimensions_cache_size`.
  - [`otelcol.connector.spanmetrics`] Moving the start timestamp (and last seen timestamp) from the resourceMetrics level to the individual metrics level.
    This will ensure that each metric has its own accurate start and last seen timestamps, regardless of its relationship to other spans.
  - [`otelcol.processor.k8sattributes`] Add option to configure automatic resource attributes - with annotation prefix.
    Implements [Specify resource attributes using Kubernetes annotations](https://github.com/open-telemetry/semantic-conventions/blob/main/docs/non-normative/k8s-attributes.md#specify-resource-attributes-using-kubernetes-annotations).
  - [`otelcol.connector.servicegraph`] Change `database_name_attribute` to accept a list of values.
  - [`otelcol.exporter.kafka`, `otelcol.receiver.kafka`] Deprecating the `auth` > `plain_text` block. Use `auth` > `sasl` with `mechanism` set to `PLAIN` instead.
  - [`otelcol.exporter.kafka`, `otelcol.receiver.kafka`] Deprecating the `topic` argument. Use `logs` > `topic`, `metrics` > `topic`, or `traces` > `topic` instead.
  - [`otelcol.exporter.kafka`, `otelcol.receiver.kafka`] Deprecate the `auth` > `tls` block. Use the top-level `tls` block instead.
  - [`otelcol.receiver.kafka`] Add max_fetch_wait config setting.
    This setting allows you to specify the maximum time that the broker will wait for min_fetch_size bytes of data
    to be available before sending a response to the client.
  - [ `otelcol.receiver.kafka`] Add support for configuring Kafka consumer rebalance strategy and group instance ID.

v1.8.3
-----------------

### Bugfixes

- Fix `mimir.rules.kubernetes` panic on non-leader debug info retrieval (@TheoBrigitte)

- Fix detection of the "streams limit exceeded" error in the Loki client so that metrics are correctly labeled as `ReasonStreamLimited`. (@maratkhv)

- Fix `loki.source.file` race condition that often lead to panic when using `decompression`. (@kalleep)

- Fix deadlock in `loki.source.file` that can happen when targets are removed. (@kalleep)

- Fix `loki.process` to emit valid logfmt. (@kalleep)

v1.8.2
-----------------

### Bugfixes

- Fix `otelcol.exporter.prometheus` dropping valid exemplars. (@github-vincent-miszczak)

- Fix `loki.source.podlogs` not adding labels `__meta_kubernetes_namespace` and `__meta_kubernetes_pod_label_*`. (@kalleep)

v1.8.1
-----------------

### Bugfixes

- `rfc3164_default_to_current_year` argument was not fully added to `loki.source.syslog` (@dehaansa)

- Fix issue with `remoteCfg` service stopping immediately and logging noop error if not configured (@dehaansa)

- Fix potential race condition in `remoteCfg` service metrics registration (@kalleep)

- Fix panic in `prometheus.exporter.postgres` when using minimal url as data source name. (@kalleep)

v1.8.0
-----------------

### Breaking changes

- Removed `open_port` and `executable_name` from top level configuration of Beyla component. Removed `enabled` argument from `network` block. (@marctc)

- Breaking changes from the OpenTelemetry Collector v0.122 update: (@wildum)
  - `otelcol.exporter.splunkhec`: `min_size_items` and `max_size_items` were replaced by `min_size`, `max_size` and `sizer` in the `batcher` block to allow
  users to configure the size of the batch in a more flexible way.
  - The telemetry level of Otel components is no longer configurable. The `level` argument in the `debug_metrics` block is kept to avoid breaking changes but it is not used anymore.
  - `otelcol.processor.tailsampling` changed the unit of the decision timer metric from microseconds to milliseconds. (change unit of otelcol_processor_tail_sampling_sampling_decision_timer_latency)
  - `otelcol.processor.deltatocumulative`: rename `otelcol_deltatocumulative_datapoints_processed` to `otelcol_deltatocumulative_datapoints` and remove the metrics `otelcol_deltatocumulative_streams_evicted`, `otelcol_deltatocumulative_datapoints_dropped` and `otelcol_deltatocumulative_gaps_length`.
  - The `regex` attribute was removed from `otelcol.processor.k8sattributes`. The extract-patterns function from `otelcol.processor.transform` can be used instead.
  - The default value of `metrics_flush_interval` in `otelcol.connector.servicegraph` was changed from `0s` to `60s`.
  - `s3_partition` in `otelcol.exporter.awss3` was replaced by `s3_partition_format`.

- (_Experimental_) `prometheus.write.queue` metric names changed to align better with prometheus standards. (@mattdurham)

### Features

- Add `otelcol.receiver.awscloudwatch` component to receive logs from AWS CloudWatch and forward them to other `otelcol.*` components. (@wildum)
- Add `loki.enrich` component to enrich logs using labels from `discovery.*` components. (@v-zhuravlev)
- Add string concatenation for secrets type (@ravishankar15)
- Add support for environment variables to OpenTelemetry Collector config. (@jharvey10)
- Replace graph in Alloy UI with a new version that supports modules and data flow visualization. (@wildum)
- Added `--cluster.wait-for-size` and `--cluster.wait-timeout` flags which allow to specify the minimum cluster size
  required before components that use clustering begin processing traffic to ensure adequate cluster capacity is
  available. (@thampiotr)
- Add `trace_printer` to `beyla.ebpf` component to print trace information in a specific format. (@marctc)
- Add support for live debugging and graph in the UI for components imported via remotecfg. (@wildum)

### Enhancements

- Add the ability to set user for Windows Service with silent install (@dehaansa)

- Add livedebugging support for structured_metadata in `loki.process` (@dehaansa)

- (_Public Preview_) Add a `--windows.priority` flag to the run command, allowing users to set windows process priority for Alloy. (@dehaansa)

- (_Experimental_) Adding a new `prometheus.operator.scrapeconfigs` which discovers and scrapes [ScrapeConfig](https://prometheus-operator.dev/docs/developer/scrapeconfig/) Kubernetes resources. (@alex-berger)

- Add `rfc3164_default_to_current_year` argument to `loki.source.syslog` (@dehaansa)

- Add `connection_name` support for `prometheus.exporter.mssql` (@bck01215)

- Add livedebugging support for `prometheus.scrape` (@ravishankar15, @wildum)

- Have `loki.echo` log the `entry_timestamp` and `structured_metadata` for any loki entries received (@dehaansa)

- Bump snmp_exporter and embedded modules in `prometheus.exporter.snmp` to v0.28.0 (@v-zhuravlev)

- Update mysqld_exporter to v0.17.2, most notable changes: (@cristiangreco)
  - [0.17.1] Add perf_schema quantile columns to collector
  - [0.17.1] Fix database quoting problem in collector 'info_schema.tables'
  - [0.17.1] Use SUM_LOCK_TIME and SUM_CPU_TIME with mysql >= 8.0.28
  - [0.17.1] Fix query on perf_schema.events_statements_summary_by_digest
  - [0.17.2] Fix query on events_statements_summary_by_digest for mariadb

- Added additional backwards compatibility metrics to `prometheus.write.queue`. (@mattdurham)

- Add new stdlib functions encoding.to_json (@ravishankar15)

- Added OpenTelemetry logs and metrics support to Alloy mixin's dashboards and alerts. (@thampiotr)

- Add support for proxy and headers in `prometheus.write.queue`. (@mattdurham)

- Added support for switching namespace between authentication and kv retrieval to support Vault Enterprise (@notedop)

- (_Experimental_) Various changes to the experimental component `database_observability.mysql`:
  - `query_sample`: better handling of truncated queries (@cristiangreco)
  - `query_sample`: add option to use TiDB sql parser (@cristiangreco)
  - `query_tables`: rename collector from `query_sample` to better reflect responsibility (@matthewnolf)
  - `query_sample`: add new collector that replaces previous implementation to collect more detailed sample information (@matthewnolf)
  - `query_sample`: refactor parsing of truncated queries (@cristiangreco)

- Add labels validation in `pyroscope.write` to prevent duplicate labels and invalid label names/values. (@marcsanmi)

- Reduced lock contention in `prometheus.scrape` component (@thampiotr)

- Support converting otel config which uses a common receiver across pipelines with different names. (@wildum)

- Reduce CPU usage of the `loki.source.podlogs` component when pods logs target lots of pods (@QuentinBisson)

- Add error body propagation in `pyroscope.write`, for `/ingest` calls. (@simonswine)

- Add `tenant` label to remaining `loki_write_.+` metrics (@towolf)

- Removed syntax highlighting from the component details UI view to improve
  rendering performance. (@tpaschalis)

- A new `grafana/alloy:vX.Y.Z-windowsservercore-ltsc2022` Docker image is now published on DockerHub. (@ptodev)

### Bugfixes

- Fix deadlocks in `loki.source.file` when tailing fails (@mblaschke)
- Add missing RBAC permission for ScrapeConfig (@alex-berger)

- Fixed an issue in the `mimir.rules.kubernetes` component that would keep the component as unhealthy even when it managed to start after temporary errors (@nicolasvan)

- Allow kafka exporter to attempt to connect even if TLS enabled but cert & key are not specified (@dehaansa)

- Fixed bug where all resources were not being collected from `prometheus.exporter.azure` when using `regions` (@kgeckhart)

- Fix panic in `loki.source.file` when the tailer had no time to run before the runner was stopped (@wildum)

### Other changes

- Upgrading to Prometheus v2.55.1. (@ptodev)
  - Added a new `http_headers` argument to many `discovery` and `prometheus` components.
  - Added a new `scrape_failure_log_file` argument to `prometheus.scrape`.

- Non-breaking changes from the OpenTelemetry Collector v0.122 update: (@wildum)
  - `otelcol.processor.transform` has a new `statements` block for transformations which don't require a context to be specified explicitly.
  - `otelcol.receiver.syslog` has a new `on_error` argument to specify the action to take when an error occurs while receiving logs.
  - `otelcol.processor.resourcedetection` now supports `dynatrace` as a resource detector.
  - `otelcol.receiver.kafka` has a new `error_backoff` block to configure how failed requests are retried.
  - `otelcol.receiver.vcenter` has three new metrics `vcenter.vm.cpu.time`, `vcenter.vm.network.broadcast.packet.rate` and `vcenter.vm.network.multicast.packet.rate`.
  - `otelcol.exporter.awss3` has two new arguments `acl` and `storage_class`.
  - `otelcol.auth.headers` headers can now be populated using Authentication metadata using from_attribute

- Change the stability of the `beyla.ebpf` component from "public preview" to "generally available". (@marctc)

- The ingest API of `pyroscope.receive_http` no longer forwards all received headers, instead only passes through the `Content-Type` header. (@simonswine)

v1.7.5
-----------------

### Enhancements

- Set zstd as default compression for `prometheus.write.queue`. (@mattdurham)

v1.7.4
-----------------

### Bugfixes

- Revert the changes to `loki.source.file` from release v1.7.0. These changes introduced a potential deadlock. (@dehaansa)

v1.7.3
-----------------

### Breaking changes

- Fixed the parsing of selections, application and network filter blocks for Beyla. (@raffaelroquetto)

### Enhancements

- Add the `stat_checkpointer` collector in `prometheus.exporter.postgres` (@dehaansa)

### Bugfixes

- Update the `prometheus.exporter.postgres` component to correctly support Postgres17 when `stat_bgwriter` collector is enabled (@dehaansa)

- Fix `remoteCfg` logging and metrics reporting of `errNotModified` as a failure (@zackman0010)


v1.7.2
-----------------

### Bugfixes

- Fixed an issue where the `otelcol.exporter.awss3` could not be started with the `sumo_ic` marshaler. (@wildum)

- Update `jfr-parser` dependency to v0.9.3 to fix jfr parsing issues in `pyroscope.java`. (@korniltsev)

- Fixed an issue where passing targets from some standard library functions was failing with `target::ConvertFrom` error. (@thampiotr)

- Fixed an issue where indexing targets as maps (e.g. `target["foo"]`) or objects (e.g. `target.foo`) or using them with
  certain standard library functions was resulting in `expected object or array, got capsule` error under some
  circumstances. This could also lead to `foreach evaluation failed` errors when using the `foreach` configuration
  block. (@thampiotr)

- Update `prometheus.write.queue` to reduce memory fragmentation and increase sent throughput. (@mattdurham)

- Fixed an issue where the `otelcol.exporter.kafka` component would not start if the `encoding` was specific to a signal type. (@wildum)

v1.7.1
-----------------

### Bugfixes

- Fixed an issue where some exporters such as `prometheus.exporter.snmp` couldn't accept targets from other components
  with an error `conversion to '*map[string]string' is not supported"`. (@thampiotr)

- Enable batching of calls to the appender in `prometheus.write.queue` to reduce lock contention when scraping, which
  will lead to reduced scrape duration. (@mattdurham)

v1.7.0
-----------------

### Breaking changes

- (_Experimental_) In `prometheus.write.queue` changed `parallelism` from attribute to a block to allow for dynamic scaling. (@mattdurham)

- Remove `tls_basic_auth_config_path` attribute from `prometheus.exporter.mongodb` configuration as it does not configure TLS client
  behavior as previously documented.

- Remove `encoding` and `encoding_file_ext` from `otelcol.exporter.awss3` component as it was not wired in to the otel component and
  Alloy does not currently integrate the upstream encoding extensions that this would utilize.

### Features

- Add a `otelcol.receiver.tcplog` component to receive OpenTelemetry logs over a TCP connection. (@nosammai)

- (_Public preview_) Add `otelcol.receiver.filelog` component to read otel log entries from files (@dehaansa)

- (_Public preview_) Add a `otelcol.processor.cumulativetodelta` component to convert metrics from
  cumulative temporality to delta. (@madaraszg-tulip)

- (_Experimental_) Add a `stage.windowsevent` block in the `loki.process` component. This aims to replace the existing `stage.eventlogmessage`. (@wildum)

- Add `pyroscope.relabel` component to modify or filter profiles using Prometheus relabeling rules. (@marcsanmi)

- (_Experimental_) A new `foreach` block which starts an Alloy pipeline for each item inside a list. (@wildum, @thampiotr, @ptodev)

### Enhancements

- Upgrade to OpenTelemetry Collector v0.119.0 (@dehaansa):
  - `otelcol.processor.resourcedetection`: additional configuration for the `ec2` detector to configure retry behavior
  - `otelcol.processor.resourcedetection`: additional configuration for the `gcp` detector to collect Managed Instance Group attributes
  - `otelcol.processor.resourcedetection`: additional configuration for the `eks` detector to collect cloud account attributes
  - `otelcol.processor.resourcedetection`: add `kubeadm` detector to collect local cluster attributes
  - `otelcol.processor.cumulativetodelta`: add `metric_types` filtering options
  - `otelcol.exporter.awss3`: support configuring sending_queue behavior
  - `otelcol.exporter.otlphttp`: support configuring `compression_params`, which currently only includes `level`
  - `configtls`: opentelemetry components with tls config now support specifying TLS curve preferences
  - `sending_queue`: opentelemetry exporters with a `sending_queue` can now configure the queue to be `blocking`

- Add `go_table_fallback` arg to `pyroscope.ebpf` (@korniltsev)

- Memory optimizations in `pyroscope.scrape` (@korniltsev)

- Do not drop `__meta` labels in `pyroscope.scrape`. (@korniltsev)

- Add the possibility to export span events as logs in `otelcol.connector.spanlogs`. (@steve-hb)

- Add json format support for log export via faro receiver (@ravishankar15)

- (_Experimental_) Various changes to the experimental component `database_observability.mysql`:
  - `connection_info`: add namespace to the metric (@cristiangreco)
  - `query_sample`: better support for table name parsing (@cristiangreco)
  - `query_sample`: capture schema name for query samples (@cristiangreco)
  - `query_sample`: fix error handling during result set iteration (@cristiangreco)
  - `query_sample`: improve parsing of truncated queries (@cristiangreco)
  - `query_sample`: split out sql parsing logic to a separate file (@cristiangreco)
  - `schema_table`: add table columns parsing (@cristiagreco)
  - `schema_table`: correctly quote schema and table name in SHOW CREATE (@cristiangreco)
  - `schema_table`: fix handling of view table types when detecting schema (@matthewnolf)
  - `schema_table`: refactor cache config in schema_table collector (@cristiangreco)
  - Component: add enable/disable collector configurability to `database_observability.mysql`. This removes the `query_samples_enabled` argument, now configurable via enable/disable collector. (@fridgepoet)
  - Component: always log `instance` label key (@cristiangreco)
  - Component: better error handling for collectors (@cristiangreco)
  - Component: use labels for some indexed logs elements (@cristiangreco)

- Reduce CPU usage of `loki.source.windowsevent` by up to 85% by updating the bookmark file every 10 seconds instead of after every event and by
  optimizing the retrieval of the process name. (@wildum)

- Ensure consistent service_name label handling in `pyroscope.receive_http` to match Pyroscope's behavior. (@marcsanmi)

- Improved memory and CPU performance of Prometheus pipelines by changing the underlying implementation of targets (@thampiotr)

- Add `config_merge_strategy` in `prometheus.exporter.snmp` to optionally merge custom snmp config with embedded config instead of replacing. Useful for providing SNMP auths. (@v-zhuravlev)

- Upgrade `beyla.ebpf` to v2.0.4. The full list of changes can be found in the [Beyla release notes](https://github.com/grafana/beyla/releases/tag/v2.0.0). (@marctc)

### Bugfixes

- Fix log rotation for Windows in `loki.source.file` by refactoring the component to use the runner pkg. This should also reduce CPU consumption when tailing a lot of files in a dynamic environment. (@wildum)

- Add livedebugging support for `prometheus.remote_write` (@ravishankar15)

- Add livedebugging support for `otelcol.connector.*` components (@wildum)

- Bump snmp_exporter and embedded modules to 0.27.0. Add support for multi-module handling by comma separation and expose argument to increase SNMP polling concurrency for `prometheus.exporter.snmp`. (@v-zhuravlev)

- Add support for pushv1.PusherService Connect API in `pyroscope.receive_http`. (@simonswine)

- Fixed an issue where `loki.process` would sometimes output live debugging entries out-of-order (@thampiotr)

- Fixed a bug where components could be evaluated concurrently without the full context during a config reload (@wildum)

- Fixed locks that wouldn't be released in the remotecfg service if some errors occurred during the configuration reload (@spartan0x117)

- Fix issue with `prometheus.write.queue` that lead to excessive connections. (@mattdurham)

- Fixed a bug where `loki.source.awsfirehose` and `loki.source.gcplog` could
  not be used from within a module. (@tpaschalis)

- Fix an issue where Prometheus metric name validation scheme was set by default to UTF-8. It is now set back to the
  previous "legacy" scheme. An experimental flag `--feature.prometheus.metric-validation-scheme` can be used to switch
  it to `utf-8` to experiment with UTF-8 support. (@thampiotr)

### Other changes

- Upgrading to Prometheus v2.54.1. (@ptodev)
  - `discovery.docker` has a new `match_first_network` attribute for matching the first network
    if the container has multiple networks defined, thus avoiding collecting duplicate targets.
  - `discovery.ec2`, `discovery.kubernetes`, `discovery.openstack`, and `discovery.ovhcloud`
    add extra `__meta_` labels.
  - `prometheus.remote_write` supports Azure OAuth and Azure SDK authentication.
  - `discovery.linode` has a new `region` attribute, as well as extra `__meta_` labels.
  - A new `scrape_native_histograms` argument for `prometheus.scrape`.
    This is enabled by default and can be used to explicitly disable native histogram support.
    In previous versions of Alloy, native histogram support has also been enabled by default
    as long as `scrape_protocols` starts with `PrometheusProto`.

  - Change the stability of the `remotecfg` feature from "public preview" to "generally available". (@erikbaranowski)

v1.6.1
-----------------

## Bugs

- Resolve issue with Beyla starting. (@rafaelroquetto)

v1.6.0
-----------------

### Breaking changes

- Upgrade to OpenTelemetry Collector v0.116.0:
  - `otelcol.processor.tailsampling`: Change decision precedence when using `and_sub_policy` and `invert_match`.
    For more information, see the [release notes for Alloy 1.6][release-notes-alloy-1_6].

    [#33671]: https://github.com/open-telemetry/opentelemetry-collector-contrib/pull/33671
    [release-notes-alloy-1_6]: https://grafana.com/docs/alloy/latest/release-notes/#v16

### Features

- Add support for TLS to `prometheus.write.queue`. (@mattdurham)

- Add `otelcol.receiver.syslog` component to receive otel logs in syslog format (@dehaansa)

- Add support for metrics in `otelcol.exporter.loadbalancing` (@madaraszg-tulip)

- Add `add_cloudwatch_timestamp` to `prometheus.exporter.cloudwatch` metrics. (@captncraig)

- Add support to `prometheus.operator.servicemonitors` to allow `endpointslice` role. (@yoyosir)

- Add `otelcol.exporter.splunkhec` allowing to export otel data to Splunk HEC (@adlotsof)

- Add `otelcol.receiver.solace` component to receive traces from a Solace broker. (@wildum)

- Add `otelcol.exporter.syslog` component to export logs in syslog format (@dehaansa)

- (_Experimental_) Add a `database_observability.mysql` component to collect mysql performance data. (@cristiangreco & @matthewnolf)

- Add `otelcol.receiver.influxdb` to convert influx metric into OTEL. (@EHSchmitt4395)

- Add a new `/-/healthy` endpoint which returns HTTP 500 if one or more components are unhealthy. (@ptodev)

### Enhancements

- Improved performance by reducing allocation in Prometheus write pipelines by ~30% (@thampiotr)

- Update `prometheus.write.queue` to support v2 for cpu performance. (@mattdurham)

- (_Experimental_) Add health reporting to `database_observability.mysql` component (@cristiangreco)

- Add second metrics sample to the support bundle to provide delta information (@dehaansa)

- Add all raw configuration files & a copy of the latest remote config to the support bundle (@dehaansa)

- Add relevant golang environment variables to the support bundle (@dehaansa)

- Add support for server authentication to otelcol components. (@aidaleuc)

- Update mysqld_exporter from v0.15.0 to v0.16.0 (including 2ef168bf6), most notable changes: (@cristiangreco)
  - Support MySQL 8.4 replicas syntax
  - Fetch lock time and cpu time from performance schema
  - Fix fetching tmpTables vs tmpDiskTables from performance_schema
  - Skip SPACE_TYPE column for MariaDB >=10.5
  - Fixed parsing of timestamps with non-zero padded days
  - Fix auto_increment metric collection errors caused by using collation in INFORMATION_SCHEMA searches
  - Change processlist query to support ONLY_FULL_GROUP_BY sql_mode
  - Add perf_schema quantile columns to collector

- Live Debugging button should appear in UI only for supported components (@ravishankar15)
- Add three new stdlib functions to_base64, from_URLbase64 and to_URLbase64 (@ravishankar15)
- Add `ignore_older_than` option for local.file_match (@ravishankar15)
- Add livedebugging support for discovery components (@ravishankar15)
- Add livedebugging support for `discover.relabel` (@ravishankar15)
- Performance optimization for live debugging feature (@ravishankar15)

- Upgrade `github.com/goccy/go-json` to v0.10.4, which reduces the memory consumption of an Alloy instance by 20MB.
  If Alloy is running certain otelcol components, this reduction will not apply. (@ptodev)
- improve performance in regexp component: call fmt only if debug is enabled (@r0ka)

- Update `prometheus.write.queue` library for performance increases in cpu. (@mattdurham)

- Update `loki.secretfilter` to be compatible with the new `[[rules.allowlists]]` gitleaks allowlist format (@romain-gaillard)

- Update `async-profiler` binaries for `pyroscope.java` to 3.0-fa937db (@aleks-p)

- Reduced memory allocation in discovery components by up to 30% (@thampiotr)

### Bugfixes

- Fix issue where `alloy_prometheus_relabel_metrics_processed` was not being incremented. (@mattdurham)

- Fixed issue with automemlimit logging bad messages and trying to access cgroup on non-linux builds (@dehaansa)

- Fixed issue with reloading configuration and prometheus metrics duplication in `prometheus.write.queue`. (@mattdurham)

- Updated `prometheus.write.queue` to fix issue with TTL comparing different scales of time. (@mattdurham)

- Fixed an issue in the `prometheus.operator.servicemonitors`, `prometheus.operator.podmonitors` and `prometheus.operator.probes` to support capitalized actions. (@QuentinBisson)

- Fixed an issue where the `otelcol.processor.interval` could not be used because the debug metrics were not set to default. (@wildum)

- Fixed an issue where `loki.secretfilter` would crash if the secret was shorter than the `partial_mask` value. (@romain-gaillard)

- Change the log level in the `eventlogmessage` stage of the `loki.process` component from `warn` to `debug`. (@wildum)

- Fix a bug in `loki.source.kafka` where the `topics` argument incorrectly used regex matching instead of exact matches. (@wildum)

### Other changes

- Change the stability of the `livedebugging` feature from "experimental" to "generally available". (@wildum)

- Use Go 1.23.3 for builds. (@mattdurham)

- Upgrade Beyla to v1.9.6. (@wildum)

- Upgrade to OpenTelemetry Collector v0.116.0:
  - `otelcol.receiver.datadog`: Return a json reponse instead of "OK" when a trace is received with a newer protocol version.
    https://github.com/open-telemetry/opentelemetry-collector-contrib/pull/35705
  - `otelcol.receiver.datadog`: Changes response message for `/api/v1/check_run` 202 response to be JSON and on par with Datadog API spec
    https://github.com/open-telemetry/opentelemetry-collector-contrib/pull/36029
  - `otelcol.receiver.solace`: The Solace receiver may unexpectedly terminate on reporting traces when used with a memory limiter processor and under high load.
    https://github.com/open-telemetry/opentelemetry-collector-contrib/pull/35958
  - `otelcol.receiver.solace`: Support converting the new `Move to Dead Message Queue` and new `Delete` spans generated by Solace Event Broker to OTLP.
    https://github.com/open-telemetry/opentelemetry-collector-contrib/pull/36071
  - `otelcol.exporter.datadog`: Stop prefixing `http_server_duration`, `http_server_request_size` and `http_server_response_size` with `otelcol`.
    https://github.com/open-telemetry/opentelemetry-collector-contrib/pull/36265
    These metrics can be from SDKs rather than collector. Stop prefixing them to be consistent with
    https://opentelemetry.io/docs/collector/internal-telemetry/#lists-of-internal-metrics
  - `otelcol.receiver.datadog`: Add json handling for the `api/v2/series` endpoint in the datadogreceiver.
    https://github.com/open-telemetry/opentelemetry-collector-contrib/pull/36218
  - `otelcol.processor.span`: Add a new `keep_original_name` configuration argument
    to keep the original span name when extracting attributes from the span name.
    https://github.com/open-telemetry/opentelemetry-collector-contrib/pull/36397
  - `pkg/ottl`: Respect the `depth` option when flattening slices using `flatten`.
    The `depth` option is also now required to be at least `1`.
    https://github.com/open-telemetry/opentelemetry-collector-contrib/pull/36198
  - `otelcol.exporter.loadbalancing`: Shutdown exporters during collector shutdown. This fixes a memory leak.
    https://github.com/open-telemetry/opentelemetry-collector-contrib/pull/36024
  - `otelcol.processor.k8sattributes`: New `wait_for_metadata` and `wait_for_metadata_timeout` configuration arguments,
    which block the processor startup until metadata is received from Kubernetes.
    https://github.com/open-telemetry/opentelemetry-collector-contrib/issues/32556
  - `otelcol.processor.k8sattributes`: Enable the `k8sattr.fieldExtractConfigRegex.disallow` for all Alloy instances,
    to retain the behavior of `regex` argument in the `annotation` and `label` blocks.
    When the feature gate is "deprecated" in the upstream Collector, Alloy users will need to use the transform processor instead.
    https://github.com/open-telemetry/opentelemetry-collector-contrib/issues/25128
  - `otelcol.receiver.vcenter`: The existing code did not honor TLS settings beyond 'insecure'.
    All TLS client config should now be honored.
    https://github.com/open-telemetry/opentelemetry-collector-contrib/pull/36482
  - `otelcol.receiver.opencensus`: Do not report error message when OpenCensus receiver is shutdown cleanly.
    https://github.com/open-telemetry/opentelemetry-collector-contrib/pull/36622
  - `otelcol.processor.k8sattributes`: Fixed parsing of k8s image names to support images with tags and digests.
    https://github.com/open-telemetry/opentelemetry-collector-contrib/pull/36145
  - `otelcol.exporter.loadbalancing`: Adding sending_queue, retry_on_failure and timeout settings to loadbalancing exporter configuration.
    https://github.com/open-telemetry/opentelemetry-collector-contrib/issues/35378
  - `otelcol.exporter.loadbalancing`: The k8sresolver was triggering exporter churn in the way the change event was handled.
    https://github.com/open-telemetry/opentelemetry-collector-contrib/issues/35658
  - `otelcol.processor.k8sattributes`: Override extracted k8s attributes if original value has been empty.
    https://github.com/open-telemetry/opentelemetry-collector-contrib/pull/36466
  - `otelcol.exporter.awss3`: Upgrading to adopt aws sdk v2.
    https://github.com/open-telemetry/opentelemetry-collector-contrib/pull/36698
  - `pkg/ottl`: GetXML Converter now supports selecting text, CDATA, and attribute (value) content.
  - `otelcol.exporter.loadbalancing`: Adds a an optional `return_hostnames` configuration argument to the k8s resolver.
     https://github.com/open-telemetry/opentelemetry-collector-contrib/pull/35411
  - `otelcol.exporter.kafka`, `otelcol.receiver.kafka`: Add a new `AWS_MSK_IAM_OAUTHBEARER` mechanism.
    This mechanism use the AWS MSK IAM SASL Signer for Go https://github.com/aws/aws-msk-iam-sasl-signer-go.
    https://github.com/open-telemetry/opentelemetry-collector-contrib/pull/32500

  - Use Go 1.23.5 for builds. (@wildum)

v1.5.1
-----------------

### Enhancements

- Logs from underlying clustering library `memberlist` are now surfaced with correct level (@thampiotr)

- Allow setting `informer_sync_timeout` in prometheus.operator.* components. (@captncraig)

- For sharding targets during clustering, `loki.source.podlogs` now only takes into account some labels. (@ptodev)

- Improve instrumentation of `pyroscope.relabel` component. (@marcsanmi)

### Bugfixes

- Fixed an issue in the `pyroscope.write` component to prevent TLS connection churn to Pyroscope when the `pyroscope.receive_http` clients don't request keepalive (@madaraszg-tulip)

- Fixed an issue in the `pyroscope.write` component with multiple endpoints not working correctly for forwarding profiles from `pyroscope.receive_http` (@madaraszg-tulip)

- Fixed a few race conditions that could lead to a deadlock when using `import` statements, which could lead to a memory leak on `/metrics` endpoint of an Alloy instance. (@thampiotr)

- Fix a race condition where the ui service was dependent on starting after the remotecfg service, which is not guaranteed. (@dehaansa & @erikbaranowski)

- Fixed an issue in the `otelcol.exporter.prometheus` component that would set series value incorrectly for stale metrics (@YusifAghalar)

- `loki.source.podlogs`: Fixed a bug which prevented clustering from working and caused duplicate logs to be sent.
  The bug only happened when no `selector` or `namespace_selector` blocks were specified in the Alloy configuration. (@ptodev)

- Fixed an issue in the `pyroscope.write` component to allow slashes in application names in the same way it is done in the Pyroscope push API (@marcsanmi)

- Fixed a crash when updating the configuration of `remote.http`. (@kinolaev)

- Fixed an issue in the `otelcol.processor.attribute` component where the actions `delete` and `hash` could not be used with the `pattern` argument. (@wildum)

- Fixed an issue in the `prometheus.exporter.postgres` component that would leak goroutines when the target was not reachable (@dehaansa)

v1.5.0
-----------------

### Breaking changes

- `import.git`: The default value for `revision` has changed from `HEAD` to `main`. (@ptodev)
  It is no longer allowed to set `revision` to `"HEAD"`, `"FETCH_HEAD"`, `"ORIG_HEAD"`, `"MERGE_HEAD"`, or `"CHERRY_PICK_HEAD"`.

- The Otel update to v0.112.0 has a few breaking changes:
  - [`otelcol.processor.deltatocumulative`] Change `max_streams` default value to `9223372036854775807` (max int).
    https://github.com/open-telemetry/opentelemetry-collector-contrib/pull/35048
  - [`otelcol.connector.spanmetrics`] Change `namespace` default value to `traces.span.metrics`.
    https://github.com/open-telemetry/opentelemetry-collector-contrib/pull/34485
  - [`otelcol.exporter.logging`] Removed in favor of the `otelcol.exporter.debug`.
    https://github.com/open-telemetry/opentelemetry-collector/issues/11337

### Features

- Add support bundle generation via the API endpoint /-/support (@dehaansa)

- Add the function `path_join` to the stdlib. (@wildum)

- Add `pyroscope.receive_http` component to receive and forward Pyroscope profiles (@marcsanmi)

- Add support to `loki.source.syslog` for the RFC3164 format ("BSD syslog"). (@sushain97)

- Add support to `loki.source.api` to be able to extract the tenant from the HTTP `X-Scope-OrgID` header (@QuentinBisson)

- (_Experimental_) Add a `loki.secretfilter` component to redact secrets from collected logs.

- (_Experimental_) Add a `prometheus.write.queue` component to add an alternative to `prometheus.remote_write`
  which allowing the writing of metrics  to a prometheus endpoint. (@mattdurham)

- (_Experimental_) Add the `array.combine_maps` function to the stdlib. (@ptodev, @wildum)

### Enhancements

- The `mimir.rules.kubernetes` component now supports adding extra label matchers
  to all queries discovered via `PrometheusRule` CRDs. (@thampiotr)

- The `cluster.use-discovery-v1` flag is now deprecated since there were no issues found with the v2 cluster discovery mechanism. (@thampiotr)

- SNMP exporter now supports labels in both `target` and `targets` parameters. (@mattdurham)

- Add support for relative paths to `import.file`. This new functionality allows users to use `import.file` blocks in modules
  imported via `import.git` and other `import.file`. (@wildum)

- `prometheus.exporter.cloudwatch`: The `discovery` block now has a `recently_active_only` configuration attribute
  to return only metrics which have been active in the last 3 hours.

- Add Prometheus bearer authentication to a `prometheus.write.queue` component (@freak12techno)

- Support logs that have a `timestamp` field instead of a `time` field for the `loki.source.azure_event_hubs` component. (@andriikushch)

- Add `proxy_url` to `otelcol.exporter.otlphttp`. (@wildum)

- Allow setting `informer_sync_timeout` in prometheus.operator.* components. (@captncraig)

### Bugfixes

- Fixed a bug in `import.git` which caused a `"non-fast-forward update"` error message. (@ptodev)

- Do not log error on clean shutdown of `loki.source.journal`. (@thampiotr)

- `prometheus.operator.*` components: Fixed a bug which would sometimes cause a
  "failed to create service discovery refresh metrics" error after a config reload. (@ptodev)

### Other changes

- Small fix in UI stylesheet to fit more content into visible table area. (@defanator)

- Changed OTEL alerts in Alloy mixin to use success rate for tracing. (@thampiotr)

- Support TLS client settings for clustering (@tiagorossig)

- Add support for `not_modified` response in `remotecfg`. (@spartan0x117)

- Fix dead link for RelabelConfig in the PodLog documentation page (@TheoBrigitte)

- Most notable changes coming with the OTel update from v0.108.0 vo v0.112.0 besides the breaking changes: (@wildum)
  - [`http config`] Add support for lz4 compression.
    https://github.com/open-telemetry/opentelemetry-collector/issues/9128
  - [`otelcol.processor.interval`] Add support for gauges and summaries.
    https://github.com/open-telemetry/opentelemetry-collector-contrib/issues/34803
  - [`otelcol.receiver.kafka`] Add possibility to tune the fetch sizes.
    https://github.com/open-telemetry/opentelemetry-collector-contrib/pull/34431
  - [`otelcol.processor.tailsampling`] Add `invert_match` to boolean attribute.
    https://github.com/open-telemetry/opentelemetry-collector-contrib/pull/34730
  - [`otelcol.receiver.kafka`] Add support to decode to `otlp_json`.
    https://github.com/open-telemetry/opentelemetry-collector-contrib/issues/33627
  - [`otelcol.processor.transform`] Add functions `convert_exponential_histogram_to_histogram` and `aggregate_on_attribute_value`.
    https://github.com/open-telemetry/opentelemetry-collector-contrib/pull/33824
    https://github.com/open-telemetry/opentelemetry-collector-contrib/pull/33423

v1.4.3
-----------------

### Bugfixes

- Fix an issue where some `faro.receiver` would drop multiple fields defined in `payload.meta.browser`, as fields were defined in the struct.

- `pyroscope.scrape` no longer tries to scrape endpoints which are not active targets anymore. (@wildum @mattdurham @dehaansa @ptodev)

- Fixed a bug with `loki.source.podlogs` not starting in large clusters due to short informer sync timeout. (@elburnetto-intapp)

- `prometheus.exporter.windows`: Fixed bug with `exclude` regular expression config arguments which caused missing metrics. (@ptodev)

v1.4.2
-----------------

### Bugfixes

- Update windows_exporter from v0.27.2 vo v0.27.3: (@jkroepke)
  - Fixes a bug where scraping Windows service crashes alloy

- Update yet-another-cloudwatch-exporter from v0.60.0 vo v0.61.0: (@morremeyer)
  - Fixes a bug where cloudwatch S3 metrics are reported as `0`

- Issue 1687 - otelcol.exporter.awss3 fails to configure (@cydergoth)
  - Fix parsing of the Level configuration attribute in debug_metrics config block
  - Ensure "optional" debug_metrics config block really is optional

- Fixed an issue with `loki.process` where `stage.luhn` and `stage.timestamp` would not apply
  default configuration settings correctly (@thampiotr)

- Fixed an issue with `loki.process` where configuration could be reloaded even if there
  were no changes. (@ptodev, @thampiotr)

- Fix issue where `loki.source.kubernetes` took into account all labels, instead of specific logs labels. Resulting in duplication. (@mattdurham)

v1.4.1
-----------------

### Bugfixes

- Windows installer: Don't quote Alloy's binary path in the Windows Registry. (@jkroepke)

v1.4.0
-----------------

### Security fixes

- Add quotes to windows service path to prevent path interception attack. [CVE-2024-8975](https://grafana.com/security/security-advisories/cve-2024-8975/) (@mattdurham)

### Breaking changes

- Some debug metrics for `otelcol` components have changed. (@thampiotr)
  For example, `otelcol.exporter.otlp`'s `exporter_sent_spans_ratio_total` metric is now `otelcol_exporter_sent_spans_total`.

- [otelcol.processor.transform] The functions `convert_sum_to_gauge` and `convert_gauge_to_sum` must now be used in the `metric` `context` rather than in the `datapoint` context.
  https://github.com/open-telemetry/opentelemetry-collector-contrib/issues/34567 (@wildum)

- Upgrade Beyla from 1.7.0 to 1.8.2. A complete list of changes can be found on the Beyla releases page: https://github.com/grafana/beyla/releases. (@wildum)
  It contains a few breaking changes for the component `beyla.ebpf`:
  - renamed metric `process.cpu.state` to `cpu.mode`
  - renamed metric `beyla_build_info` to `beyla_internal_build_info`

### Features

- Added Datadog Exporter community component, enabling exporting of otel-formatted Metrics and traces to Datadog. (@polyrain)
- (_Experimental_) Add an `otelcol.processor.interval` component to aggregate metrics and periodically
  forward the latest values to the next component in the pipeline.


### Enhancements

- Clustering peer resolution through `--cluster.join-addresses` flag has been
  improved with more consistent behaviour, better error handling and added
  support for A/AAAA DNS records. If necessary, users can temporarily opt out of
  this new behaviour with the `--cluster.use-discovery-v1`, but this can only be
  used as a temporary measure, since this flag will be disabled in future
  releases. (@thampiotr)

- Added a new panel to Cluster Overview dashboard to show the number of peers
  seen by each instance in the cluster. This can help diagnose cluster split
  brain issues. (@thampiotr)

- Updated Snowflake exporter with performance improvements for larger environments.
  Also added a new panel to track deleted tables to the Snowflake mixin. (@Caleb-Hurshman)
- Add a `otelcol.processor.groupbyattrs` component to reassociate collected metrics that match specified attributes
    from opentelemetry. (@kehindesalaam)

- Update windows_exporter to v0.27.2. (@jkroepke)
  The `smb.enabled_list` and `smb_client.enabled_list` doesn't have any effect anymore. All sub-collectors are enabled by default.

- Live debugging of `loki.process` will now also print the timestamp of incoming and outgoing log lines.
  This is helpful for debugging `stage.timestamp`. (@ptodev)

- Add extra validation in `beyla.ebpf` to avoid panics when network feature is enabled. (@marctc)

- A new parameter `aws_sdk_version_v2` is added for the cloudwatch exporters configuration. It enables the use of aws sdk v2 which has shown to have significant performance benefits. (@kgeckhart, @andriikushch)

- `prometheus.exporter.cloudwatch` can now collect metrics from custom namespaces via the `custom_namespace` block. (@ptodev)

- Add the label `alloy_cluster` in the metric `alloy_config_hash` when the flag `cluster.name` is set to help differentiate between
  configs from the same alloy cluster or different alloy clusters. (@wildum)

- Add support for discovering the cgroup path(s) of a process in `process.discovery`. (@mahendrapaipuri)

### Bugfixes

- Fix a bug where the scrape timeout for a Probe resource was not applied, overwriting the scrape interval instead. (@morremeyer, @stefanandres)

- Fix a bug where custom components don't always get updated when the config is modified in an imported directory. (@ante012)

- Fixed an issue which caused loss of context data in Faro exception. (@codecapitano)

- Fixed an issue where providing multiple hostnames or IP addresses
  via `--cluster.join-addresses` would only use the first provided value.
  (@thampiotr)

- Fixed an issue where providing `<hostname>:<port>`
  in `--cluster.join-addresses` would only resolve with DNS to a single address,
  instead of using all the available records. (@thampiotr)

- Fixed an issue where clustering peers resolution via hostname in `--cluster.join-addresses`
  resolves to duplicated IP addresses when using SRV records. (@thampiotr)

- Fixed an issue where the `connection_string` for the `loki.source.azure_event_hubs` component
  was displayed in the UI in plaintext. (@MorrisWitthein)

- Fix a bug in `discovery.*` components where old `targets` would continue to be
  exported to downstream components. This would only happen if the config
  for `discovery.*`  is reloaded in such a way that no new targets were
  discovered. (@ptodev, @thampiotr)

- Fixed bug in `loki.process` with `sampling` stage where all components use same `drop_counter_reason`. (@captncraig)

- Fixed an issue (see https://github.com/grafana/alloy/issues/1599) where specifying both path and key in the remote.vault `path`
  configuration could result in incorrect URLs. The `path` and `key` arguments have been separated to allow for clear and accurate
  specification of Vault secrets. (@PatMis16)

### Other

- Renamed standard library functions. Old names are still valid but are marked deprecated. (@wildum)

- Aliases for the namespaces are deprecated in the Cloudwatch exporter. For example: "s3" is not allowed, "AWS/S3" should be used. Usage of the aliases will generate warnings in the logs. Support for the aliases will be dropped in the upcoming releases. (@kgeckhart, @andriikushch)

- Update OTel from v0.105.0 vo v0.108.0: (@wildum)
  - [`otelcol.receiver.vcenter`] New VSAN metrics.
    https://github.com/open-telemetry/opentelemetry-collector-contrib/issues/33556
  - [`otelcol.receiver.kafka`] Add `session_timeout` and `heartbeat_interval` attributes.
    https://github.com/open-telemetry/opentelemetry-collector-contrib/pull/33082
  - [`otelcol.processor.transform`] Add `aggregate_on_attributes` function for metrics.
    https://github.com/open-telemetry/opentelemetry-collector-contrib/pull/33334
  - [`otelcol.receiver.vcenter`] Enable metrics by default
    https://github.com/open-telemetry/opentelemetry-collector-contrib/issues/33607

- Updated the docker base image to Ubuntu 24.04 (Noble Numbat). (@mattiasa )

v1.3.4
-----------------

### Bugfixes

- Windows installer: Don't quote Alloy's binary path in the Windows Registry. (@jkroepke)

v1.3.2
-----------------

### Security fixes

- Add quotes to windows service path to prevent path interception attack. [CVE-2024-8975](https://grafana.com/security/security-advisories/cve-2024-8975/) (@mattdurham)

v1.3.1
-----------------

### Bugfixes

- Changed the cluster startup behaviour, reverting to the previous logic where
  a failure to resolve cluster join peers results in the node creating its own cluster. This is
  to facilitate the process of bootstrapping a new cluster following user feedback (@thampiotr)

- Fix a memory leak which would occur any time `loki.process` had its configuration reloaded. (@ptodev)

v1.3.0
-----------------

### Breaking changes

- [`otelcol.exporter.otlp`,`otelcol.exporter.loadbalancing`]: Change the default gRPC load balancing strategy.
  The default value for the `balancer_name` attribute has changed to `round_robin`
  https://github.com/open-telemetry/opentelemetry-collector/pull/10319

### Breaking changes to non-GA functionality

- Update Public preview `remotecfg` argument from `metadata` to `attributes`. (@erikbaranowski)

- The default value of the argument `unmatched` in the block `routes` of the component `beyla.ebpf` was changed from `unset` to `heuristic` (@marctc)

### Features

- Added community components support, enabling community members to implement and maintain components. (@wildum)

- A new `otelcol.exporter.debug` component for printing OTel telemetry from
  other `otelcol` components to the console. (@BarunKGP)

### Enhancements
- Added custom metrics capability to oracle exporter. (@EHSchmitt4395)

- Added a success rate panel on the Prometheus Components dashboard. (@thampiotr)

- Add namespace field to Faro payload (@cedricziel)

- Add the `targets` argument to the `prometheus.exporter.blackbox` component to support passing blackbox targets at runtime. (@wildum)

- Add concurrent metric collection to `prometheus.exporter.snowflake` to speed up collection times (@Caleb-Hurshman)

- Added live debugging support to `otelcol.processor.*` components. (@wildum)

- Add automatic system attributes for `version` and `os` to `remotecfg`. (@erikbaranowski)

- Added live debugging support to `otelcol.receiver.*` components. (@wildum)

- Added live debugging support to `loki.process`. (@wildum)

- Added live debugging support to `loki.relabel`. (@wildum)

- Added a `namespace` label to probes scraped by the `prometheus.operator.probes` component to align with the upstream Prometheus Operator setup. (@toontijtgat2)

- (_Public preview_) Added rate limiting of cluster state changes to reduce the
  number of unnecessary, intermediate state updates. (@thampiotr)

- Allow setting the CPU profiling event for Java Async Profiler in `pyroscope.java` component (@slbucur)

- Update windows_exporter to v0.26.2. (@jkroepke)

- `mimir.rules.kubernetes` is now able to add extra labels to the Prometheus rules. (@psychomantys)

- `prometheus.exporter.unix` component now exposes hwmon collector config. (@dtrejod)

- Upgrade from OpenTelemetry v0.102.1 to v0.105.0.
  - [`otelcol.receiver.*`] A new `compression_algorithms` attribute to configure which
    compression algorithms are allowed by the HTTP server.
    https://github.com/open-telemetry/opentelemetry-collector/pull/10295
  - [`otelcol.exporter.*`] Fix potential deadlock in the batch sender.
    https://github.com/open-telemetry/opentelemetry-collector/pull/10315
  - [`otelcol.exporter.*`] Fix a bug when the retry and timeout logic was not applied with enabled batching.
    https://github.com/open-telemetry/opentelemetry-collector/issues/10166
  - [`otelcol.exporter.*`] Fix a bug where an unstarted batch_sender exporter hangs on shutdown.
    https://github.com/open-telemetry/opentelemetry-collector/issues/10306
  - [`otelcol.exporter.*`] Fix small batch due to unfavorable goroutine scheduling in batch sender.
    https://github.com/open-telemetry/opentelemetry-collector/issues/9952
  - [`otelcol.exporter.otlphttp`] A new `cookies` block to store cookies from server responses and reuse them in subsequent requests.
    https://github.com/open-telemetry/opentelemetry-collector/issues/10175
  - [`otelcol.exporter.otlp`] Fixed a bug where the receiver's http response was not properly translating grpc error codes to http status codes.
    https://github.com/open-telemetry/opentelemetry-collector/pull/10574
  - [`otelcol.processor.tail_sampling`] Simple LRU Decision Cache for "keep" decisions.
    https://github.com/open-telemetry/opentelemetry-collector-contrib/pull/33533
  - [`otelcol.processor.tail_sampling`] Fix precedence of inverted match in and policy.
    Previously if the decision from a policy evaluation was `NotSampled` or `InvertNotSampled`
    it would return a `NotSampled` decision regardless, effectively downgrading the result.
    This was breaking the documented behaviour that inverted decisions should take precedence over all others.
    https://github.com/open-telemetry/opentelemetry-collector-contrib/pull/33671
  - [`otelcol.exporter.kafka`,`otelcol.receiver.kafka`] Add config attribute to disable Kerberos PA-FX-FAST negotiation.
    https://github.com/open-telemetry/opentelemetry-collector-contrib/issues/26345
  - [`OTTL`]: Added `keep_matching_keys` function to allow dropping all keys from a map that don't match the pattern.
    https://github.com/open-telemetry/opentelemetry-collector-contrib/issues/32989
  - [`OTTL`]: Add debug logs to help troubleshoot OTTL statements/conditions
    https://github.com/open-telemetry/opentelemetry-collector-contrib/pull/33274
  - [`OTTL`]: Introducing `append` function for appending items into an existing array.
    https://github.com/open-telemetry/opentelemetry-collector-contrib/issues/32141
  - [`OTTL`]: Introducing `Uri` converter parsing URI string into SemConv
    https://github.com/open-telemetry/opentelemetry-collector-contrib/issues/32433
  - [`OTTL`]: Added a Hex() converter function
    https://github.com/open-telemetry/opentelemetry-collector-contrib/pull/33450
  - [`OTTL`]: Added a IsRootSpan() converter function.
    https://github.com/open-telemetry/opentelemetry-collector-contrib/pull/33729
  - [`otelcol.processor.probabilistic_sampler`]: Add Proportional and Equalizing sampling modes.
    https://github.com/open-telemetry/opentelemetry-collector-contrib/issues/31918
  - [`otelcol.processor.deltatocumulative`]: Bugfix to properly drop samples when at limit.
    https://github.com/open-telemetry/opentelemetry-collector-contrib/issues/33285
  - [`otelcol.receiver.vcenter`] Fixes errors in some of the client calls for environments containing multiple datacenters.
    https://github.com/open-telemetry/opentelemetry-collector-contrib/pull/33735
  - [`otelcol.processor.resourcedetection`] Fetch CPU info only if related attributes are enabled.
    https://github.com/open-telemetry/opentelemetry-collector-contrib/pull/33774
  - [`otelcol.receiver.vcenter`] Adding metrics for CPU readiness, CPU capacity, and network drop rate.
    https://github.com/open-telemetry/opentelemetry-collector-contrib/issues/33607
  - [`otelcol.receiver.vcenter`] Drop support for vCenter 6.7.
    https://github.com/open-telemetry/opentelemetry-collector-contrib/issues/33607
  - [`otelcol.processor.attributes`] Add an option to extract value from a client address
    by specifying `client.address` value in the `from_context` field.
    https://github.com/open-telemetry/opentelemetry-collector-contrib/pull/34048
  - `otelcol.connector.spanmetrics`: Produce delta temporality span metrics with StartTimeUnixNano and TimeUnixNano values representing an uninterrupted series.
    https://github.com/open-telemetry/opentelemetry-collector-contrib/pull/31780

- Upgrade Beyla component v1.6.3 to v1.7.0
  - Reporting application process metrics
  - New supported protocols: SQL, Redis, Kafka
  - Several bugfixes
  - Full list of changes: https://github.com/grafana/beyla/releases/tag/v1.7.0

- Enable instances connected to remotecfg-compatible servers to Register
  themselves to the remote service. (@tpaschalis)

- Allow in-memory listener to work for remotecfg-supplied components. (@tpaschalis)

### Bugfixes

- Fixed a clustering mode issue where a fatal startup failure of the clustering service
  would exit the service silently, without also exiting the Alloy process. (@thampiotr)

- Fix a bug which prevented config reloads to work if a Loki `metrics` stage is in the pipeline.
  Previously, the reload would fail for `loki.process` without an error in the logs and the metrics
  from the `metrics` stage would get stuck at the same values. (@ptodev)


v1.2.1
-----------------

### Bugfixes

- Fixed an issue with `loki.source.kubernetes_events` not starting in large clusters due to short informer sync timeout. (@nrwiersma)

- Updated [ckit](https://github.com/grafana/ckit) to fix an issue with armv7 panic on startup when forming a cluster. (@imavroukakis)

- Fixed a clustering mode issue where a failure to perform static peers
  discovery did not result in a fatal failure at startup and could lead to
  potential split-brain issues. (@thampiotr)

### Other

- Use Go 1.22.5 for builds. (@mattdurham)

v1.2.0
-----------------

### Security fixes
- Fixes the following vulnerabilities (@ptodev):
  - [CVE-2024-35255](https://cve.mitre.org/cgi-bin/cvename.cgi?name=CVE-2024-35255)
  - [CVE-2024-36129](https://avd.aquasec.com/nvd/2024/cve-2024-36129/)

### Breaking changes

- Updated OpenTelemetry to v0.102.1. (@mattdurham)
  - Components `otelcol.receiver.otlp`,`otelcol.receiver.zipkin`,`otelcol.extension.jaeger_remote_sampling`, and `otelcol.receiver.jaeger` setting `max_request_body_size`
    default changed from unlimited size to `20MiB`. This is due to [CVE-2024-36129](https://github.com/open-telemetry/opentelemetry-collector/security/advisories/GHSA-c74f-6mfw-mm4v).

### Breaking changes to non-GA functionality

- Update Public preview `remotecfg` to use `alloy-remote-config` instead of `agent-remote-config`. The
  API has been updated to use the term `collector` over `agent`. (@erikbaranowski)

- Component `otelcol.receiver.vcenter` removed `vcenter.host.network.packet.errors`, `vcenter.host.network.packet.count`, and
  `vcenter.vm.network.packet.count`.
  - `vcenter.host.network.packet.errors` replaced by `vcenter.host.network.packet.error.rate`.
  - `vcenter.host.network.packet.count` replaced by `vcenter.host.network.packet.rate`.
  - `vcenter.vm.network.packet.count` replaced by `vcenter.vm.network.packet.rate`.

### Features

- Add an `otelcol.exporter.kafka` component to send OTLP metrics, logs, and traces to Kafka.

- Added `live debugging` to the UI. Live debugging streams data as they flow through components for debugging telemetry data.
  Individual components must be updated to support live debugging. (@wildum)

- Added live debugging support for `prometheus.relabel`. (@wildum)

- (_Experimental_) Add a `otelcol.processor.deltatocumulative` component to convert metrics from
  delta temporality to cumulative by accumulating samples in memory. (@rfratto)

- (_Experimental_) Add an `otelcol.receiver.datadog` component to receive
  metrics and traces from Datadog. (@carrieedwards, @jesusvazquez, @alexgreenbank, @fedetorres93)

- Add a `prometheus.exporter.catchpoint` component to collect metrics from Catchpoint. (@bominrahmani)

- Add the `-t/--test` flag to `alloy fmt` to check if a alloy config file is formatted correctly. (@kavfixnel)

### Enhancements

- (_Public preview_) Add native histogram support to `otelcol.receiver.prometheus`. (@wildum)
- (_Public preview_) Add metrics to report status of `remotecfg` service. (@captncraig)

- Added `scrape_protocols` option to `prometheus.scrape`, which allows to
  control the preferred order of scrape protocols. (@thampiotr)

- Add support for configuring CPU profile's duration scraped by `pyroscope.scrape`. (@hainenber)

- `prometheus.exporter.snowflake`: Add support for RSA key-pair authentication. (@Caleb-Hurshman)

- Improved filesystem error handling when working with `loki.source.file` and `local.file_match`,
  which removes some false-positive error log messages on Windows (@thampiotr)

- Updates `processor/probabilistic_sampler` to use new `FailedClosed` field from OTEL release v0.101.0. (@StefanKurek)

- Updates `receiver/vcenter` to use new features and bugfixes introduced in OTEL releases v0.100.0 and v0.101.0.
  Refer to the [v0.100.0](https://github.com/open-telemetry/opentelemetry-collector-contrib/releases/tag/v0.100.0)
  and [v0.101.0](https://github.com/open-telemetry/opentelemetry-collector-contrib/releases/tag/v0.101.0) release
  notes for more detailed information.
  Changes that directly affected the configuration are as follows: (@StefanKurek)
  - The resource attribute `vcenter.datacenter.name` has been added and enabled by default for all resource types.
  - The resource attribute `vcenter.virtual_app.inventory_path` has been added and enabled by default to
    differentiate between resource pools and virtual apps.
  - The resource attribute `vcenter.virtual_app.name` has been added and enabled by default to differentiate
    between resource pools and virtual apps.
  - The resource attribute `vcenter.vm_template.id` has been added and enabled by default to differentiate between
    virtual machines and virtual machine templates.
  - The resource attribute `vcenter.vm_template.name` has been added and enabled by default to differentiate between
    virtual machines and virtual machine templates.
  - The metric `vcenter.cluster.memory.used` has been removed.
  - The metric `vcenter.vm.network.packet.drop.rate` has been added and enabled by default.
  - The metric `vcenter.cluster.vm_template.count` has been added and enabled by default.

- Add `yaml_decode` to standard library. (@mattdurham, @djcode)

- Allow override debug metrics level for `otelcol.*` components. (@hainenber)

- Add an initial lower limit of 10 seconds for the the `poll_frequency`
  argument in the `remotecfg` block. (@tpaschalis)

- Add a constant jitter to `remotecfg` service's polling. (@tpaschalis)

- Added support for NS records to `discovery.dns`. (@djcode)

- Improved clustering use cases for tracking GCP delta metrics in the `prometheus.exporter.gcp` (@kgeckhart)

- Add the `targets` argument to the `prometheus.exporter.snmp` component to support passing SNMP targets at runtime. (@wildum)

- Prefix Faro measurement values with `value_` to align with the latest Faro cloud receiver updates. (@codecapitano)

- Add `base64_decode` to standard library. (@hainenber)

- Updated OpenTelemetry Contrib to [v0.102.0](https://github.com/open-telemetry/opentelemetry-collector-contrib/releases/tag/v0.102.0). (@mattdurham)
  - `otelcol.processor.resourcedetection`: Added a `tags` config argument to the `azure` detection mechanism.
  It exposes regex-matched Azure resource tags as OpenTelemetry resource attributes.

- A new `snmp_context` configuration argument for `prometheus.exporter.snmp`
  which overrides the `context_name` parameter in the SNMP configuration file. (@ptodev)

- Add extra configuration options for `beyla.ebpf` to select Kubernetes objects to monitor. (@marctc)

### Bugfixes

- Fixed an issue with `prometheus.scrape` in which targets that move from one
  cluster instance to another could have a staleness marker inserted and result
  in a gap in metrics (@thampiotr)

- Fix panic when `import.git` is given a revision that does not exist on the remote repo. (@hainenber)

- Fixed an issue with `loki.source.docker` where collecting logs from targets configured with multiple networks would result in errors. (@wildum)

- Fixed an issue where converting OpenTelemetry Collector configs with unused telemetry types resulted in those types being explicitly configured with an empty array in `output` blocks, rather than them being omitted entirely. (@rfratto)

### Other changes

- `pyroscope.ebpf`, `pyroscope.java`, `pyroscope.scrape`, `pyroscope.write` and `discovery.process` components are now GA. (@korniltsev)

- `prometheus.exporter.snmp`: Updating SNMP exporter from v0.24.1 to v0.26.0. (@ptodev, @erikbaranowski)

- `prometheus.scrape` component's `enable_protobuf_negotiation` argument is now
  deprecated and will be removed in a future major release.
  Use `scrape_protocols` instead and refer to `prometheus.scrape` reference
  documentation for further details. (@thampiotr)

- Updated Prometheus dependency to [v2.51.2](https://github.com/prometheus/prometheus/releases/tag/v2.51.2) (@thampiotr)

- Upgrade Beyla from v1.5.1 to v1.6.3. (@marctc)

v1.1.1
------

### Bugfixes

- Fix panic when component ID contains `/` in `otelcomponent.MustNewType(ID)`.(@qclaogui)

- Exit Alloy immediately if the port it runs on is not available.
  This port can be configured with `--server.http.listen-addr` or using
  the default listen address`127.0.0.1:12345`. (@mattdurham)

- Fix a panic in `loki.source.docker` when trying to stop a target that was never started. (@wildum)

- Fix error on boot when using IPv6 advertise addresses without explicitly
  specifying a port. (@matthewpi)

- Fix an issue where having long component labels (>63 chars) on otelcol.auth
  components lead to a panic. (@tpaschalis)

- Update `prometheus.exporter.snowflake` with the [latest](https://github.com/grafana/snowflake-prometheus-exporter) version of the exporter as of May 28, 2024 (@StefanKurek)
  - Fixes issue where returned `NULL` values from database could cause unexpected errors.

- Bubble up SSH key conversion error to facilitate failed `import.git`. (@hainenber)

v1.1.0
------

### Features

- (_Public preview_) Add support for setting GOMEMLIMIT based on cgroup setting. (@mattdurham)
- (_Experimental_) A new `otelcol.exporter.awss3` component for sending telemetry data to a S3 bucket. (@Imshelledin21)

- (_Public preview_) Introduce BoringCrypto Docker images.
  The BoringCrypto image is tagged with the `-boringcrypto` suffix and
  is only available on AMD64 and ARM64 Linux containers.
  (@rfratto, @mattdurham)

- (_Public preview_) Introduce `boringcrypto` release assets. BoringCrypto
  builds are publshed for Linux on AMD64 and ARM64 platforms. (@rfratto,
  @mattdurham)

- `otelcol.exporter.loadbalancing`: Add a new `aws_cloud_map` resolver. (@ptodev)

- Introduce a `otelcol.receiver.file_stats` component from the upstream
  OpenTelemetry `filestatsreceiver` component. (@rfratto)

### Enhancements

- Update `prometheus.exporter.kafka` with the following functionalities (@wildum):

  * GSSAPI config
  * enable/disable PA_FX_FAST
  * set a TLS server name
  * show the offset/lag for all consumer group or only the connected ones
  * set the minimum number of topics to monitor
  * enable/disable auto-creation of requested topics if they don't already exist
  * regex to exclude topics / groups
  * added metric kafka_broker_info

- In `prometheus.exporter.kafka`, the interpolation table used to compute estimated lag metrics is now pruned
  on `metadata_refresh_interval` instead of `prune_interval_seconds`. (@wildum)

- Don't restart tailers in `loki.source.kubernetes` component by above-average
  time deltas if K8s version is >= 1.29.1 (@hainenber)

- In `mimir.rules.kubernetes`, add support for running in a cluster of Alloy instances
  by electing a single instance as the leader for the `mimir.rules.kubernetes` component
  to avoid conflicts when making calls to the Mimir API. (@56quarters)

- Add the possibility of setting custom labels for the AWS Firehose logs via `X-Amz-Firehose-Common-Attributes` header. (@andriikushch)

### Bugfixes

- Fixed issue with defaults for Beyla component not being applied correctly. (marctc)

- Fix an issue on Windows where uninstalling Alloy did not remove it from the
  Add/Remove programs list. (@rfratto)

- Fixed issue where text labels displayed outside of component node's boundary. (@hainenber)

- Fix a bug where a topic was claimed by the wrong consumer type in `otelcol.receiver.kafka`. (@wildum)

- Fix an issue where nested import.git config blocks could conflict if they had the same labels. (@wildum)

- In `mimir.rules.kubernetes`, fix an issue where unrecoverable errors from the Mimir API were retried. (@56quarters)

- Fix an issue where `faro.receiver`'s `extra_log_labels` with empty value
  don't map existing value in log line. (@hainenber)

- Fix an issue where `prometheus.remote_write` only queued data for sending
  every 15 seconds instead of as soon as data was written to the WAL.
  (@rfratto)

- Imported code using `slog` logging will now not panic and replay correctly when logged before the logging
  config block is initialized. (@mattdurham)

- Fix a bug where custom components would not shadow the stdlib. If you have a module whose name conflicts with an stdlib function
  and if you use this exact function in your config, then you will need to rename your module. (@wildum)

- Fix an issue where `loki.source.docker` stops collecting logs after a container restart. (@wildum)

- Upgrading `pyroscope/ebpf` from 0.4.6 to 0.4.7 (@korniltsev):
  * detect libc version properly when libc file name is libc-2.31.so and not libc.so.6
  * treat elf files with short build id (8 bytes) properly

### Other changes

- Update `alloy-mixin` to use more specific alert group names (for example,
  `alloy_clustering` instead of `clustering`) to avoid collision with installs
  of `agent-flow-mixin`. (@rfratto)
- Upgrade Beyla from v1.4.1 to v1.5.1. (@marctc)

- Add a description to Alloy DEB and RPM packages. (@rfratto)

- Allow `pyroscope.scrape` to scrape `alloy.internal:12345`. (@hainenber)

- The latest Windows Docker image is now pushed as `nanoserver-1809` instead of
  `latest-nanoserver-1809`. The old tag will no longer be updated, and will be
  removed in a future release. (@rfratto)

- The log level of `finished node evaluation` log lines has been decreased to
  'debug'. (@tpaschalis)

- Update post-installation scripts for DEB/RPM packages to ensure
  `/var/lib/alloy` exists before configuring its permissions and ownership.
  (@rfratto)

- Remove setcap for `cap_net_bind_service` to allow alloy to run in restricted environments.
  Modern container runtimes allow binding to unprivileged ports as non-root. (@BlackDex)

- Upgrading from OpenTelemetry v0.96.0 to v0.99.0.

  - `otelcol.processor.batch`: Prevent starting unnecessary goroutines.
    https://github.com/open-telemetry/opentelemetry-collector/issues/9739
  - `otelcol.exporter.otlp`: Checks for port in the config validation for the otlpexporter.
    https://github.com/open-telemetry/opentelemetry-collector/issues/9505
  - `otelcol.receiver.otlp`: Fix bug where the otlp receiver did not properly respond
    with a retryable error code when possible for http.
    https://github.com/open-telemetry/opentelemetry-collector/pull/9357
  - `otelcol.receiver.vcenter`: Fixed the resource attribute model to more accurately support multi-cluster deployments.
    https://github.com/open-telemetry/opentelemetry-collector-contrib/issues/30879
    For more information on impacts please refer to:
    https://github.com/open-telemetry/opentelemetry-collector-contrib/pull/31113
    The main impact is that `vcenter.resource_pool.name`, `vcenter.resource_pool.inventory_path`,
    and `vcenter.cluster.name` are reported with more accuracy on VM metrics.
  - `otelcol.receiver.vcenter`: Remove the `vcenter.cluster.name` resource attribute from Host resources if the Host is standalone (no cluster).
    https://github.com/open-telemetry/opentelemetry-collector-contrib/issues/32548
  - `otelcol.receiver.vcenter`: Changes process for collecting VMs & VM perf metrics to be more efficient (one call now for all VMs).
    https://github.com/open-telemetry/opentelemetry-collector-contrib/issues/31837
  - `otelcol.connector.servicegraph`: Added a new `database_name_attribute` config argument to allow users to
    specify a custom attribute name for identifying the database name in span attributes.
    https://github.com/open-telemetry/opentelemetry-collector-contrib/pull/30726
  - `otelcol.connector.servicegraph`: Fix 'failed to find dimensions for key' error from race condition in metrics cleanup.
    https://github.com/open-telemetry/opentelemetry-collector-contrib/issues/31701
  - `otelcol.connector.spanmetrics`: Add `metrics_expiration` option to enable expiration of metrics if spans are not received within a certain time frame.
    By default, the expiration is disabled (set to 0).
    https://github.com/open-telemetry/opentelemetry-collector-contrib/issues/30559
  - `otelcol.connector.spanmetrics`: Change default value of `metrics_flush_interval` from 15s to 60s.
    https://github.com/open-telemetry/opentelemetry-collector-contrib/issues/31776
  - `otelcol.connector.spanmetrics`: Discard counter span metric exemplars after each flush interval to avoid unbounded memory growth.
    This aligns exemplar discarding for counter span metrics with the existing logic for histogram span metrics.
    https://github.com/open-telemetry/opentelemetry-collector-contrib/issues/31683
  - `otelcol.exporter.loadbalancing`: Fix panic when a sub-exporter is shut down while still handling requests.
    https://github.com/open-telemetry/opentelemetry-collector-contrib/issues/31410
  - `otelcol.exporter.loadbalancing`: Fix memory leaks on shutdown.
    https://github.com/open-telemetry/opentelemetry-collector-contrib/pull/31050
  - `otelcol.exporter.loadbalancing`: Support the timeout period of k8s resolver list watch can be configured.
    https://github.com/open-telemetry/opentelemetry-collector-contrib/issues/31757
  - `otelcol.processor.transform`: Change metric unit for metrics extracted with `extract_count_metric()` to be the default unit (`1`).
    https://github.com/open-telemetry/opentelemetry-collector-contrib/issues/31575
  - `otelcol.receiver.opencensus`: Refactor the receiver to pass lifecycle tests and avoid leaking gRPC connections.
    https://github.com/open-telemetry/opentelemetry-collector-contrib/issues/31643
  - `otelcol.extension.jaeger_remote_sampling`: Fix leaking goroutine on shutdown.
    https://github.com/open-telemetry/opentelemetry-collector-contrib/issues/31157
  - `otelcol.receiver.kafka`: Fix panic on shutdown.
    https://github.com/open-telemetry/opentelemetry-collector-contrib/issues/31926
  - `otelcol.processor.resourcedetection`: Only attempt to detect Kubernetes node resource attributes when they're enabled.
    https://github.com/open-telemetry/opentelemetry-collector-contrib/issues/31941
  - `otelcol.processor.resourcedetection`: Fix memory leak on AKS.
    https://github.com/open-telemetry/opentelemetry-collector-contrib/pull/32574
  - `otelcol.processor.resourcedetection`: Update to ec2 scraper so that core attributes are not dropped if describeTags returns an error (likely due to permissions).
    https://github.com/open-telemetry/opentelemetry-collector-contrib/pull/30672

- Use Go 1.22.3 for builds. (@kminehart)

v1.0.0
------

### Features

- Support for programmable pipelines using a rich expression-based syntax.

- Over 130 components for processing, transforming, and exporting telemetry
  data.

- Native support for Kubernetes and Prometheus Operator without needing to
  deploy or learn a separate Kubernetes operator.

- Support for creating and sharing custom components.

- Support for forming a cluster of Alloy instances for automatic workload
  distribution.

- (_Public preview_) Support for receiving configuration from a server for
  centralized configuration management.

- A built-in UI for visualizing and debugging pipelines.

[contributors guide]: ./docs/developer/contributing.md#updating-the-changelog<|MERGE_RESOLUTION|>--- conflicted
+++ resolved
@@ -53,11 +53,9 @@
 
 - Add `application_host` and `network_inter_zone` features to `beyla.ebpf` component. (@marctc)
 
-<<<<<<< HEAD
-- Add support of `tls_config` in components `loki.source.(awsfirehose|gcplog|heroku|api)` and `prometheus.receive_http` and `pyroscope.receive_http`. (@fgouteroux)
-=======
 - Set the publisher name in the Windows installer to "Grafana Labs". (@martincostello)
->>>>>>> 8deb05b9
+
+- Add support of `tls` in components `loki.source.(awsfirehose|gcplog|heroku|api)` and `prometheus.receive_http` and `pyroscope.receive_http`. (@fgouteroux)
 
 ### Bugfixes
 
