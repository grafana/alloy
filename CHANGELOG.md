# Changelog

> _Contributors should read our [contributors guide][] for instructions on how
> to update the changelog._

This document contains a historical list of changes between releases. Only
changes that impact end-user behavior are listed; changes to documentation or
internal API changes are not present.

Main (unreleased)
-----------------

### Features

- (_Experimental_) A new `otelcol.receiver.awss3` component to receive traces previously stored in S3 by the [AWS S3 Exporter](https://grafana.com/docs/alloy/latest/reference/components/otelcol/otelcol.exporter.awss3/). (@x1unix)

- (_Experimental_) Add `pyroscope.enrich` component to enrich profiles using labels from `discovery.*` components. (@AndreZiviani)

- Add htpasswd file based authentication for `otelcol.auth.basic` (@pkarakal)

### Enhancements

- update promtail converter to use `file_match` block for `loki.source.file` instead of going through `local.file_match`. (@kalleep)

- Added `send_traceparent` option for `tracing` config to enable traceparent header propagation. (@MyDigitalLife)

<<<<<<< HEAD
- Add `meta_cache_address` to `beyla.ebpf` component. (@skl)

- Add `delay` option to `prometheus.exporter.cloudwatch` component to delay scraping of metrics to account for CloudWatch ingestion latency. (@tmeijn)

- Export `yace_.*` metrics from the underlying YACE Exporter to `prometheus.exporter.cloudwatch`. (@tmeijn)

=======
>>>>>>> 5f9aeec0
### Bugfixes


- (_Public Preview_) Additions to `database_observability.postgres` component:
    - fixes collection of Postgres schema details for mixed case table names (@fridgepoet)

v1.12.0-rc.3
-----------------

### Breaking changes

- `prometheus.exporter.blackbox`, `prometheus.exporter.snmp` and `prometheus.exporter.statsd` now use the component ID instead of the hostname as
  their `instance` label in their exported metrics. This is a consequence of a bug fix that could lead to missing data when using the exporter
  with clustering. If you would like to retain the previous behaviour, you can use `discovery.relabel` with `action = "replace"` rule to
  set the `instance` label to `sys.env("HOSTNAME")`. (@thampiotr)

### Features

- (_Experimental_) Add an `otelcol.receiver.cloudflare` component to receive
  logs pushed by Cloudflare's [LogPush](https://developers.cloudflare.com/logs/logpush/) jobs. (@x1unix)

- (_Experimental_) Additions to experimental `database_observability.mysql` component:
  - `explain_plans`
    - collector now changes schema before returning the connection to the pool (@cristiangreco)
    - collector now passes queries more permissively, expressly to allow queries beginning in `with` (@rgeyer)
  - enable `explain_plans` collector by default (@rgeyer)

- (_Experimental_) Additions to experimental `database_observability.postgres` component:
  - `explain_plans`
    - added the explain plan collector (@rgeyer)
    - collector now passes queries more permissively, expressly to allow queries beginning in `with` (@rgeyer)
  - `query_samples`
    - add `user` field to wait events within `query_samples` collector (@gaantunes)
    - rework the query samples collector to buffer per-query execution state across scrapes and emit finalized entries (@gaantunes)
    - process turned idle rows to calculate finalization times precisely and emit first seen idle rows (@gaantunes)
  - `query_details`
    - escape queries coming from pg_stat_statements with quotes (@gaantunes)
  - enable `explain_plans` collector by default (@rgeyer)
  - safely generate server_id when UDP socket used for database connection (@matthewnolf)
  - add table registry and include "validated" in parsed table name logs (@fridgepoet)
  - add database exclusion list for Postgres schema_details collector (@fridgepoet)

- Add `otelcol.exporter.googlecloudpubsub` community component to export metrics, traces, and logs to Google Cloud Pub/Sub topic. (@eraac)

- Add `structured_metadata_drop` stage for `loki.process` to filter structured metadata. (@baurmatt)

- Send remote config status to the remote server for the remotecfg service. (@erikbaranowski)

- Send effective config to the remote server for the remotecfg service. (@erikbaranowski)

- Add a `stat_statements` configuration block to the `prometheus.exporter.postgres` component to enable selecting both the query ID and the full SQL statement. The new block includes one option to enable statement selection, and another to configure the maximum length of the statement text. (@SimonSerrano)

- Add `truncate` stage for `loki.process` to truncate log entries, label values, and structured_metadata values. (@dehaansa)

- Add `u_probe_links` & `load_probe` configuration fields to alloy pyroscope.ebpf to extend configuration of the opentelemetry-ebpf-profiler to allow uprobe profiling and dynamic probing. (@luweglarz)

- Add `verbose_mode` configuration fields to alloy pyroscope.ebpf to be enable ebpf-profiler verbose mode. (@luweglarz)

- Add `file_match` block to `loki.source.file` for built-in file discovery using glob patterns. (@kalleep)

- Add a `regex` argument to the `structured_metadata` stage in `loki.process` to extract labels matching a regular expression. (@timonegk)

- OpenTelemetry Collector dependencies upgraded from v0.134.0 to v0.139.0. (@dehaansa)
  - All `otelcol.receiver.*` components leveraging an HTTP server can configure HTTP keep alive behavior with `keep_alives_enabled`.
  - All `otelcol.exporter.*` components providing the `sending_queue` > `batch` block have default `batch` values.
  - The `otelcol.processor.k8sattributes` component has support for extracting annotations from k8s jobs and daemonsets.
  - The `otelcol.processor.resourcedecetion` component supports nine new detectors.
  - The `otelcol.exporter.kafka` component supports partitioning logs by trace ID (`partition_logs_by_trace_id`) and configuring default behavior if topic does not exist (`allow_auto_topic_creation`).
  - The `otelcol.receiver.kafka` component has new configuration options `max_partition_fetch_size`, `rack_id`, and `use_leader_epoch`.
  - The `otelcol.exporter.s3` component has new configuration options `s3_base_prefix` and `s3_partition_timezone`.
  - The `otelcol.processor.servicegraph` component now supports defining the maximum number of buckets for generated exponential histograms.
  - See the upstream [core][https://github.com/open-telemetry/opentelemetry-collector/blob/v0.139.0/CHANGELOG.md] and [contrib][https://github.com/open-telemetry/opentelemetry-collector-contrib/blob/v0.139.0/CHANGELOG.md] changelogs for more details.

- A new `mimir.alerts.kubernetes` component which discovers `AlertmanagerConfig` Kubernetes resources and loads them into a Mimir instance. (@ptodev)

- Mark `stage.windowsevent` block in the `loki.process` component as GA. (@kgeckhart)

### Enhancements

- Add per-application rate limiting with the `strategy` attribute in the `faro.receiver` component, to prevent one application from consuming the rate limit quota of others. (@hhertout)

- Add support of `tls` in components `loki.source.(awsfirehose|gcplog|heroku|api)` and `prometheus.receive_http` and `pyroscope.receive_http`. (@fgouteroux)

- Remove SendSIGKILL=no from unit files and recommendations (@oleg-kozlyuk-grafana)

- Reduce memory overhead of `prometheus.remote_write`'s WAL by lowering the size of the allocated series storage. (@kgeckhart)

- Reduce lock wait/contention on the labelstore.LabelStore by removing unecessary usage from `prometheus.relabel`. (@kgeckhart)

- `prometheus.exporter.postgres` dependency has been updated to v0.18.1. This includes new `stat_progress_vacuum` and `buffercache_summary` collectors, as well as other bugfixes and enhancements. (@cristiangreco)

- Update Beyla component to 2.7.8. (@grcevski)

- Support delimiters in `stage.luhn`. (@dehaansa)

- pyroscope.java: update async-profiler to 4.2 (@korniltsev-grafanista)
- Improve debug info output from exported receivers (loki, prometheus and pyroscope). (@kalleep)

- `prometheus.exporter.unix`: Add an `arp` config block to configure the ARP collector. (@ptodev)

- `prometheus.exporter.snowflake` dependency has been updated to 20251016132346-6d442402afb2, which updates data ownership queries to use `last_over_time` for a 24 hour period. (@dasomeone)

- `loki.source.podlogs` now supports `preserve_discovered_labels` parameter to preserve discovered pod metadata labels for use by downstream components. (@QuentinBisson)

- Rework underlying framework of Alloy UI to use Vite instead of Create React App. (@jharvey10)

- Use POST requests for remote config requests to avoid hitting http2 header limits. (@tpaschalis)

- `loki.source.api` during component shutdown will now reject all the inflight requests with status code 503 after `graceful_shutdown_timeout` has expired. (@kalleep)

- `kubernetes.discovery` Add support for attaching namespace metadata. (@kgeckhart)

- Add `meta_cache_address` to `beyla.ebpf` component. (@skl)

### Bugfixes

- Stop `loki.source.kubernetes` discarding log lines with duplicate timestamps. (@ciaranj)

- Fix direction of arrows for pyroscope components in UI graph. (@dehaansa)

- Only log EOF errors for syslog port investigations in `loki.source.syslog` as Debug, not Warn. (@dehaansa)

- Fix prometheus.exporter.process ignoring the `remove_empty_groups` argument. (@mhamzahkhan)

- Fix issues with "unknown series ref when trying to add exemplar" from `prometheus.remote_write` by allowing series ref links to be updated if they change. (@kgeckhart)

- Fix `loki.source.podlogs` component to register the Kubernetes field index for `spec.nodeName` when node filtering is enabled, preventing "Index with name field:spec.nodeName does not exist" errors. (@QuentinBisson)

- Fix issue in `loki.source.file` where scheduling files could take too long. (@kalleep)

- Fix `loki.write` no longer includes internal labels `__`.  (@matt-gp)

- Fix missing native histograms custom buckets (NHCB) samples from `prometheus.remote_write`. (@krajorama)

- `otelcol.receiver.prometheus` now supports mixed histograms if `prometheus.scrape` has `honor_metadata` set to `true`. (@ptodev)
  A mixed histogram is one which has both classic and exponential buckets.

- `loki.source.file` has better support for non-UTF-8 encoded files. (@ptodev)
  * A BOM will be taken into account if the file is UTF-16 encoded and `encoding` is set to `UTF-16`. (Not `UTF-16BE` or `UTF-16LE`)
  * The carriage return symbol in Windows log files with CLRF endings will no longer be part of the log line.
  * These bugs used to cause some logs to show up with Chinese characters. Notably, this would happen on MSSQL UTF-16 LE logs.

- Fix the `loki.write` endpoint block's `enable_http2` attribute to actually affect the client. HTTP2 was previously disabled regardless of configuration. (@dehaansa)

- Optionally remove trailing newlines before appending entries in `stage.multiline`. (@dehaansa)

- `loki.source.api` no longer drops request when relabel rules drops a specific stream. (@kalleep)

v1.11.3
-----------------

### Enhancements

- Schedule new path targets faster in `loki.source.file`. (@kalleep)

- Add `prometheus.static.exporter` that exposes metrics specified in a text file in Prometheus exposition format. (@kalleep)

### Bugfixes

- `local.file_match` now publish targets faster whenever targets in arguments changes. (@kalleep)

- Fix `otelcol.exporter.splunkhec` arguments missing documented `otel_attrs_to_hec_metadata` block. (@dehaansa)

- Support Scrape Protocol specification in CRDS for `prometheus.operator.*` components. (@dehaansa)

- Fix panic in `otelcol.receiver.syslog` when no tcp block was configured. (@kalleep)

- Fix breaking changes in the texfile collector for `prometheus.exporter.windows`, and `prometheus.exporter.unix`, when prometheus/common was upgraded. (@kgeckhart)

- Support recovering from corrupted positions file entries in `loki.source.file`. (@dehaansa)

### Other changes

- Augment prometheus.scrape 'scheme' argument strengthening link to protocol. (@lewismc)

- Stop `faro.receiver` losing trace context when exception has stack trace. (@duartesaraiva98)

v1.11.2
-----------------

### Bugfixes

- Fix potential deadlock in `loki.source.journal` when stopping or reloading the component. (@thampiotr)

- Honor sync timeout when waiting for network availability for prometheus.operator.* components. (@dehaansa)

- Fix `prometheus.exporter.cloudwatch` to not always emit debug logs but respect debug property. (@kalleep)

- Fix an issue where component shutdown could block indefinitely by adding a warning log message and a deadline of 10 minutes. The deadline can be configured with the `--feature.component-shutdown-deadline` flag if the default is not suitable. (@thampiotr)

- Fix potential deadlocks in `loki.source.file` and `loki.source.journal` when component is shutting down. (@kalleep, @thampiotr)

v1.11.0
-----------------

### Breaking changes

- Prometheus dependency had a major version upgrade from v2.55.1 to v3.4.2. (@thampiotr)

  - The `.` pattern in regular expressions in PromQL matches newline characters now. With this change a regular expressions like `.*` matches strings that include `\n`. This applies to matchers in queries and relabel configs in Prometheus and Loki components.

  - The `enable_http2` in `prometheus.remote_write` component's endpoints has been changed to `false` by default. Previously, in Prometheus v2 the remote write http client would default to use http2. In order to parallelize multiple remote write queues across multiple sockets its preferable to not default to http2. If you prefer to use http2 for remote write you must now set `enable_http2` to `true` in your `prometheus.remote_write` endpoints configuration section.

  - The experimental CLI flag `--feature.prometheus.metric-validation-scheme` has been deprecated and has no effect. You can configure the metric validation scheme individually for each `prometheus.scrape` component.

  - Log message format has changed for some of the `prometheus.*` components as part of the upgrade to Prometheus v3.

  - The values of the `le` label of classic histograms and the `quantile` label of summaries are now normalized upon ingestion. In previous Alloy versions, that used Prometheus v2, the value of these labels depended on the scrape protocol (protobuf vs text format) in some situations. This led to label values changing based on the scrape protocol. E.g. a metric exposed as `my_classic_hist{le="1"}` would be ingested as `my_classic_hist{le="1"}` via the text format, but as `my_classic_hist{le="1.0"}` via protobuf. This changed the identity of the metric and caused problems when querying the metric. In current Alloy release, which uses Prometheus v3, these label values will always be normalized to a float like representation. I.e. the above example will always result in `my_classic_hist{le="1.0"}` being ingested into Prometheus, no matter via which protocol. The effect of this change is that alerts, recording rules and dashboards that directly reference label values as whole numbers such as `le="1"` will stop working.

    The recommended way to deal with this change is to fix references to integer `le` and `quantile` label values, but otherwise do nothing and accept that some queries that span the transition time will produce inaccurate or unexpected results.

  See the upstream [Prometheus v3 migration guide](https://prometheus.io/docs/prometheus/3.4/migration/) for more details.

- `prometheus.exporter.windows` dependency has been updated to v0.31.1. (@dehaansa)
  - There are various renamed metrics and two removed collectors (`cs`, `logon`), see the [v1.11 release notes][1_11-release-notes] for more information.

    [1_11-release-notes]: https://grafana.com/docs/alloy/latest/release-notes/#v111

- `scrape_native_histograms` attribute for `prometheus.scrape` is now set to `false`, whereas in previous versions of Alloy it would default to `true`. This means that it is no longer enough to just configure `scrape_protocols` to start with `PrometheusProto` to scrape native histograms - `scrape_native_histograms` has to be enabled. If `scrape_native_histograms` is enabled, `scrape_protocols` will automatically be configured correctly for you to include `PrometheusProto`. If you configure it explicitly, Alloy will validate that `PrometheusProto` is in the `scrape_protocols` list.

- Add `otel_attrs_to_hec_metadata` configuration block to `otelcol.exporter.splunkhec` to match `otelcol.receiver.splunkhec`. (@cgetzen)

- [`otelcol.processor.batch`] Two arguments have different default values. (@ptodev)
  - `send_batch_size` is now set to 2000 by default. It used to be 8192.
  - `send_batch_max_size` is now set to 3000 by default. It used to be 0.
  - This helps prevent issues with ingestion of batches that are too large.

- OpenTelemetry Collector dependencies upgraded from v0.128.0 to v0.134.0. (@ptodev)
  - The `otelcol.receiver.opencensus` component has been deprecated and will be removed in a future release, use `otelcol.receiver.otelp` instead.
  - [`otelcol.exporter.*`] The deprecated `blocking` argument in the `sending_queue` block has been removed.
    Use `block_on_overflow` instead.
  - [`otelcol.receiver.kafka`, `otelcol.exporter.kafka`]: Removed the `broker_addr` argument from the `aws_msk` block.
    Also removed the `SASL/AWS_MSK_IAM` authentication mechanism.
  - [`otelcol.exporter.splunkhec`] The `batcher` block is deprecated and will be removed in a future release. Use the `queue` block instead.
  - [`otelcol.exporter.loadbalancing`] Use a linear probe to decrease variance caused by hash collisions, which was causing a non-uniform distribution of loadbalancing.
  - [`otelcol.connector.servicegraph`] The `database_name_attribute` argument has been removed.
  - [`otelcol.connector.spanmetrics`] Adds a default maximum number of exemplars within the metric export interval.
  - [`otelcol.processor.tail_sampling`] Add a new `block_on_overflow` config attribute.

### Features

- Add the `otelcol.receiver.fluentforward` receiver to receive logs via Fluent Forward Protocol. (@rucciva)
- Add the `prometheus.enrich` component to enrich metrics using labels from `discovery.*` components. (@ArkovKonstantin)

- Add the `otelcol.receiver.awsecscontainermetrics` receiver (from upstream OTEL contrib) to read AWS ECS task- and container-level resource usage metrics. (@gregbrowndev)

- Add `node_filter` configuration block to `loki.source.podlogs` component to enable node-based filtering for pod discovery. When enabled, only pods running on the specified node will be discovered and monitored, significantly reducing API server load and network traffic in DaemonSet deployments. (@QuentinBisson)

- (_Experimental_) Additions to experimental `database_observability.mysql` component:
  - `query_sample` collector now supports auto-enabling the necessary `setup_consumers` settings (@cristiangreco)
  - `query_sample` collector is now compatible with mysql less than 8.0.28 (@cristiangreco)
  - include `server_id` label on log entries (@matthewnolf)
  - support receiving targets argument and relabel those to include `server_id` (@matthewnolf)
  - updated the config blocks and documentation (@cristiangreco)

- (_Experimental_) Additions to experimental `database_observability.postgres` component:
  - add `query_tables` collector for postgres (@matthewnolf)
  - add `cloud_provider.aws` configuration that enables optionally supplying the ARN of the database under observation. The ARN is appended to metric samples as labels for easier filtering and grouping of resources.
  - add `query_sample` collector for postgres (@gaantunes)
  - add `schema_details` collector for postgres (@fridgepoet)
  - include `server_id` label on logs and metrics (@matthewnolf)

- Add `otelcol.receiver.googlecloudpubsub` community component to receive metrics, traces, and logs from Google Cloud Pub/Sub subscription. (@eraac)

- Add otel collector converter for `otelcol.receiver.googlecloudpubsub`. (@kalleep)

- (_Experimental_) Add a `honor_metadata` configuration argument to the `prometheus.scrape` component.
  When set to `true`, it will propagate metric metadata to downstream components.

- Add a flag to pyroscope.ebpf alloy configuration to set the off-cpu profiling threshold. (@luweglarz)

- Add `encoding.url_encode` and `encoding.url_decode` std lib functions. (@kalleep)

### Enhancements

- Ensure text in the UI does not overflow node boundaries in the graph. (@blewis12)

- Fix `pyroscope.write` component's `AppendIngest` method to respect configured timeout and implement retry logic. The method now properly uses the configured `remote_timeout`, includes retry logic with exponential backoff, and tracks metrics for sent/dropped bytes and profiles consistently with the `Append` method. (@korniltsev)

- `pyroscope.write`, `pyroscope.receive_http` components include `trace_id` in logs and propagate it downstream. (@korniltsev)

- Improve logging in `pyroscope.write` component. (@korniltsev)

- Add comprehensive latency metrics to `pyroscope.write` component with endpoint-specific tracking for both push and ingest operations. (@korniltsev, @claude)

- `prometheus.scrape` now supports `convert_classic_histograms_to_nhcb`, `enable_compression`, `metric_name_validation_scheme`, `metric_name_escaping_scheme`, `native_histogram_bucket_limit`, and `native_histogram_min_bucket_factor` arguments. See reference documentation for more details. (@thampiotr)

- Add `max_send_message_size` configuration option to `loki.source.api` component to control the maximum size of requests to the push API. (@thampiotr)

- Add `protobuf_message` argument to `prometheus.remote_write` endpoint configuration to support both Prometheus Remote Write v1 and v2 protocols. The default remains `"prometheus.WriteRequest"` (v1) for backward compatibility. (@thampiotr)

- Update the `yet-another-cloudwatch-exporter` dependency to point to the prometheus-community repo as it has been donated. Adds a few new services to `prometheus.exporter.cloudwatch`. (@dehaansa, @BoweFlex, @andriikushch)

- `pyroscope.java` now supports configuring the `log_level` and `quiet` flags on async-profiler. (@deltamualpha)

- Add `application_host` and `network_inter_zone` features to `beyla.ebpf` component. (@marctc)

- Set the publisher name in the Windows installer to "Grafana Labs". (@martincostello)

- Switch to the community maintained fork of `go-jmespath` that has more features. (@dehaansa)

- Add a `stage.pattern` stage to `loki.process` that uses LogQL patterns to parse logs. (@dehaansa)

- Add support to validate references, stdlib functions and arguments when using validate command. (@kalleep)

- Update the `prometheus.exporter.process` component to get the `remove_empty_groups` option. (@dehaansa)

- Remove unnecessary allocations in `stage.static_labels`. (@kalleep)

- Upgrade `beyla.ebpf` from Beyla version v2.2.5 to v2.5.8 The full list of changes can be found in the [Beyla release notes](https://github.com/grafana/beyla/releases/tag/v2.5.2) (@marctc)

- `prometheus.exporter.azure` supports setting `interval` and `timespan` independently allowing for further look back when querying metrics. (@kgeckhart)

- `loki.source.journal` now supports `legacy_positon` block that can be used to translate Static Agent or Promtail position files. (@kalleep)

- Normalize attr key name in logfmt logger. (@zry98)

- (_Experimental_) Add an extra parameter to the `array.combine_maps` standard library function
  to enable preserving the first input list even if there is no match. (@ptodev)

- Reduce memory overhead of `prometheus.remote_write`'s WAL by bringing in an upstream change to only track series in a slice if there's a hash conflict. (@kgeckhart)

- Reduce log level from warning for `loki.write` when request fails and will be retried. (@kalleep)

- Fix slow updates to `loki.source.file` when only targets have changed and pipeline is blocked on writes. (@kalleep)

- Reduced allocation in `loki.write` when using external labels with mutliple endpoints. (@kalleep)

- The Windows installer and executables are now code signed. (@martincostello)

- Reduce compressed request size in `prometheus.write.queue` by ensuring append order is maintained when sending metrics to the WAL. (@kgeckhart)

- Add `protobuf_message` and `metadata_cache_size` arguments to `prometheus.write.queue` endpoint configuration to support both Prometheus Remote Write v1 and v2 protocols. The default remains `"prometheus.WriteRequest"` (v1) for backward compatibility. (@dehaansa)

- Reduce allocations for `loki.process` when `stage.template` is used. (@kalleep)

- Reduce CPU of `prometheus.write.queue` by eliminating duplicate calls to calculate the protobuf Size. (@kgeckhart)

- Use new cache for metadata cache in `prometheus.write.queue` and support disabling the metadata cache with it disable by default. (@kgeckhart, @dehaansa)

### Bugfixes

- Update `webdevops/go-common` dependency to resolve concurrent map write panic. (@dehaansa)

- Fix ebpf profiler metrics `pyroscope_ebpf_active_targets`, `pyroscope_ebpf_profiling_sessions_total`, `pyroscope_ebpf_profiling_sessions_failing_total` not being updated. (luweglarz)

- Fix `prometheus.operator.podmonitors` so it now handle portNumber from PodMonitor CRD. (@kalleep)

- Fix `pyroscope.receive_http` so it does not restart server if the server configuration has not changed. (@korniltsev)

- Increase default connection limit in `pyroscope.receive_http` from 100 to 16k. (@korniltsev)

- Fix issue in `prometheus.remote_write`'s WAL which could allow it to hold an active series forever. (@kgeckhart)

- Fix issue in static and promtail converter where metrics type was not properly handled. (@kalleep)

- Fix `prometheus.operator.*` components to allow them to scrape correctly Prometheus Operator CRDs. (@thomas-gouveia)

- Fix `database_observability.mysql` and `database_observability.postgres` crashing alloy process due to uncaught errors.

- Fix data race in`loki.source.docker` that could cause Alloy to panic. (@kalleep)

- Fix race conditions in `loki.source.syslog` where it could deadlock or cause port bind errors during config reload or shutdown. (@thampiotr)

- Fix `prometheus.exporter.redis` component so that it no longer ignores the `MaxDistinctKeyGroups` configuration option. If key group metrics are enabled, this will increase the cardinality of the generated metrics. (@stegosaurus21)

- **Fix `loki.source.podlogs` component to properly collect logs from Kubernetes Jobs and CronJobs.** Previously, the component would fail to scrape logs from short-lived or terminated jobs due to race conditions between job completion and pod discovery. The fix includes:
  - Job-aware termination logic with extended grace periods (10-60 seconds) to ensure all logs are captured
  - Proper handling of pod deletion and race conditions between job completion and controller cleanup
  - Separation of concerns: `shouldStopTailingContainer()` handles standard Kubernetes restart policies for regular pods, while `shouldStopTailingJobContainer()` handles job-specific lifecycle with grace periods
  - Enhanced deduplication mechanisms to prevent duplicate log collection while ensuring comprehensive coverage
  - Comprehensive test coverage including unit tests and deduplication validation
  This resolves the issue where job logs were being missed, particularly for fast-completing jobs or jobs that terminated before discovery. (@QuentinBisson)

- Fix `loki.source.journal` creation failing with an error when the journal file is not found. (@thampiotr)

- Fix graph UI so it generates correct URLs for components in `remotecfg` modules. (@patrickeasters)

- Fix panic in `loki.write` when component is shutting down and `external_labels` are configured. (@kalleep)

- Fix excessive debug logs always being emitted by `prometheus.exporter.mongodb`. (@kalleep)

v1.10.2
-----------------

### Bugfixes

- Fix issue in `prometheus.write.queue` causing inability to increase shard count if existing WAL data was present on start. (@kgeckhart)

- Fix issue with `loki.source.gcplog` when push messages sent by gcp pub/sub only includes `messageId`. (@kalleep)

v1.10.1
-----------------

### Bugfixes

- Fix issue with `faro.receiver` cors not allowing X-Scope-OrgID and traceparent headers. (@mar4uk)

- Fix issues with propagating cluster peers change notifications to components configured with remotecfg. (@dehaansa)

- Fix issues with statistics reporter not including components only configured with remotecfg. (@dehaansa)

- Fix issues with `prometheus.exporter.windows` not propagating `dns` collector config. (@dehaansa)

- Fixed a bug in `prometheus.write.queue` which caused retries even when `max_retry_attempts` was set to `0`. (@ptodev)

- Fixed a bug in `prometheus.write.queue` which caused labelling issues when providing more than one label in `external_labels`. (@dehaansa)

- Add `application_host` and `network_inter_zone` features to `beyla.ebpf` component. (@marctc)

- Fix issues in `loki.process` where `stage.multiline` did not pass through structured metadata. (@jan-mrm)

- Fix URLs in the Windows installer being wrapped in quotes. (@martincostello)

- Fixed an issue where certain `otelcol.*` components could prevent Alloy from shutting down when provided invalid configuration. (@thampiotr)

v1.10.0
-----------------

### Breaking changes

- Removing the `nanoserver-1809` container image for Windows 2019. (@ptodev)
  This is due to the deprecation of `windows-2019` GitHub Actions runners.
  The `windowsservercore-ltsc2022` Alloy image is still being published to DockerHub.

### Bugfixes

- Upgrade `otelcol` components from OpenTelemetry v0.126.0 to v0.128.0 (@korniltsev, @dehaansa)
  - [`otelcol.exporter.kafka`]: Allow kafka exporter to produce to topics based on metadata key values.
  - [`otelcol.receiver.kafka`]: Enforce a backoff mechanism on non-permanent errors, such as when the queue is full.
  - [`otelcol.receiver.kafka`]: Don't restart the Kafka consumer on failed errors when message marking is enabled for them.
  - [`otelcol.exporter.datadog`]: Fix automatic intial point dropping when converting cumulative monotonic sum metrics.
  - [`otelcol.exporter.datadog`]: config `tls::insecure_skip_verify` is now taken into account in metrics path.
  - [`otelcol.exporter.datadog`]: Correctly treat summary counts as cumulative monotonic sums instead of cumulative non-monotonic sums.
  - [`otelcol.connector.spanmetrics`]: Fix bug causing span metrics calls count to be always 0 when using delta temporality.
  - [`otelcol.exporter.splunkhec`]: Treat HTTP 403 Forbidden as a permanent error.

### Features

- (_Experimental_) Add an `array.group_by` stdlib function to group items in an array by a key. (@wildum)
- Add the `otelcol.exporter.faro` exporter to export traces and logs to Faro endpoint. (@mar4uk)
- Add the `otelcol.receiver.faro` receiver to receive traces and logs from the Grafana Faro Web SDK. (@mar4uk)

- Add entropy support for `loki.secretfilter` (@romain-gaillard)

### Enhancements

- Add `hash_string_id` argument to `foreach` block to hash the string representation of the pipeline id instead of using the string itself. (@wildum)

- Update `async-profiler` binaries for `pyroscope.java` to 4.0-87b7b42 (@github-hamza-bouqal)

- (_Experimental_) Additions to experimental `database_observability.mysql` component:
  - Add `explain_plan` collector to `database_observability.mysql` component. (@rgeyer)
  - `locks`: addition of data locks collector (@gaantunes @fridgepoet)
  - `query_sample` collector is now enabled by default (@matthewnolf)
  - `query_tables` collector now deals better with truncated statements (@cristiangreco)

- (_Experimental_) `prometheus.write.queue` add support for exemplars. (@dehaansa)

- (_Experimental_) `prometheus.write.queue` initialize queue metrics that are seconds values as time.Now, not 0. (@dehaansa)

- Update secret-filter gitleaks.toml from v8.19.0 to v8.26.0 (@andrejshapal)

- Wire in survey block for beyla.ebpf component. (@grcevski, @tpaschalis)

- Upgrade `otelcol` components from OpenTelemetry v0.126.0 to v0.128.0 (@korniltsev, @dehaansa)
  - [`otelcol.processor.resourcedetection`]: Add additional OS properties to resource detection: `os.build.id` and `os.name`.
  - [`otelcol.processor.resourcedetection`]: Add `host.interface` resource attribute to `system` detector.
  - [`otelcol.exporter.kafka`]: Fix Snappy compression codec support for the Kafka exporter.
  - [`otelcol.receiver.filelog`]: Introduce `utf8-raw` encoding to avoid replacing invalid bytes with \uFFFD when reading UTF-8 input.
  - [`otelcol.processor.k8sattributes`]: Support extracting labels and annotations from k8s Deployments.
  - [`otelcol.processor.k8sattributes`]: Add option to configure automatic service resource attributes.
  - [`otelcol.exporter.datadog`]: Adds `hostname_detection_timeout` configuration option for Datadog Exporter and sets default to 25 seconds.
  - [`otelcol.receiver.datadog`]: Address semantic conventions noncompliance and add support for http/db.
  - [`otelcol.exporter.awss3`]: Add the retry mode, max attempts and max backoff to the settings.

- Add `enable_tracing` attribute to `prometheus.exporter.snowflake` component to support debugging issues. (@dehaansa)

- Add support for `conditions` and statement-specific `error_mode` in `otelcol.processor.transform`. (@ptodev)

- Add `storage` and `start_from` args to cloudwatch logs receiver. (@boernd)

- Reduced allocation in Loki processing pipelines. (@thampiotr)

- Update the `prometheus.exporter.postgres` component with latest changes and bugfixes for Postgres17 (@cristiangreco)

- Add `tail_from_end` argument to `loki.source.podlogs` to optionally start reading from the end of a log stream for newly discovered pods. (@harshrai654)

- Remove limitation in `loki.source.file` when `legacy_position_file` is unset. Alloy can now recover legacy positions even if labels are added. (@kalleep)

### Bugfixes

- Fix path for correct injection of version into constants at build time. (@adlotsof)

- Propagate the `-feature.community-components.enabled` flag for remote
  configuration components. (@tpaschalis)

- Fix extension registration for `otelcol.receiver.splunkhec` auth extensions. (@dehaansa)

### Other changes

- Mark `pyroscope.receive_http` and `pyroscope.relabel` components as GA. (@marcsanmi)

- Upgrade `otelcol.exporter.windows` to v0.30.8 to get bugfixes and fix `update` collector support. (@dehaansa)

- Add `User-Agent` header to remotecfg requests. (@tpaschalis)

v1.9.2
-----------------

### Bugfixes

- Send profiles concurrently from `pyroscope.ebpf`. (@korniltsev)

- Fix the `validate` command not understanding the `livedebugging` block. (@dehaansa)

- Fix invalid class names in python profiles obtained with `pyroscope.ebpf`. (@korniltsev)

- Fixed a bug which prevented non-secret optional secrets to be passed in as `number` arguments. (@ptodev)

- For CRD-based components (`prometheus.operator.*`), retry initializing informers if the apiserver request fails. This rectifies issues where the apiserver is not reachable immediately after node restart. (@dehaansa)

### Other changes

-  Add no-op blocks and attributes to the `prometheus.exporter.windows` component (@ptodev).
   Version 1.9.0 of Alloy removed the `msmq` block, as well as the `enable_v2_collector`,
   `where_clause`, and `use_api` attributes in the `service` block.
   This made it difficult for users to upgrade, so those attributes have now been made a no-op instead of being removed.

v1.9.1
-----------------

### Features

- Update the `prometheus.exporter.windows` component to version v0.30.7. This adds new metrics to the `dns` collector. (@dehaansa)

### Bugfixes

- Update the `prometheus.exporter.windows` component to version v0.30.7. This fixes an error with the exchange collector and terminal_services collector (@dehaansa)

- Fix `loki.source.firehose` to propagate specific cloudwatch event timestamps when useIncomingTs is set to true. (@michaelPotter)

- Fix elevated CPU usage when using some `otelcol` components due to debug logging. (@thampiotr)

### Other changes

- Upgrade `otelcol` components from OpenTelemetry v0.125.0 to v0.126.0 (@dehaansa):
  - [`pkg/ottl`] Add support for `HasPrefix` and `HasSuffix` functions.
  - [`pkg/configtls`] Add trusted platform module (TPM) support to TLS authentication for all `otelcol` components supporting TLS.
  - [`otelcol.connector.spanmetrics`] Add `calls_dimension` and `histogram:dimension` blocks for configuring additional dimensions for `traces.span.metrics.calls` and `traces.span.metrics.duration` metrics.
  - [`otelcol.exporter.datadog`] Enable `instrumentation_scope_metadata_as_tags` by default.
  - [`otelcol.exporter.kafka`] support configuration of `compression` `level` in producer configuration.
  - [`otelcol.processor.tailsampling`] `invert sample` and `inverted not sample` decisions deprecated, use the `drop` policy instead to explicitly not sample traces.
  - [`otelcol.receiver.filelog`] support `compression` value of `auto` to automatically detect file compression type.

v1.9.0
-----------------

### Breaking changes

- The `prometheus.exporter.windows` component has been update to version v0.30.6. This update includes a significant rework of the exporter and includes some breaking changes. (@dehaansa)
  - The `msmq` and `service` collectors can no longer be configured with a WMI where clause. Any filtering previously done in a where clause will need to be done in a `prometheus.relabel` component.
  - The `service` collector no longer provides `enable_v2_collector` and `use_api` configuration options.
  - The `mscluster_*` and `netframework_*` collectors are now replaced with one `mscluster` and `netframework` collector that allows you to enable the separate metric groupings individually.
  - The `teradici_pcoip` and `vmware_blast` collectors have been removed from the exporter.

- The `prometheus.exporter.oracledb` component now embeds the [`oracledb_exporter from oracle`](https://github.com/oracle/oracle-db-appdev-monitoring) instead of the deprecated [`oracledb_exporter from iamseth`](https://github.com/iamseth/oracledb_exporter) for collecting metrics from an OracleDB server: (@wildum)
  - The arguments `username`, `password`, `default_metrics`, and `custom_metrics` are now supported.
  - The previously undocumented argument `custom_metrics` is now expecting a list of paths to custom metrics files.
  - The following metrics are no longer available by default: oracledb_sessions_activity, oracledb_tablespace_free_bytes

- (_Experimental_) The `enable_context_propagation` argument in `beyla.ebpf` has been replaced with the `context_propagation` argument.
  Set `enable_context_propagation` to `all` to get the same behaviour as `enable_context_propagation` being set to `true`.

### Features

- Bump snmp_exporter and embedded modules in `prometheus.exporter.snmp` to v0.29.0, add cisco_device module support (@v-zhuravlev)

- Add the `otelcol.storage.file` extension to support persistent sending queues and `otelcol.receiver.filelog` file state tracking between restarts. (@dehaansa)

- Add `otelcol.exporter.googlecloud` community component to export metrics, traces, and logs to Google Cloud. (@motoki317)

- Add support to configure basic authentication for alloy http server. (@kalleep)

- Add `validate` command to alloy that will perform limited validation of alloy configuration files. (@kalleep)

- Add support to validate foreach block when using `validate` command. (@kalleep)

- Add `otelcol.receiver.splunkhec` component to receive events in splunk hec format and forward them to other `otelcol.*` components. (@kalleep)

- Add support for Mimir federated rule groups in `mimir.rules.kubernetes` (@QuentinBisson)

### Enhancements

- `prometheus.exporter.windows` has been significantly refactored upstream and includes new collectors like `filetime`, `pagefile`, `performancecounter`, `udp`, and `update` as well as new configuration options for existing collectors. (@dehaansa)

- `prometheus.exporter.mongodb` now offers fine-grained control over collected metrics with new configuration options. (@TeTeHacko)

- Add binary version to constants exposed in configuration file syntatx. (@adlots)

- Update `loki.secretfilter` to include metrics about redactions (@kelnage)

- (_Experimental_) Various changes to the experimental component `database_observability.mysql`:
  - `schema_table`: add support for index expressions (@cristiangreco)
  - `query_sample`: enable opt-in support to extract unredacted sql query (sql_text) (@matthewnolf)
  - `query_tables`: improve queries parsing (@cristiangreco)
  - make tidbparser the default choice (@cristiangreco)
  - `query_sample`: better handling of timer overflows (@fridgepoet)
  - collect metrics on enabled `performance_schema.setup_consumers` (@fridgepoet)
  - `query_sample`: base log entries on calculated timestamp from rows, not now() (@fridgepoet)
  - `query_sample`: check digest is not null (@cristiangreco)
  - `query_sample`: add additional logs for wait events (@fridgepoet)
  - make tidb the default and only sql parser

- Mixin dashboards improvements: added minimum cluster size to Cluster Overview dashboard, fixed units in OpenTelemetry dashboard, fixed slow components evaluation time units in Controller dashboard and updated Prometheus dashboard to correctly aggregate across instances. (@thampiotr)

- Reduced the lag time during targets handover in a cluster in `prometheus.scrape` components by reducing thread contention. (@thampiotr)

- Pretty print diagnostic errors when using `alloy run` (@kalleep)

- Add `labels_from_groups` attribute to `stage.regex` in `loki.process` to automatically add named capture groups as labels. (@harshrai654)

- The `loki.rules.kubernetes` component now supports adding extra label matchers
  to all queries discovered via `PrometheusRule` CRDs. (@QuentinBisson)

-  Add optional `id` field to `foreach` block to generate more meaningful component paths in metrics by using a specific field from collection items. (@harshrai654)

- The `mimir.rules.kubernetes` component now supports adding extra label matchers
  to all queries discovered via `PrometheusRule` CRDs by extracting label values defined on the `PrometheusRule`. (@QuentinBisson)

- Fix validation logic in `beyla.ebpf` component to ensure that either metrics or traces are enabled. (@marctc)

- Improve `foreach` UI and add graph support for it. (@wildum)

- Update statsd_exporter to v0.28.0, most notable changes: (@kalleep)
  - [0.23.0] Support experimental native histograms.
  - [0.24.1] Support scaling parameter in mapping.
  - [0.26.0] Add option to honor original labels from event tags over labels specified in mapping configuration.
  - [0.27.1] Support dogstatsd extended aggregation
  - [0.27.2] Fix panic on certain invalid lines

- Upgrade `beyla.ebpf` to v2.2.4-alloy. The full list of changes can be found in the [Beyla release notes](https://github.com/grafana/beyla/releases/tag/v2.2.4-alloy). (@grcevski)

### Bugfixes

- Fix `otelcol.receiver.filelog` documentation's default value for `start_at`. (@petewall)

- Fix `pyroscope.scrape` scraping godeltaprof profiles. (@korniltsev)

- Fix [#3386](https://github.com/grafana/alloy/issues/3386) lower casing scheme in `prometheus.operator.scrapeconfigs`. (@alex-berger)

- Fix [#3437](https://github.com/grafana/alloy/issues/3437) Component Graph links now follow `--server.http.ui-path-prefix`. (@solidcellaMoon)

- Fix a bug in the `foreach` preventing the UI from showing the components in the template when the block was re-evaluated. (@wildum)

- Fix alloy health handler so header is written before response body. (@kalleep)

- Fix `prometheus.exporter.unix` to pass hwmon config correctly. (@kalleep)

- Fix [#3408](https://github.com/grafana/alloy/issues/3408) `loki.source.docker` can now collect logs from containers not in the running state. (@adamamsmith)

### Other changes

- Update the zap logging adapter used by `otelcol` components to log arrays and objects. (@dehaansa)

- Updated Windows install script to add DisplayVersion into registry on install (@enessene)

- Update Docker builds to install latest Linux security fixes on top of base image (@jharvey10)

- Reduce Docker image size slightly by consolidating some RUN layers (@AchimGrolimund)

- RPM artifacts in Alloy GitHub releases are no longer signed.
  The artifacts on the `https://rpm.grafana.com` repository used by the `yum` package manager will continue to be signed. (@ptodev)

- Upgrade `otelcol` components from OpenTelemetry v0.122.0 to v0.125.0 (@ptodev):
  - [`pkg/ottl`] Enhance the Decode OTTL function to support all flavors of Base64.
  - [`otelcol.processor.resourcedetection`] Adding the `os.version` resource attribute to system processor.
  - [`otelcol.auth.bearer`] Allow the header name to be customized.
  - [`otelcol.exporter.awss3`] Add a new `sending_queue` feature.
  - [`otelcol.exporter.awss3`] Add a new `timeout` argument.
  - [`otelcol.exporter.awss3`] Add a new `resource_attrs_to_s3` configuration block.
  - [`otelcol.exporter.awss3`] Fixes an issue where the AWS S3 Exporter was forcing an ACL to be set, leading to unexpected behavior in S3 bucket permissions.
  - [`otelcol.connector.spanmetrics`] A new `include_instrumentation_scope` configuration argument.
  - [`otelcol.connector.spanmetrics`] Initialise new `calls_total` metrics at 0.
  - [`otelcol.connector.spanmetrics`] A new `aggregation_cardinality_limit` configuration argument
    to limit the number of unique combinations of dimensions that will be tracked for metrics aggregation.
  - [`otelcol.connector.spanmetrics`] Deprecate the unused argument `dimensions_cache_size`.
  - [`otelcol.connector.spanmetrics`] Moving the start timestamp (and last seen timestamp) from the resourceMetrics level to the individual metrics level.
    This will ensure that each metric has its own accurate start and last seen timestamps, regardless of its relationship to other spans.
  - [`otelcol.processor.k8sattributes`] Add option to configure automatic resource attributes - with annotation prefix.
    Implements [Specify resource attributes using Kubernetes annotations](https://github.com/open-telemetry/semantic-conventions/blob/main/docs/non-normative/k8s-attributes.md#specify-resource-attributes-using-kubernetes-annotations).
  - [`otelcol.connector.servicegraph`] Change `database_name_attribute` to accept a list of values.
  - [`otelcol.exporter.kafka`, `otelcol.receiver.kafka`] Deprecating the `auth` > `plain_text` block. Use `auth` > `sasl` with `mechanism` set to `PLAIN` instead.
  - [`otelcol.exporter.kafka`, `otelcol.receiver.kafka`] Deprecating the `topic` argument. Use `logs` > `topic`, `metrics` > `topic`, or `traces` > `topic` instead.
  - [`otelcol.exporter.kafka`, `otelcol.receiver.kafka`] Deprecate the `auth` > `tls` block. Use the top-level `tls` block instead.
  - [`otelcol.receiver.kafka`] Add max_fetch_wait config setting.
    This setting allows you to specify the maximum time that the broker will wait for min_fetch_size bytes of data
    to be available before sending a response to the client.
  - [ `otelcol.receiver.kafka`] Add support for configuring Kafka consumer rebalance strategy and group instance ID.

v1.8.3
-----------------

### Bugfixes

- Fix `mimir.rules.kubernetes` panic on non-leader debug info retrieval (@TheoBrigitte)

- Fix detection of the "streams limit exceeded" error in the Loki client so that metrics are correctly labeled as `ReasonStreamLimited`. (@maratkhv)

- Fix `loki.source.file` race condition that often lead to panic when using `decompression`. (@kalleep)

- Fix deadlock in `loki.source.file` that can happen when targets are removed. (@kalleep)

- Fix `loki.process` to emit valid logfmt. (@kalleep)

v1.8.2
-----------------

### Bugfixes

- Fix `otelcol.exporter.prometheus` dropping valid exemplars. (@github-vincent-miszczak)

- Fix `loki.source.podlogs` not adding labels `__meta_kubernetes_namespace` and `__meta_kubernetes_pod_label_*`. (@kalleep)

v1.8.1
-----------------

### Bugfixes

- `rfc3164_default_to_current_year` argument was not fully added to `loki.source.syslog` (@dehaansa)

- Fix issue with `remoteCfg` service stopping immediately and logging noop error if not configured (@dehaansa)

- Fix potential race condition in `remoteCfg` service metrics registration (@kalleep)

- Fix panic in `prometheus.exporter.postgres` when using minimal url as data source name. (@kalleep)

v1.8.0
-----------------

### Breaking changes

- Removed `open_port` and `executable_name` from top level configuration of Beyla component. Removed `enabled` argument from `network` block. (@marctc)

- Breaking changes from the OpenTelemetry Collector v0.122 update: (@wildum)
  - `otelcol.exporter.splunkhec`: `min_size_items` and `max_size_items` were replaced by `min_size`, `max_size` and `sizer` in the `batcher` block to allow
  users to configure the size of the batch in a more flexible way.
  - The telemetry level of Otel components is no longer configurable. The `level` argument in the `debug_metrics` block is kept to avoid breaking changes but it is not used anymore.
  - `otelcol.processor.tailsampling` changed the unit of the decision timer metric from microseconds to milliseconds. (change unit of otelcol_processor_tail_sampling_sampling_decision_timer_latency)
  - `otelcol.processor.deltatocumulative`: rename `otelcol_deltatocumulative_datapoints_processed` to `otelcol_deltatocumulative_datapoints` and remove the metrics `otelcol_deltatocumulative_streams_evicted`, `otelcol_deltatocumulative_datapoints_dropped` and `otelcol_deltatocumulative_gaps_length`.
  - The `regex` attribute was removed from `otelcol.processor.k8sattributes`. The extract-patterns function from `otelcol.processor.transform` can be used instead.
  - The default value of `metrics_flush_interval` in `otelcol.connector.servicegraph` was changed from `0s` to `60s`.
  - `s3_partition` in `otelcol.exporter.awss3` was replaced by `s3_partition_format`.

- (_Experimental_) `prometheus.write.queue` metric names changed to align better with prometheus standards. (@mattdurham)

### Features

- Add `otelcol.receiver.awscloudwatch` component to receive logs from AWS CloudWatch and forward them to other `otelcol.*` components. (@wildum)
- Add `loki.enrich` component to enrich logs using labels from `discovery.*` components. (@v-zhuravlev)
- Add string concatenation for secrets type (@ravishankar15)
- Add support for environment variables to OpenTelemetry Collector config. (@jharvey10)
- Replace graph in Alloy UI with a new version that supports modules and data flow visualization. (@wildum)
- Added `--cluster.wait-for-size` and `--cluster.wait-timeout` flags which allow to specify the minimum cluster size
  required before components that use clustering begin processing traffic to ensure adequate cluster capacity is
  available. (@thampiotr)
- Add `trace_printer` to `beyla.ebpf` component to print trace information in a specific format. (@marctc)
- Add support for live debugging and graph in the UI for components imported via remotecfg. (@wildum)

### Enhancements

- Add the ability to set user for Windows Service with silent install (@dehaansa)

- Add livedebugging support for structured_metadata in `loki.process` (@dehaansa)

- (_Public Preview_) Add a `--windows.priority` flag to the run command, allowing users to set windows process priority for Alloy. (@dehaansa)

- (_Experimental_) Adding a new `prometheus.operator.scrapeconfigs` which discovers and scrapes [ScrapeConfig](https://prometheus-operator.dev/docs/developer/scrapeconfig/) Kubernetes resources. (@alex-berger)

- Add `rfc3164_default_to_current_year` argument to `loki.source.syslog` (@dehaansa)

- Add `connection_name` support for `prometheus.exporter.mssql` (@bck01215)

- Add livedebugging support for `prometheus.scrape` (@ravishankar15, @wildum)

- Have `loki.echo` log the `entry_timestamp` and `structured_metadata` for any loki entries received (@dehaansa)

- Bump snmp_exporter and embedded modules in `prometheus.exporter.snmp` to v0.28.0 (@v-zhuravlev)

- Update mysqld_exporter to v0.17.2, most notable changes: (@cristiangreco)
  - [0.17.1] Add perf_schema quantile columns to collector
  - [0.17.1] Fix database quoting problem in collector 'info_schema.tables'
  - [0.17.1] Use SUM_LOCK_TIME and SUM_CPU_TIME with mysql >= 8.0.28
  - [0.17.1] Fix query on perf_schema.events_statements_summary_by_digest
  - [0.17.2] Fix query on events_statements_summary_by_digest for mariadb

- Added additional backwards compatibility metrics to `prometheus.write.queue`. (@mattdurham)

- Add new stdlib functions encoding.to_json (@ravishankar15)

- Added OpenTelemetry logs and metrics support to Alloy mixin's dashboards and alerts. (@thampiotr)

- Add support for proxy and headers in `prometheus.write.queue`. (@mattdurham)

- Added support for switching namespace between authentication and kv retrieval to support Vault Enterprise (@notedop)

- (_Experimental_) Various changes to the experimental component `database_observability.mysql`:
  - `query_sample`: better handling of truncated queries (@cristiangreco)
  - `query_sample`: add option to use TiDB sql parser (@cristiangreco)
  - `query_tables`: rename collector from `query_sample` to better reflect responsibility (@matthewnolf)
  - `query_sample`: add new collector that replaces previous implementation to collect more detailed sample information (@matthewnolf)
  - `query_sample`: refactor parsing of truncated queries (@cristiangreco)

- Add labels validation in `pyroscope.write` to prevent duplicate labels and invalid label names/values. (@marcsanmi)

- Reduced lock contention in `prometheus.scrape` component (@thampiotr)

- Support converting otel config which uses a common receiver across pipelines with different names. (@wildum)

- Reduce CPU usage of the `loki.source.podlogs` component when pods logs target lots of pods (@QuentinBisson)

- Add error body propagation in `pyroscope.write`, for `/ingest` calls. (@simonswine)

- Add `tenant` label to remaining `loki_write_.+` metrics (@towolf)

- Removed syntax highlighting from the component details UI view to improve
  rendering performance. (@tpaschalis)

- A new `grafana/alloy:vX.Y.Z-windowsservercore-ltsc2022` Docker image is now published on DockerHub. (@ptodev)

### Bugfixes

- Fix deadlocks in `loki.source.file` when tailing fails (@mblaschke)
- Add missing RBAC permission for ScrapeConfig (@alex-berger)

- Fixed an issue in the `mimir.rules.kubernetes` component that would keep the component as unhealthy even when it managed to start after temporary errors (@nicolasvan)

- Allow kafka exporter to attempt to connect even if TLS enabled but cert & key are not specified (@dehaansa)

- Fixed bug where all resources were not being collected from `prometheus.exporter.azure` when using `regions` (@kgeckhart)

- Fix panic in `loki.source.file` when the tailer had no time to run before the runner was stopped (@wildum)

### Other changes

- Upgrading to Prometheus v2.55.1. (@ptodev)
  - Added a new `http_headers` argument to many `discovery` and `prometheus` components.
  - Added a new `scrape_failure_log_file` argument to `prometheus.scrape`.

- Non-breaking changes from the OpenTelemetry Collector v0.122 update: (@wildum)
  - `otelcol.processor.transform` has a new `statements` block for transformations which don't require a context to be specified explicitly.
  - `otelcol.receiver.syslog` has a new `on_error` argument to specify the action to take when an error occurs while receiving logs.
  - `otelcol.processor.resourcedetection` now supports `dynatrace` as a resource detector.
  - `otelcol.receiver.kafka` has a new `error_backoff` block to configure how failed requests are retried.
  - `otelcol.receiver.vcenter` has three new metrics `vcenter.vm.cpu.time`, `vcenter.vm.network.broadcast.packet.rate` and `vcenter.vm.network.multicast.packet.rate`.
  - `otelcol.exporter.awss3` has two new arguments `acl` and `storage_class`.
  - `otelcol.auth.headers` headers can now be populated using Authentication metadata using from_attribute

- Change the stability of the `beyla.ebpf` component from "public preview" to "generally available". (@marctc)

- The ingest API of `pyroscope.receive_http` no longer forwards all received headers, instead only passes through the `Content-Type` header. (@simonswine)

v1.7.5
-----------------

### Enhancements

- Set zstd as default compression for `prometheus.write.queue`. (@mattdurham)

v1.7.4
-----------------

### Bugfixes

- Revert the changes to `loki.source.file` from release v1.7.0. These changes introduced a potential deadlock. (@dehaansa)

v1.7.3
-----------------

### Breaking changes

- Fixed the parsing of selections, application and network filter blocks for Beyla. (@raffaelroquetto)

### Enhancements

- Add the `stat_checkpointer` collector in `prometheus.exporter.postgres` (@dehaansa)

### Bugfixes

- Update the `prometheus.exporter.postgres` component to correctly support Postgres17 when `stat_bgwriter` collector is enabled (@dehaansa)

- Fix `remoteCfg` logging and metrics reporting of `errNotModified` as a failure (@zackman0010)


v1.7.2
-----------------

### Bugfixes

- Fixed an issue where the `otelcol.exporter.awss3` could not be started with the `sumo_ic` marshaler. (@wildum)

- Update `jfr-parser` dependency to v0.9.3 to fix jfr parsing issues in `pyroscope.java`. (@korniltsev)

- Fixed an issue where passing targets from some standard library functions was failing with `target::ConvertFrom` error. (@thampiotr)

- Fixed an issue where indexing targets as maps (e.g. `target["foo"]`) or objects (e.g. `target.foo`) or using them with
  certain standard library functions was resulting in `expected object or array, got capsule` error under some
  circumstances. This could also lead to `foreach evaluation failed` errors when using the `foreach` configuration
  block. (@thampiotr)

- Update `prometheus.write.queue` to reduce memory fragmentation and increase sent throughput. (@mattdurham)

- Fixed an issue where the `otelcol.exporter.kafka` component would not start if the `encoding` was specific to a signal type. (@wildum)

v1.7.1
-----------------

### Bugfixes

- Fixed an issue where some exporters such as `prometheus.exporter.snmp` couldn't accept targets from other components
  with an error `conversion to '*map[string]string' is not supported"`. (@thampiotr)

- Enable batching of calls to the appender in `prometheus.write.queue` to reduce lock contention when scraping, which
  will lead to reduced scrape duration. (@mattdurham)

v1.7.0
-----------------

### Breaking changes

- (_Experimental_) In `prometheus.write.queue` changed `parallelism` from attribute to a block to allow for dynamic scaling. (@mattdurham)

- Remove `tls_basic_auth_config_path` attribute from `prometheus.exporter.mongodb` configuration as it does not configure TLS client
  behavior as previously documented.

- Remove `encoding` and `encoding_file_ext` from `otelcol.exporter.awss3` component as it was not wired in to the otel component and
  Alloy does not currently integrate the upstream encoding extensions that this would utilize.

### Features

- Add a `otelcol.receiver.tcplog` component to receive OpenTelemetry logs over a TCP connection. (@nosammai)

- (_Public preview_) Add `otelcol.receiver.filelog` component to read otel log entries from files (@dehaansa)

- (_Public preview_) Add a `otelcol.processor.cumulativetodelta` component to convert metrics from
  cumulative temporality to delta. (@madaraszg-tulip)

- (_Experimental_) Add a `stage.windowsevent` block in the `loki.process` component. This aims to replace the existing `stage.eventlogmessage`. (@wildum)

- Add `pyroscope.relabel` component to modify or filter profiles using Prometheus relabeling rules. (@marcsanmi)

- (_Experimental_) A new `foreach` block which starts an Alloy pipeline for each item inside a list. (@wildum, @thampiotr, @ptodev)

### Enhancements

- Upgrade to OpenTelemetry Collector v0.119.0 (@dehaansa):
  - `otelcol.processor.resourcedetection`: additional configuration for the `ec2` detector to configure retry behavior
  - `otelcol.processor.resourcedetection`: additional configuration for the `gcp` detector to collect Managed Instance Group attributes
  - `otelcol.processor.resourcedetection`: additional configuration for the `eks` detector to collect cloud account attributes
  - `otelcol.processor.resourcedetection`: add `kubeadm` detector to collect local cluster attributes
  - `otelcol.processor.cumulativetodelta`: add `metric_types` filtering options
  - `otelcol.exporter.awss3`: support configuring sending_queue behavior
  - `otelcol.exporter.otlphttp`: support configuring `compression_params`, which currently only includes `level`
  - `configtls`: opentelemetry components with tls config now support specifying TLS curve preferences
  - `sending_queue`: opentelemetry exporters with a `sending_queue` can now configure the queue to be `blocking`

- Add `go_table_fallback` arg to `pyroscope.ebpf` (@korniltsev)

- Memory optimizations in `pyroscope.scrape` (@korniltsev)

- Do not drop `__meta` labels in `pyroscope.scrape`. (@korniltsev)

- Add the possibility to export span events as logs in `otelcol.connector.spanlogs`. (@steve-hb)

- Add json format support for log export via faro receiver (@ravishankar15)

- (_Experimental_) Various changes to the experimental component `database_observability.mysql`:
  - `connection_info`: add namespace to the metric (@cristiangreco)
  - `query_sample`: better support for table name parsing (@cristiangreco)
  - `query_sample`: capture schema name for query samples (@cristiangreco)
  - `query_sample`: fix error handling during result set iteration (@cristiangreco)
  - `query_sample`: improve parsing of truncated queries (@cristiangreco)
  - `query_sample`: split out sql parsing logic to a separate file (@cristiangreco)
  - `schema_table`: add table columns parsing (@cristiagreco)
  - `schema_table`: correctly quote schema and table name in SHOW CREATE (@cristiangreco)
  - `schema_table`: fix handling of view table types when detecting schema (@matthewnolf)
  - `schema_table`: refactor cache config in schema_table collector (@cristiangreco)
  - Component: add enable/disable collector configurability to `database_observability.mysql`. This removes the `query_samples_enabled` argument, now configurable via enable/disable collector. (@fridgepoet)
  - Component: always log `instance` label key (@cristiangreco)
  - Component: better error handling for collectors (@cristiangreco)
  - Component: use labels for some indexed logs elements (@cristiangreco)

- Reduce CPU usage of `loki.source.windowsevent` by up to 85% by updating the bookmark file every 10 seconds instead of after every event and by
  optimizing the retrieval of the process name. (@wildum)

- Ensure consistent service_name label handling in `pyroscope.receive_http` to match Pyroscope's behavior. (@marcsanmi)

- Improved memory and CPU performance of Prometheus pipelines by changing the underlying implementation of targets (@thampiotr)

- Add `config_merge_strategy` in `prometheus.exporter.snmp` to optionally merge custom snmp config with embedded config instead of replacing. Useful for providing SNMP auths. (@v-zhuravlev)

- Upgrade `beyla.ebpf` to v2.0.4. The full list of changes can be found in the [Beyla release notes](https://github.com/grafana/beyla/releases/tag/v2.0.0). (@marctc)

### Bugfixes

- Fix log rotation for Windows in `loki.source.file` by refactoring the component to use the runner pkg. This should also reduce CPU consumption when tailing a lot of files in a dynamic environment. (@wildum)

- Add livedebugging support for `prometheus.remote_write` (@ravishankar15)

- Add livedebugging support for `otelcol.connector.*` components (@wildum)

- Bump snmp_exporter and embedded modules to 0.27.0. Add support for multi-module handling by comma separation and expose argument to increase SNMP polling concurrency for `prometheus.exporter.snmp`. (@v-zhuravlev)

- Add support for pushv1.PusherService Connect API in `pyroscope.receive_http`. (@simonswine)

- Fixed an issue where `loki.process` would sometimes output live debugging entries out-of-order (@thampiotr)

- Fixed a bug where components could be evaluated concurrently without the full context during a config reload (@wildum)

- Fixed locks that wouldn't be released in the remotecfg service if some errors occurred during the configuration reload (@spartan0x117)

- Fix issue with `prometheus.write.queue` that lead to excessive connections. (@mattdurham)

- Fixed a bug where `loki.source.awsfirehose` and `loki.source.gcplog` could
  not be used from within a module. (@tpaschalis)

- Fix an issue where Prometheus metric name validation scheme was set by default to UTF-8. It is now set back to the
  previous "legacy" scheme. An experimental flag `--feature.prometheus.metric-validation-scheme` can be used to switch
  it to `utf-8` to experiment with UTF-8 support. (@thampiotr)

### Other changes

- Upgrading to Prometheus v2.54.1. (@ptodev)
  - `discovery.docker` has a new `match_first_network` attribute for matching the first network
    if the container has multiple networks defined, thus avoiding collecting duplicate targets.
  - `discovery.ec2`, `discovery.kubernetes`, `discovery.openstack`, and `discovery.ovhcloud`
    add extra `__meta_` labels.
  - `prometheus.remote_write` supports Azure OAuth and Azure SDK authentication.
  - `discovery.linode` has a new `region` attribute, as well as extra `__meta_` labels.
  - A new `scrape_native_histograms` argument for `prometheus.scrape`.
    This is enabled by default and can be used to explicitly disable native histogram support.
    In previous versions of Alloy, native histogram support has also been enabled by default
    as long as `scrape_protocols` starts with `PrometheusProto`.

  - Change the stability of the `remotecfg` feature from "public preview" to "generally available". (@erikbaranowski)

v1.6.1
-----------------

## Bugs

- Resolve issue with Beyla starting. (@rafaelroquetto)

v1.6.0
-----------------

### Breaking changes

- Upgrade to OpenTelemetry Collector v0.116.0:
  - `otelcol.processor.tailsampling`: Change decision precedence when using `and_sub_policy` and `invert_match`.
    For more information, see the [release notes for Alloy 1.6][release-notes-alloy-1_6].

    [#33671]: https://github.com/open-telemetry/opentelemetry-collector-contrib/pull/33671
    [release-notes-alloy-1_6]: https://grafana.com/docs/alloy/latest/release-notes/#v16

### Features

- Add support for TLS to `prometheus.write.queue`. (@mattdurham)

- Add `otelcol.receiver.syslog` component to receive otel logs in syslog format (@dehaansa)

- Add support for metrics in `otelcol.exporter.loadbalancing` (@madaraszg-tulip)

- Add `add_cloudwatch_timestamp` to `prometheus.exporter.cloudwatch` metrics. (@captncraig)

- Add support to `prometheus.operator.servicemonitors` to allow `endpointslice` role. (@yoyosir)

- Add `otelcol.exporter.splunkhec` allowing to export otel data to Splunk HEC (@adlotsof)

- Add `otelcol.receiver.solace` component to receive traces from a Solace broker. (@wildum)

- Add `otelcol.exporter.syslog` component to export logs in syslog format (@dehaansa)

- (_Experimental_) Add a `database_observability.mysql` component to collect mysql performance data. (@cristiangreco & @matthewnolf)

- Add `otelcol.receiver.influxdb` to convert influx metric into OTEL. (@EHSchmitt4395)

- Add a new `/-/healthy` endpoint which returns HTTP 500 if one or more components are unhealthy. (@ptodev)

### Enhancements

- Improved performance by reducing allocation in Prometheus write pipelines by ~30% (@thampiotr)

- Update `prometheus.write.queue` to support v2 for cpu performance. (@mattdurham)

- (_Experimental_) Add health reporting to `database_observability.mysql` component (@cristiangreco)

- Add second metrics sample to the support bundle to provide delta information (@dehaansa)

- Add all raw configuration files & a copy of the latest remote config to the support bundle (@dehaansa)

- Add relevant golang environment variables to the support bundle (@dehaansa)

- Add support for server authentication to otelcol components. (@aidaleuc)

- Update mysqld_exporter from v0.15.0 to v0.16.0 (including 2ef168bf6), most notable changes: (@cristiangreco)
  - Support MySQL 8.4 replicas syntax
  - Fetch lock time and cpu time from performance schema
  - Fix fetching tmpTables vs tmpDiskTables from performance_schema
  - Skip SPACE_TYPE column for MariaDB >=10.5
  - Fixed parsing of timestamps with non-zero padded days
  - Fix auto_increment metric collection errors caused by using collation in INFORMATION_SCHEMA searches
  - Change processlist query to support ONLY_FULL_GROUP_BY sql_mode
  - Add perf_schema quantile columns to collector

- Live Debugging button should appear in UI only for supported components (@ravishankar15)
- Add three new stdlib functions to_base64, from_URLbase64 and to_URLbase64 (@ravishankar15)
- Add `ignore_older_than` option for local.file_match (@ravishankar15)
- Add livedebugging support for discovery components (@ravishankar15)
- Add livedebugging support for `discover.relabel` (@ravishankar15)
- Performance optimization for live debugging feature (@ravishankar15)

- Upgrade `github.com/goccy/go-json` to v0.10.4, which reduces the memory consumption of an Alloy instance by 20MB.
  If Alloy is running certain otelcol components, this reduction will not apply. (@ptodev)
- improve performance in regexp component: call fmt only if debug is enabled (@r0ka)

- Update `prometheus.write.queue` library for performance increases in cpu. (@mattdurham)

- Update `loki.secretfilter` to be compatible with the new `[[rules.allowlists]]` gitleaks allowlist format (@romain-gaillard)

- Update `async-profiler` binaries for `pyroscope.java` to 3.0-fa937db (@aleks-p)

- Reduced memory allocation in discovery components by up to 30% (@thampiotr)

### Bugfixes

- Fix issue where `alloy_prometheus_relabel_metrics_processed` was not being incremented. (@mattdurham)

- Fixed issue with automemlimit logging bad messages and trying to access cgroup on non-linux builds (@dehaansa)

- Fixed issue with reloading configuration and prometheus metrics duplication in `prometheus.write.queue`. (@mattdurham)

- Updated `prometheus.write.queue` to fix issue with TTL comparing different scales of time. (@mattdurham)

- Fixed an issue in the `prometheus.operator.servicemonitors`, `prometheus.operator.podmonitors` and `prometheus.operator.probes` to support capitalized actions. (@QuentinBisson)

- Fixed an issue where the `otelcol.processor.interval` could not be used because the debug metrics were not set to default. (@wildum)

- Fixed an issue where `loki.secretfilter` would crash if the secret was shorter than the `partial_mask` value. (@romain-gaillard)

- Change the log level in the `eventlogmessage` stage of the `loki.process` component from `warn` to `debug`. (@wildum)

- Fix a bug in `loki.source.kafka` where the `topics` argument incorrectly used regex matching instead of exact matches. (@wildum)

### Other changes

- Change the stability of the `livedebugging` feature from "experimental" to "generally available". (@wildum)

- Use Go 1.23.3 for builds. (@mattdurham)

- Upgrade Beyla to v1.9.6. (@wildum)

- Upgrade to OpenTelemetry Collector v0.116.0:
  - `otelcol.receiver.datadog`: Return a json reponse instead of "OK" when a trace is received with a newer protocol version.
    https://github.com/open-telemetry/opentelemetry-collector-contrib/pull/35705
  - `otelcol.receiver.datadog`: Changes response message for `/api/v1/check_run` 202 response to be JSON and on par with Datadog API spec
    https://github.com/open-telemetry/opentelemetry-collector-contrib/pull/36029
  - `otelcol.receiver.solace`: The Solace receiver may unexpectedly terminate on reporting traces when used with a memory limiter processor and under high load.
    https://github.com/open-telemetry/opentelemetry-collector-contrib/pull/35958
  - `otelcol.receiver.solace`: Support converting the new `Move to Dead Message Queue` and new `Delete` spans generated by Solace Event Broker to OTLP.
    https://github.com/open-telemetry/opentelemetry-collector-contrib/pull/36071
  - `otelcol.exporter.datadog`: Stop prefixing `http_server_duration`, `http_server_request_size` and `http_server_response_size` with `otelcol`.
    https://github.com/open-telemetry/opentelemetry-collector-contrib/pull/36265
    These metrics can be from SDKs rather than collector. Stop prefixing them to be consistent with
    https://opentelemetry.io/docs/collector/internal-telemetry/#lists-of-internal-metrics
  - `otelcol.receiver.datadog`: Add json handling for the `api/v2/series` endpoint in the datadogreceiver.
    https://github.com/open-telemetry/opentelemetry-collector-contrib/pull/36218
  - `otelcol.processor.span`: Add a new `keep_original_name` configuration argument
    to keep the original span name when extracting attributes from the span name.
    https://github.com/open-telemetry/opentelemetry-collector-contrib/pull/36397
  - `pkg/ottl`: Respect the `depth` option when flattening slices using `flatten`.
    The `depth` option is also now required to be at least `1`.
    https://github.com/open-telemetry/opentelemetry-collector-contrib/pull/36198
  - `otelcol.exporter.loadbalancing`: Shutdown exporters during collector shutdown. This fixes a memory leak.
    https://github.com/open-telemetry/opentelemetry-collector-contrib/pull/36024
  - `otelcol.processor.k8sattributes`: New `wait_for_metadata` and `wait_for_metadata_timeout` configuration arguments,
    which block the processor startup until metadata is received from Kubernetes.
    https://github.com/open-telemetry/opentelemetry-collector-contrib/issues/32556
  - `otelcol.processor.k8sattributes`: Enable the `k8sattr.fieldExtractConfigRegex.disallow` for all Alloy instances,
    to retain the behavior of `regex` argument in the `annotation` and `label` blocks.
    When the feature gate is "deprecated" in the upstream Collector, Alloy users will need to use the transform processor instead.
    https://github.com/open-telemetry/opentelemetry-collector-contrib/issues/25128
  - `otelcol.receiver.vcenter`: The existing code did not honor TLS settings beyond 'insecure'.
    All TLS client config should now be honored.
    https://github.com/open-telemetry/opentelemetry-collector-contrib/pull/36482
  - `otelcol.receiver.opencensus`: Do not report error message when OpenCensus receiver is shutdown cleanly.
    https://github.com/open-telemetry/opentelemetry-collector-contrib/pull/36622
  - `otelcol.processor.k8sattributes`: Fixed parsing of k8s image names to support images with tags and digests.
    https://github.com/open-telemetry/opentelemetry-collector-contrib/pull/36145
  - `otelcol.exporter.loadbalancing`: Adding sending_queue, retry_on_failure and timeout settings to loadbalancing exporter configuration.
    https://github.com/open-telemetry/opentelemetry-collector-contrib/issues/35378
  - `otelcol.exporter.loadbalancing`: The k8sresolver was triggering exporter churn in the way the change event was handled.
    https://github.com/open-telemetry/opentelemetry-collector-contrib/issues/35658
  - `otelcol.processor.k8sattributes`: Override extracted k8s attributes if original value has been empty.
    https://github.com/open-telemetry/opentelemetry-collector-contrib/pull/36466
  - `otelcol.exporter.awss3`: Upgrading to adopt aws sdk v2.
    https://github.com/open-telemetry/opentelemetry-collector-contrib/pull/36698
  - `pkg/ottl`: GetXML Converter now supports selecting text, CDATA, and attribute (value) content.
  - `otelcol.exporter.loadbalancing`: Adds a an optional `return_hostnames` configuration argument to the k8s resolver.
     https://github.com/open-telemetry/opentelemetry-collector-contrib/pull/35411
  - `otelcol.exporter.kafka`, `otelcol.receiver.kafka`: Add a new `AWS_MSK_IAM_OAUTHBEARER` mechanism.
    This mechanism use the AWS MSK IAM SASL Signer for Go https://github.com/aws/aws-msk-iam-sasl-signer-go.
    https://github.com/open-telemetry/opentelemetry-collector-contrib/pull/32500

  - Use Go 1.23.5 for builds. (@wildum)

v1.5.1
-----------------

### Enhancements

- Logs from underlying clustering library `memberlist` are now surfaced with correct level (@thampiotr)

- Allow setting `informer_sync_timeout` in prometheus.operator.* components. (@captncraig)

- For sharding targets during clustering, `loki.source.podlogs` now only takes into account some labels. (@ptodev)

- Improve instrumentation of `pyroscope.relabel` component. (@marcsanmi)

### Bugfixes

- Fixed an issue in the `pyroscope.write` component to prevent TLS connection churn to Pyroscope when the `pyroscope.receive_http` clients don't request keepalive (@madaraszg-tulip)

- Fixed an issue in the `pyroscope.write` component with multiple endpoints not working correctly for forwarding profiles from `pyroscope.receive_http` (@madaraszg-tulip)

- Fixed a few race conditions that could lead to a deadlock when using `import` statements, which could lead to a memory leak on `/metrics` endpoint of an Alloy instance. (@thampiotr)

- Fix a race condition where the ui service was dependent on starting after the remotecfg service, which is not guaranteed. (@dehaansa & @erikbaranowski)

- Fixed an issue in the `otelcol.exporter.prometheus` component that would set series value incorrectly for stale metrics (@YusifAghalar)

- `loki.source.podlogs`: Fixed a bug which prevented clustering from working and caused duplicate logs to be sent.
  The bug only happened when no `selector` or `namespace_selector` blocks were specified in the Alloy configuration. (@ptodev)

- Fixed an issue in the `pyroscope.write` component to allow slashes in application names in the same way it is done in the Pyroscope push API (@marcsanmi)

- Fixed a crash when updating the configuration of `remote.http`. (@kinolaev)

- Fixed an issue in the `otelcol.processor.attribute` component where the actions `delete` and `hash` could not be used with the `pattern` argument. (@wildum)

- Fixed an issue in the `prometheus.exporter.postgres` component that would leak goroutines when the target was not reachable (@dehaansa)

v1.5.0
-----------------

### Breaking changes

- `import.git`: The default value for `revision` has changed from `HEAD` to `main`. (@ptodev)
  It is no longer allowed to set `revision` to `"HEAD"`, `"FETCH_HEAD"`, `"ORIG_HEAD"`, `"MERGE_HEAD"`, or `"CHERRY_PICK_HEAD"`.

- The Otel update to v0.112.0 has a few breaking changes:
  - [`otelcol.processor.deltatocumulative`] Change `max_streams` default value to `9223372036854775807` (max int).
    https://github.com/open-telemetry/opentelemetry-collector-contrib/pull/35048
  - [`otelcol.connector.spanmetrics`] Change `namespace` default value to `traces.span.metrics`.
    https://github.com/open-telemetry/opentelemetry-collector-contrib/pull/34485
  - [`otelcol.exporter.logging`] Removed in favor of the `otelcol.exporter.debug`.
    https://github.com/open-telemetry/opentelemetry-collector/issues/11337

### Features

- Add support bundle generation via the API endpoint /-/support (@dehaansa)

- Add the function `path_join` to the stdlib. (@wildum)

- Add `pyroscope.receive_http` component to receive and forward Pyroscope profiles (@marcsanmi)

- Add support to `loki.source.syslog` for the RFC3164 format ("BSD syslog"). (@sushain97)

- Add support to `loki.source.api` to be able to extract the tenant from the HTTP `X-Scope-OrgID` header (@QuentinBisson)

- (_Experimental_) Add a `loki.secretfilter` component to redact secrets from collected logs.

- (_Experimental_) Add a `prometheus.write.queue` component to add an alternative to `prometheus.remote_write`
  which allowing the writing of metrics  to a prometheus endpoint. (@mattdurham)

- (_Experimental_) Add the `array.combine_maps` function to the stdlib. (@ptodev, @wildum)

### Enhancements

- The `mimir.rules.kubernetes` component now supports adding extra label matchers
  to all queries discovered via `PrometheusRule` CRDs. (@thampiotr)

- The `cluster.use-discovery-v1` flag is now deprecated since there were no issues found with the v2 cluster discovery mechanism. (@thampiotr)

- SNMP exporter now supports labels in both `target` and `targets` parameters. (@mattdurham)

- Add support for relative paths to `import.file`. This new functionality allows users to use `import.file` blocks in modules
  imported via `import.git` and other `import.file`. (@wildum)

- `prometheus.exporter.cloudwatch`: The `discovery` block now has a `recently_active_only` configuration attribute
  to return only metrics which have been active in the last 3 hours.

- Add Prometheus bearer authentication to a `prometheus.write.queue` component (@freak12techno)

- Support logs that have a `timestamp` field instead of a `time` field for the `loki.source.azure_event_hubs` component. (@andriikushch)

- Add `proxy_url` to `otelcol.exporter.otlphttp`. (@wildum)

- Allow setting `informer_sync_timeout` in prometheus.operator.* components. (@captncraig)

### Bugfixes

- Fixed a bug in `import.git` which caused a `"non-fast-forward update"` error message. (@ptodev)

- Do not log error on clean shutdown of `loki.source.journal`. (@thampiotr)

- `prometheus.operator.*` components: Fixed a bug which would sometimes cause a
  "failed to create service discovery refresh metrics" error after a config reload. (@ptodev)

### Other changes

- Small fix in UI stylesheet to fit more content into visible table area. (@defanator)

- Changed OTEL alerts in Alloy mixin to use success rate for tracing. (@thampiotr)

- Support TLS client settings for clustering (@tiagorossig)

- Add support for `not_modified` response in `remotecfg`. (@spartan0x117)

- Fix dead link for RelabelConfig in the PodLog documentation page (@TheoBrigitte)

- Most notable changes coming with the OTel update from v0.108.0 vo v0.112.0 besides the breaking changes: (@wildum)
  - [`http config`] Add support for lz4 compression.
    https://github.com/open-telemetry/opentelemetry-collector/issues/9128
  - [`otelcol.processor.interval`] Add support for gauges and summaries.
    https://github.com/open-telemetry/opentelemetry-collector-contrib/issues/34803
  - [`otelcol.receiver.kafka`] Add possibility to tune the fetch sizes.
    https://github.com/open-telemetry/opentelemetry-collector-contrib/pull/34431
  - [`otelcol.processor.tailsampling`] Add `invert_match` to boolean attribute.
    https://github.com/open-telemetry/opentelemetry-collector-contrib/pull/34730
  - [`otelcol.receiver.kafka`] Add support to decode to `otlp_json`.
    https://github.com/open-telemetry/opentelemetry-collector-contrib/issues/33627
  - [`otelcol.processor.transform`] Add functions `convert_exponential_histogram_to_histogram` and `aggregate_on_attribute_value`.
    https://github.com/open-telemetry/opentelemetry-collector-contrib/pull/33824
    https://github.com/open-telemetry/opentelemetry-collector-contrib/pull/33423

v1.4.3
-----------------

### Bugfixes

- Fix an issue where some `faro.receiver` would drop multiple fields defined in `payload.meta.browser`, as fields were defined in the struct.

- `pyroscope.scrape` no longer tries to scrape endpoints which are not active targets anymore. (@wildum @mattdurham @dehaansa @ptodev)

- Fixed a bug with `loki.source.podlogs` not starting in large clusters due to short informer sync timeout. (@elburnetto-intapp)

- `prometheus.exporter.windows`: Fixed bug with `exclude` regular expression config arguments which caused missing metrics. (@ptodev)

v1.4.2
-----------------

### Bugfixes

- Update windows_exporter from v0.27.2 vo v0.27.3: (@jkroepke)
  - Fixes a bug where scraping Windows service crashes alloy

- Update yet-another-cloudwatch-exporter from v0.60.0 vo v0.61.0: (@morremeyer)
  - Fixes a bug where cloudwatch S3 metrics are reported as `0`

- Issue 1687 - otelcol.exporter.awss3 fails to configure (@cydergoth)
  - Fix parsing of the Level configuration attribute in debug_metrics config block
  - Ensure "optional" debug_metrics config block really is optional

- Fixed an issue with `loki.process` where `stage.luhn` and `stage.timestamp` would not apply
  default configuration settings correctly (@thampiotr)

- Fixed an issue with `loki.process` where configuration could be reloaded even if there
  were no changes. (@ptodev, @thampiotr)

- Fix issue where `loki.source.kubernetes` took into account all labels, instead of specific logs labels. Resulting in duplication. (@mattdurham)

v1.4.1
-----------------

### Bugfixes

- Windows installer: Don't quote Alloy's binary path in the Windows Registry. (@jkroepke)

v1.4.0
-----------------

### Security fixes

- Add quotes to windows service path to prevent path interception attack. [CVE-2024-8975](https://grafana.com/security/security-advisories/cve-2024-8975/) (@mattdurham)

### Breaking changes

- Some debug metrics for `otelcol` components have changed. (@thampiotr)
  For example, `otelcol.exporter.otlp`'s `exporter_sent_spans_ratio_total` metric is now `otelcol_exporter_sent_spans_total`.

- [otelcol.processor.transform] The functions `convert_sum_to_gauge` and `convert_gauge_to_sum` must now be used in the `metric` `context` rather than in the `datapoint` context.
  https://github.com/open-telemetry/opentelemetry-collector-contrib/issues/34567 (@wildum)

- Upgrade Beyla from 1.7.0 to 1.8.2. A complete list of changes can be found on the Beyla releases page: https://github.com/grafana/beyla/releases. (@wildum)
  It contains a few breaking changes for the component `beyla.ebpf`:
  - renamed metric `process.cpu.state` to `cpu.mode`
  - renamed metric `beyla_build_info` to `beyla_internal_build_info`

### Features

- Added Datadog Exporter community component, enabling exporting of otel-formatted Metrics and traces to Datadog. (@polyrain)
- (_Experimental_) Add an `otelcol.processor.interval` component to aggregate metrics and periodically
  forward the latest values to the next component in the pipeline.


### Enhancements

- Clustering peer resolution through `--cluster.join-addresses` flag has been
  improved with more consistent behaviour, better error handling and added
  support for A/AAAA DNS records. If necessary, users can temporarily opt out of
  this new behaviour with the `--cluster.use-discovery-v1`, but this can only be
  used as a temporary measure, since this flag will be disabled in future
  releases. (@thampiotr)

- Added a new panel to Cluster Overview dashboard to show the number of peers
  seen by each instance in the cluster. This can help diagnose cluster split
  brain issues. (@thampiotr)

- Updated Snowflake exporter with performance improvements for larger environments.
  Also added a new panel to track deleted tables to the Snowflake mixin. (@Caleb-Hurshman)
- Add a `otelcol.processor.groupbyattrs` component to reassociate collected metrics that match specified attributes
    from opentelemetry. (@kehindesalaam)

- Update windows_exporter to v0.27.2. (@jkroepke)
  The `smb.enabled_list` and `smb_client.enabled_list` doesn't have any effect anymore. All sub-collectors are enabled by default.

- Live debugging of `loki.process` will now also print the timestamp of incoming and outgoing log lines.
  This is helpful for debugging `stage.timestamp`. (@ptodev)

- Add extra validation in `beyla.ebpf` to avoid panics when network feature is enabled. (@marctc)

- A new parameter `aws_sdk_version_v2` is added for the cloudwatch exporters configuration. It enables the use of aws sdk v2 which has shown to have significant performance benefits. (@kgeckhart, @andriikushch)

- `prometheus.exporter.cloudwatch` can now collect metrics from custom namespaces via the `custom_namespace` block. (@ptodev)

- Add the label `alloy_cluster` in the metric `alloy_config_hash` when the flag `cluster.name` is set to help differentiate between
  configs from the same alloy cluster or different alloy clusters. (@wildum)

- Add support for discovering the cgroup path(s) of a process in `process.discovery`. (@mahendrapaipuri)

### Bugfixes

- Fix a bug where the scrape timeout for a Probe resource was not applied, overwriting the scrape interval instead. (@morremeyer, @stefanandres)

- Fix a bug where custom components don't always get updated when the config is modified in an imported directory. (@ante012)

- Fixed an issue which caused loss of context data in Faro exception. (@codecapitano)

- Fixed an issue where providing multiple hostnames or IP addresses
  via `--cluster.join-addresses` would only use the first provided value.
  (@thampiotr)

- Fixed an issue where providing `<hostname>:<port>`
  in `--cluster.join-addresses` would only resolve with DNS to a single address,
  instead of using all the available records. (@thampiotr)

- Fixed an issue where clustering peers resolution via hostname in `--cluster.join-addresses`
  resolves to duplicated IP addresses when using SRV records. (@thampiotr)

- Fixed an issue where the `connection_string` for the `loki.source.azure_event_hubs` component
  was displayed in the UI in plaintext. (@MorrisWitthein)

- Fix a bug in `discovery.*` components where old `targets` would continue to be
  exported to downstream components. This would only happen if the config
  for `discovery.*`  is reloaded in such a way that no new targets were
  discovered. (@ptodev, @thampiotr)

- Fixed bug in `loki.process` with `sampling` stage where all components use same `drop_counter_reason`. (@captncraig)

- Fixed an issue (see https://github.com/grafana/alloy/issues/1599) where specifying both path and key in the remote.vault `path`
  configuration could result in incorrect URLs. The `path` and `key` arguments have been separated to allow for clear and accurate
  specification of Vault secrets. (@PatMis16)

### Other

- Renamed standard library functions. Old names are still valid but are marked deprecated. (@wildum)

- Aliases for the namespaces are deprecated in the Cloudwatch exporter. For example: "s3" is not allowed, "AWS/S3" should be used. Usage of the aliases will generate warnings in the logs. Support for the aliases will be dropped in the upcoming releases. (@kgeckhart, @andriikushch)

- Update OTel from v0.105.0 vo v0.108.0: (@wildum)
  - [`otelcol.receiver.vcenter`] New VSAN metrics.
    https://github.com/open-telemetry/opentelemetry-collector-contrib/issues/33556
  - [`otelcol.receiver.kafka`] Add `session_timeout` and `heartbeat_interval` attributes.
    https://github.com/open-telemetry/opentelemetry-collector-contrib/pull/33082
  - [`otelcol.processor.transform`] Add `aggregate_on_attributes` function for metrics.
    https://github.com/open-telemetry/opentelemetry-collector-contrib/pull/33334
  - [`otelcol.receiver.vcenter`] Enable metrics by default
    https://github.com/open-telemetry/opentelemetry-collector-contrib/issues/33607

- Updated the docker base image to Ubuntu 24.04 (Noble Numbat). (@mattiasa )

v1.3.4
-----------------

### Bugfixes

- Windows installer: Don't quote Alloy's binary path in the Windows Registry. (@jkroepke)

v1.3.2
-----------------

### Security fixes

- Add quotes to windows service path to prevent path interception attack. [CVE-2024-8975](https://grafana.com/security/security-advisories/cve-2024-8975/) (@mattdurham)

v1.3.1
-----------------

### Bugfixes

- Changed the cluster startup behaviour, reverting to the previous logic where
  a failure to resolve cluster join peers results in the node creating its own cluster. This is
  to facilitate the process of bootstrapping a new cluster following user feedback (@thampiotr)

- Fix a memory leak which would occur any time `loki.process` had its configuration reloaded. (@ptodev)

v1.3.0
-----------------

### Breaking changes

- [`otelcol.exporter.otlp`,`otelcol.exporter.loadbalancing`]: Change the default gRPC load balancing strategy.
  The default value for the `balancer_name` attribute has changed to `round_robin`
  https://github.com/open-telemetry/opentelemetry-collector/pull/10319

### Breaking changes to non-GA functionality

- Update Public preview `remotecfg` argument from `metadata` to `attributes`. (@erikbaranowski)

- The default value of the argument `unmatched` in the block `routes` of the component `beyla.ebpf` was changed from `unset` to `heuristic` (@marctc)

### Features

- Added community components support, enabling community members to implement and maintain components. (@wildum)

- A new `otelcol.exporter.debug` component for printing OTel telemetry from
  other `otelcol` components to the console. (@BarunKGP)

### Enhancements
- Added custom metrics capability to oracle exporter. (@EHSchmitt4395)

- Added a success rate panel on the Prometheus Components dashboard. (@thampiotr)

- Add namespace field to Faro payload (@cedricziel)

- Add the `targets` argument to the `prometheus.exporter.blackbox` component to support passing blackbox targets at runtime. (@wildum)

- Add concurrent metric collection to `prometheus.exporter.snowflake` to speed up collection times (@Caleb-Hurshman)

- Added live debugging support to `otelcol.processor.*` components. (@wildum)

- Add automatic system attributes for `version` and `os` to `remotecfg`. (@erikbaranowski)

- Added live debugging support to `otelcol.receiver.*` components. (@wildum)

- Added live debugging support to `loki.process`. (@wildum)

- Added live debugging support to `loki.relabel`. (@wildum)

- Added a `namespace` label to probes scraped by the `prometheus.operator.probes` component to align with the upstream Prometheus Operator setup. (@toontijtgat2)

- (_Public preview_) Added rate limiting of cluster state changes to reduce the
  number of unnecessary, intermediate state updates. (@thampiotr)

- Allow setting the CPU profiling event for Java Async Profiler in `pyroscope.java` component (@slbucur)

- Update windows_exporter to v0.26.2. (@jkroepke)

- `mimir.rules.kubernetes` is now able to add extra labels to the Prometheus rules. (@psychomantys)

- `prometheus.exporter.unix` component now exposes hwmon collector config. (@dtrejod)

- Upgrade from OpenTelemetry v0.102.1 to v0.105.0.
  - [`otelcol.receiver.*`] A new `compression_algorithms` attribute to configure which
    compression algorithms are allowed by the HTTP server.
    https://github.com/open-telemetry/opentelemetry-collector/pull/10295
  - [`otelcol.exporter.*`] Fix potential deadlock in the batch sender.
    https://github.com/open-telemetry/opentelemetry-collector/pull/10315
  - [`otelcol.exporter.*`] Fix a bug when the retry and timeout logic was not applied with enabled batching.
    https://github.com/open-telemetry/opentelemetry-collector/issues/10166
  - [`otelcol.exporter.*`] Fix a bug where an unstarted batch_sender exporter hangs on shutdown.
    https://github.com/open-telemetry/opentelemetry-collector/issues/10306
  - [`otelcol.exporter.*`] Fix small batch due to unfavorable goroutine scheduling in batch sender.
    https://github.com/open-telemetry/opentelemetry-collector/issues/9952
  - [`otelcol.exporter.otlphttp`] A new `cookies` block to store cookies from server responses and reuse them in subsequent requests.
    https://github.com/open-telemetry/opentelemetry-collector/issues/10175
  - [`otelcol.exporter.otlp`] Fixed a bug where the receiver's http response was not properly translating grpc error codes to http status codes.
    https://github.com/open-telemetry/opentelemetry-collector/pull/10574
  - [`otelcol.processor.tail_sampling`] Simple LRU Decision Cache for "keep" decisions.
    https://github.com/open-telemetry/opentelemetry-collector-contrib/pull/33533
  - [`otelcol.processor.tail_sampling`] Fix precedence of inverted match in and policy.
    Previously if the decision from a policy evaluation was `NotSampled` or `InvertNotSampled`
    it would return a `NotSampled` decision regardless, effectively downgrading the result.
    This was breaking the documented behaviour that inverted decisions should take precedence over all others.
    https://github.com/open-telemetry/opentelemetry-collector-contrib/pull/33671
  - [`otelcol.exporter.kafka`,`otelcol.receiver.kafka`] Add config attribute to disable Kerberos PA-FX-FAST negotiation.
    https://github.com/open-telemetry/opentelemetry-collector-contrib/issues/26345
  - [`OTTL`]: Added `keep_matching_keys` function to allow dropping all keys from a map that don't match the pattern.
    https://github.com/open-telemetry/opentelemetry-collector-contrib/issues/32989
  - [`OTTL`]: Add debug logs to help troubleshoot OTTL statements/conditions
    https://github.com/open-telemetry/opentelemetry-collector-contrib/pull/33274
  - [`OTTL`]: Introducing `append` function for appending items into an existing array.
    https://github.com/open-telemetry/opentelemetry-collector-contrib/issues/32141
  - [`OTTL`]: Introducing `Uri` converter parsing URI string into SemConv
    https://github.com/open-telemetry/opentelemetry-collector-contrib/issues/32433
  - [`OTTL`]: Added a Hex() converter function
    https://github.com/open-telemetry/opentelemetry-collector-contrib/pull/33450
  - [`OTTL`]: Added a IsRootSpan() converter function.
    https://github.com/open-telemetry/opentelemetry-collector-contrib/pull/33729
  - [`otelcol.processor.probabilistic_sampler`]: Add Proportional and Equalizing sampling modes.
    https://github.com/open-telemetry/opentelemetry-collector-contrib/issues/31918
  - [`otelcol.processor.deltatocumulative`]: Bugfix to properly drop samples when at limit.
    https://github.com/open-telemetry/opentelemetry-collector-contrib/issues/33285
  - [`otelcol.receiver.vcenter`] Fixes errors in some of the client calls for environments containing multiple datacenters.
    https://github.com/open-telemetry/opentelemetry-collector-contrib/pull/33735
  - [`otelcol.processor.resourcedetection`] Fetch CPU info only if related attributes are enabled.
    https://github.com/open-telemetry/opentelemetry-collector-contrib/pull/33774
  - [`otelcol.receiver.vcenter`] Adding metrics for CPU readiness, CPU capacity, and network drop rate.
    https://github.com/open-telemetry/opentelemetry-collector-contrib/issues/33607
  - [`otelcol.receiver.vcenter`] Drop support for vCenter 6.7.
    https://github.com/open-telemetry/opentelemetry-collector-contrib/issues/33607
  - [`otelcol.processor.attributes`] Add an option to extract value from a client address
    by specifying `client.address` value in the `from_context` field.
    https://github.com/open-telemetry/opentelemetry-collector-contrib/pull/34048
  - `otelcol.connector.spanmetrics`: Produce delta temporality span metrics with StartTimeUnixNano and TimeUnixNano values representing an uninterrupted series.
    https://github.com/open-telemetry/opentelemetry-collector-contrib/pull/31780

- Upgrade Beyla component v1.6.3 to v1.7.0
  - Reporting application process metrics
  - New supported protocols: SQL, Redis, Kafka
  - Several bugfixes
  - Full list of changes: https://github.com/grafana/beyla/releases/tag/v1.7.0

- Enable instances connected to remotecfg-compatible servers to Register
  themselves to the remote service. (@tpaschalis)

- Allow in-memory listener to work for remotecfg-supplied components. (@tpaschalis)

### Bugfixes

- Fixed a clustering mode issue where a fatal startup failure of the clustering service
  would exit the service silently, without also exiting the Alloy process. (@thampiotr)

- Fix a bug which prevented config reloads to work if a Loki `metrics` stage is in the pipeline.
  Previously, the reload would fail for `loki.process` without an error in the logs and the metrics
  from the `metrics` stage would get stuck at the same values. (@ptodev)


v1.2.1
-----------------

### Bugfixes

- Fixed an issue with `loki.source.kubernetes_events` not starting in large clusters due to short informer sync timeout. (@nrwiersma)

- Updated [ckit](https://github.com/grafana/ckit) to fix an issue with armv7 panic on startup when forming a cluster. (@imavroukakis)

- Fixed a clustering mode issue where a failure to perform static peers
  discovery did not result in a fatal failure at startup and could lead to
  potential split-brain issues. (@thampiotr)

### Other

- Use Go 1.22.5 for builds. (@mattdurham)

v1.2.0
-----------------

### Security fixes
- Fixes the following vulnerabilities (@ptodev):
  - [CVE-2024-35255](https://cve.mitre.org/cgi-bin/cvename.cgi?name=CVE-2024-35255)
  - [CVE-2024-36129](https://avd.aquasec.com/nvd/2024/cve-2024-36129/)

### Breaking changes

- Updated OpenTelemetry to v0.102.1. (@mattdurham)
  - Components `otelcol.receiver.otlp`,`otelcol.receiver.zipkin`,`otelcol.extension.jaeger_remote_sampling`, and `otelcol.receiver.jaeger` setting `max_request_body_size`
    default changed from unlimited size to `20MiB`. This is due to [CVE-2024-36129](https://github.com/open-telemetry/opentelemetry-collector/security/advisories/GHSA-c74f-6mfw-mm4v).

### Breaking changes to non-GA functionality

- Update Public preview `remotecfg` to use `alloy-remote-config` instead of `agent-remote-config`. The
  API has been updated to use the term `collector` over `agent`. (@erikbaranowski)

- Component `otelcol.receiver.vcenter` removed `vcenter.host.network.packet.errors`, `vcenter.host.network.packet.count`, and
  `vcenter.vm.network.packet.count`.
  - `vcenter.host.network.packet.errors` replaced by `vcenter.host.network.packet.error.rate`.
  - `vcenter.host.network.packet.count` replaced by `vcenter.host.network.packet.rate`.
  - `vcenter.vm.network.packet.count` replaced by `vcenter.vm.network.packet.rate`.

### Features

- Add an `otelcol.exporter.kafka` component to send OTLP metrics, logs, and traces to Kafka.

- Added `live debugging` to the UI. Live debugging streams data as they flow through components for debugging telemetry data.
  Individual components must be updated to support live debugging. (@wildum)

- Added live debugging support for `prometheus.relabel`. (@wildum)

- (_Experimental_) Add a `otelcol.processor.deltatocumulative` component to convert metrics from
  delta temporality to cumulative by accumulating samples in memory. (@rfratto)

- (_Experimental_) Add an `otelcol.receiver.datadog` component to receive
  metrics and traces from Datadog. (@carrieedwards, @jesusvazquez, @alexgreenbank, @fedetorres93)

- Add a `prometheus.exporter.catchpoint` component to collect metrics from Catchpoint. (@bominrahmani)

- Add the `-t/--test` flag to `alloy fmt` to check if a alloy config file is formatted correctly. (@kavfixnel)

### Enhancements

- (_Public preview_) Add native histogram support to `otelcol.receiver.prometheus`. (@wildum)
- (_Public preview_) Add metrics to report status of `remotecfg` service. (@captncraig)

- Added `scrape_protocols` option to `prometheus.scrape`, which allows to
  control the preferred order of scrape protocols. (@thampiotr)

- Add support for configuring CPU profile's duration scraped by `pyroscope.scrape`. (@hainenber)

- `prometheus.exporter.snowflake`: Add support for RSA key-pair authentication. (@Caleb-Hurshman)

- Improved filesystem error handling when working with `loki.source.file` and `local.file_match`,
  which removes some false-positive error log messages on Windows (@thampiotr)

- Updates `processor/probabilistic_sampler` to use new `FailedClosed` field from OTEL release v0.101.0. (@StefanKurek)

- Updates `receiver/vcenter` to use new features and bugfixes introduced in OTEL releases v0.100.0 and v0.101.0.
  Refer to the [v0.100.0](https://github.com/open-telemetry/opentelemetry-collector-contrib/releases/tag/v0.100.0)
  and [v0.101.0](https://github.com/open-telemetry/opentelemetry-collector-contrib/releases/tag/v0.101.0) release
  notes for more detailed information.
  Changes that directly affected the configuration are as follows: (@StefanKurek)
  - The resource attribute `vcenter.datacenter.name` has been added and enabled by default for all resource types.
  - The resource attribute `vcenter.virtual_app.inventory_path` has been added and enabled by default to
    differentiate between resource pools and virtual apps.
  - The resource attribute `vcenter.virtual_app.name` has been added and enabled by default to differentiate
    between resource pools and virtual apps.
  - The resource attribute `vcenter.vm_template.id` has been added and enabled by default to differentiate between
    virtual machines and virtual machine templates.
  - The resource attribute `vcenter.vm_template.name` has been added and enabled by default to differentiate between
    virtual machines and virtual machine templates.
  - The metric `vcenter.cluster.memory.used` has been removed.
  - The metric `vcenter.vm.network.packet.drop.rate` has been added and enabled by default.
  - The metric `vcenter.cluster.vm_template.count` has been added and enabled by default.

- Add `yaml_decode` to standard library. (@mattdurham, @djcode)

- Allow override debug metrics level for `otelcol.*` components. (@hainenber)

- Add an initial lower limit of 10 seconds for the the `poll_frequency`
  argument in the `remotecfg` block. (@tpaschalis)

- Add a constant jitter to `remotecfg` service's polling. (@tpaschalis)

- Added support for NS records to `discovery.dns`. (@djcode)

- Improved clustering use cases for tracking GCP delta metrics in the `prometheus.exporter.gcp` (@kgeckhart)

- Add the `targets` argument to the `prometheus.exporter.snmp` component to support passing SNMP targets at runtime. (@wildum)

- Prefix Faro measurement values with `value_` to align with the latest Faro cloud receiver updates. (@codecapitano)

- Add `base64_decode` to standard library. (@hainenber)

- Updated OpenTelemetry Contrib to [v0.102.0](https://github.com/open-telemetry/opentelemetry-collector-contrib/releases/tag/v0.102.0). (@mattdurham)
  - `otelcol.processor.resourcedetection`: Added a `tags` config argument to the `azure` detection mechanism.
  It exposes regex-matched Azure resource tags as OpenTelemetry resource attributes.

- A new `snmp_context` configuration argument for `prometheus.exporter.snmp`
  which overrides the `context_name` parameter in the SNMP configuration file. (@ptodev)

- Add extra configuration options for `beyla.ebpf` to select Kubernetes objects to monitor. (@marctc)

### Bugfixes

- Fixed an issue with `prometheus.scrape` in which targets that move from one
  cluster instance to another could have a staleness marker inserted and result
  in a gap in metrics (@thampiotr)

- Fix panic when `import.git` is given a revision that does not exist on the remote repo. (@hainenber)

- Fixed an issue with `loki.source.docker` where collecting logs from targets configured with multiple networks would result in errors. (@wildum)

- Fixed an issue where converting OpenTelemetry Collector configs with unused telemetry types resulted in those types being explicitly configured with an empty array in `output` blocks, rather than them being omitted entirely. (@rfratto)

### Other changes

- `pyroscope.ebpf`, `pyroscope.java`, `pyroscope.scrape`, `pyroscope.write` and `discovery.process` components are now GA. (@korniltsev)

- `prometheus.exporter.snmp`: Updating SNMP exporter from v0.24.1 to v0.26.0. (@ptodev, @erikbaranowski)

- `prometheus.scrape` component's `enable_protobuf_negotiation` argument is now
  deprecated and will be removed in a future major release.
  Use `scrape_protocols` instead and refer to `prometheus.scrape` reference
  documentation for further details. (@thampiotr)

- Updated Prometheus dependency to [v2.51.2](https://github.com/prometheus/prometheus/releases/tag/v2.51.2) (@thampiotr)

- Upgrade Beyla from v1.5.1 to v1.6.3. (@marctc)

v1.1.1
------

### Bugfixes

- Fix panic when component ID contains `/` in `otelcomponent.MustNewType(ID)`.(@qclaogui)

- Exit Alloy immediately if the port it runs on is not available.
  This port can be configured with `--server.http.listen-addr` or using
  the default listen address`127.0.0.1:12345`. (@mattdurham)

- Fix a panic in `loki.source.docker` when trying to stop a target that was never started. (@wildum)

- Fix error on boot when using IPv6 advertise addresses without explicitly
  specifying a port. (@matthewpi)

- Fix an issue where having long component labels (>63 chars) on otelcol.auth
  components lead to a panic. (@tpaschalis)

- Update `prometheus.exporter.snowflake` with the [latest](https://github.com/grafana/snowflake-prometheus-exporter) version of the exporter as of May 28, 2024 (@StefanKurek)
  - Fixes issue where returned `NULL` values from database could cause unexpected errors.

- Bubble up SSH key conversion error to facilitate failed `import.git`. (@hainenber)

v1.1.0
------

### Features

- (_Public preview_) Add support for setting GOMEMLIMIT based on cgroup setting. (@mattdurham)
- (_Experimental_) A new `otelcol.exporter.awss3` component for sending telemetry data to a S3 bucket. (@Imshelledin21)

- (_Public preview_) Introduce BoringCrypto Docker images.
  The BoringCrypto image is tagged with the `-boringcrypto` suffix and
  is only available on AMD64 and ARM64 Linux containers.
  (@rfratto, @mattdurham)

- (_Public preview_) Introduce `boringcrypto` release assets. BoringCrypto
  builds are publshed for Linux on AMD64 and ARM64 platforms. (@rfratto,
  @mattdurham)

- `otelcol.exporter.loadbalancing`: Add a new `aws_cloud_map` resolver. (@ptodev)

- Introduce a `otelcol.receiver.file_stats` component from the upstream
  OpenTelemetry `filestatsreceiver` component. (@rfratto)

### Enhancements

- Update `prometheus.exporter.kafka` with the following functionalities (@wildum):

  * GSSAPI config
  * enable/disable PA_FX_FAST
  * set a TLS server name
  * show the offset/lag for all consumer group or only the connected ones
  * set the minimum number of topics to monitor
  * enable/disable auto-creation of requested topics if they don't already exist
  * regex to exclude topics / groups
  * added metric kafka_broker_info

- In `prometheus.exporter.kafka`, the interpolation table used to compute estimated lag metrics is now pruned
  on `metadata_refresh_interval` instead of `prune_interval_seconds`. (@wildum)

- Don't restart tailers in `loki.source.kubernetes` component by above-average
  time deltas if K8s version is >= 1.29.1 (@hainenber)

- In `mimir.rules.kubernetes`, add support for running in a cluster of Alloy instances
  by electing a single instance as the leader for the `mimir.rules.kubernetes` component
  to avoid conflicts when making calls to the Mimir API. (@56quarters)

- Add the possibility of setting custom labels for the AWS Firehose logs via `X-Amz-Firehose-Common-Attributes` header. (@andriikushch)

### Bugfixes

- Fixed issue with defaults for Beyla component not being applied correctly. (marctc)

- Fix an issue on Windows where uninstalling Alloy did not remove it from the
  Add/Remove programs list. (@rfratto)

- Fixed issue where text labels displayed outside of component node's boundary. (@hainenber)

- Fix a bug where a topic was claimed by the wrong consumer type in `otelcol.receiver.kafka`. (@wildum)

- Fix an issue where nested import.git config blocks could conflict if they had the same labels. (@wildum)

- In `mimir.rules.kubernetes`, fix an issue where unrecoverable errors from the Mimir API were retried. (@56quarters)

- Fix an issue where `faro.receiver`'s `extra_log_labels` with empty value
  don't map existing value in log line. (@hainenber)

- Fix an issue where `prometheus.remote_write` only queued data for sending
  every 15 seconds instead of as soon as data was written to the WAL.
  (@rfratto)

- Imported code using `slog` logging will now not panic and replay correctly when logged before the logging
  config block is initialized. (@mattdurham)

- Fix a bug where custom components would not shadow the stdlib. If you have a module whose name conflicts with an stdlib function
  and if you use this exact function in your config, then you will need to rename your module. (@wildum)

- Fix an issue where `loki.source.docker` stops collecting logs after a container restart. (@wildum)

- Upgrading `pyroscope/ebpf` from 0.4.6 to 0.4.7 (@korniltsev):
  * detect libc version properly when libc file name is libc-2.31.so and not libc.so.6
  * treat elf files with short build id (8 bytes) properly

### Other changes

- Update `alloy-mixin` to use more specific alert group names (for example,
  `alloy_clustering` instead of `clustering`) to avoid collision with installs
  of `agent-flow-mixin`. (@rfratto)
- Upgrade Beyla from v1.4.1 to v1.5.1. (@marctc)

- Add a description to Alloy DEB and RPM packages. (@rfratto)

- Allow `pyroscope.scrape` to scrape `alloy.internal:12345`. (@hainenber)

- The latest Windows Docker image is now pushed as `nanoserver-1809` instead of
  `latest-nanoserver-1809`. The old tag will no longer be updated, and will be
  removed in a future release. (@rfratto)

- The log level of `finished node evaluation` log lines has been decreased to
  'debug'. (@tpaschalis)

- Update post-installation scripts for DEB/RPM packages to ensure
  `/var/lib/alloy` exists before configuring its permissions and ownership.
  (@rfratto)

- Remove setcap for `cap_net_bind_service` to allow alloy to run in restricted environments.
  Modern container runtimes allow binding to unprivileged ports as non-root. (@BlackDex)

- Upgrading from OpenTelemetry v0.96.0 to v0.99.0.

  - `otelcol.processor.batch`: Prevent starting unnecessary goroutines.
    https://github.com/open-telemetry/opentelemetry-collector/issues/9739
  - `otelcol.exporter.otlp`: Checks for port in the config validation for the otlpexporter.
    https://github.com/open-telemetry/opentelemetry-collector/issues/9505
  - `otelcol.receiver.otlp`: Fix bug where the otlp receiver did not properly respond
    with a retryable error code when possible for http.
    https://github.com/open-telemetry/opentelemetry-collector/pull/9357
  - `otelcol.receiver.vcenter`: Fixed the resource attribute model to more accurately support multi-cluster deployments.
    https://github.com/open-telemetry/opentelemetry-collector-contrib/issues/30879
    For more information on impacts please refer to:
    https://github.com/open-telemetry/opentelemetry-collector-contrib/pull/31113
    The main impact is that `vcenter.resource_pool.name`, `vcenter.resource_pool.inventory_path`,
    and `vcenter.cluster.name` are reported with more accuracy on VM metrics.
  - `otelcol.receiver.vcenter`: Remove the `vcenter.cluster.name` resource attribute from Host resources if the Host is standalone (no cluster).
    https://github.com/open-telemetry/opentelemetry-collector-contrib/issues/32548
  - `otelcol.receiver.vcenter`: Changes process for collecting VMs & VM perf metrics to be more efficient (one call now for all VMs).
    https://github.com/open-telemetry/opentelemetry-collector-contrib/issues/31837
  - `otelcol.connector.servicegraph`: Added a new `database_name_attribute` config argument to allow users to
    specify a custom attribute name for identifying the database name in span attributes.
    https://github.com/open-telemetry/opentelemetry-collector-contrib/pull/30726
  - `otelcol.connector.servicegraph`: Fix 'failed to find dimensions for key' error from race condition in metrics cleanup.
    https://github.com/open-telemetry/opentelemetry-collector-contrib/issues/31701
  - `otelcol.connector.spanmetrics`: Add `metrics_expiration` option to enable expiration of metrics if spans are not received within a certain time frame.
    By default, the expiration is disabled (set to 0).
    https://github.com/open-telemetry/opentelemetry-collector-contrib/issues/30559
  - `otelcol.connector.spanmetrics`: Change default value of `metrics_flush_interval` from 15s to 60s.
    https://github.com/open-telemetry/opentelemetry-collector-contrib/issues/31776
  - `otelcol.connector.spanmetrics`: Discard counter span metric exemplars after each flush interval to avoid unbounded memory growth.
    This aligns exemplar discarding for counter span metrics with the existing logic for histogram span metrics.
    https://github.com/open-telemetry/opentelemetry-collector-contrib/issues/31683
  - `otelcol.exporter.loadbalancing`: Fix panic when a sub-exporter is shut down while still handling requests.
    https://github.com/open-telemetry/opentelemetry-collector-contrib/issues/31410
  - `otelcol.exporter.loadbalancing`: Fix memory leaks on shutdown.
    https://github.com/open-telemetry/opentelemetry-collector-contrib/pull/31050
  - `otelcol.exporter.loadbalancing`: Support the timeout period of k8s resolver list watch can be configured.
    https://github.com/open-telemetry/opentelemetry-collector-contrib/issues/31757
  - `otelcol.processor.transform`: Change metric unit for metrics extracted with `extract_count_metric()` to be the default unit (`1`).
    https://github.com/open-telemetry/opentelemetry-collector-contrib/issues/31575
  - `otelcol.receiver.opencensus`: Refactor the receiver to pass lifecycle tests and avoid leaking gRPC connections.
    https://github.com/open-telemetry/opentelemetry-collector-contrib/issues/31643
  - `otelcol.extension.jaeger_remote_sampling`: Fix leaking goroutine on shutdown.
    https://github.com/open-telemetry/opentelemetry-collector-contrib/issues/31157
  - `otelcol.receiver.kafka`: Fix panic on shutdown.
    https://github.com/open-telemetry/opentelemetry-collector-contrib/issues/31926
  - `otelcol.processor.resourcedetection`: Only attempt to detect Kubernetes node resource attributes when they're enabled.
    https://github.com/open-telemetry/opentelemetry-collector-contrib/issues/31941
  - `otelcol.processor.resourcedetection`: Fix memory leak on AKS.
    https://github.com/open-telemetry/opentelemetry-collector-contrib/pull/32574
  - `otelcol.processor.resourcedetection`: Update to ec2 scraper so that core attributes are not dropped if describeTags returns an error (likely due to permissions).
    https://github.com/open-telemetry/opentelemetry-collector-contrib/pull/30672

- Use Go 1.22.3 for builds. (@kminehart)

v1.0.0
------

### Features

- Support for programmable pipelines using a rich expression-based syntax.

- Over 130 components for processing, transforming, and exporting telemetry
  data.

- Native support for Kubernetes and Prometheus Operator without needing to
  deploy or learn a separate Kubernetes operator.

- Support for creating and sharing custom components.

- Support for forming a cluster of Alloy instances for automatic workload
  distribution.

- (_Public preview_) Support for receiving configuration from a server for
  centralized configuration management.

- A built-in UI for visualizing and debugging pipelines.

[contributors guide]: ./docs/developer/contributing.md#updating-the-changelog<|MERGE_RESOLUTION|>--- conflicted
+++ resolved
@@ -24,15 +24,12 @@
 
 - Added `send_traceparent` option for `tracing` config to enable traceparent header propagation. (@MyDigitalLife)
 
-<<<<<<< HEAD
 - Add `meta_cache_address` to `beyla.ebpf` component. (@skl)
 
 - Add `delay` option to `prometheus.exporter.cloudwatch` component to delay scraping of metrics to account for CloudWatch ingestion latency. (@tmeijn)
 
 - Export `yace_.*` metrics from the underlying YACE Exporter to `prometheus.exporter.cloudwatch`. (@tmeijn)
 
-=======
->>>>>>> 5f9aeec0
 ### Bugfixes
 
 
