--- conflicted
+++ resolved
@@ -42,11 +42,7 @@
 
 - Fixed an issue in the `otelcol.processor.attribute` component where the actions `delete` and `hash` could not be used with the `pattern` argument. (@wildum)
 
-<<<<<<< HEAD
-- Fixed a few race conditions that could lead to a deadlock when using `import` statements, which could lead to a memory leak on `/metrics` endpoint of an Alloy instance. (@thampiotr) 
-=======
-- Fixed a race condition that could lead to a deadlock when using `import` statements, which could lead to a memory leak on `/metrics` endpoint of an Alloy instance. (@thampiotr)
->>>>>>> 3bc6bfeb
+- Fixed a few race conditions that could lead to a deadlock when using `import` statements, which could lead to a memory leak on `/metrics` endpoint of an Alloy instance. (@thampiotr)
 
 - Fix a race condition where the ui service was dependent on starting after the remotecfg service, which is not guaranteed. (@dehaansa & @erikbaranowski)
 
