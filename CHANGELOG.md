# Changelog

> _Contributors should read our [contributors guide][] for instructions on how
> to update the changelog._

This document contains a historical list of changes between releases. Only
changes that impact end-user behavior are listed; changes to documentation or
internal API changes are not present.

Main (unreleased)
-----------------

### Enhancements

- update promtail converter to use `file_match` block for `loki.source.file` instead of going through `local.file_match`. (@kalleep)

### Bugfixes

- `loki.source.api` no longer drops request when relabel rules drops a specific stream. (@kalleep)

v1.12.0-rc.0
-----------------

### Breaking changes

- `prometheus.exporter.blackbox`, `prometheus.exporter.snmp` and `prometheus.exporter.statsd` now use the component ID instead of the hostname as
  their `instance` label in their exported metrics. This is a consequence of a bug fix that could lead to missing data when using the exporter
  with clustering. If you would like to retain the previous behaviour, you can use `discovery.relabel` with `action = "replace"` rule to
  set the `instance` label to `sys.env("HOSTNAME")`. (@thampiotr)

### Features

- (_Experimental_) Add an `otelcol.receiver.cloudflare` component to receive
  logs pushed by Cloudflare's [LogPush](https://developers.cloudflare.com/logs/logpush/) jobs. (@x1unix)

- (_Experimental_) Additions to experimental `database_observability.mysql` component:
  - `explain_plans`
    - collector now changes schema before returning the connection to the pool (@cristiangreco)
    - collector now passes queries more permissively, expressly to allow queries beginning in `with` (@rgeyer)
  - enable `explain_plans` collector by default (@rgeyer)

- (_Experimental_) Additions to experimental `database_observability.postgres` component:
  - `explain_plans`
    - added the explain plan collector (@rgeyer)
    - collector now passes queries more permissively, expressly to allow queries beginning in `with` (@rgeyer)
  - `query_samples`
    - add `user` field to wait events within `query_samples` collector (@gaantunes)
    - rework the query samples collector to buffer per-query execution state across scrapes and emit finalized entries (@gaantunes)
    - process turned idle rows to calculate finalization times precisely and emit first seen idle rows (@gaantunes)
  - `query_details`
    - escape queries coming from pg_stat_statements with quotes (@gaantunes)
  - enable `explain_plans` collector by default (@rgeyer)
  - safely generate server_id when UDP socket used for database connection (@matthewnolf)
  - add table registry and include "validated" in parsed table name logs (@fridgepoet)
  - add database exclusion list for Postgres schema_details collector (@fridgepoet)

- Add `otelcol.exporter.googlecloudpubsub` community component to export metrics, traces, and logs to Google Cloud Pub/Sub topic. (@eraac)

- Add `structured_metadata_drop` stage for `loki.process` to filter structured metadata. (@baurmatt)

- Send remote config status to the remote server for the remotecfg service. (@erikbaranowski)

- Send effective config to the remote server for the remotecfg service. (@erikbaranowski)

- Add a `stat_statements` configuration block to the `prometheus.exporter.postgres` component to enable selecting both the query ID and the full SQL statement. The new block includes one option to enable statement selection, and another to configure the maximum length of the statement text. (@SimonSerrano)

- Add `truncate` stage for `loki.process` to truncate log entries, label values, and structured_metadata values. (@dehaansa)

- Add `u_probe_links` & `load_probe` configuration fields to alloy pyroscope.ebpf to extend configuration of the opentelemetry-ebpf-profiler to allow uprobe profiling and dynamic probing. (@luweglarz)

- Add `verbose_mode` configuration fields to alloy pyroscope.ebpf to be enable ebpf-profiler verbose mode. (@luweglarz)

- Add `file_match` block to `loki.source.file` for built-in file discovery using glob patterns. (@kalleep)

<<<<<<< HEAD
- Add support for summary metrics in `stage.metrics` for Loki logs, enabling creation of Prometheus Summary time-series with quantiles from parsed log fields. (@pkalsi97)
=======
- Add a `regex` argument to the `structured_metadata` stage in `loki.process` to extract labels matching a regular expression. (@timonegk)

- OpenTelemetry Collector dependencies upgraded from v0.134.0 to v0.139.0. (@dehaansa)
  - All `otelcol.receiver.*` components leveraging an HTTP server can configure HTTP keep alive behavior with `keep_alives_enabled`.
  - All `otelcol.exporter.*` components providing the `sending_queue` > `batch` block have default `batch` values.
  - The `otelcol.processor.k8sattributes` component has support for extracting annotations from k8s jobs and daemonsets.
  - The `otelcol.processor.resourcedecetion` component supports nine new detectors.
  - The `otelcol.exporter.kafka` component supports partitioning logs by trace ID (`partition_logs_by_trace_id`) and configuring default behavior if topic does not exist (`allow_auto_topic_creation`).
  - The `otelcol.receiver.kafka` component has new configuration options `max_partition_fetch_size`, `rack_id`, and `use_leader_epoch`.
  - The `otelcol.exporter.s3` component has new configuration options `s3_base_prefix` and `s3_partition_timezone`.
  - The `otelcol.processor.servicegraph` component now supports defining the maximum number of buckets for generated exponential histograms.
  - See the upstream [core][https://github.com/open-telemetry/opentelemetry-collector/blob/v0.139.0/CHANGELOG.md] and [contrib][https://github.com/open-telemetry/opentelemetry-collector-contrib/blob/v0.139.0/CHANGELOG.md] changelogs for more details.
>>>>>>> 78c73d68

### Enhancements

- Add per-application rate limiting with the `strategy` attribute in the `faro.receiver` component, to prevent one application from consuming the rate limit quota of others. (@hhertout)

- Add support of `tls` in components `loki.source.(awsfirehose|gcplog|heroku|api)` and `prometheus.receive_http` and `pyroscope.receive_http`. (@fgouteroux)

- Remove SendSIGKILL=no from unit files and recommendations (@oleg-kozlyuk-grafana)

- Reduce memory overhead of `prometheus.remote_write`'s WAL by lowering the size of the allocated series storage. (@kgeckhart)

- Reduce lock wait/contention on the labelstore.LabelStore by removing unecessary usage from `prometheus.relabel`. (@kgeckhart)

- `prometheus.exporter.postgres` dependency has been updated to v0.18.1. This includes new `stat_progress_vacuum` and `buffercache_summary` collectors, as well as other bugfixes and enhancements. (@cristiangreco)

- Update Beyla component to 2.7.4. (@grcevski)

- Support delimiters in `stage.luhn`. (@dehaansa)

- pyroscope.java: update async-profiler to 4.2 (@korniltsev-grafanista)
- Improve debug info output from exported receivers (loki, prometheus and pyroscope). (@kalleep)

- `prometheus.exporter.unix`: Add an `arp` config block to configure the ARP collector. (@ptodev)

- `prometheus.exporter.snowflake` dependency has been updated to 20251016132346-6d442402afb2, which updates data ownership queries to use `last_over_time` for a 24 hour period. (@dasomeone)

- `loki.source.podlogs` now supports `preserve_discovered_labels` parameter to preserve discovered pod metadata labels for use by downstream components. (@QuentinBisson)

- Rework underlying framework of Alloy UI to use Vite instead of Create React App. (@jharvey10)

- Use POST requests for remote config requests to avoid hitting http2 header limits. (@tpaschalis)

- `loki.source.api` during component shutdown will now reject all the inflight requests with status code 503 after `graceful_shutdown_timeout` has expired. (@kalleep)

- `kubernetes.discovery` Add support for attaching namespace metadata. (@kgeckhart)

### Bugfixes

- Stop `loki.source.kubernetes` discarding log lines with duplicate timestamps. (@ciaranj)

- Fix direction of arrows for pyroscope components in UI graph. (@dehaansa)

- Only log EOF errors for syslog port investigations in `loki.source.syslog` as Debug, not Warn. (@dehaansa)

- Fix prometheus.exporter.process ignoring the `remove_empty_groups` argument. (@mhamzahkhan)

- Fix issues with "unknown series ref when trying to add exemplar" from `prometheus.remote_write` by allowing series ref links to be updated if they change. (@kgeckhart)

- Fix `loki.source.podlogs` component to register the Kubernetes field index for `spec.nodeName` when node filtering is enabled, preventing "Index with name field:spec.nodeName does not exist" errors. (@QuentinBisson)

- Fix issue in `loki.source.file` where scheduling files could take too long. (@kalleep)

- Fix `loki.write` no longer includes internal labels `__`.  (@matt-gp)

- Fix missing native histograms custom buckets (NHCB) samples from `prometheus.remote_write`. (@krajorama)

- `otelcol.receiver.prometheus` now supports mixed histograms if `prometheus.scrape` has `honor_metadata` set to `true`. (@ptodev)
  A mixed histogram is one which has both classic and exponential buckets.

- `loki.source.file` has better support for non-UTF-8 encoded files. (@ptodev)
  * A BOM will be taken into account if the file is UTF-16 encoded and `encoding` is set to `UTF-16`. (Not `UTF-16BE` or `UTF-16LE`)
  * The carriage return symbol in Windows log files with CLRF endings will no longer be part of the log line.
  * These bugs used to cause some logs to show up with Chinese characters. Notably, this would happen on MSSQL UTF-16 LE logs.

- Fix the `loki.write` endpoint block's `enable_http2` attribute to actually affect the client. HTTP2 was previously disabled regardless of configuration. (@dehaansa)

- Optionally remove trailing newlines before appending entries in `stage.multiline`. (@dehaansa)

v1.11.3
-----------------

### Enhancements

- Schedule new path targets faster in `loki.source.file`. (@kalleep)

- Add `prometheus.static.exporter` that exposes metrics specified in a text file in Prometheus exposition format. (@kalleep)

### Bugfixes

- `local.file_match` now publish targets faster whenever targets in arguments changes. (@kalleep)

- Fix `otelcol.exporter.splunkhec` arguments missing documented `otel_attrs_to_hec_metadata` block. (@dehaansa)

- Support Scrape Protocol specification in CRDS for `prometheus.operator.*` components. (@dehaansa)

- Fix panic in `otelcol.receiver.syslog` when no tcp block was configured. (@kalleep)

- Fix breaking changes in the texfile collector for `prometheus.exporter.windows`, and `prometheus.exporter.unix`, when prometheus/common was upgraded. (@kgeckhart)

- Support recovering from corrupted positions file entries in `loki.source.file`. (@dehaansa)

### Other changes

- Augment prometheus.scrape 'scheme' argument strengthening link to protocol. (@lewismc)

- Stop `faro.receiver` losing trace context when exception has stack trace. (@duartesaraiva98)

v1.11.2
-----------------

### Bugfixes

- Fix potential deadlock in `loki.source.journal` when stopping or reloading the component. (@thampiotr)

- Honor sync timeout when waiting for network availability for prometheus.operator.* components. (@dehaansa)

- Fix `prometheus.exporter.cloudwatch` to not always emit debug logs but respect debug property. (@kalleep)

- Fix an issue where component shutdown could block indefinitely by adding a warning log message and a deadline of 10 minutes. The deadline can be configured with the `--feature.component-shutdown-deadline` flag if the default is not suitable. (@thampiotr)

- Fix potential deadlocks in `loki.source.file` and `loki.source.journal` when component is shutting down. (@kalleep, @thampiotr)

v1.11.0
-----------------

### Breaking changes

- Prometheus dependency had a major version upgrade from v2.55.1 to v3.4.2. (@thampiotr)

  - The `.` pattern in regular expressions in PromQL matches newline characters now. With this change a regular expressions like `.*` matches strings that include `\n`. This applies to matchers in queries and relabel configs in Prometheus and Loki components.

  - The `enable_http2` in `prometheus.remote_write` component's endpoints has been changed to `false` by default. Previously, in Prometheus v2 the remote write http client would default to use http2. In order to parallelize multiple remote write queues across multiple sockets its preferable to not default to http2. If you prefer to use http2 for remote write you must now set `enable_http2` to `true` in your `prometheus.remote_write` endpoints configuration section.

  - The experimental CLI flag `--feature.prometheus.metric-validation-scheme` has been deprecated and has no effect. You can configure the metric validation scheme individually for each `prometheus.scrape` component.

  - Log message format has changed for some of the `prometheus.*` components as part of the upgrade to Prometheus v3.

  - The values of the `le` label of classic histograms and the `quantile` label of summaries are now normalized upon ingestion. In previous Alloy versions, that used Prometheus v2, the value of these labels depended on the scrape protocol (protobuf vs text format) in some situations. This led to label values changing based on the scrape protocol. E.g. a metric exposed as `my_classic_hist{le="1"}` would be ingested as `my_classic_hist{le="1"}` via the text format, but as `my_classic_hist{le="1.0"}` via protobuf. This changed the identity of the metric and caused problems when querying the metric. In current Alloy release, which uses Prometheus v3, these label values will always be normalized to a float like representation. I.e. the above example will always result in `my_classic_hist{le="1.0"}` being ingested into Prometheus, no matter via which protocol. The effect of this change is that alerts, recording rules and dashboards that directly reference label values as whole numbers such as `le="1"` will stop working.

    The recommended way to deal with this change is to fix references to integer `le` and `quantile` label values, but otherwise do nothing and accept that some queries that span the transition time will produce inaccurate or unexpected results.

  See the upstream [Prometheus v3 migration guide](https://prometheus.io/docs/prometheus/3.4/migration/) for more details.

- `prometheus.exporter.windows` dependency has been updated to v0.31.1. (@dehaansa)
  - There are various renamed metrics and two removed collectors (`cs`, `logon`), see the [v1.11 release notes][1_11-release-notes] for more information.

    [1_11-release-notes]: https://grafana.com/docs/alloy/latest/release-notes/#v111

- `scrape_native_histograms` attribute for `prometheus.scrape` is now set to `false`, whereas in previous versions of Alloy it would default to `true`. This means that it is no longer enough to just configure `scrape_protocols` to start with `PrometheusProto` to scrape native histograms - `scrape_native_histograms` has to be enabled. If `scrape_native_histograms` is enabled, `scrape_protocols` will automatically be configured correctly for you to include `PrometheusProto`. If you configure it explicitly, Alloy will validate that `PrometheusProto` is in the `scrape_protocols` list.

- Add `otel_attrs_to_hec_metadata` configuration block to `otelcol.exporter.splunkhec` to match `otelcol.receiver.splunkhec`. (@cgetzen)

- [`otelcol.processor.batch`] Two arguments have different default values. (@ptodev)
  - `send_batch_size` is now set to 2000 by default. It used to be 8192.
  - `send_batch_max_size` is now set to 3000 by default. It used to be 0.
  - This helps prevent issues with ingestion of batches that are too large.

- OpenTelemetry Collector dependencies upgraded from v0.128.0 to v0.134.0. (@ptodev)
  - The `otelcol.receiver.opencensus` component has been deprecated and will be removed in a future release, use `otelcol.receiver.otelp` instead.
  - [`otelcol.exporter.*`] The deprecated `blocking` argument in the `sending_queue` block has been removed.
    Use `block_on_overflow` instead.
  - [`otelcol.receiver.kafka`, `otelcol.exporter.kafka`]: Removed the `broker_addr` argument from the `aws_msk` block.
    Also removed the `SASL/AWS_MSK_IAM` authentication mechanism.
  - [`otelcol.exporter.splunkhec`] The `batcher` block is deprecated and will be removed in a future release. Use the `queue` block instead.
  - [`otelcol.exporter.loadbalancing`] Use a linear probe to decrease variance caused by hash collisions, which was causing a non-uniform distribution of loadbalancing.
  - [`otelcol.connector.servicegraph`] The `database_name_attribute` argument has been removed.
  - [`otelcol.connector.spanmetrics`] Adds a default maximum number of exemplars within the metric export interval.
  - [`otelcol.processor.tail_sampling`] Add a new `block_on_overflow` config attribute.

### Features

- Add the `otelcol.receiver.fluentforward` receiver to receive logs via Fluent Forward Protocol. (@rucciva)
- Add the `prometheus.enrich` component to enrich metrics using labels from `discovery.*` components. (@ArkovKonstantin)

- Add the `otelcol.receiver.awsecscontainermetrics` receiver (from upstream OTEL contrib) to read AWS ECS task- and container-level resource usage metrics. (@gregbrowndev)

- Add `node_filter` configuration block to `loki.source.podlogs` component to enable node-based filtering for pod discovery. When enabled, only pods running on the specified node will be discovered and monitored, significantly reducing API server load and network traffic in DaemonSet deployments. (@QuentinBisson)

- (_Experimental_) Additions to experimental `database_observability.mysql` component:
  - `query_sample` collector now supports auto-enabling the necessary `setup_consumers` settings (@cristiangreco)
  - `query_sample` collector is now compatible with mysql less than 8.0.28 (@cristiangreco)
  - include `server_id` label on log entries (@matthewnolf)
  - support receiving targets argument and relabel those to include `server_id` (@matthewnolf)
  - updated the config blocks and documentation (@cristiangreco)

- (_Experimental_) Additions to experimental `database_observability.postgres` component:
  - add `query_tables` collector for postgres (@matthewnolf)
  - add `cloud_provider.aws` configuration that enables optionally supplying the ARN of the database under observation. The ARN is appended to metric samples as labels for easier filtering and grouping of resources.
  - add `query_sample` collector for postgres (@gaantunes)
  - add `schema_details` collector for postgres (@fridgepoet)
  - include `server_id` label on logs and metrics (@matthewnolf)

- Add `otelcol.receiver.googlecloudpubsub` community component to receive metrics, traces, and logs from Google Cloud Pub/Sub subscription. (@eraac)

- Add otel collector converter for `otelcol.receiver.googlecloudpubsub`. (@kalleep)

- (_Experimental_) Add a `honor_metadata` configuration argument to the `prometheus.scrape` component.
  When set to `true`, it will propagate metric metadata to downstream components.

- Add a flag to pyroscope.ebpf alloy configuration to set the off-cpu profiling threshold. (@luweglarz)

- Add `encoding.url_encode` and `encoding.url_decode` std lib functions. (@kalleep)

### Enhancements

- Ensure text in the UI does not overflow node boundaries in the graph. (@blewis12)

- Fix `pyroscope.write` component's `AppendIngest` method to respect configured timeout and implement retry logic. The method now properly uses the configured `remote_timeout`, includes retry logic with exponential backoff, and tracks metrics for sent/dropped bytes and profiles consistently with the `Append` method. (@korniltsev)

- `pyroscope.write`, `pyroscope.receive_http` components include `trace_id` in logs and propagate it downstream. (@korniltsev)

- Improve logging in `pyroscope.write` component. (@korniltsev)

- Add comprehensive latency metrics to `pyroscope.write` component with endpoint-specific tracking for both push and ingest operations. (@korniltsev, @claude)

- `prometheus.scrape` now supports `convert_classic_histograms_to_nhcb`, `enable_compression`, `metric_name_validation_scheme`, `metric_name_escaping_scheme`, `native_histogram_bucket_limit`, and `native_histogram_min_bucket_factor` arguments. See reference documentation for more details. (@thampiotr)

- Add `max_send_message_size` configuration option to `loki.source.api` component to control the maximum size of requests to the push API. (@thampiotr)

- Add `protobuf_message` argument to `prometheus.remote_write` endpoint configuration to support both Prometheus Remote Write v1 and v2 protocols. The default remains `"prometheus.WriteRequest"` (v1) for backward compatibility. (@thampiotr)

- Update the `yet-another-cloudwatch-exporter` dependency to point to the prometheus-community repo as it has been donated. Adds a few new services to `prometheus.exporter.cloudwatch`. (@dehaansa, @BoweFlex, @andriikushch)

- `pyroscope.java` now supports configuring the `log_level` and `quiet` flags on async-profiler. (@deltamualpha)

- Add `application_host` and `network_inter_zone` features to `beyla.ebpf` component. (@marctc)

- Set the publisher name in the Windows installer to "Grafana Labs". (@martincostello)

- Switch to the community maintained fork of `go-jmespath` that has more features. (@dehaansa)

- Add a `stage.pattern` stage to `loki.process` that uses LogQL patterns to parse logs. (@dehaansa)

- Add support to validate references, stdlib functions and arguments when using validate command. (@kalleep)

- Update the `prometheus.exporter.process` component to get the `remove_empty_groups` option. (@dehaansa)

- Remove unnecessary allocations in `stage.static_labels`. (@kalleep)

- Upgrade `beyla.ebpf` from Beyla version v2.2.5 to v2.5.8 The full list of changes can be found in the [Beyla release notes](https://github.com/grafana/beyla/releases/tag/v2.5.2) (@marctc)

- `prometheus.exporter.azure` supports setting `interval` and `timespan` independently allowing for further look back when querying metrics. (@kgeckhart)

- `loki.source.journal` now supports `legacy_positon` block that can be used to translate Static Agent or Promtail position files. (@kalleep)

- Normalize attr key name in logfmt logger. (@zry98)

- (_Experimental_) Add an extra parameter to the `array.combine_maps` standard library function
  to enable preserving the first input list even if there is no match. (@ptodev)

- Reduce memory overhead of `prometheus.remote_write`'s WAL by bringing in an upstream change to only track series in a slice if there's a hash conflict. (@kgeckhart)

- Reduce log level from warning for `loki.write` when request fails and will be retried. (@kalleep)

- Fix slow updates to `loki.source.file` when only targets have changed and pipeline is blocked on writes. (@kalleep)

- Reduced allocation in `loki.write` when using external labels with mutliple endpoints. (@kalleep)

- The Windows installer and executables are now code signed. (@martincostello)

- Reduce compressed request size in `prometheus.write.queue` by ensuring append order is maintained when sending metrics to the WAL. (@kgeckhart)

- Add `protobuf_message` and `metadata_cache_size` arguments to `prometheus.write.queue` endpoint configuration to support both Prometheus Remote Write v1 and v2 protocols. The default remains `"prometheus.WriteRequest"` (v1) for backward compatibility. (@dehaansa)

- Reduce allocations for `loki.process` when `stage.template` is used. (@kalleep)

- Reduce CPU of `prometheus.write.queue` by eliminating duplicate calls to calculate the protobuf Size. (@kgeckhart)

- Use new cache for metadata cache in `prometheus.write.queue` and support disabling the metadata cache with it disable by default. (@kgeckhart, @dehaansa)

### Bugfixes

- Update `webdevops/go-common` dependency to resolve concurrent map write panic. (@dehaansa)

- Fix ebpf profiler metrics `pyroscope_ebpf_active_targets`, `pyroscope_ebpf_profiling_sessions_total`, `pyroscope_ebpf_profiling_sessions_failing_total` not being updated. (luweglarz)

- Fix `prometheus.operator.podmonitors` so it now handle portNumber from PodMonitor CRD. (@kalleep)

- Fix `pyroscope.receive_http` so it does not restart server if the server configuration has not changed. (@korniltsev)

- Increase default connection limit in `pyroscope.receive_http` from 100 to 16k. (@korniltsev)

- Fix issue in `prometheus.remote_write`'s WAL which could allow it to hold an active series forever. (@kgeckhart)

- Fix issue in static and promtail converter where metrics type was not properly handled. (@kalleep)

- Fix `prometheus.operator.*` components to allow them to scrape correctly Prometheus Operator CRDs. (@thomas-gouveia)

- Fix `database_observability.mysql` and `database_observability.postgres` crashing alloy process due to uncaught errors.

- Fix data race in`loki.source.docker` that could cause Alloy to panic. (@kalleep)

- Fix race conditions in `loki.source.syslog` where it could deadlock or cause port bind errors during config reload or shutdown. (@thampiotr)

- Fix `prometheus.exporter.redis` component so that it no longer ignores the `MaxDistinctKeyGroups` configuration option. If key group metrics are enabled, this will increase the cardinality of the generated metrics. (@stegosaurus21)

- **Fix `loki.source.podlogs` component to properly collect logs from Kubernetes Jobs and CronJobs.** Previously, the component would fail to scrape logs from short-lived or terminated jobs due to race conditions between job completion and pod discovery. The fix includes:
  - Job-aware termination logic with extended grace periods (10-60 seconds) to ensure all logs are captured
  - Proper handling of pod deletion and race conditions between job completion and controller cleanup
  - Separation of concerns: `shouldStopTailingContainer()` handles standard Kubernetes restart policies for regular pods, while `shouldStopTailingJobContainer()` handles job-specific lifecycle with grace periods
  - Enhanced deduplication mechanisms to prevent duplicate log collection while ensuring comprehensive coverage
  - Comprehensive test coverage including unit tests and deduplication validation
  This resolves the issue where job logs were being missed, particularly for fast-completing jobs or jobs that terminated before discovery. (@QuentinBisson)

- Fix `loki.source.journal` creation failing with an error when the journal file is not found. (@thampiotr)

- Fix graph UI so it generates correct URLs for components in `remotecfg` modules. (@patrickeasters)

- Fix panic in `loki.write` when component is shutting down and `external_labels` are configured. (@kalleep)

- Fix excessive debug logs always being emitted by `prometheus.exporter.mongodb`. (@kalleep)

v1.10.2
-----------------

### Bugfixes

- Fix issue in `prometheus.write.queue` causing inability to increase shard count if existing WAL data was present on start. (@kgeckhart)

- Fix issue with `loki.source.gcplog` when push messages sent by gcp pub/sub only includes `messageId`. (@kalleep)

v1.10.1
-----------------

### Bugfixes

- Fix issue with `faro.receiver` cors not allowing X-Scope-OrgID and traceparent headers. (@mar4uk)

- Fix issues with propagating cluster peers change notifications to components configured with remotecfg. (@dehaansa)

- Fix issues with statistics reporter not including components only configured with remotecfg. (@dehaansa)

- Fix issues with `prometheus.exporter.windows` not propagating `dns` collector config. (@dehaansa)

- Fixed a bug in `prometheus.write.queue` which caused retries even when `max_retry_attempts` was set to `0`. (@ptodev)

- Fixed a bug in `prometheus.write.queue` which caused labelling issues when providing more than one label in `external_labels`. (@dehaansa)

- Add `application_host` and `network_inter_zone` features to `beyla.ebpf` component. (@marctc)

- Fix issues in `loki.process` where `stage.multiline` did not pass through structured metadata. (@jan-mrm)

- Fix URLs in the Windows installer being wrapped in quotes. (@martincostello)

- Fixed an issue where certain `otelcol.*` components could prevent Alloy from shutting down when provided invalid configuration. (@thampiotr)

v1.10.0
-----------------

### Breaking changes

- Removing the `nanoserver-1809` container image for Windows 2019. (@ptodev)
  This is due to the deprecation of `windows-2019` GitHub Actions runners.
  The `windowsservercore-ltsc2022` Alloy image is still being published to DockerHub.

### Bugfixes

- Upgrade `otelcol` components from OpenTelemetry v0.126.0 to v0.128.0 (@korniltsev, @dehaansa)
  - [`otelcol.exporter.kafka`]: Allow kafka exporter to produce to topics based on metadata key values.
  - [`otelcol.receiver.kafka`]: Enforce a backoff mechanism on non-permanent errors, such as when the queue is full.
  - [`otelcol.receiver.kafka`]: Don't restart the Kafka consumer on failed errors when message marking is enabled for them.
  - [`otelcol.exporter.datadog`]: Fix automatic intial point dropping when converting cumulative monotonic sum metrics.
  - [`otelcol.exporter.datadog`]: config `tls::insecure_skip_verify` is now taken into account in metrics path.
  - [`otelcol.exporter.datadog`]: Correctly treat summary counts as cumulative monotonic sums instead of cumulative non-monotonic sums.
  - [`otelcol.connector.spanmetrics`]: Fix bug causing span metrics calls count to be always 0 when using delta temporality.
  - [`otelcol.exporter.splunkhec`]: Treat HTTP 403 Forbidden as a permanent error.

### Features

- (_Experimental_) Add an `array.group_by` stdlib function to group items in an array by a key. (@wildum)
- Add the `otelcol.exporter.faro` exporter to export traces and logs to Faro endpoint. (@mar4uk)
- Add the `otelcol.receiver.faro` receiver to receive traces and logs from the Grafana Faro Web SDK. (@mar4uk)

- Add entropy support for `loki.secretfilter` (@romain-gaillard)

### Enhancements

- Add `hash_string_id` argument to `foreach` block to hash the string representation of the pipeline id instead of using the string itself. (@wildum)

- Update `async-profiler` binaries for `pyroscope.java` to 4.0-87b7b42 (@github-hamza-bouqal)

- (_Experimental_) Additions to experimental `database_observability.mysql` component:
  - Add `explain_plan` collector to `database_observability.mysql` component. (@rgeyer)
  - `locks`: addition of data locks collector (@gaantunes @fridgepoet)
  - `query_sample` collector is now enabled by default (@matthewnolf)
  - `query_tables` collector now deals better with truncated statements (@cristiangreco)

- (_Experimental_) `prometheus.write.queue` add support for exemplars. (@dehaansa)

- (_Experimental_) `prometheus.write.queue` initialize queue metrics that are seconds values as time.Now, not 0. (@dehaansa)

- Update secret-filter gitleaks.toml from v8.19.0 to v8.26.0 (@andrejshapal)

- Wire in survey block for beyla.ebpf component. (@grcevski, @tpaschalis)

- Upgrade `otelcol` components from OpenTelemetry v0.126.0 to v0.128.0 (@korniltsev, @dehaansa)
  - [`otelcol.processor.resourcedetection`]: Add additional OS properties to resource detection: `os.build.id` and `os.name`.
  - [`otelcol.processor.resourcedetection`]: Add `host.interface` resource attribute to `system` detector.
  - [`otelcol.exporter.kafka`]: Fix Snappy compression codec support for the Kafka exporter.
  - [`otelcol.receiver.filelog`]: Introduce `utf8-raw` encoding to avoid replacing invalid bytes with \uFFFD when reading UTF-8 input.
  - [`otelcol.processor.k8sattributes`]: Support extracting labels and annotations from k8s Deployments.
  - [`otelcol.processor.k8sattributes`]: Add option to configure automatic service resource attributes.
  - [`otelcol.exporter.datadog`]: Adds `hostname_detection_timeout` configuration option for Datadog Exporter and sets default to 25 seconds.
  - [`otelcol.receiver.datadog`]: Address semantic conventions noncompliance and add support for http/db.
  - [`otelcol.exporter.awss3`]: Add the retry mode, max attempts and max backoff to the settings.

- Add `enable_tracing` attribute to `prometheus.exporter.snowflake` component to support debugging issues. (@dehaansa)

- Add support for `conditions` and statement-specific `error_mode` in `otelcol.processor.transform`. (@ptodev)

- Add `storage` and `start_from` args to cloudwatch logs receiver. (@boernd)

- Reduced allocation in Loki processing pipelines. (@thampiotr)

- Update the `prometheus.exporter.postgres` component with latest changes and bugfixes for Postgres17 (@cristiangreco)

- Add `tail_from_end` argument to `loki.source.podlogs` to optionally start reading from the end of a log stream for newly discovered pods. (@harshrai654)

- Remove limitation in `loki.source.file` when `legacy_position_file` is unset. Alloy can now recover legacy positions even if labels are added. (@kalleep)

### Bugfixes

- Fix path for correct injection of version into constants at build time. (@adlotsof)

- Propagate the `-feature.community-components.enabled` flag for remote
  configuration components. (@tpaschalis)

- Fix extension registration for `otelcol.receiver.splunkhec` auth extensions. (@dehaansa)

### Other changes

- Mark `pyroscope.receive_http` and `pyroscope.relabel` components as GA. (@marcsanmi)

- Upgrade `otelcol.exporter.windows` to v0.30.8 to get bugfixes and fix `update` collector support. (@dehaansa)

- Add `User-Agent` header to remotecfg requests. (@tpaschalis)

v1.9.2
-----------------

### Bugfixes

- Send profiles concurrently from `pyroscope.ebpf`. (@korniltsev)

- Fix the `validate` command not understanding the `livedebugging` block. (@dehaansa)

- Fix invalid class names in python profiles obtained with `pyroscope.ebpf`. (@korniltsev)

- Fixed a bug which prevented non-secret optional secrets to be passed in as `number` arguments. (@ptodev)

- For CRD-based components (`prometheus.operator.*`), retry initializing informers if the apiserver request fails. This rectifies issues where the apiserver is not reachable immediately after node restart. (@dehaansa)

### Other changes

-  Add no-op blocks and attributes to the `prometheus.exporter.windows` component (@ptodev).
   Version 1.9.0 of Alloy removed the `msmq` block, as well as the `enable_v2_collector`,
   `where_clause`, and `use_api` attributes in the `service` block.
   This made it difficult for users to upgrade, so those attributes have now been made a no-op instead of being removed.

v1.9.1
-----------------

### Features

- Update the `prometheus.exporter.windows` component to version v0.30.7. This adds new metrics to the `dns` collector. (@dehaansa)

### Bugfixes

- Update the `prometheus.exporter.windows` component to version v0.30.7. This fixes an error with the exchange collector and terminal_services collector (@dehaansa)

- Fix `loki.source.firehose` to propagate specific cloudwatch event timestamps when useIncomingTs is set to true. (@michaelPotter)

- Fix elevated CPU usage when using some `otelcol` components due to debug logging. (@thampiotr)

### Other changes

- Upgrade `otelcol` components from OpenTelemetry v0.125.0 to v0.126.0 (@dehaansa):
  - [`pkg/ottl`] Add support for `HasPrefix` and `HasSuffix` functions.
  - [`pkg/configtls`] Add trusted platform module (TPM) support to TLS authentication for all `otelcol` components supporting TLS.
  - [`otelcol.connector.spanmetrics`] Add `calls_dimension` and `histogram:dimension` blocks for configuring additional dimensions for `traces.span.metrics.calls` and `traces.span.metrics.duration` metrics.
  - [`otelcol.exporter.datadog`] Enable `instrumentation_scope_metadata_as_tags` by default.
  - [`otelcol.exporter.kafka`] support configuration of `compression` `level` in producer configuration.
  - [`otelcol.processor.tailsampling`] `invert sample` and `inverted not sample` decisions deprecated, use the `drop` policy instead to explicitly not sample traces.
  - [`otelcol.receiver.filelog`] support `compression` value of `auto` to automatically detect file compression type.

v1.9.0
-----------------

### Breaking changes

- The `prometheus.exporter.windows` component has been update to version v0.30.6. This update includes a significant rework of the exporter and includes some breaking changes. (@dehaansa)
  - The `msmq` and `service` collectors can no longer be configured with a WMI where clause. Any filtering previously done in a where clause will need to be done in a `prometheus.relabel` component.
  - The `service` collector no longer provides `enable_v2_collector` and `use_api` configuration options.
  - The `mscluster_*` and `netframework_*` collectors are now replaced with one `mscluster` and `netframework` collector that allows you to enable the separate metric groupings individually.
  - The `teradici_pcoip` and `vmware_blast` collectors have been removed from the exporter.

- The `prometheus.exporter.oracledb` component now embeds the [`oracledb_exporter from oracle`](https://github.com/oracle/oracle-db-appdev-monitoring) instead of the deprecated [`oracledb_exporter from iamseth`](https://github.com/iamseth/oracledb_exporter) for collecting metrics from an OracleDB server: (@wildum)
  - The arguments `username`, `password`, `default_metrics`, and `custom_metrics` are now supported.
  - The previously undocumented argument `custom_metrics` is now expecting a list of paths to custom metrics files.
  - The following metrics are no longer available by default: oracledb_sessions_activity, oracledb_tablespace_free_bytes

- (_Experimental_) The `enable_context_propagation` argument in `beyla.ebpf` has been replaced with the `context_propagation` argument.
  Set `enable_context_propagation` to `all` to get the same behaviour as `enable_context_propagation` being set to `true`.

### Features

- Bump snmp_exporter and embedded modules in `prometheus.exporter.snmp` to v0.29.0, add cisco_device module support (@v-zhuravlev)

- Add the `otelcol.storage.file` extension to support persistent sending queues and `otelcol.receiver.filelog` file state tracking between restarts. (@dehaansa)

- Add `otelcol.exporter.googlecloud` community component to export metrics, traces, and logs to Google Cloud. (@motoki317)

- Add support to configure basic authentication for alloy http server. (@kalleep)

- Add `validate` command to alloy that will perform limited validation of alloy configuration files. (@kalleep)

- Add support to validate foreach block when using `validate` command. (@kalleep)

- Add `otelcol.receiver.splunkhec` component to receive events in splunk hec format and forward them to other `otelcol.*` components. (@kalleep)

- Add support for Mimir federated rule groups in `mimir.rules.kubernetes` (@QuentinBisson)

### Enhancements

- `prometheus.exporter.windows` has been significantly refactored upstream and includes new collectors like `filetime`, `pagefile`, `performancecounter`, `udp`, and `update` as well as new configuration options for existing collectors. (@dehaansa)

- `prometheus.exporter.mongodb` now offers fine-grained control over collected metrics with new configuration options. (@TeTeHacko)

- Add binary version to constants exposed in configuration file syntatx. (@adlots)

- Update `loki.secretfilter` to include metrics about redactions (@kelnage)

- (_Experimental_) Various changes to the experimental component `database_observability.mysql`:
  - `schema_table`: add support for index expressions (@cristiangreco)
  - `query_sample`: enable opt-in support to extract unredacted sql query (sql_text) (@matthewnolf)
  - `query_tables`: improve queries parsing (@cristiangreco)
  - make tidbparser the default choice (@cristiangreco)
  - `query_sample`: better handling of timer overflows (@fridgepoet)
  - collect metrics on enabled `performance_schema.setup_consumers` (@fridgepoet)
  - `query_sample`: base log entries on calculated timestamp from rows, not now() (@fridgepoet)
  - `query_sample`: check digest is not null (@cristiangreco)
  - `query_sample`: add additional logs for wait events (@fridgepoet)
  - make tidb the default and only sql parser

- Mixin dashboards improvements: added minimum cluster size to Cluster Overview dashboard, fixed units in OpenTelemetry dashboard, fixed slow components evaluation time units in Controller dashboard and updated Prometheus dashboard to correctly aggregate across instances. (@thampiotr)

- Reduced the lag time during targets handover in a cluster in `prometheus.scrape` components by reducing thread contention. (@thampiotr)

- Pretty print diagnostic errors when using `alloy run` (@kalleep)

- Add `labels_from_groups` attribute to `stage.regex` in `loki.process` to automatically add named capture groups as labels. (@harshrai654)

- The `loki.rules.kubernetes` component now supports adding extra label matchers
  to all queries discovered via `PrometheusRule` CRDs. (@QuentinBisson)

-  Add optional `id` field to `foreach` block to generate more meaningful component paths in metrics by using a specific field from collection items. (@harshrai654)

- The `mimir.rules.kubernetes` component now supports adding extra label matchers
  to all queries discovered via `PrometheusRule` CRDs by extracting label values defined on the `PrometheusRule`. (@QuentinBisson)

- Fix validation logic in `beyla.ebpf` component to ensure that either metrics or traces are enabled. (@marctc)

- Improve `foreach` UI and add graph support for it. (@wildum)

- Update statsd_exporter to v0.28.0, most notable changes: (@kalleep)
  - [0.23.0] Support experimental native histograms.
  - [0.24.1] Support scaling parameter in mapping.
  - [0.26.0] Add option to honor original labels from event tags over labels specified in mapping configuration.
  - [0.27.1] Support dogstatsd extended aggregation
  - [0.27.2] Fix panic on certain invalid lines

- Upgrade `beyla.ebpf` to v2.2.4-alloy. The full list of changes can be found in the [Beyla release notes](https://github.com/grafana/beyla/releases/tag/v2.2.4-alloy). (@grcevski)

### Bugfixes

- Fix `otelcol.receiver.filelog` documentation's default value for `start_at`. (@petewall)

- Fix `pyroscope.scrape` scraping godeltaprof profiles. (@korniltsev)

- Fix [#3386](https://github.com/grafana/alloy/issues/3386) lower casing scheme in `prometheus.operator.scrapeconfigs`. (@alex-berger)

- Fix [#3437](https://github.com/grafana/alloy/issues/3437) Component Graph links now follow `--server.http.ui-path-prefix`. (@solidcellaMoon)

- Fix a bug in the `foreach` preventing the UI from showing the components in the template when the block was re-evaluated. (@wildum)

- Fix alloy health handler so header is written before response body. (@kalleep)

- Fix `prometheus.exporter.unix` to pass hwmon config correctly. (@kalleep)

- Fix [#3408](https://github.com/grafana/alloy/issues/3408) `loki.source.docker` can now collect logs from containers not in the running state. (@adamamsmith)

### Other changes

- Update the zap logging adapter used by `otelcol` components to log arrays and objects. (@dehaansa)

- Updated Windows install script to add DisplayVersion into registry on install (@enessene)

- Update Docker builds to install latest Linux security fixes on top of base image (@jharvey10)

- Reduce Docker image size slightly by consolidating some RUN layers (@AchimGrolimund)

- RPM artifacts in Alloy GitHub releases are no longer signed.
  The artifacts on the `https://rpm.grafana.com` repository used by the `yum` package manager will continue to be signed. (@ptodev)

- Upgrade `otelcol` components from OpenTelemetry v0.122.0 to v0.125.0 (@ptodev):
  - [`pkg/ottl`] Enhance the Decode OTTL function to support all flavors of Base64.
  - [`otelcol.processor.resourcedetection`] Adding the `os.version` resource attribute to system processor.
  - [`otelcol.auth.bearer`] Allow the header name to be customized.
  - [`otelcol.exporter.awss3`] Add a new `sending_queue` feature.
  - [`otelcol.exporter.awss3`] Add a new `timeout` argument.
  - [`otelcol.exporter.awss3`] Add a new `resource_attrs_to_s3` configuration block.
  - [`otelcol.exporter.awss3`] Fixes an issue where the AWS S3 Exporter was forcing an ACL to be set, leading to unexpected behavior in S3 bucket permissions.
  - [`otelcol.connector.spanmetrics`] A new `include_instrumentation_scope` configuration argument.
  - [`otelcol.connector.spanmetrics`] Initialise new `calls_total` metrics at 0.
  - [`otelcol.connector.spanmetrics`] A new `aggregation_cardinality_limit` configuration argument
    to limit the number of unique combinations of dimensions that will be tracked for metrics aggregation.
  - [`otelcol.connector.spanmetrics`] Deprecate the unused argument `dimensions_cache_size`.
  - [`otelcol.connector.spanmetrics`] Moving the start timestamp (and last seen timestamp) from the resourceMetrics level to the individual metrics level.
    This will ensure that each metric has its own accurate start and last seen timestamps, regardless of its relationship to other spans.
  - [`otelcol.processor.k8sattributes`] Add option to configure automatic resource attributes - with annotation prefix.
    Implements [Specify resource attributes using Kubernetes annotations](https://github.com/open-telemetry/semantic-conventions/blob/main/docs/non-normative/k8s-attributes.md#specify-resource-attributes-using-kubernetes-annotations).
  - [`otelcol.connector.servicegraph`] Change `database_name_attribute` to accept a list of values.
  - [`otelcol.exporter.kafka`, `otelcol.receiver.kafka`] Deprecating the `auth` > `plain_text` block. Use `auth` > `sasl` with `mechanism` set to `PLAIN` instead.
  - [`otelcol.exporter.kafka`, `otelcol.receiver.kafka`] Deprecating the `topic` argument. Use `logs` > `topic`, `metrics` > `topic`, or `traces` > `topic` instead.
  - [`otelcol.exporter.kafka`, `otelcol.receiver.kafka`] Deprecate the `auth` > `tls` block. Use the top-level `tls` block instead.
  - [`otelcol.receiver.kafka`] Add max_fetch_wait config setting.
    This setting allows you to specify the maximum time that the broker will wait for min_fetch_size bytes of data
    to be available before sending a response to the client.
  - [ `otelcol.receiver.kafka`] Add support for configuring Kafka consumer rebalance strategy and group instance ID.

v1.8.3
-----------------

### Bugfixes

- Fix `mimir.rules.kubernetes` panic on non-leader debug info retrieval (@TheoBrigitte)

- Fix detection of the "streams limit exceeded" error in the Loki client so that metrics are correctly labeled as `ReasonStreamLimited`. (@maratkhv)

- Fix `loki.source.file` race condition that often lead to panic when using `decompression`. (@kalleep)

- Fix deadlock in `loki.source.file` that can happen when targets are removed. (@kalleep)

- Fix `loki.process` to emit valid logfmt. (@kalleep)

v1.8.2
-----------------

### Bugfixes

- Fix `otelcol.exporter.prometheus` dropping valid exemplars. (@github-vincent-miszczak)

- Fix `loki.source.podlogs` not adding labels `__meta_kubernetes_namespace` and `__meta_kubernetes_pod_label_*`. (@kalleep)

v1.8.1
-----------------

### Bugfixes

- `rfc3164_default_to_current_year` argument was not fully added to `loki.source.syslog` (@dehaansa)

- Fix issue with `remoteCfg` service stopping immediately and logging noop error if not configured (@dehaansa)

- Fix potential race condition in `remoteCfg` service metrics registration (@kalleep)

- Fix panic in `prometheus.exporter.postgres` when using minimal url as data source name. (@kalleep)

v1.8.0
-----------------

### Breaking changes

- Removed `open_port` and `executable_name` from top level configuration of Beyla component. Removed `enabled` argument from `network` block. (@marctc)

- Breaking changes from the OpenTelemetry Collector v0.122 update: (@wildum)
  - `otelcol.exporter.splunkhec`: `min_size_items` and `max_size_items` were replaced by `min_size`, `max_size` and `sizer` in the `batcher` block to allow
  users to configure the size of the batch in a more flexible way.
  - The telemetry level of Otel components is no longer configurable. The `level` argument in the `debug_metrics` block is kept to avoid breaking changes but it is not used anymore.
  - `otelcol.processor.tailsampling` changed the unit of the decision timer metric from microseconds to milliseconds. (change unit of otelcol_processor_tail_sampling_sampling_decision_timer_latency)
  - `otelcol.processor.deltatocumulative`: rename `otelcol_deltatocumulative_datapoints_processed` to `otelcol_deltatocumulative_datapoints` and remove the metrics `otelcol_deltatocumulative_streams_evicted`, `otelcol_deltatocumulative_datapoints_dropped` and `otelcol_deltatocumulative_gaps_length`.
  - The `regex` attribute was removed from `otelcol.processor.k8sattributes`. The extract-patterns function from `otelcol.processor.transform` can be used instead.
  - The default value of `metrics_flush_interval` in `otelcol.connector.servicegraph` was changed from `0s` to `60s`.
  - `s3_partition` in `otelcol.exporter.awss3` was replaced by `s3_partition_format`.

- (_Experimental_) `prometheus.write.queue` metric names changed to align better with prometheus standards. (@mattdurham)

### Features

- Add `otelcol.receiver.awscloudwatch` component to receive logs from AWS CloudWatch and forward them to other `otelcol.*` components. (@wildum)
- Add `loki.enrich` component to enrich logs using labels from `discovery.*` components. (@v-zhuravlev)
- Add string concatenation for secrets type (@ravishankar15)
- Add support for environment variables to OpenTelemetry Collector config. (@jharvey10)
- Replace graph in Alloy UI with a new version that supports modules and data flow visualization. (@wildum)
- Added `--cluster.wait-for-size` and `--cluster.wait-timeout` flags which allow to specify the minimum cluster size
  required before components that use clustering begin processing traffic to ensure adequate cluster capacity is
  available. (@thampiotr)
- Add `trace_printer` to `beyla.ebpf` component to print trace information in a specific format. (@marctc)
- Add support for live debugging and graph in the UI for components imported via remotecfg. (@wildum)

### Enhancements

- Add the ability to set user for Windows Service with silent install (@dehaansa)

- Add livedebugging support for structured_metadata in `loki.process` (@dehaansa)

- (_Public Preview_) Add a `--windows.priority` flag to the run command, allowing users to set windows process priority for Alloy. (@dehaansa)

- (_Experimental_) Adding a new `prometheus.operator.scrapeconfigs` which discovers and scrapes [ScrapeConfig](https://prometheus-operator.dev/docs/developer/scrapeconfig/) Kubernetes resources. (@alex-berger)

- Add `rfc3164_default_to_current_year` argument to `loki.source.syslog` (@dehaansa)

- Add `connection_name` support for `prometheus.exporter.mssql` (@bck01215)

- Add livedebugging support for `prometheus.scrape` (@ravishankar15, @wildum)

- Have `loki.echo` log the `entry_timestamp` and `structured_metadata` for any loki entries received (@dehaansa)

- Bump snmp_exporter and embedded modules in `prometheus.exporter.snmp` to v0.28.0 (@v-zhuravlev)

- Update mysqld_exporter to v0.17.2, most notable changes: (@cristiangreco)
  - [0.17.1] Add perf_schema quantile columns to collector
  - [0.17.1] Fix database quoting problem in collector 'info_schema.tables'
  - [0.17.1] Use SUM_LOCK_TIME and SUM_CPU_TIME with mysql >= 8.0.28
  - [0.17.1] Fix query on perf_schema.events_statements_summary_by_digest
  - [0.17.2] Fix query on events_statements_summary_by_digest for mariadb

- Added additional backwards compatibility metrics to `prometheus.write.queue`. (@mattdurham)

- Add new stdlib functions encoding.to_json (@ravishankar15)

- Added OpenTelemetry logs and metrics support to Alloy mixin's dashboards and alerts. (@thampiotr)

- Add support for proxy and headers in `prometheus.write.queue`. (@mattdurham)

- Added support for switching namespace between authentication and kv retrieval to support Vault Enterprise (@notedop)

- (_Experimental_) Various changes to the experimental component `database_observability.mysql`:
  - `query_sample`: better handling of truncated queries (@cristiangreco)
  - `query_sample`: add option to use TiDB sql parser (@cristiangreco)
  - `query_tables`: rename collector from `query_sample` to better reflect responsibility (@matthewnolf)
  - `query_sample`: add new collector that replaces previous implementation to collect more detailed sample information (@matthewnolf)
  - `query_sample`: refactor parsing of truncated queries (@cristiangreco)

- Add labels validation in `pyroscope.write` to prevent duplicate labels and invalid label names/values. (@marcsanmi)

- Reduced lock contention in `prometheus.scrape` component (@thampiotr)

- Support converting otel config which uses a common receiver across pipelines with different names. (@wildum)

- Reduce CPU usage of the `loki.source.podlogs` component when pods logs target lots of pods (@QuentinBisson)

- Add error body propagation in `pyroscope.write`, for `/ingest` calls. (@simonswine)

- Add `tenant` label to remaining `loki_write_.+` metrics (@towolf)

- Removed syntax highlighting from the component details UI view to improve
  rendering performance. (@tpaschalis)

- A new `grafana/alloy:vX.Y.Z-windowsservercore-ltsc2022` Docker image is now published on DockerHub. (@ptodev)

### Bugfixes

- Fix deadlocks in `loki.source.file` when tailing fails (@mblaschke)
- Add missing RBAC permission for ScrapeConfig (@alex-berger)

- Fixed an issue in the `mimir.rules.kubernetes` component that would keep the component as unhealthy even when it managed to start after temporary errors (@nicolasvan)

- Allow kafka exporter to attempt to connect even if TLS enabled but cert & key are not specified (@dehaansa)

- Fixed bug where all resources were not being collected from `prometheus.exporter.azure` when using `regions` (@kgeckhart)

- Fix panic in `loki.source.file` when the tailer had no time to run before the runner was stopped (@wildum)

### Other changes

- Upgrading to Prometheus v2.55.1. (@ptodev)
  - Added a new `http_headers` argument to many `discovery` and `prometheus` components.
  - Added a new `scrape_failure_log_file` argument to `prometheus.scrape`.

- Non-breaking changes from the OpenTelemetry Collector v0.122 update: (@wildum)
  - `otelcol.processor.transform` has a new `statements` block for transformations which don't require a context to be specified explicitly.
  - `otelcol.receiver.syslog` has a new `on_error` argument to specify the action to take when an error occurs while receiving logs.
  - `otelcol.processor.resourcedetection` now supports `dynatrace` as a resource detector.
  - `otelcol.receiver.kafka` has a new `error_backoff` block to configure how failed requests are retried.
  - `otelcol.receiver.vcenter` has three new metrics `vcenter.vm.cpu.time`, `vcenter.vm.network.broadcast.packet.rate` and `vcenter.vm.network.multicast.packet.rate`.
  - `otelcol.exporter.awss3` has two new arguments `acl` and `storage_class`.
  - `otelcol.auth.headers` headers can now be populated using Authentication metadata using from_attribute

- Change the stability of the `beyla.ebpf` component from "public preview" to "generally available". (@marctc)

- The ingest API of `pyroscope.receive_http` no longer forwards all received headers, instead only passes through the `Content-Type` header. (@simonswine)

v1.7.5
-----------------

### Enhancements

- Set zstd as default compression for `prometheus.write.queue`. (@mattdurham)

v1.7.4
-----------------

### Bugfixes

- Revert the changes to `loki.source.file` from release v1.7.0. These changes introduced a potential deadlock. (@dehaansa)

v1.7.3
-----------------

### Breaking changes

- Fixed the parsing of selections, application and network filter blocks for Beyla. (@raffaelroquetto)

### Enhancements

- Add the `stat_checkpointer` collector in `prometheus.exporter.postgres` (@dehaansa)

### Bugfixes

- Update the `prometheus.exporter.postgres` component to correctly support Postgres17 when `stat_bgwriter` collector is enabled (@dehaansa)

- Fix `remoteCfg` logging and metrics reporting of `errNotModified` as a failure (@zackman0010)


v1.7.2
-----------------

### Bugfixes

- Fixed an issue where the `otelcol.exporter.awss3` could not be started with the `sumo_ic` marshaler. (@wildum)

- Update `jfr-parser` dependency to v0.9.3 to fix jfr parsing issues in `pyroscope.java`. (@korniltsev)

- Fixed an issue where passing targets from some standard library functions was failing with `target::ConvertFrom` error. (@thampiotr)

- Fixed an issue where indexing targets as maps (e.g. `target["foo"]`) or objects (e.g. `target.foo`) or using them with
  certain standard library functions was resulting in `expected object or array, got capsule` error under some
  circumstances. This could also lead to `foreach evaluation failed` errors when using the `foreach` configuration
  block. (@thampiotr)

- Update `prometheus.write.queue` to reduce memory fragmentation and increase sent throughput. (@mattdurham)

- Fixed an issue where the `otelcol.exporter.kafka` component would not start if the `encoding` was specific to a signal type. (@wildum)

v1.7.1
-----------------

### Bugfixes

- Fixed an issue where some exporters such as `prometheus.exporter.snmp` couldn't accept targets from other components
  with an error `conversion to '*map[string]string' is not supported"`. (@thampiotr)

- Enable batching of calls to the appender in `prometheus.write.queue` to reduce lock contention when scraping, which
  will lead to reduced scrape duration. (@mattdurham)

v1.7.0
-----------------

### Breaking changes

- (_Experimental_) In `prometheus.write.queue` changed `parallelism` from attribute to a block to allow for dynamic scaling. (@mattdurham)

- Remove `tls_basic_auth_config_path` attribute from `prometheus.exporter.mongodb` configuration as it does not configure TLS client
  behavior as previously documented.

- Remove `encoding` and `encoding_file_ext` from `otelcol.exporter.awss3` component as it was not wired in to the otel component and
  Alloy does not currently integrate the upstream encoding extensions that this would utilize.

### Features

- Add a `otelcol.receiver.tcplog` component to receive OpenTelemetry logs over a TCP connection. (@nosammai)

- (_Public preview_) Add `otelcol.receiver.filelog` component to read otel log entries from files (@dehaansa)

- (_Public preview_) Add a `otelcol.processor.cumulativetodelta` component to convert metrics from
  cumulative temporality to delta. (@madaraszg-tulip)

- (_Experimental_) Add a `stage.windowsevent` block in the `loki.process` component. This aims to replace the existing `stage.eventlogmessage`. (@wildum)

- Add `pyroscope.relabel` component to modify or filter profiles using Prometheus relabeling rules. (@marcsanmi)

- (_Experimental_) A new `foreach` block which starts an Alloy pipeline for each item inside a list. (@wildum, @thampiotr, @ptodev)

### Enhancements

- Upgrade to OpenTelemetry Collector v0.119.0 (@dehaansa):
  - `otelcol.processor.resourcedetection`: additional configuration for the `ec2` detector to configure retry behavior
  - `otelcol.processor.resourcedetection`: additional configuration for the `gcp` detector to collect Managed Instance Group attributes
  - `otelcol.processor.resourcedetection`: additional configuration for the `eks` detector to collect cloud account attributes
  - `otelcol.processor.resourcedetection`: add `kubeadm` detector to collect local cluster attributes
  - `otelcol.processor.cumulativetodelta`: add `metric_types` filtering options
  - `otelcol.exporter.awss3`: support configuring sending_queue behavior
  - `otelcol.exporter.otlphttp`: support configuring `compression_params`, which currently only includes `level`
  - `configtls`: opentelemetry components with tls config now support specifying TLS curve preferences
  - `sending_queue`: opentelemetry exporters with a `sending_queue` can now configure the queue to be `blocking`

- Add `go_table_fallback` arg to `pyroscope.ebpf` (@korniltsev)

- Memory optimizations in `pyroscope.scrape` (@korniltsev)

- Do not drop `__meta` labels in `pyroscope.scrape`. (@korniltsev)

- Add the possibility to export span events as logs in `otelcol.connector.spanlogs`. (@steve-hb)

- Add json format support for log export via faro receiver (@ravishankar15)

- (_Experimental_) Various changes to the experimental component `database_observability.mysql`:
  - `connection_info`: add namespace to the metric (@cristiangreco)
  - `query_sample`: better support for table name parsing (@cristiangreco)
  - `query_sample`: capture schema name for query samples (@cristiangreco)
  - `query_sample`: fix error handling during result set iteration (@cristiangreco)
  - `query_sample`: improve parsing of truncated queries (@cristiangreco)
  - `query_sample`: split out sql parsing logic to a separate file (@cristiangreco)
  - `schema_table`: add table columns parsing (@cristiagreco)
  - `schema_table`: correctly quote schema and table name in SHOW CREATE (@cristiangreco)
  - `schema_table`: fix handling of view table types when detecting schema (@matthewnolf)
  - `schema_table`: refactor cache config in schema_table collector (@cristiangreco)
  - Component: add enable/disable collector configurability to `database_observability.mysql`. This removes the `query_samples_enabled` argument, now configurable via enable/disable collector. (@fridgepoet)
  - Component: always log `instance` label key (@cristiangreco)
  - Component: better error handling for collectors (@cristiangreco)
  - Component: use labels for some indexed logs elements (@cristiangreco)

- Reduce CPU usage of `loki.source.windowsevent` by up to 85% by updating the bookmark file every 10 seconds instead of after every event and by
  optimizing the retrieval of the process name. (@wildum)

- Ensure consistent service_name label handling in `pyroscope.receive_http` to match Pyroscope's behavior. (@marcsanmi)

- Improved memory and CPU performance of Prometheus pipelines by changing the underlying implementation of targets (@thampiotr)

- Add `config_merge_strategy` in `prometheus.exporter.snmp` to optionally merge custom snmp config with embedded config instead of replacing. Useful for providing SNMP auths. (@v-zhuravlev)

- Upgrade `beyla.ebpf` to v2.0.4. The full list of changes can be found in the [Beyla release notes](https://github.com/grafana/beyla/releases/tag/v2.0.0). (@marctc)

### Bugfixes

- Fix log rotation for Windows in `loki.source.file` by refactoring the component to use the runner pkg. This should also reduce CPU consumption when tailing a lot of files in a dynamic environment. (@wildum)

- Add livedebugging support for `prometheus.remote_write` (@ravishankar15)

- Add livedebugging support for `otelcol.connector.*` components (@wildum)

- Bump snmp_exporter and embedded modules to 0.27.0. Add support for multi-module handling by comma separation and expose argument to increase SNMP polling concurrency for `prometheus.exporter.snmp`. (@v-zhuravlev)

- Add support for pushv1.PusherService Connect API in `pyroscope.receive_http`. (@simonswine)

- Fixed an issue where `loki.process` would sometimes output live debugging entries out-of-order (@thampiotr)

- Fixed a bug where components could be evaluated concurrently without the full context during a config reload (@wildum)

- Fixed locks that wouldn't be released in the remotecfg service if some errors occurred during the configuration reload (@spartan0x117)

- Fix issue with `prometheus.write.queue` that lead to excessive connections. (@mattdurham)

- Fixed a bug where `loki.source.awsfirehose` and `loki.source.gcplog` could
  not be used from within a module. (@tpaschalis)

- Fix an issue where Prometheus metric name validation scheme was set by default to UTF-8. It is now set back to the
  previous "legacy" scheme. An experimental flag `--feature.prometheus.metric-validation-scheme` can be used to switch
  it to `utf-8` to experiment with UTF-8 support. (@thampiotr)

### Other changes

- Upgrading to Prometheus v2.54.1. (@ptodev)
  - `discovery.docker` has a new `match_first_network` attribute for matching the first network
    if the container has multiple networks defined, thus avoiding collecting duplicate targets.
  - `discovery.ec2`, `discovery.kubernetes`, `discovery.openstack`, and `discovery.ovhcloud`
    add extra `__meta_` labels.
  - `prometheus.remote_write` supports Azure OAuth and Azure SDK authentication.
  - `discovery.linode` has a new `region` attribute, as well as extra `__meta_` labels.
  - A new `scrape_native_histograms` argument for `prometheus.scrape`.
    This is enabled by default and can be used to explicitly disable native histogram support.
    In previous versions of Alloy, native histogram support has also been enabled by default
    as long as `scrape_protocols` starts with `PrometheusProto`.

  - Change the stability of the `remotecfg` feature from "public preview" to "generally available". (@erikbaranowski)

v1.6.1
-----------------

## Bugs

- Resolve issue with Beyla starting. (@rafaelroquetto)

v1.6.0
-----------------

### Breaking changes

- Upgrade to OpenTelemetry Collector v0.116.0:
  - `otelcol.processor.tailsampling`: Change decision precedence when using `and_sub_policy` and `invert_match`.
    For more information, see the [release notes for Alloy 1.6][release-notes-alloy-1_6].

    [#33671]: https://github.com/open-telemetry/opentelemetry-collector-contrib/pull/33671
    [release-notes-alloy-1_6]: https://grafana.com/docs/alloy/latest/release-notes/#v16

### Features

- Add support for TLS to `prometheus.write.queue`. (@mattdurham)

- Add `otelcol.receiver.syslog` component to receive otel logs in syslog format (@dehaansa)

- Add support for metrics in `otelcol.exporter.loadbalancing` (@madaraszg-tulip)

- Add `add_cloudwatch_timestamp` to `prometheus.exporter.cloudwatch` metrics. (@captncraig)

- Add support to `prometheus.operator.servicemonitors` to allow `endpointslice` role. (@yoyosir)

- Add `otelcol.exporter.splunkhec` allowing to export otel data to Splunk HEC (@adlotsof)

- Add `otelcol.receiver.solace` component to receive traces from a Solace broker. (@wildum)

- Add `otelcol.exporter.syslog` component to export logs in syslog format (@dehaansa)

- (_Experimental_) Add a `database_observability.mysql` component to collect mysql performance data. (@cristiangreco & @matthewnolf)

- Add `otelcol.receiver.influxdb` to convert influx metric into OTEL. (@EHSchmitt4395)

- Add a new `/-/healthy` endpoint which returns HTTP 500 if one or more components are unhealthy. (@ptodev)

### Enhancements

- Improved performance by reducing allocation in Prometheus write pipelines by ~30% (@thampiotr)

- Update `prometheus.write.queue` to support v2 for cpu performance. (@mattdurham)

- (_Experimental_) Add health reporting to `database_observability.mysql` component (@cristiangreco)

- Add second metrics sample to the support bundle to provide delta information (@dehaansa)

- Add all raw configuration files & a copy of the latest remote config to the support bundle (@dehaansa)

- Add relevant golang environment variables to the support bundle (@dehaansa)

- Add support for server authentication to otelcol components. (@aidaleuc)

- Update mysqld_exporter from v0.15.0 to v0.16.0 (including 2ef168bf6), most notable changes: (@cristiangreco)
  - Support MySQL 8.4 replicas syntax
  - Fetch lock time and cpu time from performance schema
  - Fix fetching tmpTables vs tmpDiskTables from performance_schema
  - Skip SPACE_TYPE column for MariaDB >=10.5
  - Fixed parsing of timestamps with non-zero padded days
  - Fix auto_increment metric collection errors caused by using collation in INFORMATION_SCHEMA searches
  - Change processlist query to support ONLY_FULL_GROUP_BY sql_mode
  - Add perf_schema quantile columns to collector

- Live Debugging button should appear in UI only for supported components (@ravishankar15)
- Add three new stdlib functions to_base64, from_URLbase64 and to_URLbase64 (@ravishankar15)
- Add `ignore_older_than` option for local.file_match (@ravishankar15)
- Add livedebugging support for discovery components (@ravishankar15)
- Add livedebugging support for `discover.relabel` (@ravishankar15)
- Performance optimization for live debugging feature (@ravishankar15)

- Upgrade `github.com/goccy/go-json` to v0.10.4, which reduces the memory consumption of an Alloy instance by 20MB.
  If Alloy is running certain otelcol components, this reduction will not apply. (@ptodev)
- improve performance in regexp component: call fmt only if debug is enabled (@r0ka)

- Update `prometheus.write.queue` library for performance increases in cpu. (@mattdurham)

- Update `loki.secretfilter` to be compatible with the new `[[rules.allowlists]]` gitleaks allowlist format (@romain-gaillard)

- Update `async-profiler` binaries for `pyroscope.java` to 3.0-fa937db (@aleks-p)

- Reduced memory allocation in discovery components by up to 30% (@thampiotr)

### Bugfixes

- Fix issue where `alloy_prometheus_relabel_metrics_processed` was not being incremented. (@mattdurham)

- Fixed issue with automemlimit logging bad messages and trying to access cgroup on non-linux builds (@dehaansa)

- Fixed issue with reloading configuration and prometheus metrics duplication in `prometheus.write.queue`. (@mattdurham)

- Updated `prometheus.write.queue` to fix issue with TTL comparing different scales of time. (@mattdurham)

- Fixed an issue in the `prometheus.operator.servicemonitors`, `prometheus.operator.podmonitors` and `prometheus.operator.probes` to support capitalized actions. (@QuentinBisson)

- Fixed an issue where the `otelcol.processor.interval` could not be used because the debug metrics were not set to default. (@wildum)

- Fixed an issue where `loki.secretfilter` would crash if the secret was shorter than the `partial_mask` value. (@romain-gaillard)

- Change the log level in the `eventlogmessage` stage of the `loki.process` component from `warn` to `debug`. (@wildum)

- Fix a bug in `loki.source.kafka` where the `topics` argument incorrectly used regex matching instead of exact matches. (@wildum)

### Other changes

- Change the stability of the `livedebugging` feature from "experimental" to "generally available". (@wildum)

- Use Go 1.23.3 for builds. (@mattdurham)

- Upgrade Beyla to v1.9.6. (@wildum)

- Upgrade to OpenTelemetry Collector v0.116.0:
  - `otelcol.receiver.datadog`: Return a json reponse instead of "OK" when a trace is received with a newer protocol version.
    https://github.com/open-telemetry/opentelemetry-collector-contrib/pull/35705
  - `otelcol.receiver.datadog`: Changes response message for `/api/v1/check_run` 202 response to be JSON and on par with Datadog API spec
    https://github.com/open-telemetry/opentelemetry-collector-contrib/pull/36029
  - `otelcol.receiver.solace`: The Solace receiver may unexpectedly terminate on reporting traces when used with a memory limiter processor and under high load.
    https://github.com/open-telemetry/opentelemetry-collector-contrib/pull/35958
  - `otelcol.receiver.solace`: Support converting the new `Move to Dead Message Queue` and new `Delete` spans generated by Solace Event Broker to OTLP.
    https://github.com/open-telemetry/opentelemetry-collector-contrib/pull/36071
  - `otelcol.exporter.datadog`: Stop prefixing `http_server_duration`, `http_server_request_size` and `http_server_response_size` with `otelcol`.
    https://github.com/open-telemetry/opentelemetry-collector-contrib/pull/36265
    These metrics can be from SDKs rather than collector. Stop prefixing them to be consistent with
    https://opentelemetry.io/docs/collector/internal-telemetry/#lists-of-internal-metrics
  - `otelcol.receiver.datadog`: Add json handling for the `api/v2/series` endpoint in the datadogreceiver.
    https://github.com/open-telemetry/opentelemetry-collector-contrib/pull/36218
  - `otelcol.processor.span`: Add a new `keep_original_name` configuration argument
    to keep the original span name when extracting attributes from the span name.
    https://github.com/open-telemetry/opentelemetry-collector-contrib/pull/36397
  - `pkg/ottl`: Respect the `depth` option when flattening slices using `flatten`.
    The `depth` option is also now required to be at least `1`.
    https://github.com/open-telemetry/opentelemetry-collector-contrib/pull/36198
  - `otelcol.exporter.loadbalancing`: Shutdown exporters during collector shutdown. This fixes a memory leak.
    https://github.com/open-telemetry/opentelemetry-collector-contrib/pull/36024
  - `otelcol.processor.k8sattributes`: New `wait_for_metadata` and `wait_for_metadata_timeout` configuration arguments,
    which block the processor startup until metadata is received from Kubernetes.
    https://github.com/open-telemetry/opentelemetry-collector-contrib/issues/32556
  - `otelcol.processor.k8sattributes`: Enable the `k8sattr.fieldExtractConfigRegex.disallow` for all Alloy instances,
    to retain the behavior of `regex` argument in the `annotation` and `label` blocks.
    When the feature gate is "deprecated" in the upstream Collector, Alloy users will need to use the transform processor instead.
    https://github.com/open-telemetry/opentelemetry-collector-contrib/issues/25128
  - `otelcol.receiver.vcenter`: The existing code did not honor TLS settings beyond 'insecure'.
    All TLS client config should now be honored.
    https://github.com/open-telemetry/opentelemetry-collector-contrib/pull/36482
  - `otelcol.receiver.opencensus`: Do not report error message when OpenCensus receiver is shutdown cleanly.
    https://github.com/open-telemetry/opentelemetry-collector-contrib/pull/36622
  - `otelcol.processor.k8sattributes`: Fixed parsing of k8s image names to support images with tags and digests.
    https://github.com/open-telemetry/opentelemetry-collector-contrib/pull/36145
  - `otelcol.exporter.loadbalancing`: Adding sending_queue, retry_on_failure and timeout settings to loadbalancing exporter configuration.
    https://github.com/open-telemetry/opentelemetry-collector-contrib/issues/35378
  - `otelcol.exporter.loadbalancing`: The k8sresolver was triggering exporter churn in the way the change event was handled.
    https://github.com/open-telemetry/opentelemetry-collector-contrib/issues/35658
  - `otelcol.processor.k8sattributes`: Override extracted k8s attributes if original value has been empty.
    https://github.com/open-telemetry/opentelemetry-collector-contrib/pull/36466
  - `otelcol.exporter.awss3`: Upgrading to adopt aws sdk v2.
    https://github.com/open-telemetry/opentelemetry-collector-contrib/pull/36698
  - `pkg/ottl`: GetXML Converter now supports selecting text, CDATA, and attribute (value) content.
  - `otelcol.exporter.loadbalancing`: Adds a an optional `return_hostnames` configuration argument to the k8s resolver.
     https://github.com/open-telemetry/opentelemetry-collector-contrib/pull/35411
  - `otelcol.exporter.kafka`, `otelcol.receiver.kafka`: Add a new `AWS_MSK_IAM_OAUTHBEARER` mechanism.
    This mechanism use the AWS MSK IAM SASL Signer for Go https://github.com/aws/aws-msk-iam-sasl-signer-go.
    https://github.com/open-telemetry/opentelemetry-collector-contrib/pull/32500

  - Use Go 1.23.5 for builds. (@wildum)

v1.5.1
-----------------

### Enhancements

- Logs from underlying clustering library `memberlist` are now surfaced with correct level (@thampiotr)

- Allow setting `informer_sync_timeout` in prometheus.operator.* components. (@captncraig)

- For sharding targets during clustering, `loki.source.podlogs` now only takes into account some labels. (@ptodev)

- Improve instrumentation of `pyroscope.relabel` component. (@marcsanmi)

### Bugfixes

- Fixed an issue in the `pyroscope.write` component to prevent TLS connection churn to Pyroscope when the `pyroscope.receive_http` clients don't request keepalive (@madaraszg-tulip)

- Fixed an issue in the `pyroscope.write` component with multiple endpoints not working correctly for forwarding profiles from `pyroscope.receive_http` (@madaraszg-tulip)

- Fixed a few race conditions that could lead to a deadlock when using `import` statements, which could lead to a memory leak on `/metrics` endpoint of an Alloy instance. (@thampiotr)

- Fix a race condition where the ui service was dependent on starting after the remotecfg service, which is not guaranteed. (@dehaansa & @erikbaranowski)

- Fixed an issue in the `otelcol.exporter.prometheus` component that would set series value incorrectly for stale metrics (@YusifAghalar)

- `loki.source.podlogs`: Fixed a bug which prevented clustering from working and caused duplicate logs to be sent.
  The bug only happened when no `selector` or `namespace_selector` blocks were specified in the Alloy configuration. (@ptodev)

- Fixed an issue in the `pyroscope.write` component to allow slashes in application names in the same way it is done in the Pyroscope push API (@marcsanmi)

- Fixed a crash when updating the configuration of `remote.http`. (@kinolaev)

- Fixed an issue in the `otelcol.processor.attribute` component where the actions `delete` and `hash` could not be used with the `pattern` argument. (@wildum)

- Fixed an issue in the `prometheus.exporter.postgres` component that would leak goroutines when the target was not reachable (@dehaansa)

v1.5.0
-----------------

### Breaking changes

- `import.git`: The default value for `revision` has changed from `HEAD` to `main`. (@ptodev)
  It is no longer allowed to set `revision` to `"HEAD"`, `"FETCH_HEAD"`, `"ORIG_HEAD"`, `"MERGE_HEAD"`, or `"CHERRY_PICK_HEAD"`.

- The Otel update to v0.112.0 has a few breaking changes:
  - [`otelcol.processor.deltatocumulative`] Change `max_streams` default value to `9223372036854775807` (max int).
    https://github.com/open-telemetry/opentelemetry-collector-contrib/pull/35048
  - [`otelcol.connector.spanmetrics`] Change `namespace` default value to `traces.span.metrics`.
    https://github.com/open-telemetry/opentelemetry-collector-contrib/pull/34485
  - [`otelcol.exporter.logging`] Removed in favor of the `otelcol.exporter.debug`.
    https://github.com/open-telemetry/opentelemetry-collector/issues/11337

### Features

- Add support bundle generation via the API endpoint /-/support (@dehaansa)

- Add the function `path_join` to the stdlib. (@wildum)

- Add `pyroscope.receive_http` component to receive and forward Pyroscope profiles (@marcsanmi)

- Add support to `loki.source.syslog` for the RFC3164 format ("BSD syslog"). (@sushain97)

- Add support to `loki.source.api` to be able to extract the tenant from the HTTP `X-Scope-OrgID` header (@QuentinBisson)

- (_Experimental_) Add a `loki.secretfilter` component to redact secrets from collected logs.

- (_Experimental_) Add a `prometheus.write.queue` component to add an alternative to `prometheus.remote_write`
  which allowing the writing of metrics  to a prometheus endpoint. (@mattdurham)

- (_Experimental_) Add the `array.combine_maps` function to the stdlib. (@ptodev, @wildum)

### Enhancements

- The `mimir.rules.kubernetes` component now supports adding extra label matchers
  to all queries discovered via `PrometheusRule` CRDs. (@thampiotr)

- The `cluster.use-discovery-v1` flag is now deprecated since there were no issues found with the v2 cluster discovery mechanism. (@thampiotr)

- SNMP exporter now supports labels in both `target` and `targets` parameters. (@mattdurham)

- Add support for relative paths to `import.file`. This new functionality allows users to use `import.file` blocks in modules
  imported via `import.git` and other `import.file`. (@wildum)

- `prometheus.exporter.cloudwatch`: The `discovery` block now has a `recently_active_only` configuration attribute
  to return only metrics which have been active in the last 3 hours.

- Add Prometheus bearer authentication to a `prometheus.write.queue` component (@freak12techno)

- Support logs that have a `timestamp` field instead of a `time` field for the `loki.source.azure_event_hubs` component. (@andriikushch)

- Add `proxy_url` to `otelcol.exporter.otlphttp`. (@wildum)

- Allow setting `informer_sync_timeout` in prometheus.operator.* components. (@captncraig)

### Bugfixes

- Fixed a bug in `import.git` which caused a `"non-fast-forward update"` error message. (@ptodev)

- Do not log error on clean shutdown of `loki.source.journal`. (@thampiotr)

- `prometheus.operator.*` components: Fixed a bug which would sometimes cause a
  "failed to create service discovery refresh metrics" error after a config reload. (@ptodev)

### Other changes

- Small fix in UI stylesheet to fit more content into visible table area. (@defanator)

- Changed OTEL alerts in Alloy mixin to use success rate for tracing. (@thampiotr)

- Support TLS client settings for clustering (@tiagorossig)

- Add support for `not_modified` response in `remotecfg`. (@spartan0x117)

- Fix dead link for RelabelConfig in the PodLog documentation page (@TheoBrigitte)

- Most notable changes coming with the OTel update from v0.108.0 vo v0.112.0 besides the breaking changes: (@wildum)
  - [`http config`] Add support for lz4 compression.
    https://github.com/open-telemetry/opentelemetry-collector/issues/9128
  - [`otelcol.processor.interval`] Add support for gauges and summaries.
    https://github.com/open-telemetry/opentelemetry-collector-contrib/issues/34803
  - [`otelcol.receiver.kafka`] Add possibility to tune the fetch sizes.
    https://github.com/open-telemetry/opentelemetry-collector-contrib/pull/34431
  - [`otelcol.processor.tailsampling`] Add `invert_match` to boolean attribute.
    https://github.com/open-telemetry/opentelemetry-collector-contrib/pull/34730
  - [`otelcol.receiver.kafka`] Add support to decode to `otlp_json`.
    https://github.com/open-telemetry/opentelemetry-collector-contrib/issues/33627
  - [`otelcol.processor.transform`] Add functions `convert_exponential_histogram_to_histogram` and `aggregate_on_attribute_value`.
    https://github.com/open-telemetry/opentelemetry-collector-contrib/pull/33824
    https://github.com/open-telemetry/opentelemetry-collector-contrib/pull/33423

v1.4.3
-----------------

### Bugfixes

- Fix an issue where some `faro.receiver` would drop multiple fields defined in `payload.meta.browser`, as fields were defined in the struct.

- `pyroscope.scrape` no longer tries to scrape endpoints which are not active targets anymore. (@wildum @mattdurham @dehaansa @ptodev)

- Fixed a bug with `loki.source.podlogs` not starting in large clusters due to short informer sync timeout. (@elburnetto-intapp)

- `prometheus.exporter.windows`: Fixed bug with `exclude` regular expression config arguments which caused missing metrics. (@ptodev)

v1.4.2
-----------------

### Bugfixes

- Update windows_exporter from v0.27.2 vo v0.27.3: (@jkroepke)
  - Fixes a bug where scraping Windows service crashes alloy

- Update yet-another-cloudwatch-exporter from v0.60.0 vo v0.61.0: (@morremeyer)
  - Fixes a bug where cloudwatch S3 metrics are reported as `0`

- Issue 1687 - otelcol.exporter.awss3 fails to configure (@cydergoth)
  - Fix parsing of the Level configuration attribute in debug_metrics config block
  - Ensure "optional" debug_metrics config block really is optional

- Fixed an issue with `loki.process` where `stage.luhn` and `stage.timestamp` would not apply
  default configuration settings correctly (@thampiotr)

- Fixed an issue with `loki.process` where configuration could be reloaded even if there
  were no changes. (@ptodev, @thampiotr)

- Fix issue where `loki.source.kubernetes` took into account all labels, instead of specific logs labels. Resulting in duplication. (@mattdurham)

v1.4.1
-----------------

### Bugfixes

- Windows installer: Don't quote Alloy's binary path in the Windows Registry. (@jkroepke)

v1.4.0
-----------------

### Security fixes

- Add quotes to windows service path to prevent path interception attack. [CVE-2024-8975](https://grafana.com/security/security-advisories/cve-2024-8975/) (@mattdurham)

### Breaking changes

- Some debug metrics for `otelcol` components have changed. (@thampiotr)
  For example, `otelcol.exporter.otlp`'s `exporter_sent_spans_ratio_total` metric is now `otelcol_exporter_sent_spans_total`.

- [otelcol.processor.transform] The functions `convert_sum_to_gauge` and `convert_gauge_to_sum` must now be used in the `metric` `context` rather than in the `datapoint` context.
  https://github.com/open-telemetry/opentelemetry-collector-contrib/issues/34567 (@wildum)

- Upgrade Beyla from 1.7.0 to 1.8.2. A complete list of changes can be found on the Beyla releases page: https://github.com/grafana/beyla/releases. (@wildum)
  It contains a few breaking changes for the component `beyla.ebpf`:
  - renamed metric `process.cpu.state` to `cpu.mode`
  - renamed metric `beyla_build_info` to `beyla_internal_build_info`

### Features

- Added Datadog Exporter community component, enabling exporting of otel-formatted Metrics and traces to Datadog. (@polyrain)
- (_Experimental_) Add an `otelcol.processor.interval` component to aggregate metrics and periodically
  forward the latest values to the next component in the pipeline.


### Enhancements

- Clustering peer resolution through `--cluster.join-addresses` flag has been
  improved with more consistent behaviour, better error handling and added
  support for A/AAAA DNS records. If necessary, users can temporarily opt out of
  this new behaviour with the `--cluster.use-discovery-v1`, but this can only be
  used as a temporary measure, since this flag will be disabled in future
  releases. (@thampiotr)

- Added a new panel to Cluster Overview dashboard to show the number of peers
  seen by each instance in the cluster. This can help diagnose cluster split
  brain issues. (@thampiotr)

- Updated Snowflake exporter with performance improvements for larger environments.
  Also added a new panel to track deleted tables to the Snowflake mixin. (@Caleb-Hurshman)
- Add a `otelcol.processor.groupbyattrs` component to reassociate collected metrics that match specified attributes
    from opentelemetry. (@kehindesalaam)

- Update windows_exporter to v0.27.2. (@jkroepke)
  The `smb.enabled_list` and `smb_client.enabled_list` doesn't have any effect anymore. All sub-collectors are enabled by default.

- Live debugging of `loki.process` will now also print the timestamp of incoming and outgoing log lines.
  This is helpful for debugging `stage.timestamp`. (@ptodev)

- Add extra validation in `beyla.ebpf` to avoid panics when network feature is enabled. (@marctc)

- A new parameter `aws_sdk_version_v2` is added for the cloudwatch exporters configuration. It enables the use of aws sdk v2 which has shown to have significant performance benefits. (@kgeckhart, @andriikushch)

- `prometheus.exporter.cloudwatch` can now collect metrics from custom namespaces via the `custom_namespace` block. (@ptodev)

- Add the label `alloy_cluster` in the metric `alloy_config_hash` when the flag `cluster.name` is set to help differentiate between
  configs from the same alloy cluster or different alloy clusters. (@wildum)

- Add support for discovering the cgroup path(s) of a process in `process.discovery`. (@mahendrapaipuri)

### Bugfixes

- Fix a bug where the scrape timeout for a Probe resource was not applied, overwriting the scrape interval instead. (@morremeyer, @stefanandres)

- Fix a bug where custom components don't always get updated when the config is modified in an imported directory. (@ante012)

- Fixed an issue which caused loss of context data in Faro exception. (@codecapitano)

- Fixed an issue where providing multiple hostnames or IP addresses
  via `--cluster.join-addresses` would only use the first provided value.
  (@thampiotr)

- Fixed an issue where providing `<hostname>:<port>`
  in `--cluster.join-addresses` would only resolve with DNS to a single address,
  instead of using all the available records. (@thampiotr)

- Fixed an issue where clustering peers resolution via hostname in `--cluster.join-addresses`
  resolves to duplicated IP addresses when using SRV records. (@thampiotr)

- Fixed an issue where the `connection_string` for the `loki.source.azure_event_hubs` component
  was displayed in the UI in plaintext. (@MorrisWitthein)

- Fix a bug in `discovery.*` components where old `targets` would continue to be
  exported to downstream components. This would only happen if the config
  for `discovery.*`  is reloaded in such a way that no new targets were
  discovered. (@ptodev, @thampiotr)

- Fixed bug in `loki.process` with `sampling` stage where all components use same `drop_counter_reason`. (@captncraig)

- Fixed an issue (see https://github.com/grafana/alloy/issues/1599) where specifying both path and key in the remote.vault `path`
  configuration could result in incorrect URLs. The `path` and `key` arguments have been separated to allow for clear and accurate
  specification of Vault secrets. (@PatMis16)

### Other

- Renamed standard library functions. Old names are still valid but are marked deprecated. (@wildum)

- Aliases for the namespaces are deprecated in the Cloudwatch exporter. For example: "s3" is not allowed, "AWS/S3" should be used. Usage of the aliases will generate warnings in the logs. Support for the aliases will be dropped in the upcoming releases. (@kgeckhart, @andriikushch)

- Update OTel from v0.105.0 vo v0.108.0: (@wildum)
  - [`otelcol.receiver.vcenter`] New VSAN metrics.
    https://github.com/open-telemetry/opentelemetry-collector-contrib/issues/33556
  - [`otelcol.receiver.kafka`] Add `session_timeout` and `heartbeat_interval` attributes.
    https://github.com/open-telemetry/opentelemetry-collector-contrib/pull/33082
  - [`otelcol.processor.transform`] Add `aggregate_on_attributes` function for metrics.
    https://github.com/open-telemetry/opentelemetry-collector-contrib/pull/33334
  - [`otelcol.receiver.vcenter`] Enable metrics by default
    https://github.com/open-telemetry/opentelemetry-collector-contrib/issues/33607

- Updated the docker base image to Ubuntu 24.04 (Noble Numbat). (@mattiasa )

v1.3.4
-----------------

### Bugfixes

- Windows installer: Don't quote Alloy's binary path in the Windows Registry. (@jkroepke)

v1.3.2
-----------------

### Security fixes

- Add quotes to windows service path to prevent path interception attack. [CVE-2024-8975](https://grafana.com/security/security-advisories/cve-2024-8975/) (@mattdurham)

v1.3.1
-----------------

### Bugfixes

- Changed the cluster startup behaviour, reverting to the previous logic where
  a failure to resolve cluster join peers results in the node creating its own cluster. This is
  to facilitate the process of bootstrapping a new cluster following user feedback (@thampiotr)

- Fix a memory leak which would occur any time `loki.process` had its configuration reloaded. (@ptodev)

v1.3.0
-----------------

### Breaking changes

- [`otelcol.exporter.otlp`,`otelcol.exporter.loadbalancing`]: Change the default gRPC load balancing strategy.
  The default value for the `balancer_name` attribute has changed to `round_robin`
  https://github.com/open-telemetry/opentelemetry-collector/pull/10319

### Breaking changes to non-GA functionality

- Update Public preview `remotecfg` argument from `metadata` to `attributes`. (@erikbaranowski)

- The default value of the argument `unmatched` in the block `routes` of the component `beyla.ebpf` was changed from `unset` to `heuristic` (@marctc)

### Features

- Added community components support, enabling community members to implement and maintain components. (@wildum)

- A new `otelcol.exporter.debug` component for printing OTel telemetry from
  other `otelcol` components to the console. (@BarunKGP)

### Enhancements
- Added custom metrics capability to oracle exporter. (@EHSchmitt4395)

- Added a success rate panel on the Prometheus Components dashboard. (@thampiotr)

- Add namespace field to Faro payload (@cedricziel)

- Add the `targets` argument to the `prometheus.exporter.blackbox` component to support passing blackbox targets at runtime. (@wildum)

- Add concurrent metric collection to `prometheus.exporter.snowflake` to speed up collection times (@Caleb-Hurshman)

- Added live debugging support to `otelcol.processor.*` components. (@wildum)

- Add automatic system attributes for `version` and `os` to `remotecfg`. (@erikbaranowski)

- Added live debugging support to `otelcol.receiver.*` components. (@wildum)

- Added live debugging support to `loki.process`. (@wildum)

- Added live debugging support to `loki.relabel`. (@wildum)

- Added a `namespace` label to probes scraped by the `prometheus.operator.probes` component to align with the upstream Prometheus Operator setup. (@toontijtgat2)

- (_Public preview_) Added rate limiting of cluster state changes to reduce the
  number of unnecessary, intermediate state updates. (@thampiotr)

- Allow setting the CPU profiling event for Java Async Profiler in `pyroscope.java` component (@slbucur)

- Update windows_exporter to v0.26.2. (@jkroepke)

- `mimir.rules.kubernetes` is now able to add extra labels to the Prometheus rules. (@psychomantys)

- `prometheus.exporter.unix` component now exposes hwmon collector config. (@dtrejod)

- Upgrade from OpenTelemetry v0.102.1 to v0.105.0.
  - [`otelcol.receiver.*`] A new `compression_algorithms` attribute to configure which
    compression algorithms are allowed by the HTTP server.
    https://github.com/open-telemetry/opentelemetry-collector/pull/10295
  - [`otelcol.exporter.*`] Fix potential deadlock in the batch sender.
    https://github.com/open-telemetry/opentelemetry-collector/pull/10315
  - [`otelcol.exporter.*`] Fix a bug when the retry and timeout logic was not applied with enabled batching.
    https://github.com/open-telemetry/opentelemetry-collector/issues/10166
  - [`otelcol.exporter.*`] Fix a bug where an unstarted batch_sender exporter hangs on shutdown.
    https://github.com/open-telemetry/opentelemetry-collector/issues/10306
  - [`otelcol.exporter.*`] Fix small batch due to unfavorable goroutine scheduling in batch sender.
    https://github.com/open-telemetry/opentelemetry-collector/issues/9952
  - [`otelcol.exporter.otlphttp`] A new `cookies` block to store cookies from server responses and reuse them in subsequent requests.
    https://github.com/open-telemetry/opentelemetry-collector/issues/10175
  - [`otelcol.exporter.otlp`] Fixed a bug where the receiver's http response was not properly translating grpc error codes to http status codes.
    https://github.com/open-telemetry/opentelemetry-collector/pull/10574
  - [`otelcol.processor.tail_sampling`] Simple LRU Decision Cache for "keep" decisions.
    https://github.com/open-telemetry/opentelemetry-collector-contrib/pull/33533
  - [`otelcol.processor.tail_sampling`] Fix precedence of inverted match in and policy.
    Previously if the decision from a policy evaluation was `NotSampled` or `InvertNotSampled`
    it would return a `NotSampled` decision regardless, effectively downgrading the result.
    This was breaking the documented behaviour that inverted decisions should take precedence over all others.
    https://github.com/open-telemetry/opentelemetry-collector-contrib/pull/33671
  - [`otelcol.exporter.kafka`,`otelcol.receiver.kafka`] Add config attribute to disable Kerberos PA-FX-FAST negotiation.
    https://github.com/open-telemetry/opentelemetry-collector-contrib/issues/26345
  - [`OTTL`]: Added `keep_matching_keys` function to allow dropping all keys from a map that don't match the pattern.
    https://github.com/open-telemetry/opentelemetry-collector-contrib/issues/32989
  - [`OTTL`]: Add debug logs to help troubleshoot OTTL statements/conditions
    https://github.com/open-telemetry/opentelemetry-collector-contrib/pull/33274
  - [`OTTL`]: Introducing `append` function for appending items into an existing array.
    https://github.com/open-telemetry/opentelemetry-collector-contrib/issues/32141
  - [`OTTL`]: Introducing `Uri` converter parsing URI string into SemConv
    https://github.com/open-telemetry/opentelemetry-collector-contrib/issues/32433
  - [`OTTL`]: Added a Hex() converter function
    https://github.com/open-telemetry/opentelemetry-collector-contrib/pull/33450
  - [`OTTL`]: Added a IsRootSpan() converter function.
    https://github.com/open-telemetry/opentelemetry-collector-contrib/pull/33729
  - [`otelcol.processor.probabilistic_sampler`]: Add Proportional and Equalizing sampling modes.
    https://github.com/open-telemetry/opentelemetry-collector-contrib/issues/31918
  - [`otelcol.processor.deltatocumulative`]: Bugfix to properly drop samples when at limit.
    https://github.com/open-telemetry/opentelemetry-collector-contrib/issues/33285
  - [`otelcol.receiver.vcenter`] Fixes errors in some of the client calls for environments containing multiple datacenters.
    https://github.com/open-telemetry/opentelemetry-collector-contrib/pull/33735
  - [`otelcol.processor.resourcedetection`] Fetch CPU info only if related attributes are enabled.
    https://github.com/open-telemetry/opentelemetry-collector-contrib/pull/33774
  - [`otelcol.receiver.vcenter`] Adding metrics for CPU readiness, CPU capacity, and network drop rate.
    https://github.com/open-telemetry/opentelemetry-collector-contrib/issues/33607
  - [`otelcol.receiver.vcenter`] Drop support for vCenter 6.7.
    https://github.com/open-telemetry/opentelemetry-collector-contrib/issues/33607
  - [`otelcol.processor.attributes`] Add an option to extract value from a client address
    by specifying `client.address` value in the `from_context` field.
    https://github.com/open-telemetry/opentelemetry-collector-contrib/pull/34048
  - `otelcol.connector.spanmetrics`: Produce delta temporality span metrics with StartTimeUnixNano and TimeUnixNano values representing an uninterrupted series.
    https://github.com/open-telemetry/opentelemetry-collector-contrib/pull/31780

- Upgrade Beyla component v1.6.3 to v1.7.0
  - Reporting application process metrics
  - New supported protocols: SQL, Redis, Kafka
  - Several bugfixes
  - Full list of changes: https://github.com/grafana/beyla/releases/tag/v1.7.0

- Enable instances connected to remotecfg-compatible servers to Register
  themselves to the remote service. (@tpaschalis)

- Allow in-memory listener to work for remotecfg-supplied components. (@tpaschalis)

### Bugfixes

- Fixed a clustering mode issue where a fatal startup failure of the clustering service
  would exit the service silently, without also exiting the Alloy process. (@thampiotr)

- Fix a bug which prevented config reloads to work if a Loki `metrics` stage is in the pipeline.
  Previously, the reload would fail for `loki.process` without an error in the logs and the metrics
  from the `metrics` stage would get stuck at the same values. (@ptodev)


v1.2.1
-----------------

### Bugfixes

- Fixed an issue with `loki.source.kubernetes_events` not starting in large clusters due to short informer sync timeout. (@nrwiersma)

- Updated [ckit](https://github.com/grafana/ckit) to fix an issue with armv7 panic on startup when forming a cluster. (@imavroukakis)

- Fixed a clustering mode issue where a failure to perform static peers
  discovery did not result in a fatal failure at startup and could lead to
  potential split-brain issues. (@thampiotr)

### Other

- Use Go 1.22.5 for builds. (@mattdurham)

v1.2.0
-----------------

### Security fixes
- Fixes the following vulnerabilities (@ptodev):
  - [CVE-2024-35255](https://cve.mitre.org/cgi-bin/cvename.cgi?name=CVE-2024-35255)
  - [CVE-2024-36129](https://avd.aquasec.com/nvd/2024/cve-2024-36129/)

### Breaking changes

- Updated OpenTelemetry to v0.102.1. (@mattdurham)
  - Components `otelcol.receiver.otlp`,`otelcol.receiver.zipkin`,`otelcol.extension.jaeger_remote_sampling`, and `otelcol.receiver.jaeger` setting `max_request_body_size`
    default changed from unlimited size to `20MiB`. This is due to [CVE-2024-36129](https://github.com/open-telemetry/opentelemetry-collector/security/advisories/GHSA-c74f-6mfw-mm4v).

### Breaking changes to non-GA functionality

- Update Public preview `remotecfg` to use `alloy-remote-config` instead of `agent-remote-config`. The
  API has been updated to use the term `collector` over `agent`. (@erikbaranowski)

- Component `otelcol.receiver.vcenter` removed `vcenter.host.network.packet.errors`, `vcenter.host.network.packet.count`, and
  `vcenter.vm.network.packet.count`.
  - `vcenter.host.network.packet.errors` replaced by `vcenter.host.network.packet.error.rate`.
  - `vcenter.host.network.packet.count` replaced by `vcenter.host.network.packet.rate`.
  - `vcenter.vm.network.packet.count` replaced by `vcenter.vm.network.packet.rate`.

### Features

- Add an `otelcol.exporter.kafka` component to send OTLP metrics, logs, and traces to Kafka.

- Added `live debugging` to the UI. Live debugging streams data as they flow through components for debugging telemetry data.
  Individual components must be updated to support live debugging. (@wildum)

- Added live debugging support for `prometheus.relabel`. (@wildum)

- (_Experimental_) Add a `otelcol.processor.deltatocumulative` component to convert metrics from
  delta temporality to cumulative by accumulating samples in memory. (@rfratto)

- (_Experimental_) Add an `otelcol.receiver.datadog` component to receive
  metrics and traces from Datadog. (@carrieedwards, @jesusvazquez, @alexgreenbank, @fedetorres93)

- Add a `prometheus.exporter.catchpoint` component to collect metrics from Catchpoint. (@bominrahmani)

- Add the `-t/--test` flag to `alloy fmt` to check if a alloy config file is formatted correctly. (@kavfixnel)

### Enhancements

- (_Public preview_) Add native histogram support to `otelcol.receiver.prometheus`. (@wildum)
- (_Public preview_) Add metrics to report status of `remotecfg` service. (@captncraig)

- Added `scrape_protocols` option to `prometheus.scrape`, which allows to
  control the preferred order of scrape protocols. (@thampiotr)

- Add support for configuring CPU profile's duration scraped by `pyroscope.scrape`. (@hainenber)

- `prometheus.exporter.snowflake`: Add support for RSA key-pair authentication. (@Caleb-Hurshman)

- Improved filesystem error handling when working with `loki.source.file` and `local.file_match`,
  which removes some false-positive error log messages on Windows (@thampiotr)

- Updates `processor/probabilistic_sampler` to use new `FailedClosed` field from OTEL release v0.101.0. (@StefanKurek)

- Updates `receiver/vcenter` to use new features and bugfixes introduced in OTEL releases v0.100.0 and v0.101.0.
  Refer to the [v0.100.0](https://github.com/open-telemetry/opentelemetry-collector-contrib/releases/tag/v0.100.0)
  and [v0.101.0](https://github.com/open-telemetry/opentelemetry-collector-contrib/releases/tag/v0.101.0) release
  notes for more detailed information.
  Changes that directly affected the configuration are as follows: (@StefanKurek)
  - The resource attribute `vcenter.datacenter.name` has been added and enabled by default for all resource types.
  - The resource attribute `vcenter.virtual_app.inventory_path` has been added and enabled by default to
    differentiate between resource pools and virtual apps.
  - The resource attribute `vcenter.virtual_app.name` has been added and enabled by default to differentiate
    between resource pools and virtual apps.
  - The resource attribute `vcenter.vm_template.id` has been added and enabled by default to differentiate between
    virtual machines and virtual machine templates.
  - The resource attribute `vcenter.vm_template.name` has been added and enabled by default to differentiate between
    virtual machines and virtual machine templates.
  - The metric `vcenter.cluster.memory.used` has been removed.
  - The metric `vcenter.vm.network.packet.drop.rate` has been added and enabled by default.
  - The metric `vcenter.cluster.vm_template.count` has been added and enabled by default.

- Add `yaml_decode` to standard library. (@mattdurham, @djcode)

- Allow override debug metrics level for `otelcol.*` components. (@hainenber)

- Add an initial lower limit of 10 seconds for the the `poll_frequency`
  argument in the `remotecfg` block. (@tpaschalis)

- Add a constant jitter to `remotecfg` service's polling. (@tpaschalis)

- Added support for NS records to `discovery.dns`. (@djcode)

- Improved clustering use cases for tracking GCP delta metrics in the `prometheus.exporter.gcp` (@kgeckhart)

- Add the `targets` argument to the `prometheus.exporter.snmp` component to support passing SNMP targets at runtime. (@wildum)

- Prefix Faro measurement values with `value_` to align with the latest Faro cloud receiver updates. (@codecapitano)

- Add `base64_decode` to standard library. (@hainenber)

- Updated OpenTelemetry Contrib to [v0.102.0](https://github.com/open-telemetry/opentelemetry-collector-contrib/releases/tag/v0.102.0). (@mattdurham)
  - `otelcol.processor.resourcedetection`: Added a `tags` config argument to the `azure` detection mechanism.
  It exposes regex-matched Azure resource tags as OpenTelemetry resource attributes.

- A new `snmp_context` configuration argument for `prometheus.exporter.snmp`
  which overrides the `context_name` parameter in the SNMP configuration file. (@ptodev)

- Add extra configuration options for `beyla.ebpf` to select Kubernetes objects to monitor. (@marctc)

### Bugfixes

- Fixed an issue with `prometheus.scrape` in which targets that move from one
  cluster instance to another could have a staleness marker inserted and result
  in a gap in metrics (@thampiotr)

- Fix panic when `import.git` is given a revision that does not exist on the remote repo. (@hainenber)

- Fixed an issue with `loki.source.docker` where collecting logs from targets configured with multiple networks would result in errors. (@wildum)

- Fixed an issue where converting OpenTelemetry Collector configs with unused telemetry types resulted in those types being explicitly configured with an empty array in `output` blocks, rather than them being omitted entirely. (@rfratto)

### Other changes

- `pyroscope.ebpf`, `pyroscope.java`, `pyroscope.scrape`, `pyroscope.write` and `discovery.process` components are now GA. (@korniltsev)

- `prometheus.exporter.snmp`: Updating SNMP exporter from v0.24.1 to v0.26.0. (@ptodev, @erikbaranowski)

- `prometheus.scrape` component's `enable_protobuf_negotiation` argument is now
  deprecated and will be removed in a future major release.
  Use `scrape_protocols` instead and refer to `prometheus.scrape` reference
  documentation for further details. (@thampiotr)

- Updated Prometheus dependency to [v2.51.2](https://github.com/prometheus/prometheus/releases/tag/v2.51.2) (@thampiotr)

- Upgrade Beyla from v1.5.1 to v1.6.3. (@marctc)

v1.1.1
------

### Bugfixes

- Fix panic when component ID contains `/` in `otelcomponent.MustNewType(ID)`.(@qclaogui)

- Exit Alloy immediately if the port it runs on is not available.
  This port can be configured with `--server.http.listen-addr` or using
  the default listen address`127.0.0.1:12345`. (@mattdurham)

- Fix a panic in `loki.source.docker` when trying to stop a target that was never started. (@wildum)

- Fix error on boot when using IPv6 advertise addresses without explicitly
  specifying a port. (@matthewpi)

- Fix an issue where having long component labels (>63 chars) on otelcol.auth
  components lead to a panic. (@tpaschalis)

- Update `prometheus.exporter.snowflake` with the [latest](https://github.com/grafana/snowflake-prometheus-exporter) version of the exporter as of May 28, 2024 (@StefanKurek)
  - Fixes issue where returned `NULL` values from database could cause unexpected errors.

- Bubble up SSH key conversion error to facilitate failed `import.git`. (@hainenber)

v1.1.0
------

### Features

- (_Public preview_) Add support for setting GOMEMLIMIT based on cgroup setting. (@mattdurham)
- (_Experimental_) A new `otelcol.exporter.awss3` component for sending telemetry data to a S3 bucket. (@Imshelledin21)

- (_Public preview_) Introduce BoringCrypto Docker images.
  The BoringCrypto image is tagged with the `-boringcrypto` suffix and
  is only available on AMD64 and ARM64 Linux containers.
  (@rfratto, @mattdurham)

- (_Public preview_) Introduce `boringcrypto` release assets. BoringCrypto
  builds are publshed for Linux on AMD64 and ARM64 platforms. (@rfratto,
  @mattdurham)

- `otelcol.exporter.loadbalancing`: Add a new `aws_cloud_map` resolver. (@ptodev)

- Introduce a `otelcol.receiver.file_stats` component from the upstream
  OpenTelemetry `filestatsreceiver` component. (@rfratto)

### Enhancements

- Update `prometheus.exporter.kafka` with the following functionalities (@wildum):

  * GSSAPI config
  * enable/disable PA_FX_FAST
  * set a TLS server name
  * show the offset/lag for all consumer group or only the connected ones
  * set the minimum number of topics to monitor
  * enable/disable auto-creation of requested topics if they don't already exist
  * regex to exclude topics / groups
  * added metric kafka_broker_info

- In `prometheus.exporter.kafka`, the interpolation table used to compute estimated lag metrics is now pruned
  on `metadata_refresh_interval` instead of `prune_interval_seconds`. (@wildum)

- Don't restart tailers in `loki.source.kubernetes` component by above-average
  time deltas if K8s version is >= 1.29.1 (@hainenber)

- In `mimir.rules.kubernetes`, add support for running in a cluster of Alloy instances
  by electing a single instance as the leader for the `mimir.rules.kubernetes` component
  to avoid conflicts when making calls to the Mimir API. (@56quarters)

- Add the possibility of setting custom labels for the AWS Firehose logs via `X-Amz-Firehose-Common-Attributes` header. (@andriikushch)

### Bugfixes

- Fixed issue with defaults for Beyla component not being applied correctly. (marctc)

- Fix an issue on Windows where uninstalling Alloy did not remove it from the
  Add/Remove programs list. (@rfratto)

- Fixed issue where text labels displayed outside of component node's boundary. (@hainenber)

- Fix a bug where a topic was claimed by the wrong consumer type in `otelcol.receiver.kafka`. (@wildum)

- Fix an issue where nested import.git config blocks could conflict if they had the same labels. (@wildum)

- In `mimir.rules.kubernetes`, fix an issue where unrecoverable errors from the Mimir API were retried. (@56quarters)

- Fix an issue where `faro.receiver`'s `extra_log_labels` with empty value
  don't map existing value in log line. (@hainenber)

- Fix an issue where `prometheus.remote_write` only queued data for sending
  every 15 seconds instead of as soon as data was written to the WAL.
  (@rfratto)

- Imported code using `slog` logging will now not panic and replay correctly when logged before the logging
  config block is initialized. (@mattdurham)

- Fix a bug where custom components would not shadow the stdlib. If you have a module whose name conflicts with an stdlib function
  and if you use this exact function in your config, then you will need to rename your module. (@wildum)

- Fix an issue where `loki.source.docker` stops collecting logs after a container restart. (@wildum)

- Upgrading `pyroscope/ebpf` from 0.4.6 to 0.4.7 (@korniltsev):
  * detect libc version properly when libc file name is libc-2.31.so and not libc.so.6
  * treat elf files with short build id (8 bytes) properly

### Other changes

- Update `alloy-mixin` to use more specific alert group names (for example,
  `alloy_clustering` instead of `clustering`) to avoid collision with installs
  of `agent-flow-mixin`. (@rfratto)
- Upgrade Beyla from v1.4.1 to v1.5.1. (@marctc)

- Add a description to Alloy DEB and RPM packages. (@rfratto)

- Allow `pyroscope.scrape` to scrape `alloy.internal:12345`. (@hainenber)

- The latest Windows Docker image is now pushed as `nanoserver-1809` instead of
  `latest-nanoserver-1809`. The old tag will no longer be updated, and will be
  removed in a future release. (@rfratto)

- The log level of `finished node evaluation` log lines has been decreased to
  'debug'. (@tpaschalis)

- Update post-installation scripts for DEB/RPM packages to ensure
  `/var/lib/alloy` exists before configuring its permissions and ownership.
  (@rfratto)

- Remove setcap for `cap_net_bind_service` to allow alloy to run in restricted environments.
  Modern container runtimes allow binding to unprivileged ports as non-root. (@BlackDex)

- Upgrading from OpenTelemetry v0.96.0 to v0.99.0.

  - `otelcol.processor.batch`: Prevent starting unnecessary goroutines.
    https://github.com/open-telemetry/opentelemetry-collector/issues/9739
  - `otelcol.exporter.otlp`: Checks for port in the config validation for the otlpexporter.
    https://github.com/open-telemetry/opentelemetry-collector/issues/9505
  - `otelcol.receiver.otlp`: Fix bug where the otlp receiver did not properly respond
    with a retryable error code when possible for http.
    https://github.com/open-telemetry/opentelemetry-collector/pull/9357
  - `otelcol.receiver.vcenter`: Fixed the resource attribute model to more accurately support multi-cluster deployments.
    https://github.com/open-telemetry/opentelemetry-collector-contrib/issues/30879
    For more information on impacts please refer to:
    https://github.com/open-telemetry/opentelemetry-collector-contrib/pull/31113
    The main impact is that `vcenter.resource_pool.name`, `vcenter.resource_pool.inventory_path`,
    and `vcenter.cluster.name` are reported with more accuracy on VM metrics.
  - `otelcol.receiver.vcenter`: Remove the `vcenter.cluster.name` resource attribute from Host resources if the Host is standalone (no cluster).
    https://github.com/open-telemetry/opentelemetry-collector-contrib/issues/32548
  - `otelcol.receiver.vcenter`: Changes process for collecting VMs & VM perf metrics to be more efficient (one call now for all VMs).
    https://github.com/open-telemetry/opentelemetry-collector-contrib/issues/31837
  - `otelcol.connector.servicegraph`: Added a new `database_name_attribute` config argument to allow users to
    specify a custom attribute name for identifying the database name in span attributes.
    https://github.com/open-telemetry/opentelemetry-collector-contrib/pull/30726
  - `otelcol.connector.servicegraph`: Fix 'failed to find dimensions for key' error from race condition in metrics cleanup.
    https://github.com/open-telemetry/opentelemetry-collector-contrib/issues/31701
  - `otelcol.connector.spanmetrics`: Add `metrics_expiration` option to enable expiration of metrics if spans are not received within a certain time frame.
    By default, the expiration is disabled (set to 0).
    https://github.com/open-telemetry/opentelemetry-collector-contrib/issues/30559
  - `otelcol.connector.spanmetrics`: Change default value of `metrics_flush_interval` from 15s to 60s.
    https://github.com/open-telemetry/opentelemetry-collector-contrib/issues/31776
  - `otelcol.connector.spanmetrics`: Discard counter span metric exemplars after each flush interval to avoid unbounded memory growth.
    This aligns exemplar discarding for counter span metrics with the existing logic for histogram span metrics.
    https://github.com/open-telemetry/opentelemetry-collector-contrib/issues/31683
  - `otelcol.exporter.loadbalancing`: Fix panic when a sub-exporter is shut down while still handling requests.
    https://github.com/open-telemetry/opentelemetry-collector-contrib/issues/31410
  - `otelcol.exporter.loadbalancing`: Fix memory leaks on shutdown.
    https://github.com/open-telemetry/opentelemetry-collector-contrib/pull/31050
  - `otelcol.exporter.loadbalancing`: Support the timeout period of k8s resolver list watch can be configured.
    https://github.com/open-telemetry/opentelemetry-collector-contrib/issues/31757
  - `otelcol.processor.transform`: Change metric unit for metrics extracted with `extract_count_metric()` to be the default unit (`1`).
    https://github.com/open-telemetry/opentelemetry-collector-contrib/issues/31575
  - `otelcol.receiver.opencensus`: Refactor the receiver to pass lifecycle tests and avoid leaking gRPC connections.
    https://github.com/open-telemetry/opentelemetry-collector-contrib/issues/31643
  - `otelcol.extension.jaeger_remote_sampling`: Fix leaking goroutine on shutdown.
    https://github.com/open-telemetry/opentelemetry-collector-contrib/issues/31157
  - `otelcol.receiver.kafka`: Fix panic on shutdown.
    https://github.com/open-telemetry/opentelemetry-collector-contrib/issues/31926
  - `otelcol.processor.resourcedetection`: Only attempt to detect Kubernetes node resource attributes when they're enabled.
    https://github.com/open-telemetry/opentelemetry-collector-contrib/issues/31941
  - `otelcol.processor.resourcedetection`: Fix memory leak on AKS.
    https://github.com/open-telemetry/opentelemetry-collector-contrib/pull/32574
  - `otelcol.processor.resourcedetection`: Update to ec2 scraper so that core attributes are not dropped if describeTags returns an error (likely due to permissions).
    https://github.com/open-telemetry/opentelemetry-collector-contrib/pull/30672

- Use Go 1.22.3 for builds. (@kminehart)

v1.0.0
------

### Features

- Support for programmable pipelines using a rich expression-based syntax.

- Over 130 components for processing, transforming, and exporting telemetry
  data.

- Native support for Kubernetes and Prometheus Operator without needing to
  deploy or learn a separate Kubernetes operator.

- Support for creating and sharing custom components.

- Support for forming a cluster of Alloy instances for automatic workload
  distribution.

- (_Public preview_) Support for receiving configuration from a server for
  centralized configuration management.

- A built-in UI for visualizing and debugging pipelines.

[contributors guide]: ./docs/developer/contributing.md#updating-the-changelog<|MERGE_RESOLUTION|>--- conflicted
+++ resolved
@@ -72,10 +72,9 @@
 
 - Add `file_match` block to `loki.source.file` for built-in file discovery using glob patterns. (@kalleep)
 
-<<<<<<< HEAD
+- Add a `regex` argument to the `structured_metadata` stage in `loki.process` to extract labels matching a regular expression. (@timonegk)
+
 - Add support for summary metrics in `stage.metrics` for Loki logs, enabling creation of Prometheus Summary time-series with quantiles from parsed log fields. (@pkalsi97)
-=======
-- Add a `regex` argument to the `structured_metadata` stage in `loki.process` to extract labels matching a regular expression. (@timonegk)
 
 - OpenTelemetry Collector dependencies upgraded from v0.134.0 to v0.139.0. (@dehaansa)
   - All `otelcol.receiver.*` components leveraging an HTTP server can configure HTTP keep alive behavior with `keep_alives_enabled`.
@@ -87,7 +86,6 @@
   - The `otelcol.exporter.s3` component has new configuration options `s3_base_prefix` and `s3_partition_timezone`.
   - The `otelcol.processor.servicegraph` component now supports defining the maximum number of buckets for generated exponential histograms.
   - See the upstream [core][https://github.com/open-telemetry/opentelemetry-collector/blob/v0.139.0/CHANGELOG.md] and [contrib][https://github.com/open-telemetry/opentelemetry-collector-contrib/blob/v0.139.0/CHANGELOG.md] changelogs for more details.
->>>>>>> 78c73d68
 
 ### Enhancements
 
