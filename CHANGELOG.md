# Changelog

> _Contributors should read our [contributors guide][] for instructions on how
> to update the changelog._

This document contains a historical list of changes between releases. Only
changes that impact end-user behavior are listed; changes to documentation or
internal API changes are not present.

Main (unreleased)
-----------------

### Features

- Add `otelcol.connector.count` component to count the number of spans, metrics, and logs passing through it. (@hhertout)

- A new `mimir.alerts.kubernetes` component which discovers `AlertmanagerConfig` Kubernetes resources and loads them into a Mimir instance. (@ptodev)

- Mark `stage.windowsevent` block in the `loki.process` component as GA. (@kgeckhart)

- (_Experimental_) A new `otelcol.receiver.awss3` component to receive traces previously stored in S3 by the [AWS S3 Exporter](https://grafana.com/docs/alloy/latest/reference/components/otelcol/otelcol.exporter.awss3/). (@x1unix)

- (_Experimental_) Add `pyroscope.enrich` component to enrich profiles using labels from `discovery.*` components. (@AndreZiviani)

- Add htpasswd file based authentication for `otelcol.auth.basic` (@pkarakal)

- Add `prometheus.echo` component for local inspection of Prometheus metrics. The component writes received metrics to stdout in Prometheus exposition format, enabling easier debugging and testing of metrics flow. (@iamrajiv)

### Enhancements

- update promtail converter to use `file_match` block for `loki.source.file` instead of going through `local.file_match`. (@kalleep)

- Add `send_traceparent` option for `tracing` config to enable traceparent header propagation. (@MyDigitalLife)

- Add support for HTTP service discovery in `prometheus.operator.scrapeconfigs` component using `httpSDConfigs` in ScrapeConfig CRDs. (@QuentinBisson)

- Add `delay` option to `prometheus.exporter.cloudwatch` component to delay scraping of metrics to account for CloudWatch ingestion latency. (@tmeijn)

- Export `yace_.*` metrics from the underlying YACE Exporter to `prometheus.exporter.cloudwatch`. (@tmeijn)

- (_Public Preview_) Additions to `database_observability.mysql` and `database_observability.postgres` components:
  - `explain_plans`
    - always send an explain plan log message for each query, even skipped or errored queries. (@rgeyer)
  - Metrics are now appended with cloud provider information labels (@matthewnolf)

- Reduced resource overhead of `prometheus.scrape`, `prometheus.relabel`, `prometheus.enrich`, and `prometheus.remote_write` by removing unnecessary usage of labelstore.LabelStore. (@kgeckhart)

### Bugfixes

- (_Public Preview_) Additions to `database_observability.postgres` component:
  - `schema_details`
    - fixes collection of schema details for mixed case table names (@fridgepoet)

- (_Public Preview_) Additions to `database_observability.mysql` component:
  - replace the internal `server_id` label attribution in favor of a hash composed from `@@server_uuid` and `@@hostname`
  - add `setup_actors` collector that checks and optionally updates settings to avoid tracking queries for the currently connected user (@cristiangreco)

- Fix the `prometheus.operator.*` components internal scrape manager now having a way to enable ingesting native histograms. (@dehaansa)

- [`mimir.alerts.kubernetes`] Fixed a bug which caused Alloy to crash when using a Kubernetes secret or configmap in the AlertmanagerConfig CRD. (@synthe102)

- Remove extraneous `output` stage from the `cri` stage pipeline in `loki.process`. (@kalleep)

- Fix Docker log corruption for multiplexed long lines. (@axd1x8a)

<<<<<<< HEAD
=======
- Allow configuration of `force_attempt_http2` and default it to `true` for otelcol exporters with HTTP client configurations. (@dehaansa)

>>>>>>> ff849f45
v1.12.0
-----------------

### Breaking changes

- `prometheus.exporter.blackbox`, `prometheus.exporter.snmp` and `prometheus.exporter.statsd` now use the component ID instead of the hostname as
  their `instance` label in their exported metrics. This is a consequence of a bug fix that could lead to missing data when using the exporter
  with clustering. If you would like to retain the previous behaviour, you can use `discovery.relabel` with `action = "replace"` rule to
  set the `instance` label to `sys.env("HOSTNAME")`. (@thampiotr)

### Features

- (_Experimental_) Add an `otelcol.receiver.cloudflare` component to receive
  logs pushed by Cloudflare's [LogPush](https://developers.cloudflare.com/logs/logpush/) jobs. (@x1unix)

- (_Experimental_) Additions to experimental `database_observability.mysql` component:
  - `explain_plans`
    - collector now changes schema before returning the connection to the pool (@cristiangreco)
    - collector now passes queries more permissively, expressly to allow queries beginning in `with` (@rgeyer)
  - enable `explain_plans` collector by default (@rgeyer)

- (_Experimental_) Additions to experimental `database_observability.postgres` component:
  - `explain_plans`
    - added the explain plan collector (@rgeyer)
    - collector now passes queries more permissively, expressly to allow queries beginning in `with` (@rgeyer)
  - `query_samples`
    - add `user` field to wait events within `query_samples` collector (@gaantunes)
    - rework the query samples collector to buffer per-query execution state across scrapes and emit finalized entries (@gaantunes)
    - process turned idle rows to calculate finalization times precisely and emit first seen idle rows (@gaantunes)
  - `query_details`
    - escape queries coming from pg_stat_statements with quotes (@gaantunes)
  - enable `explain_plans` collector by default (@rgeyer)
  - safely generate server_id when UDP socket used for database connection (@matthewnolf)
  - add table registry and include "validated" in parsed table name logs (@fridgepoet)
  - add database exclusion list for Postgres schema_details collector (@fridgepoet)

- Add `otelcol.exporter.googlecloudpubsub` community component to export metrics, traces, and logs to Google Cloud Pub/Sub topic. (@eraac)

- Add `structured_metadata_drop` stage for `loki.process` to filter structured metadata. (@baurmatt)

- Send remote config status to the remote server for the remotecfg service. (@erikbaranowski)

- Send effective config to the remote server for the remotecfg service. (@erikbaranowski)

- Add a `stat_statements` configuration block to the `prometheus.exporter.postgres` component to enable selecting both the query ID and the full SQL statement. The new block includes one option to enable statement selection, and another to configure the maximum length of the statement text. (@SimonSerrano)

- Add `truncate` stage for `loki.process` to truncate log entries, label values, and structured_metadata values. (@dehaansa)

- Add `u_probe_links` & `load_probe` configuration fields to alloy pyroscope.ebpf to extend configuration of the opentelemetry-ebpf-profiler to allow uprobe profiling and dynamic probing. (@luweglarz)

- Add `verbose_mode` configuration fields to alloy pyroscope.ebpf to be enable ebpf-profiler verbose mode. (@luweglarz)

- Add `file_match` block to `loki.source.file` for built-in file discovery using glob patterns. (@kalleep)

- Add a `regex` argument to the `structured_metadata` stage in `loki.process` to extract labels matching a regular expression. (@timonegk)

- Add `lazy_mode` argument to the `pyroscope.ebpf` to defer eBPF profiler startup until there are targets to profile. (@luweglarz)

- OpenTelemetry Collector dependencies upgraded from v0.134.0 to v0.139.0. (@dehaansa)
  - All `otelcol.receiver.*` components leveraging an HTTP server can configure HTTP keep alive behavior with `keep_alives_enabled`.
  - All `otelcol.exporter.*` components providing the `sending_queue` > `batch` block have default `batch` values.
  - The `otelcol.processor.k8sattributes` component has support for extracting annotations from k8s jobs and daemonsets.
  - The `otelcol.processor.resourcedecetion` component supports nine new detectors.
  - The `otelcol.exporter.kafka` component supports partitioning logs by trace ID (`partition_logs_by_trace_id`) and configuring default behavior if topic does not exist (`allow_auto_topic_creation`).
  - The `otelcol.receiver.kafka` component has new configuration options `max_partition_fetch_size`, `rack_id`, and `use_leader_epoch`.
  - The `otelcol.exporter.s3` component has new configuration options `s3_base_prefix` and `s3_partition_timezone`.
  - The `otelcol.processor.servicegraph` component now supports defining the maximum number of buckets for generated exponential histograms.
  - See the upstream [core][https://github.com/open-telemetry/opentelemetry-collector/blob/v0.139.0/CHANGELOG.md] and [contrib][https://github.com/open-telemetry/opentelemetry-collector-contrib/blob/v0.139.0/CHANGELOG.md] changelogs for more details.

- A new `mimir.alerts.kubernetes` component which discovers `AlertmanagerConfig` Kubernetes resources and loads them into a Mimir instance. (@ptodev)

- Mark `stage.windowsevent` block in the `loki.process` component as GA. (@kgeckhart)

### Enhancements

- Add per-application rate limiting with the `strategy` attribute in the `faro.receiver` component, to prevent one application from consuming the rate limit quota of others. (@hhertout)

- Add support of `tls` in components `loki.source.(awsfirehose|gcplog|heroku|api)` and `prometheus.receive_http` and `pyroscope.receive_http`. (@fgouteroux)

- Remove SendSIGKILL=no from unit files and recommendations (@oleg-kozlyuk-grafana)

- Reduce memory overhead of `prometheus.remote_write`'s WAL by lowering the size of the allocated series storage. (@kgeckhart)

- Reduce lock wait/contention on the labelstore.LabelStore by removing unecessary usage from `prometheus.relabel`. (@kgeckhart)

- `prometheus.exporter.postgres` dependency has been updated to v0.18.1. This includes new `stat_progress_vacuum` and `buffercache_summary` collectors, as well as other bugfixes and enhancements. (@cristiangreco)

- Update Beyla component to 2.7.8. (@grcevski)

- Support delimiters in `stage.luhn`. (@dehaansa)

- pyroscope.java: update async-profiler to 4.2 (@korniltsev-grafanista)
- Improve debug info output from exported receivers (loki, prometheus and pyroscope). (@kalleep)

- `prometheus.exporter.unix`: Add an `arp` config block to configure the ARP collector. (@ptodev)

- `prometheus.exporter.snowflake` dependency has been updated to 20251016132346-6d442402afb2, which updates data ownership queries to use `last_over_time` for a 24 hour period. (@dasomeone)

- `loki.source.podlogs` now supports `preserve_discovered_labels` parameter to preserve discovered pod metadata labels for use by downstream components. (@QuentinBisson)

- Rework underlying framework of Alloy UI to use Vite instead of Create React App. (@jharvey10)

- Use POST requests for remote config requests to avoid hitting http2 header limits. (@tpaschalis)

- `loki.source.api` during component shutdown will now reject all the inflight requests with status code 503 after `graceful_shutdown_timeout` has expired. (@kalleep)

- `kubernetes.discovery` Add support for attaching namespace metadata. (@kgeckhart)

- Add `meta_cache_address` to `beyla.ebpf` component. (@skl)

### Bugfixes

- Stop `loki.source.kubernetes` discarding log lines with duplicate timestamps. (@ciaranj)

- Fix direction of arrows for pyroscope components in UI graph. (@dehaansa)

- Only log EOF errors for syslog port investigations in `loki.source.syslog` as Debug, not Warn. (@dehaansa)

- Fix prometheus.exporter.process ignoring the `remove_empty_groups` argument. (@mhamzahkhan)

- Fix issues with "unknown series ref when trying to add exemplar" from `prometheus.remote_write` by allowing series ref links to be updated if they change. (@kgeckhart)

- Fix `loki.source.podlogs` component to register the Kubernetes field index for `spec.nodeName` when node filtering is enabled, preventing "Index with name field:spec.nodeName does not exist" errors. (@QuentinBisson)

- Fix issue in `loki.source.file` where scheduling files could take too long. (@kalleep)

- Fix `loki.write` no longer includes internal labels `__`.  (@matt-gp)

- Fix missing native histograms custom buckets (NHCB) samples from `prometheus.remote_write`. (@krajorama)

- `otelcol.receiver.prometheus` now supports mixed histograms if `prometheus.scrape` has `honor_metadata` set to `true`. (@ptodev)
  A mixed histogram is one which has both classic and exponential buckets.

- `loki.source.file` has better support for non-UTF-8 encoded files. (@ptodev)
  * A BOM will be taken into account if the file is UTF-16 encoded and `encoding` is set to `UTF-16`. (Not `UTF-16BE` or `UTF-16LE`)
  * The carriage return symbol in Windows log files with CLRF endings will no longer be part of the log line.
  * These bugs used to cause some logs to show up with Chinese characters. Notably, this would happen on MSSQL UTF-16 LE logs.

- Fix the `loki.write` endpoint block's `enable_http2` attribute to actually affect the client. HTTP2 was previously disabled regardless of configuration. (@dehaansa)

- Optionally remove trailing newlines before appending entries in `stage.multiline`. (@dehaansa)

- `loki.source.api` no longer drops request when relabel rules drops a specific stream. (@kalleep)

v1.11.3
-----------------

### Enhancements

- Schedule new path targets faster in `loki.source.file`. (@kalleep)

- Add `prometheus.static.exporter` that exposes metrics specified in a text file in Prometheus exposition format. (@kalleep)

### Bugfixes

- `local.file_match` now publish targets faster whenever targets in arguments changes. (@kalleep)

- Fix `otelcol.exporter.splunkhec` arguments missing documented `otel_attrs_to_hec_metadata` block. (@dehaansa)

- Support Scrape Protocol specification in CRDS for `prometheus.operator.*` components. (@dehaansa)

- Fix panic in `otelcol.receiver.syslog` when no tcp block was configured. (@kalleep)

- Fix breaking changes in the texfile collector for `prometheus.exporter.windows`, and `prometheus.exporter.unix`, when prometheus/common was upgraded. (@kgeckhart)

- Support recovering from corrupted positions file entries in `loki.source.file`. (@dehaansa)

### Other changes

- Augment prometheus.scrape 'scheme' argument strengthening link to protocol. (@lewismc)

- Stop `faro.receiver` losing trace context when exception has stack trace. (@duartesaraiva98)

v1.11.2
-----------------

### Bugfixes

- Fix potential deadlock in `loki.source.journal` when stopping or reloading the component. (@thampiotr)

- Honor sync timeout when waiting for network availability for prometheus.operator.* components. (@dehaansa)

- Fix `prometheus.exporter.cloudwatch` to not always emit debug logs but respect debug property. (@kalleep)

- Fix an issue where component shutdown could block indefinitely by adding a warning log message and a deadline of 10 minutes. The deadline can be configured with the `--feature.component-shutdown-deadline` flag if the default is not suitable. (@thampiotr)

- Fix potential deadlocks in `loki.source.file` and `loki.source.journal` when component is shutting down. (@kalleep, @thampiotr)

v1.11.0
-----------------

### Breaking changes

- Prometheus dependency had a major version upgrade from v2.55.1 to v3.4.2. (@thampiotr)

  - The `.` pattern in regular expressions in PromQL matches newline characters now. With this change a regular expressions like `.*` matches strings that include `\n`. This applies to matchers in queries and relabel configs in Prometheus and Loki components.

  - The `enable_http2` in `prometheus.remote_write` component's endpoints has been changed to `false` by default. Previously, in Prometheus v2 the remote write http client would default to use http2. In order to parallelize multiple remote write queues across multiple sockets its preferable to not default to http2. If you prefer to use http2 for remote write you must now set `enable_http2` to `true` in your `prometheus.remote_write` endpoints configuration section.

  - The experimental CLI flag `--feature.prometheus.metric-validation-scheme` has been deprecated and has no effect. You can configure the metric validation scheme individually for each `prometheus.scrape` component.

  - Log message format has changed for some of the `prometheus.*` components as part of the upgrade to Prometheus v3.

  - The values of the `le` label of classic histograms and the `quantile` label of summaries are now normalized upon ingestion. In previous Alloy versions, that used Prometheus v2, the value of these labels depended on the scrape protocol (protobuf vs text format) in some situations. This led to label values changing based on the scrape protocol. E.g. a metric exposed as `my_classic_hist{le="1"}` would be ingested as `my_classic_hist{le="1"}` via the text format, but as `my_classic_hist{le="1.0"}` via protobuf. This changed the identity of the metric and caused problems when querying the metric. In current Alloy release, which uses Prometheus v3, these label values will always be normalized to a float like representation. I.e. the above example will always result in `my_classic_hist{le="1.0"}` being ingested into Prometheus, no matter via which protocol. The effect of this change is that alerts, recording rules and dashboards that directly reference label values as whole numbers such as `le="1"` will stop working.

    The recommended way to deal with this change is to fix references to integer `le` and `quantile` label values, but otherwise do nothing and accept that some queries that span the transition time will produce inaccurate or unexpected results.

  See the upstream [Prometheus v3 migration guide](https://prometheus.io/docs/prometheus/3.4/migration/) for more details.

- `prometheus.exporter.windows` dependency has been updated to v0.31.1. (@dehaansa)
  - There are various renamed metrics and two removed collectors (`cs`, `logon`), see the [v1.11 release notes][1_11-release-notes] for more information.

    [1_11-release-notes]: https://grafana.com/docs/alloy/latest/release-notes/#v111

- `scrape_native_histograms` attribute for `prometheus.scrape` is now set to `false`, whereas in previous versions of Alloy it would default to `true`. This means that it is no longer enough to just configure `scrape_protocols` to start with `PrometheusProto` to scrape native histograms - `scrape_native_histograms` has to be enabled. If `scrape_native_histograms` is enabled, `scrape_protocols` will automatically be configured correctly for you to include `PrometheusProto`. If you configure it explicitly, Alloy will validate that `PrometheusProto` is in the `scrape_protocols` list.

- Add `otel_attrs_to_hec_metadata` configuration block to `otelcol.exporter.splunkhec` to match `otelcol.receiver.splunkhec`. (@cgetzen)

- [`otelcol.processor.batch`] Two arguments have different default values. (@ptodev)
  - `send_batch_size` is now set to 2000 by default. It used to be 8192.
  - `send_batch_max_size` is now set to 3000 by default. It used to be 0.
  - This helps prevent issues with ingestion of batches that are too large.

- OpenTelemetry Collector dependencies upgraded from v0.128.0 to v0.134.0. (@ptodev)
  - The `otelcol.receiver.opencensus` component has been deprecated and will be removed in a future release, use `otelcol.receiver.otelp` instead.
  - [`otelcol.exporter.*`] The deprecated `blocking` argument in the `sending_queue` block has been removed.
    Use `block_on_overflow` instead.
  - [`otelcol.receiver.kafka`, `otelcol.exporter.kafka`]: Removed the `broker_addr` argument from the `aws_msk` block.
    Also removed the `SASL/AWS_MSK_IAM` authentication mechanism.
  - [`otelcol.exporter.splunkhec`] The `batcher` block is deprecated and will be removed in a future release. Use the `queue` block instead.
  - [`otelcol.exporter.loadbalancing`] Use a linear probe to decrease variance caused by hash collisions, which was causing a non-uniform distribution of loadbalancing.
  - [`otelcol.connector.servicegraph`] The `database_name_attribute` argument has been removed.
  - [`otelcol.connector.spanmetrics`] Adds a default maximum number of exemplars within the metric export interval.
  - [`otelcol.processor.tail_sampling`] Add a new `block_on_overflow` config attribute.

### Features

- Add the `otelcol.receiver.fluentforward` receiver to receive logs via Fluent Forward Protocol. (@rucciva)
- Add the `prometheus.enrich` component to enrich metrics using labels from `discovery.*` components. (@ArkovKonstantin)

- Add the `otelcol.receiver.awsecscontainermetrics` receiver (from upstream OTEL contrib) to read AWS ECS task- and container-level resource usage metrics. (@gregbrowndev)

- Add `node_filter` configuration block to `loki.source.podlogs` component to enable node-based filtering for pod discovery. When enabled, only pods running on the specified node will be discovered and monitored, significantly reducing API server load and network traffic in DaemonSet deployments. (@QuentinBisson)

- (_Experimental_) Additions to experimental `database_observability.mysql` component:
  - `query_sample` collector now supports auto-enabling the necessary `setup_consumers` settings (@cristiangreco)
  - `query_sample` collector is now compatible with mysql less than 8.0.28 (@cristiangreco)
  - include `server_id` label on log entries (@matthewnolf)
  - support receiving targets argument and relabel those to include `server_id` (@matthewnolf)
  - updated the config blocks and documentation (@cristiangreco)

- (_Experimental_) Additions to experimental `database_observability.postgres` component:
  - add `query_tables` collector for postgres (@matthewnolf)
  - add `cloud_provider.aws` configuration that enables optionally supplying the ARN of the database under observation. The ARN is appended to metric samples as labels for easier filtering and grouping of resources.
  - add `query_sample` collector for postgres (@gaantunes)
  - add `schema_details` collector for postgres (@fridgepoet)
  - include `server_id` label on logs and metrics (@matthewnolf)

- Add `otelcol.receiver.googlecloudpubsub` community component to receive metrics, traces, and logs from Google Cloud Pub/Sub subscription. (@eraac)

- Add otel collector converter for `otelcol.receiver.googlecloudpubsub`. (@kalleep)

- (_Experimental_) Add a `honor_metadata` configuration argument to the `prometheus.scrape` component.
  When set to `true`, it will propagate metric metadata to downstream components.

- Add a flag to pyroscope.ebpf alloy configuration to set the off-cpu profiling threshold. (@luweglarz)

- Add `encoding.url_encode` and `encoding.url_decode` std lib functions. (@kalleep)

### Enhancements

- Ensure text in the UI does not overflow node boundaries in the graph. (@blewis12)

- Fix `pyroscope.write` component's `AppendIngest` method to respect configured timeout and implement retry logic. The method now properly uses the configured `remote_timeout`, includes retry logic with exponential backoff, and tracks metrics for sent/dropped bytes and profiles consistently with the `Append` method. (@korniltsev)

- `pyroscope.write`, `pyroscope.receive_http` components include `trace_id` in logs and propagate it downstream. (@korniltsev)

- Improve logging in `pyroscope.write` component. (@korniltsev)

- Add comprehensive latency metrics to `pyroscope.write` component with endpoint-specific tracking for both push and ingest operations. (@korniltsev, @claude)

- `prometheus.scrape` now supports `convert_classic_histograms_to_nhcb`, `enable_compression`, `metric_name_validation_scheme`, `metric_name_escaping_scheme`, `native_histogram_bucket_limit`, and `native_histogram_min_bucket_factor` arguments. See reference documentation for more details. (@thampiotr)

- Add `max_send_message_size` configuration option to `loki.source.api` component to control the maximum size of requests to the push API. (@thampiotr)

- Add `protobuf_message` argument to `prometheus.remote_write` endpoint configuration to support both Prometheus Remote Write v1 and v2 protocols. The default remains `"prometheus.WriteRequest"` (v1) for backward compatibility. (@thampiotr)

- Update the `yet-another-cloudwatch-exporter` dependency to point to the prometheus-community repo as it has been donated. Adds a few new services to `prometheus.exporter.cloudwatch`. (@dehaansa, @BoweFlex, @andriikushch)

- `pyroscope.java` now supports configuring the `log_level` and `quiet` flags on async-profiler. (@deltamualpha)

- Add `application_host` and `network_inter_zone` features to `beyla.ebpf` component. (@marctc)

- Set the publisher name in the Windows installer to "Grafana Labs". (@martincostello)

- Switch to the community maintained fork of `go-jmespath` that has more features. (@dehaansa)

- Add a `stage.pattern` stage to `loki.process` that uses LogQL patterns to parse logs. (@dehaansa)

- Add support to validate references, stdlib functions and arguments when using validate command. (@kalleep)

- Update the `prometheus.exporter.process` component to get the `remove_empty_groups` option. (@dehaansa)

- Remove unnecessary allocations in `stage.static_labels`. (@kalleep)

- Upgrade `beyla.ebpf` from Beyla version v2.2.5 to v2.5.8 The full list of changes can be found in the [Beyla release notes](https://github.com/grafana/beyla/releases/tag/v2.5.2) (@marctc)

- `prometheus.exporter.azure` supports setting `interval` and `timespan` independently allowing for further look back when querying metrics. (@kgeckhart)

- `loki.source.journal` now supports `legacy_positon` block that can be used to translate Static Agent or Promtail position files. (@kalleep)

- Normalize attr key name in logfmt logger. (@zry98)

- (_Experimental_) Add an extra parameter to the `array.combine_maps` standard library function
  to enable preserving the first input list even if there is no match. (@ptodev)

- Reduce memory overhead of `prometheus.remote_write`'s WAL by bringing in an upstream change to only track series in a slice if there's a hash conflict. (@kgeckhart)

- Reduce log level from warning for `loki.write` when request fails and will be retried. (@kalleep)

- Fix slow updates to `loki.source.file` when only targets have changed and pipeline is blocked on writes. (@kalleep)

- Reduced allocation in `loki.write` when using external labels with mutliple endpoints. (@kalleep)

- The Windows installer and executables are now code signed. (@martincostello)

- Reduce compressed request size in `prometheus.write.queue` by ensuring append order is maintained when sending metrics to the WAL. (@kgeckhart)

- Add `protobuf_message` and `metadata_cache_size` arguments to `prometheus.write.queue` endpoint configuration to support both Prometheus Remote Write v1 and v2 protocols. The default remains `"prometheus.WriteRequest"` (v1) for backward compatibility. (@dehaansa)

- Reduce allocations for `loki.process` when `stage.template` is used. (@kalleep)

- Reduce CPU of `prometheus.write.queue` by eliminating duplicate calls to calculate the protobuf Size. (@kgeckhart)

- Use new cache for metadata cache in `prometheus.write.queue` and support disabling the metadata cache with it disable by default. (@kgeckhart, @dehaansa)

### Bugfixes

- Update `webdevops/go-common` dependency to resolve concurrent map write panic. (@dehaansa)

- Fix ebpf profiler metrics `pyroscope_ebpf_active_targets`, `pyroscope_ebpf_profiling_sessions_total`, `pyroscope_ebpf_profiling_sessions_failing_total` not being updated. (luweglarz)

- Fix `prometheus.operator.podmonitors` so it now handle portNumber from PodMonitor CRD. (@kalleep)

- Fix `pyroscope.receive_http` so it does not restart server if the server configuration has not changed. (@korniltsev)

- Increase default connection limit in `pyroscope.receive_http` from 100 to 16k. (@korniltsev)

- Fix issue in `prometheus.remote_write`'s WAL which could allow it to hold an active series forever. (@kgeckhart)

- Fix issue in static and promtail converter where metrics type was not properly handled. (@kalleep)

- Fix `prometheus.operator.*` components to allow them to scrape correctly Prometheus Operator CRDs. (@thomas-gouveia)

- Fix `database_observability.mysql` and `database_observability.postgres` crashing alloy process due to uncaught errors.

- Fix data race in`loki.source.docker` that could cause Alloy to panic. (@kalleep)

- Fix race conditions in `loki.source.syslog` where it could deadlock or cause port bind errors during config reload or shutdown. (@thampiotr)

- Fix `prometheus.exporter.redis` component so that it no longer ignores the `MaxDistinctKeyGroups` configuration option. If key group metrics are enabled, this will increase the cardinality of the generated metrics. (@stegosaurus21)

- **Fix `loki.source.podlogs` component to properly collect logs from Kubernetes Jobs and CronJobs.** Previously, the component would fail to scrape logs from short-lived or terminated jobs due to race conditions between job completion and pod discovery. The fix includes:
  - Job-aware termination logic with extended grace periods (10-60 seconds) to ensure all logs are captured
  - Proper handling of pod deletion and race conditions between job completion and controller cleanup
  - Separation of concerns: `shouldStopTailingContainer()` handles standard Kubernetes restart policies for regular pods, while `shouldStopTailingJobContainer()` handles job-specific lifecycle with grace periods
  - Enhanced deduplication mechanisms to prevent duplicate log collection while ensuring comprehensive coverage
  - Comprehensive test coverage including unit tests and deduplication validation
  This resolves the issue where job logs were being missed, particularly for fast-completing jobs or jobs that terminated before discovery. (@QuentinBisson)

- Fix `loki.source.journal` creation failing with an error when the journal file is not found. (@thampiotr)

- Fix graph UI so it generates correct URLs for components in `remotecfg` modules. (@patrickeasters)

- Fix panic in `loki.write` when component is shutting down and `external_labels` are configured. (@kalleep)

- Fix excessive debug logs always being emitted by `prometheus.exporter.mongodb`. (@kalleep)

v1.10.2
-----------------

### Bugfixes

- Fix issue in `prometheus.write.queue` causing inability to increase shard count if existing WAL data was present on start. (@kgeckhart)

- Fix issue with `loki.source.gcplog` when push messages sent by gcp pub/sub only includes `messageId`. (@kalleep)

v1.10.1
-----------------

### Bugfixes

- Fix issue with `faro.receiver` cors not allowing X-Scope-OrgID and traceparent headers. (@mar4uk)

- Fix issues with propagating cluster peers change notifications to components configured with remotecfg. (@dehaansa)

- Fix issues with statistics reporter not including components only configured with remotecfg. (@dehaansa)

- Fix issues with `prometheus.exporter.windows` not propagating `dns` collector config. (@dehaansa)

- Fixed a bug in `prometheus.write.queue` which caused retries even when `max_retry_attempts` was set to `0`. (@ptodev)

- Fixed a bug in `prometheus.write.queue` which caused labelling issues when providing more than one label in `external_labels`. (@dehaansa)

- Add `application_host` and `network_inter_zone` features to `beyla.ebpf` component. (@marctc)

- Fix issues in `loki.process` where `stage.multiline` did not pass through structured metadata. (@jan-mrm)

- Fix URLs in the Windows installer being wrapped in quotes. (@martincostello)

- Fixed an issue where certain `otelcol.*` components could prevent Alloy from shutting down when provided invalid configuration. (@thampiotr)

v1.10.0
-----------------

### Breaking changes

- Removing the `nanoserver-1809` container image for Windows 2019. (@ptodev)
  This is due to the deprecation of `windows-2019` GitHub Actions runners.
  The `windowsservercore-ltsc2022` Alloy image is still being published to DockerHub.

### Bugfixes

- Upgrade `otelcol` components from OpenTelemetry v0.126.0 to v0.128.0 (@korniltsev, @dehaansa)
  - [`otelcol.exporter.kafka`]: Allow kafka exporter to produce to topics based on metadata key values.
  - [`otelcol.receiver.kafka`]: Enforce a backoff mechanism on non-permanent errors, such as when the queue is full.
  - [`otelcol.receiver.kafka`]: Don't restart the Kafka consumer on failed errors when message marking is enabled for them.
  - [`otelcol.exporter.datadog`]: Fix automatic intial point dropping when converting cumulative monotonic sum metrics.
  - [`otelcol.exporter.datadog`]: config `tls::insecure_skip_verify` is now taken into account in metrics path.
  - [`otelcol.exporter.datadog`]: Correctly treat summary counts as cumulative monotonic sums instead of cumulative non-monotonic sums.
  - [`otelcol.connector.spanmetrics`]: Fix bug causing span metrics calls count to be always 0 when using delta temporality.
  - [`otelcol.exporter.splunkhec`]: Treat HTTP 403 Forbidden as a permanent error.

### Features

- (_Experimental_) Add an `array.group_by` stdlib function to group items in an array by a key. (@wildum)
- Add the `otelcol.exporter.faro` exporter to export traces and logs to Faro endpoint. (@mar4uk)
- Add the `otelcol.receiver.faro` receiver to receive traces and logs from the Grafana Faro Web SDK. (@mar4uk)

- Add entropy support for `loki.secretfilter` (@romain-gaillard)

### Enhancements

- Add `hash_string_id` argument to `foreach` block to hash the string representation of the pipeline id instead of using the string itself. (@wildum)

- Update `async-profiler` binaries for `pyroscope.java` to 4.0-87b7b42 (@github-hamza-bouqal)

- (_Experimental_) Additions to experimental `database_observability.mysql` component:
  - Add `explain_plan` collector to `database_observability.mysql` component. (@rgeyer)
  - `locks`: addition of data locks collector (@gaantunes @fridgepoet)
  - `query_sample` collector is now enabled by default (@matthewnolf)
  - `query_tables` collector now deals better with truncated statements (@cristiangreco)

- (_Experimental_) `prometheus.write.queue` add support for exemplars. (@dehaansa)

- (_Experimental_) `prometheus.write.queue` initialize queue metrics that are seconds values as time.Now, not 0. (@dehaansa)

- Update secret-filter gitleaks.toml from v8.19.0 to v8.26.0 (@andrejshapal)

- Wire in survey block for beyla.ebpf component. (@grcevski, @tpaschalis)

- Upgrade `otelcol` components from OpenTelemetry v0.126.0 to v0.128.0 (@korniltsev, @dehaansa)
  - [`otelcol.processor.resourcedetection`]: Add additional OS properties to resource detection: `os.build.id` and `os.name`.
  - [`otelcol.processor.resourcedetection`]: Add `host.interface` resource attribute to `system` detector.
  - [`otelcol.exporter.kafka`]: Fix Snappy compression codec support for the Kafka exporter.
  - [`otelcol.receiver.filelog`]: Introduce `utf8-raw` encoding to avoid replacing invalid bytes with \uFFFD when reading UTF-8 input.
  - [`otelcol.processor.k8sattributes`]: Support extracting labels and annotations from k8s Deployments.
  - [`otelcol.processor.k8sattributes`]: Add option to configure automatic service resource attributes.
  - [`otelcol.exporter.datadog`]: Adds `hostname_detection_timeout` configuration option for Datadog Exporter and sets default to 25 seconds.
  - [`otelcol.receiver.datadog`]: Address semantic conventions noncompliance and add support for http/db.
  - [`otelcol.exporter.awss3`]: Add the retry mode, max attempts and max backoff to the settings.

- Add `enable_tracing` attribute to `prometheus.exporter.snowflake` component to support debugging issues. (@dehaansa)

- Add support for `conditions` and statement-specific `error_mode` in `otelcol.processor.transform`. (@ptodev)

- Add `storage` and `start_from` args to cloudwatch logs receiver. (@boernd)

- Reduced allocation in Loki processing pipelines. (@thampiotr)

- Update the `prometheus.exporter.postgres` component with latest changes and bugfixes for Postgres17 (@cristiangreco)

- Add `tail_from_end` argument to `loki.source.podlogs` to optionally start reading from the end of a log stream for newly discovered pods. (@harshrai654)

- Remove limitation in `loki.source.file` when `legacy_position_file` is unset. Alloy can now recover legacy positions even if labels are added. (@kalleep)

### Bugfixes

- Fix path for correct injection of version into constants at build time. (@adlotsof)

- Propagate the `-feature.community-components.enabled` flag for remote
  configuration components. (@tpaschalis)

- Fix extension registration for `otelcol.receiver.splunkhec` auth extensions. (@dehaansa)

### Other changes

- Mark `pyroscope.receive_http` and `pyroscope.relabel` components as GA. (@marcsanmi)

- Upgrade `otelcol.exporter.windows` to v0.30.8 to get bugfixes and fix `update` collector support. (@dehaansa)

- Add `User-Agent` header to remotecfg requests. (@tpaschalis)

v1.9.2
-----------------

### Bugfixes

- Send profiles concurrently from `pyroscope.ebpf`. (@korniltsev)

- Fix the `validate` command not understanding the `livedebugging` block. (@dehaansa)

- Fix invalid class names in python profiles obtained with `pyroscope.ebpf`. (@korniltsev)

- Fixed a bug which prevented non-secret optional secrets to be passed in as `number` arguments. (@ptodev)

- For CRD-based components (`prometheus.operator.*`), retry initializing informers if the apiserver request fails. This rectifies issues where the apiserver is not reachable immediately after node restart. (@dehaansa)

### Other changes

-  Add no-op blocks and attributes to the `prometheus.exporter.windows` component (@ptodev).
   Version 1.9.0 of Alloy removed the `msmq` block, as well as the `enable_v2_collector`,
   `where_clause`, and `use_api` attributes in the `service` block.
   This made it difficult for users to upgrade, so those attributes have now been made a no-op instead of being removed.

v1.9.1
-----------------

### Features

- Update the `prometheus.exporter.windows` component to version v0.30.7. This adds new metrics to the `dns` collector. (@dehaansa)

### Bugfixes

- Update the `prometheus.exporter.windows` component to version v0.30.7. This fixes an error with the exchange collector and terminal_services collector (@dehaansa)

- Fix `loki.source.firehose` to propagate specific cloudwatch event timestamps when useIncomingTs is set to true. (@michaelPotter)

- Fix elevated CPU usage when using some `otelcol` components due to debug logging. (@thampiotr)

### Other changes

- Upgrade `otelcol` components from OpenTelemetry v0.125.0 to v0.126.0 (@dehaansa):
  - [`pkg/ottl`] Add support for `HasPrefix` and `HasSuffix` functions.
  - [`pkg/configtls`] Add trusted platform module (TPM) support to TLS authentication for all `otelcol` components supporting TLS.
  - [`otelcol.connector.spanmetrics`] Add `calls_dimension` and `histogram:dimension` blocks for configuring additional dimensions for `traces.span.metrics.calls` and `traces.span.metrics.duration` metrics.
  - [`otelcol.exporter.datadog`] Enable `instrumentation_scope_metadata_as_tags` by default.
  - [`otelcol.exporter.kafka`] support configuration of `compression` `level` in producer configuration.
  - [`otelcol.processor.tailsampling`] `invert sample` and `inverted not sample` decisions deprecated, use the `drop` policy instead to explicitly not sample traces.
  - [`otelcol.receiver.filelog`] support `compression` value of `auto` to automatically detect file compression type.

v1.9.0
-----------------

### Breaking changes

- The `prometheus.exporter.windows` component has been update to version v0.30.6. This update includes a significant rework of the exporter and includes some breaking changes. (@dehaansa)
  - The `msmq` and `service` collectors can no longer be configured with a WMI where clause. Any filtering previously done in a where clause will need to be done in a `prometheus.relabel` component.
  - The `service` collector no longer provides `enable_v2_collector` and `use_api` configuration options.
  - The `mscluster_*` and `netframework_*` collectors are now replaced with one `mscluster` and `netframework` collector that allows you to enable the separate metric groupings individually.
  - The `teradici_pcoip` and `vmware_blast` collectors have been removed from the exporter.

- The `prometheus.exporter.oracledb` component now embeds the [`oracledb_exporter from oracle`](https://github.com/oracle/oracle-db-appdev-monitoring) instead of the deprecated [`oracledb_exporter from iamseth`](https://github.com/iamseth/oracledb_exporter) for collecting metrics from an OracleDB server: (@wildum)
  - The arguments `username`, `password`, `default_metrics`, and `custom_metrics` are now supported.
  - The previously undocumented argument `custom_metrics` is now expecting a list of paths to custom metrics files.
  - The following metrics are no longer available by default: oracledb_sessions_activity, oracledb_tablespace_free_bytes

- (_Experimental_) The `enable_context_propagation` argument in `beyla.ebpf` has been replaced with the `context_propagation` argument.
  Set `enable_context_propagation` to `all` to get the same behaviour as `enable_context_propagation` being set to `true`.

### Features

- Bump snmp_exporter and embedded modules in `prometheus.exporter.snmp` to v0.29.0, add cisco_device module support (@v-zhuravlev)

- Add the `otelcol.storage.file` extension to support persistent sending queues and `otelcol.receiver.filelog` file state tracking between restarts. (@dehaansa)

- Add `otelcol.exporter.googlecloud` community component to export metrics, traces, and logs to Google Cloud. (@motoki317)

- Add support to configure basic authentication for alloy http server. (@kalleep)

- Add `validate` command to alloy that will perform limited validation of alloy configuration files. (@kalleep)

- Add support to validate foreach block when using `validate` command. (@kalleep)

- Add `otelcol.receiver.splunkhec` component to receive events in splunk hec format and forward them to other `otelcol.*` components. (@kalleep)

- Add support for Mimir federated rule groups in `mimir.rules.kubernetes` (@QuentinBisson)

### Enhancements

- `prometheus.exporter.windows` has been significantly refactored upstream and includes new collectors like `filetime`, `pagefile`, `performancecounter`, `udp`, and `update` as well as new configuration options for existing collectors. (@dehaansa)

- `prometheus.exporter.mongodb` now offers fine-grained control over collected metrics with new configuration options. (@TeTeHacko)

- Add binary version to constants exposed in configuration file syntatx. (@adlots)

- Update `loki.secretfilter` to include metrics about redactions (@kelnage)

- (_Experimental_) Various changes to the experimental component `database_observability.mysql`:
  - `schema_table`: add support for index expressions (@cristiangreco)
  - `query_sample`: enable opt-in support to extract unredacted sql query (sql_text) (@matthewnolf)
  - `query_tables`: improve queries parsing (@cristiangreco)
  - make tidbparser the default choice (@cristiangreco)
  - `query_sample`: better handling of timer overflows (@fridgepoet)
  - collect metrics on enabled `performance_schema.setup_consumers` (@fridgepoet)
  - `query_sample`: base log entries on calculated timestamp from rows, not now() (@fridgepoet)
  - `query_sample`: check digest is not null (@cristiangreco)
  - `query_sample`: add additional logs for wait events (@fridgepoet)
  - make tidb the default and only sql parser

- Mixin dashboards improvements: added minimum cluster size to Cluster Overview dashboard, fixed units in OpenTelemetry dashboard, fixed slow components evaluation time units in Controller dashboard and updated Prometheus dashboard to correctly aggregate across instances. (@thampiotr)

- Reduced the lag time during targets handover in a cluster in `prometheus.scrape` components by reducing thread contention. (@thampiotr)

- Pretty print diagnostic errors when using `alloy run` (@kalleep)

- Add `labels_from_groups` attribute to `stage.regex` in `loki.process` to automatically add named capture groups as labels. (@harshrai654)

- The `loki.rules.kubernetes` component now supports adding extra label matchers
  to all queries discovered via `PrometheusRule` CRDs. (@QuentinBisson)

-  Add optional `id` field to `foreach` block to generate more meaningful component paths in metrics by using a specific field from collection items. (@harshrai654)

- The `mimir.rules.kubernetes` component now supports adding extra label matchers
  to all queries discovered via `PrometheusRule` CRDs by extracting label values defined on the `PrometheusRule`. (@QuentinBisson)

- Fix validation logic in `beyla.ebpf` component to ensure that either metrics or traces are enabled. (@marctc)

- Improve `foreach` UI and add graph support for it. (@wildum)

- Update statsd_exporter to v0.28.0, most notable changes: (@kalleep)
  - [0.23.0] Support experimental native histograms.
  - [0.24.1] Support scaling parameter in mapping.
  - [0.26.0] Add option to honor original labels from event tags over labels specified in mapping configuration.
  - [0.27.1] Support dogstatsd extended aggregation
  - [0.27.2] Fix panic on certain invalid lines

- Upgrade `beyla.ebpf` to v2.2.4-alloy. The full list of changes can be found in the [Beyla release notes](https://github.com/grafana/beyla/releases/tag/v2.2.4-alloy). (@grcevski)

### Bugfixes

- Fix `otelcol.receiver.filelog` documentation's default value for `start_at`. (@petewall)

- Fix `pyroscope.scrape` scraping godeltaprof profiles. (@korniltsev)

- Fix [#3386](https://github.com/grafana/alloy/issues/3386) lower casing scheme in `prometheus.operator.scrapeconfigs`. (@alex-berger)

- Fix [#3437](https://github.com/grafana/alloy/issues/3437) Component Graph links now follow `--server.http.ui-path-prefix`. (@solidcellaMoon)

- Fix a bug in the `foreach` preventing the UI from showing the components in the template when the block was re-evaluated. (@wildum)

- Fix alloy health handler so header is written before response body. (@kalleep)

- Fix `prometheus.exporter.unix` to pass hwmon config correctly. (@kalleep)

- Fix [#3408](https://github.com/grafana/alloy/issues/3408) `loki.source.docker` can now collect logs from containers not in the running state. (@adamamsmith)

### Other changes

- Update the zap logging adapter used by `otelcol` components to log arrays and objects. (@dehaansa)

- Updated Windows install script to add DisplayVersion into registry on install (@enessene)

- Update Docker builds to install latest Linux security fixes on top of base image (@jharvey10)

- Reduce Docker image size slightly by consolidating some RUN layers (@AchimGrolimund)

- RPM artifacts in Alloy GitHub releases are no longer signed.
  The artifacts on the `https://rpm.grafana.com` repository used by the `yum` package manager will continue to be signed. (@ptodev)

- Upgrade `otelcol` components from OpenTelemetry v0.122.0 to v0.125.0 (@ptodev):
  - [`pkg/ottl`] Enhance the Decode OTTL function to support all flavors of Base64.
  - [`otelcol.processor.resourcedetection`] Adding the `os.version` resource attribute to system processor.
  - [`otelcol.auth.bearer`] Allow the header name to be customized.
  - [`otelcol.exporter.awss3`] Add a new `sending_queue` feature.
  - [`otelcol.exporter.awss3`] Add a new `timeout` argument.
  - [`otelcol.exporter.awss3`] Add a new `resource_attrs_to_s3` configuration block.
  - [`otelcol.exporter.awss3`] Fixes an issue where the AWS S3 Exporter was forcing an ACL to be set, leading to unexpected behavior in S3 bucket permissions.
  - [`otelcol.connector.spanmetrics`] A new `include_instrumentation_scope` configuration argument.
  - [`otelcol.connector.spanmetrics`] Initialise new `calls_total` metrics at 0.
  - [`otelcol.connector.spanmetrics`] A new `aggregation_cardinality_limit` configuration argument
    to limit the number of unique combinations of dimensions that will be tracked for metrics aggregation.
  - [`otelcol.connector.spanmetrics`] Deprecate the unused argument `dimensions_cache_size`.
  - [`otelcol.connector.spanmetrics`] Moving the start timestamp (and last seen timestamp) from the resourceMetrics level to the individual metrics level.
    This will ensure that each metric has its own accurate start and last seen timestamps, regardless of its relationship to other spans.
  - [`otelcol.processor.k8sattributes`] Add option to configure automatic resource attributes - with annotation prefix.
    Implements [Specify resource attributes using Kubernetes annotations](https://github.com/open-telemetry/semantic-conventions/blob/main/docs/non-normative/k8s-attributes.md#specify-resource-attributes-using-kubernetes-annotations).
  - [`otelcol.connector.servicegraph`] Change `database_name_attribute` to accept a list of values.
  - [`otelcol.exporter.kafka`, `otelcol.receiver.kafka`] Deprecating the `auth` > `plain_text` block. Use `auth` > `sasl` with `mechanism` set to `PLAIN` instead.
  - [`otelcol.exporter.kafka`, `otelcol.receiver.kafka`] Deprecating the `topic` argument. Use `logs` > `topic`, `metrics` > `topic`, or `traces` > `topic` instead.
  - [`otelcol.exporter.kafka`, `otelcol.receiver.kafka`] Deprecate the `auth` > `tls` block. Use the top-level `tls` block instead.
  - [`otelcol.receiver.kafka`] Add max_fetch_wait config setting.
    This setting allows you to specify the maximum time that the broker will wait for min_fetch_size bytes of data
    to be available before sending a response to the client.
  - [ `otelcol.receiver.kafka`] Add support for configuring Kafka consumer rebalance strategy and group instance ID.

v1.8.3
-----------------

### Bugfixes

- Fix `mimir.rules.kubernetes` panic on non-leader debug info retrieval (@TheoBrigitte)

- Fix detection of the "streams limit exceeded" error in the Loki client so that metrics are correctly labeled as `ReasonStreamLimited`. (@maratkhv)

- Fix `loki.source.file` race condition that often lead to panic when using `decompression`. (@kalleep)

- Fix deadlock in `loki.source.file` that can happen when targets are removed. (@kalleep)

- Fix `loki.process` to emit valid logfmt. (@kalleep)

v1.8.2
-----------------

### Bugfixes

- Fix `otelcol.exporter.prometheus` dropping valid exemplars. (@github-vincent-miszczak)

- Fix `loki.source.podlogs` not adding labels `__meta_kubernetes_namespace` and `__meta_kubernetes_pod_label_*`. (@kalleep)

v1.8.1
-----------------

### Bugfixes

- `rfc3164_default_to_current_year` argument was not fully added to `loki.source.syslog` (@dehaansa)

- Fix issue with `remoteCfg` service stopping immediately and logging noop error if not configured (@dehaansa)

- Fix potential race condition in `remoteCfg` service metrics registration (@kalleep)

- Fix panic in `prometheus.exporter.postgres` when using minimal url as data source name. (@kalleep)

v1.8.0
-----------------

### Breaking changes

- Removed `open_port` and `executable_name` from top level configuration of Beyla component. Removed `enabled` argument from `network` block. (@marctc)

- Breaking changes from the OpenTelemetry Collector v0.122 update: (@wildum)
  - `otelcol.exporter.splunkhec`: `min_size_items` and `max_size_items` were replaced by `min_size`, `max_size` and `sizer` in the `batcher` block to allow
  users to configure the size of the batch in a more flexible way.
  - The telemetry level of Otel components is no longer configurable. The `level` argument in the `debug_metrics` block is kept to avoid breaking changes but it is not used anymore.
  - `otelcol.processor.tailsampling` changed the unit of the decision timer metric from microseconds to milliseconds. (change unit of otelcol_processor_tail_sampling_sampling_decision_timer_latency)
  - `otelcol.processor.deltatocumulative`: rename `otelcol_deltatocumulative_datapoints_processed` to `otelcol_deltatocumulative_datapoints` and remove the metrics `otelcol_deltatocumulative_streams_evicted`, `otelcol_deltatocumulative_datapoints_dropped` and `otelcol_deltatocumulative_gaps_length`.
  - The `regex` attribute was removed from `otelcol.processor.k8sattributes`. The extract-patterns function from `otelcol.processor.transform` can be used instead.
  - The default value of `metrics_flush_interval` in `otelcol.connector.servicegraph` was changed from `0s` to `60s`.
  - `s3_partition` in `otelcol.exporter.awss3` was replaced by `s3_partition_format`.

- (_Experimental_) `prometheus.write.queue` metric names changed to align better with prometheus standards. (@mattdurham)

### Features

- Add `otelcol.receiver.awscloudwatch` component to receive logs from AWS CloudWatch and forward them to other `otelcol.*` components. (@wildum)
- Add `loki.enrich` component to enrich logs using labels from `discovery.*` components. (@v-zhuravlev)
- Add string concatenation for secrets type (@ravishankar15)
- Add support for environment variables to OpenTelemetry Collector config. (@jharvey10)
- Replace graph in Alloy UI with a new version that supports modules and data flow visualization. (@wildum)
- Added `--cluster.wait-for-size` and `--cluster.wait-timeout` flags which allow to specify the minimum cluster size
  required before components that use clustering begin processing traffic to ensure adequate cluster capacity is
  available. (@thampiotr)
- Add `trace_printer` to `beyla.ebpf` component to print trace information in a specific format. (@marctc)
- Add support for live debugging and graph in the UI for components imported via remotecfg. (@wildum)

### Enhancements

- Add the ability to set user for Windows Service with silent install (@dehaansa)

- Add livedebugging support for structured_metadata in `loki.process` (@dehaansa)

- (_Public Preview_) Add a `--windows.priority` flag to the run command, allowing users to set windows process priority for Alloy. (@dehaansa)

- (_Experimental_) Adding a new `prometheus.operator.scrapeconfigs` which discovers and scrapes [ScrapeConfig](https://prometheus-operator.dev/docs/developer/scrapeconfig/) Kubernetes resources. (@alex-berger)

- Add `rfc3164_default_to_current_year` argument to `loki.source.syslog` (@dehaansa)

- Add `connection_name` support for `prometheus.exporter.mssql` (@bck01215)

- Add livedebugging support for `prometheus.scrape` (@ravishankar15, @wildum)

- Have `loki.echo` log the `entry_timestamp` and `structured_metadata` for any loki entries received (@dehaansa)

- Bump snmp_exporter and embedded modules in `prometheus.exporter.snmp` to v0.28.0 (@v-zhuravlev)

- Update mysqld_exporter to v0.17.2, most notable changes: (@cristiangreco)
  - [0.17.1] Add perf_schema quantile columns to collector
  - [0.17.1] Fix database quoting problem in collector 'info_schema.tables'
  - [0.17.1] Use SUM_LOCK_TIME and SUM_CPU_TIME with mysql >= 8.0.28
  - [0.17.1] Fix query on perf_schema.events_statements_summary_by_digest
  - [0.17.2] Fix query on events_statements_summary_by_digest for mariadb

- Added additional backwards compatibility metrics to `prometheus.write.queue`. (@mattdurham)

- Add new stdlib functions encoding.to_json (@ravishankar15)

- Added OpenTelemetry logs and metrics support to Alloy mixin's dashboards and alerts. (@thampiotr)

- Add support for proxy and headers in `prometheus.write.queue`. (@mattdurham)

- Added support for switching namespace between authentication and kv retrieval to support Vault Enterprise (@notedop)

- (_Experimental_) Various changes to the experimental component `database_observability.mysql`:
  - `query_sample`: better handling of truncated queries (@cristiangreco)
  - `query_sample`: add option to use TiDB sql parser (@cristiangreco)
  - `query_tables`: rename collector from `query_sample` to better reflect responsibility (@matthewnolf)
  - `query_sample`: add new collector that replaces previous implementation to collect more detailed sample information (@matthewnolf)
  - `query_sample`: refactor parsing of truncated queries (@cristiangreco)

- Add labels validation in `pyroscope.write` to prevent duplicate labels and invalid label names/values. (@marcsanmi)

- Reduced lock contention in `prometheus.scrape` component (@thampiotr)

- Support converting otel config which uses a common receiver across pipelines with different names. (@wildum)

- Reduce CPU usage of the `loki.source.podlogs` component when pods logs target lots of pods (@QuentinBisson)

- Add error body propagation in `pyroscope.write`, for `/ingest` calls. (@simonswine)

- Add `tenant` label to remaining `loki_write_.+` metrics (@towolf)

- Removed syntax highlighting from the component details UI view to improve
  rendering performance. (@tpaschalis)

- A new `grafana/alloy:vX.Y.Z-windowsservercore-ltsc2022` Docker image is now published on DockerHub. (@ptodev)

### Bugfixes

- Fix deadlocks in `loki.source.file` when tailing fails (@mblaschke)
- Add missing RBAC permission for ScrapeConfig (@alex-berger)

- Fixed an issue in the `mimir.rules.kubernetes` component that would keep the component as unhealthy even when it managed to start after temporary errors (@nicolasvan)

- Allow kafka exporter to attempt to connect even if TLS enabled but cert & key are not specified (@dehaansa)

- Fixed bug where all resources were not being collected from `prometheus.exporter.azure` when using `regions` (@kgeckhart)

- Fix panic in `loki.source.file` when the tailer had no time to run before the runner was stopped (@wildum)

### Other changes

- Upgrading to Prometheus v2.55.1. (@ptodev)
  - Added a new `http_headers` argument to many `discovery` and `prometheus` components.
  - Added a new `scrape_failure_log_file` argument to `prometheus.scrape`.

- Non-breaking changes from the OpenTelemetry Collector v0.122 update: (@wildum)
  - `otelcol.processor.transform` has a new `statements` block for transformations which don't require a context to be specified explicitly.
  - `otelcol.receiver.syslog` has a new `on_error` argument to specify the action to take when an error occurs while receiving logs.
  - `otelcol.processor.resourcedetection` now supports `dynatrace` as a resource detector.
  - `otelcol.receiver.kafka` has a new `error_backoff` block to configure how failed requests are retried.
  - `otelcol.receiver.vcenter` has three new metrics `vcenter.vm.cpu.time`, `vcenter.vm.network.broadcast.packet.rate` and `vcenter.vm.network.multicast.packet.rate`.
  - `otelcol.exporter.awss3` has two new arguments `acl` and `storage_class`.
  - `otelcol.auth.headers` headers can now be populated using Authentication metadata using from_attribute

- Change the stability of the `beyla.ebpf` component from "public preview" to "generally available". (@marctc)

- The ingest API of `pyroscope.receive_http` no longer forwards all received headers, instead only passes through the `Content-Type` header. (@simonswine)

v1.7.5
-----------------

### Enhancements

- Set zstd as default compression for `prometheus.write.queue`. (@mattdurham)

v1.7.4
-----------------

### Bugfixes

- Revert the changes to `loki.source.file` from release v1.7.0. These changes introduced a potential deadlock. (@dehaansa)

v1.7.3
-----------------

### Breaking changes

- Fixed the parsing of selections, application and network filter blocks for Beyla. (@raffaelroquetto)

### Enhancements

- Add the `stat_checkpointer` collector in `prometheus.exporter.postgres` (@dehaansa)

### Bugfixes

- Update the `prometheus.exporter.postgres` component to correctly support Postgres17 when `stat_bgwriter` collector is enabled (@dehaansa)

- Fix `remoteCfg` logging and metrics reporting of `errNotModified` as a failure (@zackman0010)


v1.7.2
-----------------

### Bugfixes

- Fixed an issue where the `otelcol.exporter.awss3` could not be started with the `sumo_ic` marshaler. (@wildum)

- Update `jfr-parser` dependency to v0.9.3 to fix jfr parsing issues in `pyroscope.java`. (@korniltsev)

- Fixed an issue where passing targets from some standard library functions was failing with `target::ConvertFrom` error. (@thampiotr)

- Fixed an issue where indexing targets as maps (e.g. `target["foo"]`) or objects (e.g. `target.foo`) or using them with
  certain standard library functions was resulting in `expected object or array, got capsule` error under some
  circumstances. This could also lead to `foreach evaluation failed` errors when using the `foreach` configuration
  block. (@thampiotr)

- Update `prometheus.write.queue` to reduce memory fragmentation and increase sent throughput. (@mattdurham)

- Fixed an issue where the `otelcol.exporter.kafka` component would not start if the `encoding` was specific to a signal type. (@wildum)

v1.7.1
-----------------

### Bugfixes

- Fixed an issue where some exporters such as `prometheus.exporter.snmp` couldn't accept targets from other components
  with an error `conversion to '*map[string]string' is not supported"`. (@thampiotr)

- Enable batching of calls to the appender in `prometheus.write.queue` to reduce lock contention when scraping, which
  will lead to reduced scrape duration. (@mattdurham)

v1.7.0
-----------------

### Breaking changes

- (_Experimental_) In `prometheus.write.queue` changed `parallelism` from attribute to a block to allow for dynamic scaling. (@mattdurham)

- Remove `tls_basic_auth_config_path` attribute from `prometheus.exporter.mongodb` configuration as it does not configure TLS client
  behavior as previously documented.

- Remove `encoding` and `encoding_file_ext` from `otelcol.exporter.awss3` component as it was not wired in to the otel component and
  Alloy does not currently integrate the upstream encoding extensions that this would utilize.

### Features

- Add a `otelcol.receiver.tcplog` component to receive OpenTelemetry logs over a TCP connection. (@nosammai)

- (_Public preview_) Add `otelcol.receiver.filelog` component to read otel log entries from files (@dehaansa)

- (_Public preview_) Add a `otelcol.processor.cumulativetodelta` component to convert metrics from
  cumulative temporality to delta. (@madaraszg-tulip)

- (_Experimental_) Add a `stage.windowsevent` block in the `loki.process` component. This aims to replace the existing `stage.eventlogmessage`. (@wildum)

- Add `pyroscope.relabel` component to modify or filter profiles using Prometheus relabeling rules. (@marcsanmi)

- (_Experimental_) A new `foreach` block which starts an Alloy pipeline for each item inside a list. (@wildum, @thampiotr, @ptodev)

### Enhancements

- Upgrade to OpenTelemetry Collector v0.119.0 (@dehaansa):
  - `otelcol.processor.resourcedetection`: additional configuration for the `ec2` detector to configure retry behavior
  - `otelcol.processor.resourcedetection`: additional configuration for the `gcp` detector to collect Managed Instance Group attributes
  - `otelcol.processor.resourcedetection`: additional configuration for the `eks` detector to collect cloud account attributes
  - `otelcol.processor.resourcedetection`: add `kubeadm` detector to collect local cluster attributes
  - `otelcol.processor.cumulativetodelta`: add `metric_types` filtering options
  - `otelcol.exporter.awss3`: support configuring sending_queue behavior
  - `otelcol.exporter.otlphttp`: support configuring `compression_params`, which currently only includes `level`
  - `configtls`: opentelemetry components with tls config now support specifying TLS curve preferences
  - `sending_queue`: opentelemetry exporters with a `sending_queue` can now configure the queue to be `blocking`

- Add `go_table_fallback` arg to `pyroscope.ebpf` (@korniltsev)

- Memory optimizations in `pyroscope.scrape` (@korniltsev)

- Do not drop `__meta` labels in `pyroscope.scrape`. (@korniltsev)

- Add the possibility to export span events as logs in `otelcol.connector.spanlogs`. (@steve-hb)

- Add json format support for log export via faro receiver (@ravishankar15)

- (_Experimental_) Various changes to the experimental component `database_observability.mysql`:
  - `connection_info`: add namespace to the metric (@cristiangreco)
  - `query_sample`: better support for table name parsing (@cristiangreco)
  - `query_sample`: capture schema name for query samples (@cristiangreco)
  - `query_sample`: fix error handling during result set iteration (@cristiangreco)
  - `query_sample`: improve parsing of truncated queries (@cristiangreco)
  - `query_sample`: split out sql parsing logic to a separate file (@cristiangreco)
  - `schema_table`: add table columns parsing (@cristiagreco)
  - `schema_table`: correctly quote schema and table name in SHOW CREATE (@cristiangreco)
  - `schema_table`: fix handling of view table types when detecting schema (@matthewnolf)
  - `schema_table`: refactor cache config in schema_table collector (@cristiangreco)
  - Component: add enable/disable collector configurability to `database_observability.mysql`. This removes the `query_samples_enabled` argument, now configurable via enable/disable collector. (@fridgepoet)
  - Component: always log `instance` label key (@cristiangreco)
  - Component: better error handling for collectors (@cristiangreco)
  - Component: use labels for some indexed logs elements (@cristiangreco)

- Reduce CPU usage of `loki.source.windowsevent` by up to 85% by updating the bookmark file every 10 seconds instead of after every event and by
  optimizing the retrieval of the process name. (@wildum)

- Ensure consistent service_name label handling in `pyroscope.receive_http` to match Pyroscope's behavior. (@marcsanmi)

- Improved memory and CPU performance of Prometheus pipelines by changing the underlying implementation of targets (@thampiotr)

- Add `config_merge_strategy` in `prometheus.exporter.snmp` to optionally merge custom snmp config with embedded config instead of replacing. Useful for providing SNMP auths. (@v-zhuravlev)

- Upgrade `beyla.ebpf` to v2.0.4. The full list of changes can be found in the [Beyla release notes](https://github.com/grafana/beyla/releases/tag/v2.0.0). (@marctc)

### Bugfixes

- Fix log rotation for Windows in `loki.source.file` by refactoring the component to use the runner pkg. This should also reduce CPU consumption when tailing a lot of files in a dynamic environment. (@wildum)

- Add livedebugging support for `prometheus.remote_write` (@ravishankar15)

- Add livedebugging support for `otelcol.connector.*` components (@wildum)

- Bump snmp_exporter and embedded modules to 0.27.0. Add support for multi-module handling by comma separation and expose argument to increase SNMP polling concurrency for `prometheus.exporter.snmp`. (@v-zhuravlev)

- Add support for pushv1.PusherService Connect API in `pyroscope.receive_http`. (@simonswine)

- Fixed an issue where `loki.process` would sometimes output live debugging entries out-of-order (@thampiotr)

- Fixed a bug where components could be evaluated concurrently without the full context during a config reload (@wildum)

- Fixed locks that wouldn't be released in the remotecfg service if some errors occurred during the configuration reload (@spartan0x117)

- Fix issue with `prometheus.write.queue` that lead to excessive connections. (@mattdurham)

- Fixed a bug where `loki.source.awsfirehose` and `loki.source.gcplog` could
  not be used from within a module. (@tpaschalis)

- Fix an issue where Prometheus metric name validation scheme was set by default to UTF-8. It is now set back to the
  previous "legacy" scheme. An experimental flag `--feature.prometheus.metric-validation-scheme` can be used to switch
  it to `utf-8` to experiment with UTF-8 support. (@thampiotr)

### Other changes

- Upgrading to Prometheus v2.54.1. (@ptodev)
  - `discovery.docker` has a new `match_first_network` attribute for matching the first network
    if the container has multiple networks defined, thus avoiding collecting duplicate targets.
  - `discovery.ec2`, `discovery.kubernetes`, `discovery.openstack`, and `discovery.ovhcloud`
    add extra `__meta_` labels.
  - `prometheus.remote_write` supports Azure OAuth and Azure SDK authentication.
  - `discovery.linode` has a new `region` attribute, as well as extra `__meta_` labels.
  - A new `scrape_native_histograms` argument for `prometheus.scrape`.
    This is enabled by default and can be used to explicitly disable native histogram support.
    In previous versions of Alloy, native histogram support has also been enabled by default
    as long as `scrape_protocols` starts with `PrometheusProto`.

  - Change the stability of the `remotecfg` feature from "public preview" to "generally available". (@erikbaranowski)

v1.6.1
-----------------

## Bugs

- Resolve issue with Beyla starting. (@rafaelroquetto)

v1.6.0
-----------------

### Breaking changes

- Upgrade to OpenTelemetry Collector v0.116.0:
  - `otelcol.processor.tailsampling`: Change decision precedence when using `and_sub_policy` and `invert_match`.
    For more information, see the [release notes for Alloy 1.6][release-notes-alloy-1_6].

    [#33671]: https://github.com/open-telemetry/opentelemetry-collector-contrib/pull/33671
    [release-notes-alloy-1_6]: https://grafana.com/docs/alloy/latest/release-notes/#v16

### Features

- Add support for TLS to `prometheus.write.queue`. (@mattdurham)

- Add `otelcol.receiver.syslog` component to receive otel logs in syslog format (@dehaansa)

- Add support for metrics in `otelcol.exporter.loadbalancing` (@madaraszg-tulip)

- Add `add_cloudwatch_timestamp` to `prometheus.exporter.cloudwatch` metrics. (@captncraig)

- Add support to `prometheus.operator.servicemonitors` to allow `endpointslice` role. (@yoyosir)

- Add `otelcol.exporter.splunkhec` allowing to export otel data to Splunk HEC (@adlotsof)

- Add `otelcol.receiver.solace` component to receive traces from a Solace broker. (@wildum)

- Add `otelcol.exporter.syslog` component to export logs in syslog format (@dehaansa)

- (_Experimental_) Add a `database_observability.mysql` component to collect mysql performance data. (@cristiangreco & @matthewnolf)

- Add `otelcol.receiver.influxdb` to convert influx metric into OTEL. (@EHSchmitt4395)

- Add a new `/-/healthy` endpoint which returns HTTP 500 if one or more components are unhealthy. (@ptodev)

### Enhancements

- Improved performance by reducing allocation in Prometheus write pipelines by ~30% (@thampiotr)

- Update `prometheus.write.queue` to support v2 for cpu performance. (@mattdurham)

- (_Experimental_) Add health reporting to `database_observability.mysql` component (@cristiangreco)

- Add second metrics sample to the support bundle to provide delta information (@dehaansa)

- Add all raw configuration files & a copy of the latest remote config to the support bundle (@dehaansa)

- Add relevant golang environment variables to the support bundle (@dehaansa)

- Add support for server authentication to otelcol components. (@aidaleuc)

- Update mysqld_exporter from v0.15.0 to v0.16.0 (including 2ef168bf6), most notable changes: (@cristiangreco)
  - Support MySQL 8.4 replicas syntax
  - Fetch lock time and cpu time from performance schema
  - Fix fetching tmpTables vs tmpDiskTables from performance_schema
  - Skip SPACE_TYPE column for MariaDB >=10.5
  - Fixed parsing of timestamps with non-zero padded days
  - Fix auto_increment metric collection errors caused by using collation in INFORMATION_SCHEMA searches
  - Change processlist query to support ONLY_FULL_GROUP_BY sql_mode
  - Add perf_schema quantile columns to collector

- Live Debugging button should appear in UI only for supported components (@ravishankar15)
- Add three new stdlib functions to_base64, from_URLbase64 and to_URLbase64 (@ravishankar15)
- Add `ignore_older_than` option for local.file_match (@ravishankar15)
- Add livedebugging support for discovery components (@ravishankar15)
- Add livedebugging support for `discover.relabel` (@ravishankar15)
- Performance optimization for live debugging feature (@ravishankar15)

- Upgrade `github.com/goccy/go-json` to v0.10.4, which reduces the memory consumption of an Alloy instance by 20MB.
  If Alloy is running certain otelcol components, this reduction will not apply. (@ptodev)
- improve performance in regexp component: call fmt only if debug is enabled (@r0ka)

- Update `prometheus.write.queue` library for performance increases in cpu. (@mattdurham)

- Update `loki.secretfilter` to be compatible with the new `[[rules.allowlists]]` gitleaks allowlist format (@romain-gaillard)

- Update `async-profiler` binaries for `pyroscope.java` to 3.0-fa937db (@aleks-p)

- Reduced memory allocation in discovery components by up to 30% (@thampiotr)

### Bugfixes

- Fix issue where `alloy_prometheus_relabel_metrics_processed` was not being incremented. (@mattdurham)

- Fixed issue with automemlimit logging bad messages and trying to access cgroup on non-linux builds (@dehaansa)

- Fixed issue with reloading configuration and prometheus metrics duplication in `prometheus.write.queue`. (@mattdurham)

- Updated `prometheus.write.queue` to fix issue with TTL comparing different scales of time. (@mattdurham)

- Fixed an issue in the `prometheus.operator.servicemonitors`, `prometheus.operator.podmonitors` and `prometheus.operator.probes` to support capitalized actions. (@QuentinBisson)

- Fixed an issue where the `otelcol.processor.interval` could not be used because the debug metrics were not set to default. (@wildum)

- Fixed an issue where `loki.secretfilter` would crash if the secret was shorter than the `partial_mask` value. (@romain-gaillard)

- Change the log level in the `eventlogmessage` stage of the `loki.process` component from `warn` to `debug`. (@wildum)

- Fix a bug in `loki.source.kafka` where the `topics` argument incorrectly used regex matching instead of exact matches. (@wildum)

### Other changes

- Change the stability of the `livedebugging` feature from "experimental" to "generally available". (@wildum)

- Use Go 1.23.3 for builds. (@mattdurham)

- Upgrade Beyla to v1.9.6. (@wildum)

- Upgrade to OpenTelemetry Collector v0.116.0:
  - `otelcol.receiver.datadog`: Return a json reponse instead of "OK" when a trace is received with a newer protocol version.
    https://github.com/open-telemetry/opentelemetry-collector-contrib/pull/35705
  - `otelcol.receiver.datadog`: Changes response message for `/api/v1/check_run` 202 response to be JSON and on par with Datadog API spec
    https://github.com/open-telemetry/opentelemetry-collector-contrib/pull/36029
  - `otelcol.receiver.solace`: The Solace receiver may unexpectedly terminate on reporting traces when used with a memory limiter processor and under high load.
    https://github.com/open-telemetry/opentelemetry-collector-contrib/pull/35958
  - `otelcol.receiver.solace`: Support converting the new `Move to Dead Message Queue` and new `Delete` spans generated by Solace Event Broker to OTLP.
    https://github.com/open-telemetry/opentelemetry-collector-contrib/pull/36071
  - `otelcol.exporter.datadog`: Stop prefixing `http_server_duration`, `http_server_request_size` and `http_server_response_size` with `otelcol`.
    https://github.com/open-telemetry/opentelemetry-collector-contrib/pull/36265
    These metrics can be from SDKs rather than collector. Stop prefixing them to be consistent with
    https://opentelemetry.io/docs/collector/internal-telemetry/#lists-of-internal-metrics
  - `otelcol.receiver.datadog`: Add json handling for the `api/v2/series` endpoint in the datadogreceiver.
    https://github.com/open-telemetry/opentelemetry-collector-contrib/pull/36218
  - `otelcol.processor.span`: Add a new `keep_original_name` configuration argument
    to keep the original span name when extracting attributes from the span name.
    https://github.com/open-telemetry/opentelemetry-collector-contrib/pull/36397
  - `pkg/ottl`: Respect the `depth` option when flattening slices using `flatten`.
    The `depth` option is also now required to be at least `1`.
    https://github.com/open-telemetry/opentelemetry-collector-contrib/pull/36198
  - `otelcol.exporter.loadbalancing`: Shutdown exporters during collector shutdown. This fixes a memory leak.
    https://github.com/open-telemetry/opentelemetry-collector-contrib/pull/36024
  - `otelcol.processor.k8sattributes`: New `wait_for_metadata` and `wait_for_metadata_timeout` configuration arguments,
    which block the processor startup until metadata is received from Kubernetes.
    https://github.com/open-telemetry/opentelemetry-collector-contrib/issues/32556
  - `otelcol.processor.k8sattributes`: Enable the `k8sattr.fieldExtractConfigRegex.disallow` for all Alloy instances,
    to retain the behavior of `regex` argument in the `annotation` and `label` blocks.
    When the feature gate is "deprecated" in the upstream Collector, Alloy users will need to use the transform processor instead.
    https://github.com/open-telemetry/opentelemetry-collector-contrib/issues/25128
  - `otelcol.receiver.vcenter`: The existing code did not honor TLS settings beyond 'insecure'.
    All TLS client config should now be honored.
    https://github.com/open-telemetry/opentelemetry-collector-contrib/pull/36482
  - `otelcol.receiver.opencensus`: Do not report error message when OpenCensus receiver is shutdown cleanly.
    https://github.com/open-telemetry/opentelemetry-collector-contrib/pull/36622
  - `otelcol.processor.k8sattributes`: Fixed parsing of k8s image names to support images with tags and digests.
    https://github.com/open-telemetry/opentelemetry-collector-contrib/pull/36145
  - `otelcol.exporter.loadbalancing`: Adding sending_queue, retry_on_failure and timeout settings to loadbalancing exporter configuration.
    https://github.com/open-telemetry/opentelemetry-collector-contrib/issues/35378
  - `otelcol.exporter.loadbalancing`: The k8sresolver was triggering exporter churn in the way the change event was handled.
    https://github.com/open-telemetry/opentelemetry-collector-contrib/issues/35658
  - `otelcol.processor.k8sattributes`: Override extracted k8s attributes if original value has been empty.
    https://github.com/open-telemetry/opentelemetry-collector-contrib/pull/36466
  - `otelcol.exporter.awss3`: Upgrading to adopt aws sdk v2.
    https://github.com/open-telemetry/opentelemetry-collector-contrib/pull/36698
  - `pkg/ottl`: GetXML Converter now supports selecting text, CDATA, and attribute (value) content.
  - `otelcol.exporter.loadbalancing`: Adds a an optional `return_hostnames` configuration argument to the k8s resolver.
     https://github.com/open-telemetry/opentelemetry-collector-contrib/pull/35411
  - `otelcol.exporter.kafka`, `otelcol.receiver.kafka`: Add a new `AWS_MSK_IAM_OAUTHBEARER` mechanism.
    This mechanism use the AWS MSK IAM SASL Signer for Go https://github.com/aws/aws-msk-iam-sasl-signer-go.
    https://github.com/open-telemetry/opentelemetry-collector-contrib/pull/32500

  - Use Go 1.23.5 for builds. (@wildum)

v1.5.1
-----------------

### Enhancements

- Logs from underlying clustering library `memberlist` are now surfaced with correct level (@thampiotr)

- Allow setting `informer_sync_timeout` in prometheus.operator.* components. (@captncraig)

- For sharding targets during clustering, `loki.source.podlogs` now only takes into account some labels. (@ptodev)

- Improve instrumentation of `pyroscope.relabel` component. (@marcsanmi)

### Bugfixes

- Fixed an issue in the `pyroscope.write` component to prevent TLS connection churn to Pyroscope when the `pyroscope.receive_http` clients don't request keepalive (@madaraszg-tulip)

- Fixed an issue in the `pyroscope.write` component with multiple endpoints not working correctly for forwarding profiles from `pyroscope.receive_http` (@madaraszg-tulip)

- Fixed a few race conditions that could lead to a deadlock when using `import` statements, which could lead to a memory leak on `/metrics` endpoint of an Alloy instance. (@thampiotr)

- Fix a race condition where the ui service was dependent on starting after the remotecfg service, which is not guaranteed. (@dehaansa & @erikbaranowski)

- Fixed an issue in the `otelcol.exporter.prometheus` component that would set series value incorrectly for stale metrics (@YusifAghalar)

- `loki.source.podlogs`: Fixed a bug which prevented clustering from working and caused duplicate logs to be sent.
  The bug only happened when no `selector` or `namespace_selector` blocks were specified in the Alloy configuration. (@ptodev)

- Fixed an issue in the `pyroscope.write` component to allow slashes in application names in the same way it is done in the Pyroscope push API (@marcsanmi)

- Fixed a crash when updating the configuration of `remote.http`. (@kinolaev)

- Fixed an issue in the `otelcol.processor.attribute` component where the actions `delete` and `hash` could not be used with the `pattern` argument. (@wildum)

- Fixed an issue in the `prometheus.exporter.postgres` component that would leak goroutines when the target was not reachable (@dehaansa)

v1.5.0
-----------------

### Breaking changes

- `import.git`: The default value for `revision` has changed from `HEAD` to `main`. (@ptodev)
  It is no longer allowed to set `revision` to `"HEAD"`, `"FETCH_HEAD"`, `"ORIG_HEAD"`, `"MERGE_HEAD"`, or `"CHERRY_PICK_HEAD"`.

- The Otel update to v0.112.0 has a few breaking changes:
  - [`otelcol.processor.deltatocumulative`] Change `max_streams` default value to `9223372036854775807` (max int).
    https://github.com/open-telemetry/opentelemetry-collector-contrib/pull/35048
  - [`otelcol.connector.spanmetrics`] Change `namespace` default value to `traces.span.metrics`.
    https://github.com/open-telemetry/opentelemetry-collector-contrib/pull/34485
  - [`otelcol.exporter.logging`] Removed in favor of the `otelcol.exporter.debug`.
    https://github.com/open-telemetry/opentelemetry-collector/issues/11337

### Features

- Add support bundle generation via the API endpoint /-/support (@dehaansa)

- Add the function `path_join` to the stdlib. (@wildum)

- Add `pyroscope.receive_http` component to receive and forward Pyroscope profiles (@marcsanmi)

- Add support to `loki.source.syslog` for the RFC3164 format ("BSD syslog"). (@sushain97)

- Add support to `loki.source.api` to be able to extract the tenant from the HTTP `X-Scope-OrgID` header (@QuentinBisson)

- (_Experimental_) Add a `loki.secretfilter` component to redact secrets from collected logs.

- (_Experimental_) Add a `prometheus.write.queue` component to add an alternative to `prometheus.remote_write`
  which allowing the writing of metrics  to a prometheus endpoint. (@mattdurham)

- (_Experimental_) Add the `array.combine_maps` function to the stdlib. (@ptodev, @wildum)

### Enhancements

- The `mimir.rules.kubernetes` component now supports adding extra label matchers
  to all queries discovered via `PrometheusRule` CRDs. (@thampiotr)

- The `cluster.use-discovery-v1` flag is now deprecated since there were no issues found with the v2 cluster discovery mechanism. (@thampiotr)

- SNMP exporter now supports labels in both `target` and `targets` parameters. (@mattdurham)

- Add support for relative paths to `import.file`. This new functionality allows users to use `import.file` blocks in modules
  imported via `import.git` and other `import.file`. (@wildum)

- `prometheus.exporter.cloudwatch`: The `discovery` block now has a `recently_active_only` configuration attribute
  to return only metrics which have been active in the last 3 hours.

- Add Prometheus bearer authentication to a `prometheus.write.queue` component (@freak12techno)

- Support logs that have a `timestamp` field instead of a `time` field for the `loki.source.azure_event_hubs` component. (@andriikushch)

- Add `proxy_url` to `otelcol.exporter.otlphttp`. (@wildum)

- Allow setting `informer_sync_timeout` in prometheus.operator.* components. (@captncraig)

### Bugfixes

- Fixed a bug in `import.git` which caused a `"non-fast-forward update"` error message. (@ptodev)

- Do not log error on clean shutdown of `loki.source.journal`. (@thampiotr)

- `prometheus.operator.*` components: Fixed a bug which would sometimes cause a
  "failed to create service discovery refresh metrics" error after a config reload. (@ptodev)

### Other changes

- Small fix in UI stylesheet to fit more content into visible table area. (@defanator)

- Changed OTEL alerts in Alloy mixin to use success rate for tracing. (@thampiotr)

- Support TLS client settings for clustering (@tiagorossig)

- Add support for `not_modified` response in `remotecfg`. (@spartan0x117)

- Fix dead link for RelabelConfig in the PodLog documentation page (@TheoBrigitte)

- Most notable changes coming with the OTel update from v0.108.0 vo v0.112.0 besides the breaking changes: (@wildum)
  - [`http config`] Add support for lz4 compression.
    https://github.com/open-telemetry/opentelemetry-collector/issues/9128
  - [`otelcol.processor.interval`] Add support for gauges and summaries.
    https://github.com/open-telemetry/opentelemetry-collector-contrib/issues/34803
  - [`otelcol.receiver.kafka`] Add possibility to tune the fetch sizes.
    https://github.com/open-telemetry/opentelemetry-collector-contrib/pull/34431
  - [`otelcol.processor.tailsampling`] Add `invert_match` to boolean attribute.
    https://github.com/open-telemetry/opentelemetry-collector-contrib/pull/34730
  - [`otelcol.receiver.kafka`] Add support to decode to `otlp_json`.
    https://github.com/open-telemetry/opentelemetry-collector-contrib/issues/33627
  - [`otelcol.processor.transform`] Add functions `convert_exponential_histogram_to_histogram` and `aggregate_on_attribute_value`.
    https://github.com/open-telemetry/opentelemetry-collector-contrib/pull/33824
    https://github.com/open-telemetry/opentelemetry-collector-contrib/pull/33423

v1.4.3
-----------------

### Bugfixes

- Fix an issue where some `faro.receiver` would drop multiple fields defined in `payload.meta.browser`, as fields were defined in the struct.

- `pyroscope.scrape` no longer tries to scrape endpoints which are not active targets anymore. (@wildum @mattdurham @dehaansa @ptodev)

- Fixed a bug with `loki.source.podlogs` not starting in large clusters due to short informer sync timeout. (@elburnetto-intapp)

- `prometheus.exporter.windows`: Fixed bug with `exclude` regular expression config arguments which caused missing metrics. (@ptodev)

v1.4.2
-----------------

### Bugfixes

- Update windows_exporter from v0.27.2 vo v0.27.3: (@jkroepke)
  - Fixes a bug where scraping Windows service crashes alloy

- Update yet-another-cloudwatch-exporter from v0.60.0 vo v0.61.0: (@morremeyer)
  - Fixes a bug where cloudwatch S3 metrics are reported as `0`

- Issue 1687 - otelcol.exporter.awss3 fails to configure (@cydergoth)
  - Fix parsing of the Level configuration attribute in debug_metrics config block
  - Ensure "optional" debug_metrics config block really is optional

- Fixed an issue with `loki.process` where `stage.luhn` and `stage.timestamp` would not apply
  default configuration settings correctly (@thampiotr)

- Fixed an issue with `loki.process` where configuration could be reloaded even if there
  were no changes. (@ptodev, @thampiotr)

- Fix issue where `loki.source.kubernetes` took into account all labels, instead of specific logs labels. Resulting in duplication. (@mattdurham)

v1.4.1
-----------------

### Bugfixes

- Windows installer: Don't quote Alloy's binary path in the Windows Registry. (@jkroepke)

v1.4.0
-----------------

### Security fixes

- Add quotes to windows service path to prevent path interception attack. [CVE-2024-8975](https://grafana.com/security/security-advisories/cve-2024-8975/) (@mattdurham)

### Breaking changes

- Some debug metrics for `otelcol` components have changed. (@thampiotr)
  For example, `otelcol.exporter.otlp`'s `exporter_sent_spans_ratio_total` metric is now `otelcol_exporter_sent_spans_total`.

- [otelcol.processor.transform] The functions `convert_sum_to_gauge` and `convert_gauge_to_sum` must now be used in the `metric` `context` rather than in the `datapoint` context.
  https://github.com/open-telemetry/opentelemetry-collector-contrib/issues/34567 (@wildum)

- Upgrade Beyla from 1.7.0 to 1.8.2. A complete list of changes can be found on the Beyla releases page: https://github.com/grafana/beyla/releases. (@wildum)
  It contains a few breaking changes for the component `beyla.ebpf`:
  - renamed metric `process.cpu.state` to `cpu.mode`
  - renamed metric `beyla_build_info` to `beyla_internal_build_info`

### Features

- Added Datadog Exporter community component, enabling exporting of otel-formatted Metrics and traces to Datadog. (@polyrain)
- (_Experimental_) Add an `otelcol.processor.interval` component to aggregate metrics and periodically
  forward the latest values to the next component in the pipeline.


### Enhancements

- Clustering peer resolution through `--cluster.join-addresses` flag has been
  improved with more consistent behaviour, better error handling and added
  support for A/AAAA DNS records. If necessary, users can temporarily opt out of
  this new behaviour with the `--cluster.use-discovery-v1`, but this can only be
  used as a temporary measure, since this flag will be disabled in future
  releases. (@thampiotr)

- Added a new panel to Cluster Overview dashboard to show the number of peers
  seen by each instance in the cluster. This can help diagnose cluster split
  brain issues. (@thampiotr)

- Updated Snowflake exporter with performance improvements for larger environments.
  Also added a new panel to track deleted tables to the Snowflake mixin. (@Caleb-Hurshman)
- Add a `otelcol.processor.groupbyattrs` component to reassociate collected metrics that match specified attributes
    from opentelemetry. (@kehindesalaam)

- Update windows_exporter to v0.27.2. (@jkroepke)
  The `smb.enabled_list` and `smb_client.enabled_list` doesn't have any effect anymore. All sub-collectors are enabled by default.

- Live debugging of `loki.process` will now also print the timestamp of incoming and outgoing log lines.
  This is helpful for debugging `stage.timestamp`. (@ptodev)

- Add extra validation in `beyla.ebpf` to avoid panics when network feature is enabled. (@marctc)

- A new parameter `aws_sdk_version_v2` is added for the cloudwatch exporters configuration. It enables the use of aws sdk v2 which has shown to have significant performance benefits. (@kgeckhart, @andriikushch)

- `prometheus.exporter.cloudwatch` can now collect metrics from custom namespaces via the `custom_namespace` block. (@ptodev)

- Add the label `alloy_cluster` in the metric `alloy_config_hash` when the flag `cluster.name` is set to help differentiate between
  configs from the same alloy cluster or different alloy clusters. (@wildum)

- Add support for discovering the cgroup path(s) of a process in `process.discovery`. (@mahendrapaipuri)

### Bugfixes

- Fix a bug where the scrape timeout for a Probe resource was not applied, overwriting the scrape interval instead. (@morremeyer, @stefanandres)

- Fix a bug where custom components don't always get updated when the config is modified in an imported directory. (@ante012)

- Fixed an issue which caused loss of context data in Faro exception. (@codecapitano)

- Fixed an issue where providing multiple hostnames or IP addresses
  via `--cluster.join-addresses` would only use the first provided value.
  (@thampiotr)

- Fixed an issue where providing `<hostname>:<port>`
  in `--cluster.join-addresses` would only resolve with DNS to a single address,
  instead of using all the available records. (@thampiotr)

- Fixed an issue where clustering peers resolution via hostname in `--cluster.join-addresses`
  resolves to duplicated IP addresses when using SRV records. (@thampiotr)

- Fixed an issue where the `connection_string` for the `loki.source.azure_event_hubs` component
  was displayed in the UI in plaintext. (@MorrisWitthein)

- Fix a bug in `discovery.*` components where old `targets` would continue to be
  exported to downstream components. This would only happen if the config
  for `discovery.*`  is reloaded in such a way that no new targets were
  discovered. (@ptodev, @thampiotr)

- Fixed bug in `loki.process` with `sampling` stage where all components use same `drop_counter_reason`. (@captncraig)

- Fixed an issue (see https://github.com/grafana/alloy/issues/1599) where specifying both path and key in the remote.vault `path`
  configuration could result in incorrect URLs. The `path` and `key` arguments have been separated to allow for clear and accurate
  specification of Vault secrets. (@PatMis16)

### Other

- Renamed standard library functions. Old names are still valid but are marked deprecated. (@wildum)

- Aliases for the namespaces are deprecated in the Cloudwatch exporter. For example: "s3" is not allowed, "AWS/S3" should be used. Usage of the aliases will generate warnings in the logs. Support for the aliases will be dropped in the upcoming releases. (@kgeckhart, @andriikushch)

- Update OTel from v0.105.0 vo v0.108.0: (@wildum)
  - [`otelcol.receiver.vcenter`] New VSAN metrics.
    https://github.com/open-telemetry/opentelemetry-collector-contrib/issues/33556
  - [`otelcol.receiver.kafka`] Add `session_timeout` and `heartbeat_interval` attributes.
    https://github.com/open-telemetry/opentelemetry-collector-contrib/pull/33082
  - [`otelcol.processor.transform`] Add `aggregate_on_attributes` function for metrics.
    https://github.com/open-telemetry/opentelemetry-collector-contrib/pull/33334
  - [`otelcol.receiver.vcenter`] Enable metrics by default
    https://github.com/open-telemetry/opentelemetry-collector-contrib/issues/33607

- Updated the docker base image to Ubuntu 24.04 (Noble Numbat). (@mattiasa )

v1.3.4
-----------------

### Bugfixes

- Windows installer: Don't quote Alloy's binary path in the Windows Registry. (@jkroepke)

v1.3.2
-----------------

### Security fixes

- Add quotes to windows service path to prevent path interception attack. [CVE-2024-8975](https://grafana.com/security/security-advisories/cve-2024-8975/) (@mattdurham)

v1.3.1
-----------------

### Bugfixes

- Changed the cluster startup behaviour, reverting to the previous logic where
  a failure to resolve cluster join peers results in the node creating its own cluster. This is
  to facilitate the process of bootstrapping a new cluster following user feedback (@thampiotr)

- Fix a memory leak which would occur any time `loki.process` had its configuration reloaded. (@ptodev)

v1.3.0
-----------------

### Breaking changes

- [`otelcol.exporter.otlp`,`otelcol.exporter.loadbalancing`]: Change the default gRPC load balancing strategy.
  The default value for the `balancer_name` attribute has changed to `round_robin`
  https://github.com/open-telemetry/opentelemetry-collector/pull/10319

### Breaking changes to non-GA functionality

- Update Public preview `remotecfg` argument from `metadata` to `attributes`. (@erikbaranowski)

- The default value of the argument `unmatched` in the block `routes` of the component `beyla.ebpf` was changed from `unset` to `heuristic` (@marctc)

### Features

- Added community components support, enabling community members to implement and maintain components. (@wildum)

- A new `otelcol.exporter.debug` component for printing OTel telemetry from
  other `otelcol` components to the console. (@BarunKGP)

### Enhancements
- Added custom metrics capability to oracle exporter. (@EHSchmitt4395)

- Added a success rate panel on the Prometheus Components dashboard. (@thampiotr)

- Add namespace field to Faro payload (@cedricziel)

- Add the `targets` argument to the `prometheus.exporter.blackbox` component to support passing blackbox targets at runtime. (@wildum)

- Add concurrent metric collection to `prometheus.exporter.snowflake` to speed up collection times (@Caleb-Hurshman)

- Added live debugging support to `otelcol.processor.*` components. (@wildum)

- Add automatic system attributes for `version` and `os` to `remotecfg`. (@erikbaranowski)

- Added live debugging support to `otelcol.receiver.*` components. (@wildum)

- Added live debugging support to `loki.process`. (@wildum)

- Added live debugging support to `loki.relabel`. (@wildum)

- Added a `namespace` label to probes scraped by the `prometheus.operator.probes` component to align with the upstream Prometheus Operator setup. (@toontijtgat2)

- (_Public preview_) Added rate limiting of cluster state changes to reduce the
  number of unnecessary, intermediate state updates. (@thampiotr)

- Allow setting the CPU profiling event for Java Async Profiler in `pyroscope.java` component (@slbucur)

- Update windows_exporter to v0.26.2. (@jkroepke)

- `mimir.rules.kubernetes` is now able to add extra labels to the Prometheus rules. (@psychomantys)

- `prometheus.exporter.unix` component now exposes hwmon collector config. (@dtrejod)

- Upgrade from OpenTelemetry v0.102.1 to v0.105.0.
  - [`otelcol.receiver.*`] A new `compression_algorithms` attribute to configure which
    compression algorithms are allowed by the HTTP server.
    https://github.com/open-telemetry/opentelemetry-collector/pull/10295
  - [`otelcol.exporter.*`] Fix potential deadlock in the batch sender.
    https://github.com/open-telemetry/opentelemetry-collector/pull/10315
  - [`otelcol.exporter.*`] Fix a bug when the retry and timeout logic was not applied with enabled batching.
    https://github.com/open-telemetry/opentelemetry-collector/issues/10166
  - [`otelcol.exporter.*`] Fix a bug where an unstarted batch_sender exporter hangs on shutdown.
    https://github.com/open-telemetry/opentelemetry-collector/issues/10306
  - [`otelcol.exporter.*`] Fix small batch due to unfavorable goroutine scheduling in batch sender.
    https://github.com/open-telemetry/opentelemetry-collector/issues/9952
  - [`otelcol.exporter.otlphttp`] A new `cookies` block to store cookies from server responses and reuse them in subsequent requests.
    https://github.com/open-telemetry/opentelemetry-collector/issues/10175
  - [`otelcol.exporter.otlp`] Fixed a bug where the receiver's http response was not properly translating grpc error codes to http status codes.
    https://github.com/open-telemetry/opentelemetry-collector/pull/10574
  - [`otelcol.processor.tail_sampling`] Simple LRU Decision Cache for "keep" decisions.
    https://github.com/open-telemetry/opentelemetry-collector-contrib/pull/33533
  - [`otelcol.processor.tail_sampling`] Fix precedence of inverted match in and policy.
    Previously if the decision from a policy evaluation was `NotSampled` or `InvertNotSampled`
    it would return a `NotSampled` decision regardless, effectively downgrading the result.
    This was breaking the documented behaviour that inverted decisions should take precedence over all others.
    https://github.com/open-telemetry/opentelemetry-collector-contrib/pull/33671
  - [`otelcol.exporter.kafka`,`otelcol.receiver.kafka`] Add config attribute to disable Kerberos PA-FX-FAST negotiation.
    https://github.com/open-telemetry/opentelemetry-collector-contrib/issues/26345
  - [`OTTL`]: Added `keep_matching_keys` function to allow dropping all keys from a map that don't match the pattern.
    https://github.com/open-telemetry/opentelemetry-collector-contrib/issues/32989
  - [`OTTL`]: Add debug logs to help troubleshoot OTTL statements/conditions
    https://github.com/open-telemetry/opentelemetry-collector-contrib/pull/33274
  - [`OTTL`]: Introducing `append` function for appending items into an existing array.
    https://github.com/open-telemetry/opentelemetry-collector-contrib/issues/32141
  - [`OTTL`]: Introducing `Uri` converter parsing URI string into SemConv
    https://github.com/open-telemetry/opentelemetry-collector-contrib/issues/32433
  - [`OTTL`]: Added a Hex() converter function
    https://github.com/open-telemetry/opentelemetry-collector-contrib/pull/33450
  - [`OTTL`]: Added a IsRootSpan() converter function.
    https://github.com/open-telemetry/opentelemetry-collector-contrib/pull/33729
  - [`otelcol.processor.probabilistic_sampler`]: Add Proportional and Equalizing sampling modes.
    https://github.com/open-telemetry/opentelemetry-collector-contrib/issues/31918
  - [`otelcol.processor.deltatocumulative`]: Bugfix to properly drop samples when at limit.
    https://github.com/open-telemetry/opentelemetry-collector-contrib/issues/33285
  - [`otelcol.receiver.vcenter`] Fixes errors in some of the client calls for environments containing multiple datacenters.
    https://github.com/open-telemetry/opentelemetry-collector-contrib/pull/33735
  - [`otelcol.processor.resourcedetection`] Fetch CPU info only if related attributes are enabled.
    https://github.com/open-telemetry/opentelemetry-collector-contrib/pull/33774
  - [`otelcol.receiver.vcenter`] Adding metrics for CPU readiness, CPU capacity, and network drop rate.
    https://github.com/open-telemetry/opentelemetry-collector-contrib/issues/33607
  - [`otelcol.receiver.vcenter`] Drop support for vCenter 6.7.
    https://github.com/open-telemetry/opentelemetry-collector-contrib/issues/33607
  - [`otelcol.processor.attributes`] Add an option to extract value from a client address
    by specifying `client.address` value in the `from_context` field.
    https://github.com/open-telemetry/opentelemetry-collector-contrib/pull/34048
  - `otelcol.connector.spanmetrics`: Produce delta temporality span metrics with StartTimeUnixNano and TimeUnixNano values representing an uninterrupted series.
    https://github.com/open-telemetry/opentelemetry-collector-contrib/pull/31780

- Upgrade Beyla component v1.6.3 to v1.7.0
  - Reporting application process metrics
  - New supported protocols: SQL, Redis, Kafka
  - Several bugfixes
  - Full list of changes: https://github.com/grafana/beyla/releases/tag/v1.7.0

- Enable instances connected to remotecfg-compatible servers to Register
  themselves to the remote service. (@tpaschalis)

- Allow in-memory listener to work for remotecfg-supplied components. (@tpaschalis)

### Bugfixes

- Fixed a clustering mode issue where a fatal startup failure of the clustering service
  would exit the service silently, without also exiting the Alloy process. (@thampiotr)

- Fix a bug which prevented config reloads to work if a Loki `metrics` stage is in the pipeline.
  Previously, the reload would fail for `loki.process` without an error in the logs and the metrics
  from the `metrics` stage would get stuck at the same values. (@ptodev)


v1.2.1
-----------------

### Bugfixes

- Fixed an issue with `loki.source.kubernetes_events` not starting in large clusters due to short informer sync timeout. (@nrwiersma)

- Updated [ckit](https://github.com/grafana/ckit) to fix an issue with armv7 panic on startup when forming a cluster. (@imavroukakis)

- Fixed a clustering mode issue where a failure to perform static peers
  discovery did not result in a fatal failure at startup and could lead to
  potential split-brain issues. (@thampiotr)

### Other

- Use Go 1.22.5 for builds. (@mattdurham)

v1.2.0
-----------------

### Security fixes
- Fixes the following vulnerabilities (@ptodev):
  - [CVE-2024-35255](https://cve.mitre.org/cgi-bin/cvename.cgi?name=CVE-2024-35255)
  - [CVE-2024-36129](https://avd.aquasec.com/nvd/2024/cve-2024-36129/)

### Breaking changes

- Updated OpenTelemetry to v0.102.1. (@mattdurham)
  - Components `otelcol.receiver.otlp`,`otelcol.receiver.zipkin`,`otelcol.extension.jaeger_remote_sampling`, and `otelcol.receiver.jaeger` setting `max_request_body_size`
    default changed from unlimited size to `20MiB`. This is due to [CVE-2024-36129](https://github.com/open-telemetry/opentelemetry-collector/security/advisories/GHSA-c74f-6mfw-mm4v).

### Breaking changes to non-GA functionality

- Update Public preview `remotecfg` to use `alloy-remote-config` instead of `agent-remote-config`. The
  API has been updated to use the term `collector` over `agent`. (@erikbaranowski)

- Component `otelcol.receiver.vcenter` removed `vcenter.host.network.packet.errors`, `vcenter.host.network.packet.count`, and
  `vcenter.vm.network.packet.count`.
  - `vcenter.host.network.packet.errors` replaced by `vcenter.host.network.packet.error.rate`.
  - `vcenter.host.network.packet.count` replaced by `vcenter.host.network.packet.rate`.
  - `vcenter.vm.network.packet.count` replaced by `vcenter.vm.network.packet.rate`.

### Features

- Add an `otelcol.exporter.kafka` component to send OTLP metrics, logs, and traces to Kafka.

- Added `live debugging` to the UI. Live debugging streams data as they flow through components for debugging telemetry data.
  Individual components must be updated to support live debugging. (@wildum)

- Added live debugging support for `prometheus.relabel`. (@wildum)

- (_Experimental_) Add a `otelcol.processor.deltatocumulative` component to convert metrics from
  delta temporality to cumulative by accumulating samples in memory. (@rfratto)

- (_Experimental_) Add an `otelcol.receiver.datadog` component to receive
  metrics and traces from Datadog. (@carrieedwards, @jesusvazquez, @alexgreenbank, @fedetorres93)

- Add a `prometheus.exporter.catchpoint` component to collect metrics from Catchpoint. (@bominrahmani)

- Add the `-t/--test` flag to `alloy fmt` to check if a alloy config file is formatted correctly. (@kavfixnel)

### Enhancements

- (_Public preview_) Add native histogram support to `otelcol.receiver.prometheus`. (@wildum)
- (_Public preview_) Add metrics to report status of `remotecfg` service. (@captncraig)

- Added `scrape_protocols` option to `prometheus.scrape`, which allows to
  control the preferred order of scrape protocols. (@thampiotr)

- Add support for configuring CPU profile's duration scraped by `pyroscope.scrape`. (@hainenber)

- `prometheus.exporter.snowflake`: Add support for RSA key-pair authentication. (@Caleb-Hurshman)

- Improved filesystem error handling when working with `loki.source.file` and `local.file_match`,
  which removes some false-positive error log messages on Windows (@thampiotr)

- Updates `processor/probabilistic_sampler` to use new `FailedClosed` field from OTEL release v0.101.0. (@StefanKurek)

- Updates `receiver/vcenter` to use new features and bugfixes introduced in OTEL releases v0.100.0 and v0.101.0.
  Refer to the [v0.100.0](https://github.com/open-telemetry/opentelemetry-collector-contrib/releases/tag/v0.100.0)
  and [v0.101.0](https://github.com/open-telemetry/opentelemetry-collector-contrib/releases/tag/v0.101.0) release
  notes for more detailed information.
  Changes that directly affected the configuration are as follows: (@StefanKurek)
  - The resource attribute `vcenter.datacenter.name` has been added and enabled by default for all resource types.
  - The resource attribute `vcenter.virtual_app.inventory_path` has been added and enabled by default to
    differentiate between resource pools and virtual apps.
  - The resource attribute `vcenter.virtual_app.name` has been added and enabled by default to differentiate
    between resource pools and virtual apps.
  - The resource attribute `vcenter.vm_template.id` has been added and enabled by default to differentiate between
    virtual machines and virtual machine templates.
  - The resource attribute `vcenter.vm_template.name` has been added and enabled by default to differentiate between
    virtual machines and virtual machine templates.
  - The metric `vcenter.cluster.memory.used` has been removed.
  - The metric `vcenter.vm.network.packet.drop.rate` has been added and enabled by default.
  - The metric `vcenter.cluster.vm_template.count` has been added and enabled by default.

- Add `yaml_decode` to standard library. (@mattdurham, @djcode)

- Allow override debug metrics level for `otelcol.*` components. (@hainenber)

- Add an initial lower limit of 10 seconds for the the `poll_frequency`
  argument in the `remotecfg` block. (@tpaschalis)

- Add a constant jitter to `remotecfg` service's polling. (@tpaschalis)

- Added support for NS records to `discovery.dns`. (@djcode)

- Improved clustering use cases for tracking GCP delta metrics in the `prometheus.exporter.gcp` (@kgeckhart)

- Add the `targets` argument to the `prometheus.exporter.snmp` component to support passing SNMP targets at runtime. (@wildum)

- Prefix Faro measurement values with `value_` to align with the latest Faro cloud receiver updates. (@codecapitano)

- Add `base64_decode` to standard library. (@hainenber)

- Updated OpenTelemetry Contrib to [v0.102.0](https://github.com/open-telemetry/opentelemetry-collector-contrib/releases/tag/v0.102.0). (@mattdurham)
  - `otelcol.processor.resourcedetection`: Added a `tags` config argument to the `azure` detection mechanism.
  It exposes regex-matched Azure resource tags as OpenTelemetry resource attributes.

- A new `snmp_context` configuration argument for `prometheus.exporter.snmp`
  which overrides the `context_name` parameter in the SNMP configuration file. (@ptodev)

- Add extra configuration options for `beyla.ebpf` to select Kubernetes objects to monitor. (@marctc)

### Bugfixes

- Fixed an issue with `prometheus.scrape` in which targets that move from one
  cluster instance to another could have a staleness marker inserted and result
  in a gap in metrics (@thampiotr)

- Fix panic when `import.git` is given a revision that does not exist on the remote repo. (@hainenber)

- Fixed an issue with `loki.source.docker` where collecting logs from targets configured with multiple networks would result in errors. (@wildum)

- Fixed an issue where converting OpenTelemetry Collector configs with unused telemetry types resulted in those types being explicitly configured with an empty array in `output` blocks, rather than them being omitted entirely. (@rfratto)

### Other changes

- `pyroscope.ebpf`, `pyroscope.java`, `pyroscope.scrape`, `pyroscope.write` and `discovery.process` components are now GA. (@korniltsev)

- `prometheus.exporter.snmp`: Updating SNMP exporter from v0.24.1 to v0.26.0. (@ptodev, @erikbaranowski)

- `prometheus.scrape` component's `enable_protobuf_negotiation` argument is now
  deprecated and will be removed in a future major release.
  Use `scrape_protocols` instead and refer to `prometheus.scrape` reference
  documentation for further details. (@thampiotr)

- Updated Prometheus dependency to [v2.51.2](https://github.com/prometheus/prometheus/releases/tag/v2.51.2) (@thampiotr)

- Upgrade Beyla from v1.5.1 to v1.6.3. (@marctc)

v1.1.1
------

### Bugfixes

- Fix panic when component ID contains `/` in `otelcomponent.MustNewType(ID)`.(@qclaogui)

- Exit Alloy immediately if the port it runs on is not available.
  This port can be configured with `--server.http.listen-addr` or using
  the default listen address`127.0.0.1:12345`. (@mattdurham)

- Fix a panic in `loki.source.docker` when trying to stop a target that was never started. (@wildum)

- Fix error on boot when using IPv6 advertise addresses without explicitly
  specifying a port. (@matthewpi)

- Fix an issue where having long component labels (>63 chars) on otelcol.auth
  components lead to a panic. (@tpaschalis)

- Update `prometheus.exporter.snowflake` with the [latest](https://github.com/grafana/snowflake-prometheus-exporter) version of the exporter as of May 28, 2024 (@StefanKurek)
  - Fixes issue where returned `NULL` values from database could cause unexpected errors.

- Bubble up SSH key conversion error to facilitate failed `import.git`. (@hainenber)

v1.1.0
------

### Features

- (_Public preview_) Add support for setting GOMEMLIMIT based on cgroup setting. (@mattdurham)
- (_Experimental_) A new `otelcol.exporter.awss3` component for sending telemetry data to a S3 bucket. (@Imshelledin21)

- (_Public preview_) Introduce BoringCrypto Docker images.
  The BoringCrypto image is tagged with the `-boringcrypto` suffix and
  is only available on AMD64 and ARM64 Linux containers.
  (@rfratto, @mattdurham)

- (_Public preview_) Introduce `boringcrypto` release assets. BoringCrypto
  builds are publshed for Linux on AMD64 and ARM64 platforms. (@rfratto,
  @mattdurham)

- `otelcol.exporter.loadbalancing`: Add a new `aws_cloud_map` resolver. (@ptodev)

- Introduce a `otelcol.receiver.file_stats` component from the upstream
  OpenTelemetry `filestatsreceiver` component. (@rfratto)

### Enhancements

- Update `prometheus.exporter.kafka` with the following functionalities (@wildum):

  * GSSAPI config
  * enable/disable PA_FX_FAST
  * set a TLS server name
  * show the offset/lag for all consumer group or only the connected ones
  * set the minimum number of topics to monitor
  * enable/disable auto-creation of requested topics if they don't already exist
  * regex to exclude topics / groups
  * added metric kafka_broker_info

- In `prometheus.exporter.kafka`, the interpolation table used to compute estimated lag metrics is now pruned
  on `metadata_refresh_interval` instead of `prune_interval_seconds`. (@wildum)

- Don't restart tailers in `loki.source.kubernetes` component by above-average
  time deltas if K8s version is >= 1.29.1 (@hainenber)

- In `mimir.rules.kubernetes`, add support for running in a cluster of Alloy instances
  by electing a single instance as the leader for the `mimir.rules.kubernetes` component
  to avoid conflicts when making calls to the Mimir API. (@56quarters)

- Add the possibility of setting custom labels for the AWS Firehose logs via `X-Amz-Firehose-Common-Attributes` header. (@andriikushch)

### Bugfixes

- Fixed issue with defaults for Beyla component not being applied correctly. (marctc)

- Fix an issue on Windows where uninstalling Alloy did not remove it from the
  Add/Remove programs list. (@rfratto)

- Fixed issue where text labels displayed outside of component node's boundary. (@hainenber)

- Fix a bug where a topic was claimed by the wrong consumer type in `otelcol.receiver.kafka`. (@wildum)

- Fix an issue where nested import.git config blocks could conflict if they had the same labels. (@wildum)

- In `mimir.rules.kubernetes`, fix an issue where unrecoverable errors from the Mimir API were retried. (@56quarters)

- Fix an issue where `faro.receiver`'s `extra_log_labels` with empty value
  don't map existing value in log line. (@hainenber)

- Fix an issue where `prometheus.remote_write` only queued data for sending
  every 15 seconds instead of as soon as data was written to the WAL.
  (@rfratto)

- Imported code using `slog` logging will now not panic and replay correctly when logged before the logging
  config block is initialized. (@mattdurham)

- Fix a bug where custom components would not shadow the stdlib. If you have a module whose name conflicts with an stdlib function
  and if you use this exact function in your config, then you will need to rename your module. (@wildum)

- Fix an issue where `loki.source.docker` stops collecting logs after a container restart. (@wildum)

- Upgrading `pyroscope/ebpf` from 0.4.6 to 0.4.7 (@korniltsev):
  * detect libc version properly when libc file name is libc-2.31.so and not libc.so.6
  * treat elf files with short build id (8 bytes) properly

### Other changes

- Update `alloy-mixin` to use more specific alert group names (for example,
  `alloy_clustering` instead of `clustering`) to avoid collision with installs
  of `agent-flow-mixin`. (@rfratto)
- Upgrade Beyla from v1.4.1 to v1.5.1. (@marctc)

- Add a description to Alloy DEB and RPM packages. (@rfratto)

- Allow `pyroscope.scrape` to scrape `alloy.internal:12345`. (@hainenber)

- The latest Windows Docker image is now pushed as `nanoserver-1809` instead of
  `latest-nanoserver-1809`. The old tag will no longer be updated, and will be
  removed in a future release. (@rfratto)

- The log level of `finished node evaluation` log lines has been decreased to
  'debug'. (@tpaschalis)

- Update post-installation scripts for DEB/RPM packages to ensure
  `/var/lib/alloy` exists before configuring its permissions and ownership.
  (@rfratto)

- Remove setcap for `cap_net_bind_service` to allow alloy to run in restricted environments.
  Modern container runtimes allow binding to unprivileged ports as non-root. (@BlackDex)

- Upgrading from OpenTelemetry v0.96.0 to v0.99.0.

  - `otelcol.processor.batch`: Prevent starting unnecessary goroutines.
    https://github.com/open-telemetry/opentelemetry-collector/issues/9739
  - `otelcol.exporter.otlp`: Checks for port in the config validation for the otlpexporter.
    https://github.com/open-telemetry/opentelemetry-collector/issues/9505
  - `otelcol.receiver.otlp`: Fix bug where the otlp receiver did not properly respond
    with a retryable error code when possible for http.
    https://github.com/open-telemetry/opentelemetry-collector/pull/9357
  - `otelcol.receiver.vcenter`: Fixed the resource attribute model to more accurately support multi-cluster deployments.
    https://github.com/open-telemetry/opentelemetry-collector-contrib/issues/30879
    For more information on impacts please refer to:
    https://github.com/open-telemetry/opentelemetry-collector-contrib/pull/31113
    The main impact is that `vcenter.resource_pool.name`, `vcenter.resource_pool.inventory_path`,
    and `vcenter.cluster.name` are reported with more accuracy on VM metrics.
  - `otelcol.receiver.vcenter`: Remove the `vcenter.cluster.name` resource attribute from Host resources if the Host is standalone (no cluster).
    https://github.com/open-telemetry/opentelemetry-collector-contrib/issues/32548
  - `otelcol.receiver.vcenter`: Changes process for collecting VMs & VM perf metrics to be more efficient (one call now for all VMs).
    https://github.com/open-telemetry/opentelemetry-collector-contrib/issues/31837
  - `otelcol.connector.servicegraph`: Added a new `database_name_attribute` config argument to allow users to
    specify a custom attribute name for identifying the database name in span attributes.
    https://github.com/open-telemetry/opentelemetry-collector-contrib/pull/30726
  - `otelcol.connector.servicegraph`: Fix 'failed to find dimensions for key' error from race condition in metrics cleanup.
    https://github.com/open-telemetry/opentelemetry-collector-contrib/issues/31701
  - `otelcol.connector.spanmetrics`: Add `metrics_expiration` option to enable expiration of metrics if spans are not received within a certain time frame.
    By default, the expiration is disabled (set to 0).
    https://github.com/open-telemetry/opentelemetry-collector-contrib/issues/30559
  - `otelcol.connector.spanmetrics`: Change default value of `metrics_flush_interval` from 15s to 60s.
    https://github.com/open-telemetry/opentelemetry-collector-contrib/issues/31776
  - `otelcol.connector.spanmetrics`: Discard counter span metric exemplars after each flush interval to avoid unbounded memory growth.
    This aligns exemplar discarding for counter span metrics with the existing logic for histogram span metrics.
    https://github.com/open-telemetry/opentelemetry-collector-contrib/issues/31683
  - `otelcol.exporter.loadbalancing`: Fix panic when a sub-exporter is shut down while still handling requests.
    https://github.com/open-telemetry/opentelemetry-collector-contrib/issues/31410
  - `otelcol.exporter.loadbalancing`: Fix memory leaks on shutdown.
    https://github.com/open-telemetry/opentelemetry-collector-contrib/pull/31050
  - `otelcol.exporter.loadbalancing`: Support the timeout period of k8s resolver list watch can be configured.
    https://github.com/open-telemetry/opentelemetry-collector-contrib/issues/31757
  - `otelcol.processor.transform`: Change metric unit for metrics extracted with `extract_count_metric()` to be the default unit (`1`).
    https://github.com/open-telemetry/opentelemetry-collector-contrib/issues/31575
  - `otelcol.receiver.opencensus`: Refactor the receiver to pass lifecycle tests and avoid leaking gRPC connections.
    https://github.com/open-telemetry/opentelemetry-collector-contrib/issues/31643
  - `otelcol.extension.jaeger_remote_sampling`: Fix leaking goroutine on shutdown.
    https://github.com/open-telemetry/opentelemetry-collector-contrib/issues/31157
  - `otelcol.receiver.kafka`: Fix panic on shutdown.
    https://github.com/open-telemetry/opentelemetry-collector-contrib/issues/31926
  - `otelcol.processor.resourcedetection`: Only attempt to detect Kubernetes node resource attributes when they're enabled.
    https://github.com/open-telemetry/opentelemetry-collector-contrib/issues/31941
  - `otelcol.processor.resourcedetection`: Fix memory leak on AKS.
    https://github.com/open-telemetry/opentelemetry-collector-contrib/pull/32574
  - `otelcol.processor.resourcedetection`: Update to ec2 scraper so that core attributes are not dropped if describeTags returns an error (likely due to permissions).
    https://github.com/open-telemetry/opentelemetry-collector-contrib/pull/30672

- Use Go 1.22.3 for builds. (@kminehart)

v1.0.0
------

### Features

- Support for programmable pipelines using a rich expression-based syntax.

- Over 130 components for processing, transforming, and exporting telemetry
  data.

- Native support for Kubernetes and Prometheus Operator without needing to
  deploy or learn a separate Kubernetes operator.

- Support for creating and sharing custom components.

- Support for forming a cluster of Alloy instances for automatic workload
  distribution.

- (_Public preview_) Support for receiving configuration from a server for
  centralized configuration management.

- A built-in UI for visualizing and debugging pipelines.

[contributors guide]: ./docs/developer/contributing.md#updating-the-changelog<|MERGE_RESOLUTION|>--- conflicted
+++ resolved
@@ -63,11 +63,8 @@
 
 - Fix Docker log corruption for multiplexed long lines. (@axd1x8a)
 
-<<<<<<< HEAD
-=======
 - Allow configuration of `force_attempt_http2` and default it to `true` for otelcol exporters with HTTP client configurations. (@dehaansa)
 
->>>>>>> ff849f45
 v1.12.0
 -----------------
 
