# Changelog

> _Contributors should read our [contributors guide][] for instructions on how
> to update the changelog._

This document contains a historical list of changes between releases. Only
changes that impact end-user behavior are listed; changes to documentation or
internal API changes are not present.

Main (unreleased)
-----------------

### Breaking changes

- `prometheus.exporter.blackbox`, `prometheus.exporter.snmp` and `prometheus.exporter.statsd` now use the component ID instead of the hostname as
  their `instance` label in their exported metrics. This is a consequence of a bug fix that could lead to missing data when using the exporter
  with clustering. If you would like to retain the previous behaviour, you can use `discovery.relabel` with `action = "replace"` rule to
  set the `instance` label to `sys.env("HOSTNAME")`. (@thampiotr)

### Features

- (_Experimental_) Add an `otelcol.receiver.cloudflare` component to receive
  logs pushed by Cloudflare's [LogPush](https://developers.cloudflare.com/logs/logpush/) jobs. (@x1unix)

- (_Experimental_) Additions to experimental `database_observability.mysql` component:
  - `explain_plans`
    - collector now changes schema before returning the connection to the pool (@cristiangreco)
    - collector now passes queries more permissively, expressly to allow queries beginning in `with` (@rgeyer)
  - enable `explain_plans` collector by default (@rgeyer)

- (_Experimental_) Additions to experimental `database_observability.postgres` component:
  - `explain_plans`
    - added the explain plan collector (@rgeyer)
    - collector now passes queries more permissively, expressly to allow queries beginning in `with` (@rgeyer)
  - `query_samples`
    - add `user` field to wait events within `query_samples` collector (@gaantunes)
    - rework the query samples collector to buffer per-query execution state across scrapes and emit finalized entries (@gaantunes)
    - process turned idle rows to calculate finalization times precisely and emit first seen idle rows (@gaantunes)
  - enable `explain_plans` collector by default (@rgeyer)
  - safely generate server_id when UDP socket used for database connection (@matthewnolf)
  - add table registry and include "validated" in parsed table name logs (@fridgepoet)

- Add `otelcol.exporter.googlecloudpubsub` community component to export metrics, traces, and logs to Google Cloud Pub/Sub topic. (@eraac)

- Add `structured_metadata_drop` stage for `loki.process` to filter structured metadata. (@baurmatt)

- Send remote config status to the remote server for the remotecfg service. (@erikbaranowski)

- Send effective config to the remote server for the remotecfg service. (@erikbaranowski)

- Add a `stat_statements` configuration block to the `prometheus.exporter.postgres` component to enable selecting both the query ID and the full SQL statement. The new block includes one option to enable statement selection, and another to configure the maximum length of the statement text. (@SimonSerrano)

- Add `truncate` stage for `loki.process` to truncate log entries, label values, and structured_metadata values. (@dehaansa)

- Add `u_probe_links` & `load_probe` configuration fields to alloy pyroscope.ebpf to extend configuration of the opentelemetry-ebpf-profiler to allow uprobe profiling and dynamic probing. (@luweglarz)

- Add `verbose_mode` configuration fields to alloy pyroscope.ebpf to be enable ebpf-profiler verbose mode. (@luweglarz)

- Add `file_match` block to `loki.source.file` for built-in file discovery using glob patterns. (@kalleep)

- Add a `regex` argument to the `structured_metadata` stage in `loki.process` to extract labels matching a regular expression. (@timonegk)

### Enhancements

- Add per-application rate limiting with the `strategy` attribute in the `faro.receiver` component, to prevent one application from consuming the rate limit quota of others. (@hhertout)

- Add support of `tls` in components `loki.source.(awsfirehose|gcplog|heroku|api)` and `prometheus.receive_http` and `pyroscope.receive_http`. (@fgouteroux)

- Remove SendSIGKILL=no from unit files and recommendations (@oleg-kozlyuk-grafana)

- Reduce memory overhead of `prometheus.remote_write`'s WAL by lowering the size of the allocated series storage. (@kgeckhart)

- Reduce lock wait/contention on the labelstore.LabelStore by removing unecessary usage from `prometheus.relabel`. (@kgeckhart)

- `prometheus.exporter.postgres` dependency has been updated to v0.18.1. This includes new `stat_progress_vacuum` and `buffercache_summary` collectors, as well as other bugfixes and enhancements. (@cristiangreco)

- Update Beyla component to 2.7.4. (@grcevski)

- Support delimiters in `stage.luhn`. (@dehaansa)

- pyroscope.java: update async-profiler to 4.2 (@korniltsev-grafanista)
- Improve debug info output from exported receivers (loki, prometheus and pyroscope). (@kalleep)

- `prometheus.exporter.unix`: Add an `arp` config block to configure the ARP collector. (@ptodev)

- `prometheus.exporter.snowflake` dependency has been updated to 20251016132346-6d442402afb2, which updates data ownership queries to use `last_over_time` for a 24 hour period. (@dasomeone)

- `loki.source.podlogs` now supports `preserve_discovered_labels` parameter to preserve discovered pod metadata labels for use by downstream components. (@QuentinBisson)

- Rework underlying framework of Alloy UI to use Vite instead of Create React App. (@jharvey10)

- Use POST requests for remote config requests to avoid hitting http2 header limits. (@tpaschalis)

- `loki.source.api` during component shutdown will now reject all the inflight requests with status code 503 after `graceful_shutdown_timeout` has expired. (@kalleep)

### Bugfixes

- Stop `loki.source.kubernetes` discarding log lines with duplicate timestamps. (@ciaranj)

- Fix direction of arrows for pyroscope components in UI graph. (@dehaansa)

- Only log EOF errors for syslog port investigations in `loki.source.syslog` as Debug, not Warn. (@dehaansa)

- Fix prometheus.exporter.process ignoring the `remove_empty_groups` argument. (@mhamzahkhan)

- Fix issues with "unknown series ref when trying to add exemplar" from `prometheus.remote_write` by allowing series ref links to be updated if they change. (@kgeckhart)

- Fix `loki.source.podlogs` component to register the Kubernetes field index for `spec.nodeName` when node filtering is enabled, preventing "Index with name field:spec.nodeName does not exist" errors. (@QuentinBisson)

- Fix issue in `loki.source.file` where scheduling files could take too long. (@kalleep)

- Fix `loki.write` no longer includes internal labels `__`.  (@matt-gp)

- Fix missing native histograms custom buckets (NHCB) samples from `prometheus.remote_write`. (@krajorama)

- `otelcol.receiver.prometheus` now supports mixed histograms if `prometheus.scrape` has `honor_metadata` set to `true`. (@ptodev)
  A mixed histogram is one which has both classic and exponential buckets.

- `loki.source.file` has better support for non-UTF-8 encoded files. (@ptodev)
  * A BOM will be taken into account if the file is UTF-16 encoded and `encoding` is set to `UTF-16`. (Not `UTF-16BE` or `UTF-16LE`)
  * The carriage return symbol in Windows log files with CLRF endings will no longer be part of the log line.
  * These bugs used to cause some logs to show up with Chinese characters. Notably, this would happen on MSSQL UTF-16 LE logs.

v1.11.3
-----------------

### Enhancements

- Schedule new path targets faster in `loki.source.file`. (@kalleep)

- Add `prometheus.static.exporter` that exposes metrics specified in a text file in Prometheus exposition format. (@kalleep)

### Bugfixes

- `local.file_match` now publish targets faster whenever targets in arguments changes. (@kalleep)

- Fix `otelcol.exporter.splunkhec` arguments missing documented `otel_attrs_to_hec_metadata` block. (@dehaansa)

- Support Scrape Protocol specification in CRDS for `prometheus.operator.*` components. (@dehaansa)

- Fix panic in `otelcol.receiver.syslog` when no tcp block was configured. (@kalleep)

- Fix breaking changes in the texfile collector for `prometheus.exporter.windows`, and `prometheus.exporter.unix`, when prometheus/common was upgraded. (@kgeckhart)

<<<<<<< HEAD
- Support recovering from corrupted positions file entries in `loki.source.file`. (@dehaansa)
=======
### Other changes

- Augment prometheus.scrape 'scheme' argument strengthening link to protocol. (@lewismc)

- Stop `faro.receiver` losing trace context when exception has stack trace. (@duartesaraiva98)
>>>>>>> b4a4bc8a

v1.11.2
-----------------

### Bugfixes

- Fix potential deadlock in `loki.source.journal` when stopping or reloading the component. (@thampiotr)

- Honor sync timeout when waiting for network availability for prometheus.operator.* components. (@dehaansa)

- Fix `prometheus.exporter.cloudwatch` to not always emit debug logs but respect debug property. (@kalleep)

- Fix an issue where component shutdown could block indefinitely by adding a warning log message and a deadline of 10 minutes. The deadline can be configured with the `--feature.component-shutdown-deadline` flag if the default is not suitable. (@thampiotr)

- Fix potential deadlocks in `loki.source.file` and `loki.source.journal` when component is shutting down. (@kalleep, @thampiotr)

v1.11.0
-----------------

### Breaking changes

- Prometheus dependency had a major version upgrade from v2.55.1 to v3.4.2. (@thampiotr)

  - The `.` pattern in regular expressions in PromQL matches newline characters now. With this change a regular expressions like `.*` matches strings that include `\n`. This applies to matchers in queries and relabel configs in Prometheus and Loki components.

  - The `enable_http2` in `prometheus.remote_write` component's endpoints has been changed to `false` by default. Previously, in Prometheus v2 the remote write http client would default to use http2. In order to parallelize multiple remote write queues across multiple sockets its preferable to not default to http2. If you prefer to use http2 for remote write you must now set `enable_http2` to `true` in your `prometheus.remote_write` endpoints configuration section.

  - The experimental CLI flag `--feature.prometheus.metric-validation-scheme` has been deprecated and has no effect. You can configure the metric validation scheme individually for each `prometheus.scrape` component.

  - Log message format has changed for some of the `prometheus.*` components as part of the upgrade to Prometheus v3.

  - The values of the `le` label of classic histograms and the `quantile` label of summaries are now normalized upon ingestion. In previous Alloy versions, that used Prometheus v2, the value of these labels depended on the scrape protocol (protobuf vs text format) in some situations. This led to label values changing based on the scrape protocol. E.g. a metric exposed as `my_classic_hist{le="1"}` would be ingested as `my_classic_hist{le="1"}` via the text format, but as `my_classic_hist{le="1.0"}` via protobuf. This changed the identity of the metric and caused problems when querying the metric. In current Alloy release, which uses Prometheus v3, these label values will always be normalized to a float like representation. I.e. the above example will always result in `my_classic_hist{le="1.0"}` being ingested into Prometheus, no matter via which protocol. The effect of this change is that alerts, recording rules and dashboards that directly reference label values as whole numbers such as `le="1"` will stop working.

    The recommended way to deal with this change is to fix references to integer `le` and `quantile` label values, but otherwise do nothing and accept that some queries that span the transition time will produce inaccurate or unexpected results.

  See the upstream [Prometheus v3 migration guide](https://prometheus.io/docs/prometheus/3.4/migration/) for more details.

- `prometheus.exporter.windows` dependency has been updated to v0.31.1. (@dehaansa)
  - There are various renamed metrics and two removed collectors (`cs`, `logon`), see the [v1.11 release notes][1_11-release-notes] for more information.

    [1_11-release-notes]: https://grafana.com/docs/alloy/latest/release-notes/#v111

- `scrape_native_histograms` attribute for `prometheus.scrape` is now set to `false`, whereas in previous versions of Alloy it would default to `true`. This means that it is no longer enough to just configure `scrape_protocols` to start with `PrometheusProto` to scrape native histograms - `scrape_native_histograms` has to be enabled. If `scrape_native_histograms` is enabled, `scrape_protocols` will automatically be configured correctly for you to include `PrometheusProto`. If you configure it explicitly, Alloy will validate that `PrometheusProto` is in the `scrape_protocols` list.

- Add `otel_attrs_to_hec_metadata` configuration block to `otelcol.exporter.splunkhec` to match `otelcol.receiver.splunkhec`. (@cgetzen)

- [`otelcol.processor.batch`] Two arguments have different default values. (@ptodev)
  - `send_batch_size` is now set to 2000 by default. It used to be 8192.
  - `send_batch_max_size` is now set to 3000 by default. It used to be 0.
  - This helps prevent issues with ingestion of batches that are too large.

- OpenTelemetry Collector dependencies upgraded from v0.128.0 to v0.134.0. (@ptodev)
  - The `otelcol.receiver.opencensus` component has been deprecated and will be removed in a future release, use `otelcol.receiver.otelp` instead.
  - [`otelcol.exporter.*`] The deprecated `blocking` argument in the `sending_queue` block has been removed.
    Use `block_on_overflow` instead.
  - [`otelcol.receiver.kafka`, `otelcol.exporter.kafka`]: Removed the `broker_addr` argument from the `aws_msk` block.
    Also removed the `SASL/AWS_MSK_IAM` authentication mechanism.
  - [`otelcol.exporter.splunkhec`] The `batcher` block is deprecated and will be removed in a future release. Use the `queue` block instead.
  - [`otelcol.exporter.loadbalancing`] Use a linear probe to decrease variance caused by hash collisions, which was causing a non-uniform distribution of loadbalancing.
  - [`otelcol.connector.servicegraph`] The `database_name_attribute` argument has been removed.
  - [`otelcol.connector.spanmetrics`] Adds a default maximum number of exemplars within the metric export interval.
  - [`otelcol.processor.tail_sampling`] Add a new `block_on_overflow` config attribute.

### Features

- Add the `otelcol.receiver.fluentforward` receiver to receive logs via Fluent Forward Protocol. (@rucciva)
- Add the `prometheus.enrich` component to enrich metrics using labels from `discovery.*` components. (@ArkovKonstantin)

- Add the `otelcol.receiver.awsecscontainermetrics` receiver (from upstream OTEL contrib) to read AWS ECS task- and container-level resource usage metrics. (@gregbrowndev)

- Add `node_filter` configuration block to `loki.source.podlogs` component to enable node-based filtering for pod discovery. When enabled, only pods running on the specified node will be discovered and monitored, significantly reducing API server load and network traffic in DaemonSet deployments. (@QuentinBisson)

- (_Experimental_) Additions to experimental `database_observability.mysql` component:
  - `query_sample` collector now supports auto-enabling the necessary `setup_consumers` settings (@cristiangreco)
  - `query_sample` collector is now compatible with mysql less than 8.0.28 (@cristiangreco)
  - include `server_id` label on log entries (@matthewnolf)
  - support receiving targets argument and relabel those to include `server_id` (@matthewnolf)
  - updated the config blocks and documentation (@cristiangreco)

- (_Experimental_) Additions to experimental `database_observability.postgres` component:
  - add `query_tables` collector for postgres (@matthewnolf)
  - add `cloud_provider.aws` configuration that enables optionally supplying the ARN of the database under observation. The ARN is appended to metric samples as labels for easier filtering and grouping of resources.
  - add `query_sample` collector for postgres (@gaantunes)
  - add `schema_details` collector for postgres (@fridgepoet)
  - include `server_id` label on logs and metrics (@matthewnolf)

- Add `otelcol.receiver.googlecloudpubsub` community component to receive metrics, traces, and logs from Google Cloud Pub/Sub subscription. (@eraac)

- Add otel collector converter for `otelcol.receiver.googlecloudpubsub`. (@kalleep)

- (_Experimental_) Add a `honor_metadata` configuration argument to the `prometheus.scrape` component.
  When set to `true`, it will propagate metric metadata to downstream components.

- Add a flag to pyroscope.ebpf alloy configuration to set the off-cpu profiling threshold. (@luweglarz)

- Add `encoding.url_encode` and `encoding.url_decode` std lib functions. (@kalleep)

### Enhancements

- Ensure text in the UI does not overflow node boundaries in the graph. (@blewis12)

- Fix `pyroscope.write` component's `AppendIngest` method to respect configured timeout and implement retry logic. The method now properly uses the configured `remote_timeout`, includes retry logic with exponential backoff, and tracks metrics for sent/dropped bytes and profiles consistently with the `Append` method. (@korniltsev)

- `pyroscope.write`, `pyroscope.receive_http` components include `trace_id` in logs and propagate it downstream. (@korniltsev)

- Improve logging in `pyroscope.write` component. (@korniltsev)

- Add comprehensive latency metrics to `pyroscope.write` component with endpoint-specific tracking for both push and ingest operations. (@korniltsev, @claude)

- `prometheus.scrape` now supports `convert_classic_histograms_to_nhcb`, `enable_compression`, `metric_name_validation_scheme`, `metric_name_escaping_scheme`, `native_histogram_bucket_limit`, and `native_histogram_min_bucket_factor` arguments. See reference documentation for more details. (@thampiotr)

- Add `max_send_message_size` configuration option to `loki.source.api` component to control the maximum size of requests to the push API. (@thampiotr)

- Add `protobuf_message` argument to `prometheus.remote_write` endpoint configuration to support both Prometheus Remote Write v1 and v2 protocols. The default remains `"prometheus.WriteRequest"` (v1) for backward compatibility. (@thampiotr)

- Update the `yet-another-cloudwatch-exporter` dependency to point to the prometheus-community repo as it has been donated. Adds a few new services to `prometheus.exporter.cloudwatch`. (@dehaansa, @BoweFlex, @andriikushch)

- `pyroscope.java` now supports configuring the `log_level` and `quiet` flags on async-profiler. (@deltamualpha)

- Add `application_host` and `network_inter_zone` features to `beyla.ebpf` component. (@marctc)

- Set the publisher name in the Windows installer to "Grafana Labs". (@martincostello)

- Switch to the community maintained fork of `go-jmespath` that has more features. (@dehaansa)

- Add a `stage.pattern` stage to `loki.process` that uses LogQL patterns to parse logs. (@dehaansa)

- Add support to validate references, stdlib functions and arguments when using validate command. (@kalleep)

- Update the `prometheus.exporter.process` component to get the `remove_empty_groups` option. (@dehaansa)

- Remove unnecessary allocations in `stage.static_labels`. (@kalleep)

- Upgrade `beyla.ebpf` from Beyla version v2.2.5 to v2.5.8 The full list of changes can be found in the [Beyla release notes](https://github.com/grafana/beyla/releases/tag/v2.5.2) (@marctc)

- `prometheus.exporter.azure` supports setting `interval` and `timespan` independently allowing for further look back when querying metrics. (@kgeckhart)

- `loki.source.journal` now supports `legacy_positon` block that can be used to translate Static Agent or Promtail position files. (@kalleep)

- Normalize attr key name in logfmt logger. (@zry98)

- (_Experimental_) Add an extra parameter to the `array.combine_maps` standard library function
  to enable preserving the first input list even if there is no match. (@ptodev)

- Reduce memory overhead of `prometheus.remote_write`'s WAL by bringing in an upstream change to only track series in a slice if there's a hash conflict. (@kgeckhart)

- Reduce log level from warning for `loki.write` when request fails and will be retried. (@kalleep)

- Fix slow updates to `loki.source.file` when only targets have changed and pipeline is blocked on writes. (@kalleep)

- Reduced allocation in `loki.write` when using external labels with mutliple endpoints. (@kalleep)

- The Windows installer and executables are now code signed. (@martincostello)

- Reduce compressed request size in `prometheus.write.queue` by ensuring append order is maintained when sending metrics to the WAL. (@kgeckhart)

- Add `protobuf_message` and `metadata_cache_size` arguments to `prometheus.write.queue` endpoint configuration to support both Prometheus Remote Write v1 and v2 protocols. The default remains `"prometheus.WriteRequest"` (v1) for backward compatibility. (@dehaansa)

- Reduce allocations for `loki.process` when `stage.template` is used. (@kalleep)

- Reduce CPU of `prometheus.write.queue` by eliminating duplicate calls to calculate the protobuf Size. (@kgeckhart)

- Use new cache for metadata cache in `prometheus.write.queue` and support disabling the metadata cache with it disable by default. (@kgeckhart, @dehaansa)

### Bugfixes

- Update `webdevops/go-common` dependency to resolve concurrent map write panic. (@dehaansa)

- Fix ebpf profiler metrics `pyroscope_ebpf_active_targets`, `pyroscope_ebpf_profiling_sessions_total`, `pyroscope_ebpf_profiling_sessions_failing_total` not being updated. (luweglarz)

- Fix `prometheus.operator.podmonitors` so it now handle portNumber from PodMonitor CRD. (@kalleep)

- Fix `pyroscope.receive_http` so it does not restart server if the server configuration has not changed. (@korniltsev)

- Increase default connection limit in `pyroscope.receive_http` from 100 to 16k. (@korniltsev)

- Fix issue in `prometheus.remote_write`'s WAL which could allow it to hold an active series forever. (@kgeckhart)

- Fix issue in static and promtail converter where metrics type was not properly handled. (@kalleep)

- Fix `prometheus.operator.*` components to allow them to scrape correctly Prometheus Operator CRDs. (@thomas-gouveia)

- Fix `database_observability.mysql` and `database_observability.postgres` crashing alloy process due to uncaught errors.

- Fix data race in`loki.source.docker` that could cause Alloy to panic. (@kalleep)

- Fix race conditions in `loki.source.syslog` where it could deadlock or cause port bind errors during config reload or shutdown. (@thampiotr)

- Fix `prometheus.exporter.redis` component so that it no longer ignores the `MaxDistinctKeyGroups` configuration option. If key group metrics are enabled, this will increase the cardinality of the generated metrics. (@stegosaurus21)

- **Fix `loki.source.podlogs` component to properly collect logs from Kubernetes Jobs and CronJobs.** Previously, the component would fail to scrape logs from short-lived or terminated jobs due to race conditions between job completion and pod discovery. The fix includes:
  - Job-aware termination logic with extended grace periods (10-60 seconds) to ensure all logs are captured
  - Proper handling of pod deletion and race conditions between job completion and controller cleanup
  - Separation of concerns: `shouldStopTailingContainer()` handles standard Kubernetes restart policies for regular pods, while `shouldStopTailingJobContainer()` handles job-specific lifecycle with grace periods
  - Enhanced deduplication mechanisms to prevent duplicate log collection while ensuring comprehensive coverage
  - Comprehensive test coverage including unit tests and deduplication validation
  This resolves the issue where job logs were being missed, particularly for fast-completing jobs or jobs that terminated before discovery. (@QuentinBisson)

- Fix `loki.source.journal` creation failing with an error when the journal file is not found. (@thampiotr)

- Fix graph UI so it generates correct URLs for components in `remotecfg` modules. (@patrickeasters)

- Fix panic in `loki.write` when component is shutting down and `external_labels` are configured. (@kalleep)

- Fix excessive debug logs always being emitted by `prometheus.exporter.mongodb`. (@kalleep)

v1.10.2
-----------------

### Bugfixes

- Fix issue in `prometheus.write.queue` causing inability to increase shard count if existing WAL data was present on start. (@kgeckhart)

- Fix issue with `loki.source.gcplog` when push messages sent by gcp pub/sub only includes `messageId`. (@kalleep)

v1.10.1
-----------------

### Bugfixes

- Fix issue with `faro.receiver` cors not allowing X-Scope-OrgID and traceparent headers. (@mar4uk)

- Fix issues with propagating cluster peers change notifications to components configured with remotecfg. (@dehaansa)

- Fix issues with statistics reporter not including components only configured with remotecfg. (@dehaansa)

- Fix issues with `prometheus.exporter.windows` not propagating `dns` collector config. (@dehaansa)

- Fixed a bug in `prometheus.write.queue` which caused retries even when `max_retry_attempts` was set to `0`. (@ptodev)

- Fixed a bug in `prometheus.write.queue` which caused labelling issues when providing more than one label in `external_labels`. (@dehaansa)

- Add `application_host` and `network_inter_zone` features to `beyla.ebpf` component. (@marctc)

- Fix issues in `loki.process` where `stage.multiline` did not pass through structured metadata. (@jan-mrm)

- Fix URLs in the Windows installer being wrapped in quotes. (@martincostello)

- Fixed an issue where certain `otelcol.*` components could prevent Alloy from shutting down when provided invalid configuration. (@thampiotr)

v1.10.0
-----------------

### Breaking changes

- Removing the `nanoserver-1809` container image for Windows 2019. (@ptodev)
  This is due to the deprecation of `windows-2019` GitHub Actions runners.
  The `windowsservercore-ltsc2022` Alloy image is still being published to DockerHub.

### Bugfixes

- Upgrade `otelcol` components from OpenTelemetry v0.126.0 to v0.128.0 (@korniltsev, @dehaansa)
  - [`otelcol.exporter.kafka`]: Allow kafka exporter to produce to topics based on metadata key values.
  - [`otelcol.receiver.kafka`]: Enforce a backoff mechanism on non-permanent errors, such as when the queue is full.
  - [`otelcol.receiver.kafka`]: Don't restart the Kafka consumer on failed errors when message marking is enabled for them.
  - [`otelcol.exporter.datadog`]: Fix automatic intial point dropping when converting cumulative monotonic sum metrics.
  - [`otelcol.exporter.datadog`]: config `tls::insecure_skip_verify` is now taken into account in metrics path.
  - [`otelcol.exporter.datadog`]: Correctly treat summary counts as cumulative monotonic sums instead of cumulative non-monotonic sums.
  - [`otelcol.connector.spanmetrics`]: Fix bug causing span metrics calls count to be always 0 when using delta temporality.
  - [`otelcol.exporter.splunkhec`]: Treat HTTP 403 Forbidden as a permanent error.

### Features

- (_Experimental_) Add an `array.group_by` stdlib function to group items in an array by a key. (@wildum)
- Add the `otelcol.exporter.faro` exporter to export traces and logs to Faro endpoint. (@mar4uk)
- Add the `otelcol.receiver.faro` receiver to receive traces and logs from the Grafana Faro Web SDK. (@mar4uk)

- Add entropy support for `loki.secretfilter` (@romain-gaillard)

### Enhancements

- Add `hash_string_id` argument to `foreach` block to hash the string representation of the pipeline id instead of using the string itself. (@wildum)

- Update `async-profiler` binaries for `pyroscope.java` to 4.0-87b7b42 (@github-hamza-bouqal)

- (_Experimental_) Additions to experimental `database_observability.mysql` component:
  - Add `explain_plan` collector to `database_observability.mysql` component. (@rgeyer)
  - `locks`: addition of data locks collector (@gaantunes @fridgepoet)
  - `query_sample` collector is now enabled by default (@matthewnolf)
  - `query_tables` collector now deals better with truncated statements (@cristiangreco)

- (_Experimental_) `prometheus.write.queue` add support for exemplars. (@dehaansa)

- (_Experimental_) `prometheus.write.queue` initialize queue metrics that are seconds values as time.Now, not 0. (@dehaansa)

- Update secret-filter gitleaks.toml from v8.19.0 to v8.26.0 (@andrejshapal)

- Wire in survey block for beyla.ebpf component. (@grcevski, @tpaschalis)

- Upgrade `otelcol` components from OpenTelemetry v0.126.0 to v0.128.0 (@korniltsev, @dehaansa)
  - [`otelcol.processor.resourcedetection`]: Add additional OS properties to resource detection: `os.build.id` and `os.name`.
  - [`otelcol.processor.resourcedetection`]: Add `host.interface` resource attribute to `system` detector.
  - [`otelcol.exporter.kafka`]: Fix Snappy compression codec support for the Kafka exporter.
  - [`otelcol.receiver.filelog`]: Introduce `utf8-raw` encoding to avoid replacing invalid bytes with \uFFFD when reading UTF-8 input.
  - [`otelcol.processor.k8sattributes`]: Support extracting labels and annotations from k8s Deployments.
  - [`otelcol.processor.k8sattributes`]: Add option to configure automatic service resource attributes.
  - [`otelcol.exporter.datadog`]: Adds `hostname_detection_timeout` configuration option for Datadog Exporter and sets default to 25 seconds.
  - [`otelcol.receiver.datadog`]: Address semantic conventions noncompliance and add support for http/db.
  - [`otelcol.exporter.awss3`]: Add the retry mode, max attempts and max backoff to the settings.

- Add `enable_tracing` attribute to `prometheus.exporter.snowflake` component to support debugging issues. (@dehaansa)

- Add support for `conditions` and statement-specific `error_mode` in `otelcol.processor.transform`. (@ptodev)

- Add `storage` and `start_from` args to cloudwatch logs receiver. (@boernd)

- Reduced allocation in Loki processing pipelines. (@thampiotr)

- Update the `prometheus.exporter.postgres` component with latest changes and bugfixes for Postgres17 (@cristiangreco)

- Add `tail_from_end` argument to `loki.source.podlogs` to optionally start reading from the end of a log stream for newly discovered pods. (@harshrai654)

- Remove limitation in `loki.source.file` when `legacy_position_file` is unset. Alloy can now recover legacy positions even if labels are added. (@kalleep)

### Bugfixes

- Fix path for correct injection of version into constants at build time. (@adlotsof)

- Propagate the `-feature.community-components.enabled` flag for remote
  configuration components. (@tpaschalis)

- Fix extension registration for `otelcol.receiver.splunkhec` auth extensions. (@dehaansa)

### Other changes

- Mark `pyroscope.receive_http` and `pyroscope.relabel` components as GA. (@marcsanmi)

- Upgrade `otelcol.exporter.windows` to v0.30.8 to get bugfixes and fix `update` collector support. (@dehaansa)

- Add `User-Agent` header to remotecfg requests. (@tpaschalis)

v1.9.2
-----------------

### Bugfixes

- Send profiles concurrently from `pyroscope.ebpf`. (@korniltsev)

- Fix the `validate` command not understanding the `livedebugging` block. (@dehaansa)

- Fix invalid class names in python profiles obtained with `pyroscope.ebpf`. (@korniltsev)

- Fixed a bug which prevented non-secret optional secrets to be passed in as `number` arguments. (@ptodev)

- For CRD-based components (`prometheus.operator.*`), retry initializing informers if the apiserver request fails. This rectifies issues where the apiserver is not reachable immediately after node restart. (@dehaansa)

### Other changes

-  Add no-op blocks and attributes to the `prometheus.exporter.windows` component (@ptodev).
   Version 1.9.0 of Alloy removed the `msmq` block, as well as the `enable_v2_collector`,
   `where_clause`, and `use_api` attributes in the `service` block.
   This made it difficult for users to upgrade, so those attributes have now been made a no-op instead of being removed.

v1.9.1
-----------------

### Features

- Update the `prometheus.exporter.windows` component to version v0.30.7. This adds new metrics to the `dns` collector. (@dehaansa)

### Bugfixes

- Update the `prometheus.exporter.windows` component to version v0.30.7. This fixes an error with the exchange collector and terminal_services collector (@dehaansa)

- Fix `loki.source.firehose` to propagate specific cloudwatch event timestamps when useIncomingTs is set to true. (@michaelPotter)

- Fix elevated CPU usage when using some `otelcol` components due to debug logging. (@thampiotr)

### Other changes

- Upgrade `otelcol` components from OpenTelemetry v0.125.0 to v0.126.0 (@dehaansa):
  - [`pkg/ottl`] Add support for `HasPrefix` and `HasSuffix` functions.
  - [`pkg/configtls`] Add trusted platform module (TPM) support to TLS authentication for all `otelcol` components supporting TLS.
  - [`otelcol.connector.spanmetrics`] Add `calls_dimension` and `histogram:dimension` blocks for configuring additional dimensions for `traces.span.metrics.calls` and `traces.span.metrics.duration` metrics.
  - [`otelcol.exporter.datadog`] Enable `instrumentation_scope_metadata_as_tags` by default.
  - [`otelcol.exporter.kafka`] support configuration of `compression` `level` in producer configuration.
  - [`otelcol.processor.tailsampling`] `invert sample` and `inverted not sample` decisions deprecated, use the `drop` policy instead to explicitly not sample traces.
  - [`otelcol.receiver.filelog`] support `compression` value of `auto` to automatically detect file compression type.

v1.9.0
-----------------

### Breaking changes

- The `prometheus.exporter.windows` component has been update to version v0.30.6. This update includes a significant rework of the exporter and includes some breaking changes. (@dehaansa)
  - The `msmq` and `service` collectors can no longer be configured with a WMI where clause. Any filtering previously done in a where clause will need to be done in a `prometheus.relabel` component.
  - The `service` collector no longer provides `enable_v2_collector` and `use_api` configuration options.
  - The `mscluster_*` and `netframework_*` collectors are now replaced with one `mscluster` and `netframework` collector that allows you to enable the separate metric groupings individually.
  - The `teradici_pcoip` and `vmware_blast` collectors have been removed from the exporter.

- The `prometheus.exporter.oracledb` component now embeds the [`oracledb_exporter from oracle`](https://github.com/oracle/oracle-db-appdev-monitoring) instead of the deprecated [`oracledb_exporter from iamseth`](https://github.com/iamseth/oracledb_exporter) for collecting metrics from an OracleDB server: (@wildum)
  - The arguments `username`, `password`, `default_metrics`, and `custom_metrics` are now supported.
  - The previously undocumented argument `custom_metrics` is now expecting a list of paths to custom metrics files.
  - The following metrics are no longer available by default: oracledb_sessions_activity, oracledb_tablespace_free_bytes

- (_Experimental_) The `enable_context_propagation` argument in `beyla.ebpf` has been replaced with the `context_propagation` argument.
  Set `enable_context_propagation` to `all` to get the same behaviour as `enable_context_propagation` being set to `true`.

### Features

- Bump snmp_exporter and embedded modules in `prometheus.exporter.snmp` to v0.29.0, add cisco_device module support (@v-zhuravlev)

- Add the `otelcol.storage.file` extension to support persistent sending queues and `otelcol.receiver.filelog` file state tracking between restarts. (@dehaansa)

- Add `otelcol.exporter.googlecloud` community component to export metrics, traces, and logs to Google Cloud. (@motoki317)

- Add support to configure basic authentication for alloy http server. (@kalleep)

- Add `validate` command to alloy that will perform limited validation of alloy configuration files. (@kalleep)

- Add support to validate foreach block when using `validate` command. (@kalleep)

- Add `otelcol.receiver.splunkhec` component to receive events in splunk hec format and forward them to other `otelcol.*` components. (@kalleep)

- Add support for Mimir federated rule groups in `mimir.rules.kubernetes` (@QuentinBisson)

### Enhancements

- `prometheus.exporter.windows` has been significantly refactored upstream and includes new collectors like `filetime`, `pagefile`, `performancecounter`, `udp`, and `update` as well as new configuration options for existing collectors. (@dehaansa)

- `prometheus.exporter.mongodb` now offers fine-grained control over collected metrics with new configuration options. (@TeTeHacko)

- Add binary version to constants exposed in configuration file syntatx. (@adlots)

- Update `loki.secretfilter` to include metrics about redactions (@kelnage)

- (_Experimental_) Various changes to the experimental component `database_observability.mysql`:
  - `schema_table`: add support for index expressions (@cristiangreco)
  - `query_sample`: enable opt-in support to extract unredacted sql query (sql_text) (@matthewnolf)
  - `query_tables`: improve queries parsing (@cristiangreco)
  - make tidbparser the default choice (@cristiangreco)
  - `query_sample`: better handling of timer overflows (@fridgepoet)
  - collect metrics on enabled `performance_schema.setup_consumers` (@fridgepoet)
  - `query_sample`: base log entries on calculated timestamp from rows, not now() (@fridgepoet)
  - `query_sample`: check digest is not null (@cristiangreco)
  - `query_sample`: add additional logs for wait events (@fridgepoet)
  - make tidb the default and only sql parser

- Mixin dashboards improvements: added minimum cluster size to Cluster Overview dashboard, fixed units in OpenTelemetry dashboard, fixed slow components evaluation time units in Controller dashboard and updated Prometheus dashboard to correctly aggregate across instances. (@thampiotr)

- Reduced the lag time during targets handover in a cluster in `prometheus.scrape` components by reducing thread contention. (@thampiotr)

- Pretty print diagnostic errors when using `alloy run` (@kalleep)

- Add `labels_from_groups` attribute to `stage.regex` in `loki.process` to automatically add named capture groups as labels. (@harshrai654)

- The `loki.rules.kubernetes` component now supports adding extra label matchers
  to all queries discovered via `PrometheusRule` CRDs. (@QuentinBisson)

-  Add optional `id` field to `foreach` block to generate more meaningful component paths in metrics by using a specific field from collection items. (@harshrai654)

- The `mimir.rules.kubernetes` component now supports adding extra label matchers
  to all queries discovered via `PrometheusRule` CRDs by extracting label values defined on the `PrometheusRule`. (@QuentinBisson)

- Fix validation logic in `beyla.ebpf` component to ensure that either metrics or traces are enabled. (@marctc)

- Improve `foreach` UI and add graph support for it. (@wildum)

- Update statsd_exporter to v0.28.0, most notable changes: (@kalleep)
  - [0.23.0] Support experimental native histograms.
  - [0.24.1] Support scaling parameter in mapping.
  - [0.26.0] Add option to honor original labels from event tags over labels specified in mapping configuration.
  - [0.27.1] Support dogstatsd extended aggregation
  - [0.27.2] Fix panic on certain invalid lines

- Upgrade `beyla.ebpf` to v2.2.4-alloy. The full list of changes can be found in the [Beyla release notes](https://github.com/grafana/beyla/releases/tag/v2.2.4-alloy). (@grcevski)

### Bugfixes

- Fix `otelcol.receiver.filelog` documentation's default value for `start_at`. (@petewall)

- Fix `pyroscope.scrape` scraping godeltaprof profiles. (@korniltsev)

- Fix [#3386](https://github.com/grafana/alloy/issues/3386) lower casing scheme in `prometheus.operator.scrapeconfigs`. (@alex-berger)

- Fix [#3437](https://github.com/grafana/alloy/issues/3437) Component Graph links now follow `--server.http.ui-path-prefix`. (@solidcellaMoon)

- Fix a bug in the `foreach` preventing the UI from showing the components in the template when the block was re-evaluated. (@wildum)

- Fix alloy health handler so header is written before response body. (@kalleep)

- Fix `prometheus.exporter.unix` to pass hwmon config correctly. (@kalleep)

- Fix [#3408](https://github.com/grafana/alloy/issues/3408) `loki.source.docker` can now collect logs from containers not in the running state. (@adamamsmith)

### Other changes

- Update the zap logging adapter used by `otelcol` components to log arrays and objects. (@dehaansa)

- Updated Windows install script to add DisplayVersion into registry on install (@enessene)

- Update Docker builds to install latest Linux security fixes on top of base image (@jharvey10)

- Reduce Docker image size slightly by consolidating some RUN layers (@AchimGrolimund)

- RPM artifacts in Alloy GitHub releases are no longer signed.
  The artifacts on the `https://rpm.grafana.com` repository used by the `yum` package manager will continue to be signed. (@ptodev)

- Upgrade `otelcol` components from OpenTelemetry v0.122.0 to v0.125.0 (@ptodev):
  - [`pkg/ottl`] Enhance the Decode OTTL function to support all flavors of Base64.
  - [`otelcol.processor.resourcedetection`] Adding the `os.version` resource attribute to system processor.
  - [`otelcol.auth.bearer`] Allow the header name to be customized.
  - [`otelcol.exporter.awss3`] Add a new `sending_queue` feature.
  - [`otelcol.exporter.awss3`] Add a new `timeout` argument.
  - [`otelcol.exporter.awss3`] Add a new `resource_attrs_to_s3` configuration block.
  - [`otelcol.exporter.awss3`] Fixes an issue where the AWS S3 Exporter was forcing an ACL to be set, leading to unexpected behavior in S3 bucket permissions.
  - [`otelcol.connector.spanmetrics`] A new `include_instrumentation_scope` configuration argument.
  - [`otelcol.connector.spanmetrics`] Initialise new `calls_total` metrics at 0.
  - [`otelcol.connector.spanmetrics`] A new `aggregation_cardinality_limit` configuration argument
    to limit the number of unique combinations of dimensions that will be tracked for metrics aggregation.
  - [`otelcol.connector.spanmetrics`] Deprecate the unused argument `dimensions_cache_size`.
  - [`otelcol.connector.spanmetrics`] Moving the start timestamp (and last seen timestamp) from the resourceMetrics level to the individual metrics level.
    This will ensure that each metric has its own accurate start and last seen timestamps, regardless of its relationship to other spans.
  - [`otelcol.processor.k8sattributes`] Add option to configure automatic resource attributes - with annotation prefix.
    Implements [Specify resource attributes using Kubernetes annotations](https://github.com/open-telemetry/semantic-conventions/blob/main/docs/non-normative/k8s-attributes.md#specify-resource-attributes-using-kubernetes-annotations).
  - [`otelcol.connector.servicegraph`] Change `database_name_attribute` to accept a list of values.
  - [`otelcol.exporter.kafka`, `otelcol.receiver.kafka`] Deprecating the `auth` > `plain_text` block. Use `auth` > `sasl` with `mechanism` set to `PLAIN` instead.
  - [`otelcol.exporter.kafka`, `otelcol.receiver.kafka`] Deprecating the `topic` argument. Use `logs` > `topic`, `metrics` > `topic`, or `traces` > `topic` instead.
  - [`otelcol.exporter.kafka`, `otelcol.receiver.kafka`] Deprecate the `auth` > `tls` block. Use the top-level `tls` block instead.
  - [`otelcol.receiver.kafka`] Add max_fetch_wait config setting.
    This setting allows you to specify the maximum time that the broker will wait for min_fetch_size bytes of data
    to be available before sending a response to the client.
  - [ `otelcol.receiver.kafka`] Add support for configuring Kafka consumer rebalance strategy and group instance ID.

v1.8.3
-----------------

### Bugfixes

- Fix `mimir.rules.kubernetes` panic on non-leader debug info retrieval (@TheoBrigitte)

- Fix detection of the "streams limit exceeded" error in the Loki client so that metrics are correctly labeled as `ReasonStreamLimited`. (@maratkhv)

- Fix `loki.source.file` race condition that often lead to panic when using `decompression`. (@kalleep)

- Fix deadlock in `loki.source.file` that can happen when targets are removed. (@kalleep)

- Fix `loki.process` to emit valid logfmt. (@kalleep)

v1.8.2
-----------------

### Bugfixes

- Fix `otelcol.exporter.prometheus` dropping valid exemplars. (@github-vincent-miszczak)

- Fix `loki.source.podlogs` not adding labels `__meta_kubernetes_namespace` and `__meta_kubernetes_pod_label_*`. (@kalleep)

v1.8.1
-----------------

### Bugfixes

- `rfc3164_default_to_current_year` argument was not fully added to `loki.source.syslog` (@dehaansa)

- Fix issue with `remoteCfg` service stopping immediately and logging noop error if not configured (@dehaansa)

- Fix potential race condition in `remoteCfg` service metrics registration (@kalleep)

- Fix panic in `prometheus.exporter.postgres` when using minimal url as data source name. (@kalleep)

v1.8.0
-----------------

### Breaking changes

- Removed `open_port` and `executable_name` from top level configuration of Beyla component. Removed `enabled` argument from `network` block. (@marctc)

- Breaking changes from the OpenTelemetry Collector v0.122 update: (@wildum)
  - `otelcol.exporter.splunkhec`: `min_size_items` and `max_size_items` were replaced by `min_size`, `max_size` and `sizer` in the `batcher` block to allow
  users to configure the size of the batch in a more flexible way.
  - The telemetry level of Otel components is no longer configurable. The `level` argument in the `debug_metrics` block is kept to avoid breaking changes but it is not used anymore.
  - `otelcol.processor.tailsampling` changed the unit of the decision timer metric from microseconds to milliseconds. (change unit of otelcol_processor_tail_sampling_sampling_decision_timer_latency)
  - `otelcol.processor.deltatocumulative`: rename `otelcol_deltatocumulative_datapoints_processed` to `otelcol_deltatocumulative_datapoints` and remove the metrics `otelcol_deltatocumulative_streams_evicted`, `otelcol_deltatocumulative_datapoints_dropped` and `otelcol_deltatocumulative_gaps_length`.
  - The `regex` attribute was removed from `otelcol.processor.k8sattributes`. The extract-patterns function from `otelcol.processor.transform` can be used instead.
  - The default value of `metrics_flush_interval` in `otelcol.connector.servicegraph` was changed from `0s` to `60s`.
  - `s3_partition` in `otelcol.exporter.awss3` was replaced by `s3_partition_format`.

- (_Experimental_) `prometheus.write.queue` metric names changed to align better with prometheus standards. (@mattdurham)

### Features

- Add `otelcol.receiver.awscloudwatch` component to receive logs from AWS CloudWatch and forward them to other `otelcol.*` components. (@wildum)
- Add `loki.enrich` component to enrich logs using labels from `discovery.*` components. (@v-zhuravlev)
- Add string concatenation for secrets type (@ravishankar15)
- Add support for environment variables to OpenTelemetry Collector config. (@jharvey10)
- Replace graph in Alloy UI with a new version that supports modules and data flow visualization. (@wildum)
- Added `--cluster.wait-for-size` and `--cluster.wait-timeout` flags which allow to specify the minimum cluster size
  required before components that use clustering begin processing traffic to ensure adequate cluster capacity is
  available. (@thampiotr)
- Add `trace_printer` to `beyla.ebpf` component to print trace information in a specific format. (@marctc)
- Add support for live debugging and graph in the UI for components imported via remotecfg. (@wildum)

### Enhancements

- Add the ability to set user for Windows Service with silent install (@dehaansa)

- Add livedebugging support for structured_metadata in `loki.process` (@dehaansa)

- (_Public Preview_) Add a `--windows.priority` flag to the run command, allowing users to set windows process priority for Alloy. (@dehaansa)

- (_Experimental_) Adding a new `prometheus.operator.scrapeconfigs` which discovers and scrapes [ScrapeConfig](https://prometheus-operator.dev/docs/developer/scrapeconfig/) Kubernetes resources. (@alex-berger)

- Add `rfc3164_default_to_current_year` argument to `loki.source.syslog` (@dehaansa)

- Add `connection_name` support for `prometheus.exporter.mssql` (@bck01215)

- Add livedebugging support for `prometheus.scrape` (@ravishankar15, @wildum)

- Have `loki.echo` log the `entry_timestamp` and `structured_metadata` for any loki entries received (@dehaansa)

- Bump snmp_exporter and embedded modules in `prometheus.exporter.snmp` to v0.28.0 (@v-zhuravlev)

- Update mysqld_exporter to v0.17.2, most notable changes: (@cristiangreco)
  - [0.17.1] Add perf_schema quantile columns to collector
  - [0.17.1] Fix database quoting problem in collector 'info_schema.tables'
  - [0.17.1] Use SUM_LOCK_TIME and SUM_CPU_TIME with mysql >= 8.0.28
  - [0.17.1] Fix query on perf_schema.events_statements_summary_by_digest
  - [0.17.2] Fix query on events_statements_summary_by_digest for mariadb

- Added additional backwards compatibility metrics to `prometheus.write.queue`. (@mattdurham)

- Add new stdlib functions encoding.to_json (@ravishankar15)

- Added OpenTelemetry logs and metrics support to Alloy mixin's dashboards and alerts. (@thampiotr)

- Add support for proxy and headers in `prometheus.write.queue`. (@mattdurham)

- Added support for switching namespace between authentication and kv retrieval to support Vault Enterprise (@notedop)

- (_Experimental_) Various changes to the experimental component `database_observability.mysql`:
  - `query_sample`: better handling of truncated queries (@cristiangreco)
  - `query_sample`: add option to use TiDB sql parser (@cristiangreco)
  - `query_tables`: rename collector from `query_sample` to better reflect responsibility (@matthewnolf)
  - `query_sample`: add new collector that replaces previous implementation to collect more detailed sample information (@matthewnolf)
  - `query_sample`: refactor parsing of truncated queries (@cristiangreco)

- Add labels validation in `pyroscope.write` to prevent duplicate labels and invalid label names/values. (@marcsanmi)

- Reduced lock contention in `prometheus.scrape` component (@thampiotr)

- Support converting otel config which uses a common receiver across pipelines with different names. (@wildum)

- Reduce CPU usage of the `loki.source.podlogs` component when pods logs target lots of pods (@QuentinBisson)

- Add error body propagation in `pyroscope.write`, for `/ingest` calls. (@simonswine)

- Add `tenant` label to remaining `loki_write_.+` metrics (@towolf)

- Removed syntax highlighting from the component details UI view to improve
  rendering performance. (@tpaschalis)

- A new `grafana/alloy:vX.Y.Z-windowsservercore-ltsc2022` Docker image is now published on DockerHub. (@ptodev)

### Bugfixes

- Fix deadlocks in `loki.source.file` when tailing fails (@mblaschke)
- Add missing RBAC permission for ScrapeConfig (@alex-berger)

- Fixed an issue in the `mimir.rules.kubernetes` component that would keep the component as unhealthy even when it managed to start after temporary errors (@nicolasvan)

- Allow kafka exporter to attempt to connect even if TLS enabled but cert & key are not specified (@dehaansa)

- Fixed bug where all resources were not being collected from `prometheus.exporter.azure` when using `regions` (@kgeckhart)

- Fix panic in `loki.source.file` when the tailer had no time to run before the runner was stopped (@wildum)

### Other changes

- Upgrading to Prometheus v2.55.1. (@ptodev)
  - Added a new `http_headers` argument to many `discovery` and `prometheus` components.
  - Added a new `scrape_failure_log_file` argument to `prometheus.scrape`.

- Non-breaking changes from the OpenTelemetry Collector v0.122 update: (@wildum)
  - `otelcol.processor.transform` has a new `statements` block for transformations which don't require a context to be specified explicitly.
  - `otelcol.receiver.syslog` has a new `on_error` argument to specify the action to take when an error occurs while receiving logs.
  - `otelcol.processor.resourcedetection` now supports `dynatrace` as a resource detector.
  - `otelcol.receiver.kafka` has a new `error_backoff` block to configure how failed requests are retried.
  - `otelcol.receiver.vcenter` has three new metrics `vcenter.vm.cpu.time`, `vcenter.vm.network.broadcast.packet.rate` and `vcenter.vm.network.multicast.packet.rate`.
  - `otelcol.exporter.awss3` has two new arguments `acl` and `storage_class`.
  - `otelcol.auth.headers` headers can now be populated using Authentication metadata using from_attribute

- Change the stability of the `beyla.ebpf` component from "public preview" to "generally available". (@marctc)

- The ingest API of `pyroscope.receive_http` no longer forwards all received headers, instead only passes through the `Content-Type` header. (@simonswine)

v1.7.5
-----------------

### Enhancements

- Set zstd as default compression for `prometheus.write.queue`. (@mattdurham)

v1.7.4
-----------------

### Bugfixes

- Revert the changes to `loki.source.file` from release v1.7.0. These changes introduced a potential deadlock. (@dehaansa)

v1.7.3
-----------------

### Breaking changes

- Fixed the parsing of selections, application and network filter blocks for Beyla. (@raffaelroquetto)

### Enhancements

- Add the `stat_checkpointer` collector in `prometheus.exporter.postgres` (@dehaansa)

### Bugfixes

- Update the `prometheus.exporter.postgres` component to correctly support Postgres17 when `stat_bgwriter` collector is enabled (@dehaansa)

- Fix `remoteCfg` logging and metrics reporting of `errNotModified` as a failure (@zackman0010)


v1.7.2
-----------------

### Bugfixes

- Fixed an issue where the `otelcol.exporter.awss3` could not be started with the `sumo_ic` marshaler. (@wildum)

- Update `jfr-parser` dependency to v0.9.3 to fix jfr parsing issues in `pyroscope.java`. (@korniltsev)

- Fixed an issue where passing targets from some standard library functions was failing with `target::ConvertFrom` error. (@thampiotr)

- Fixed an issue where indexing targets as maps (e.g. `target["foo"]`) or objects (e.g. `target.foo`) or using them with
  certain standard library functions was resulting in `expected object or array, got capsule` error under some
  circumstances. This could also lead to `foreach evaluation failed` errors when using the `foreach` configuration
  block. (@thampiotr)

- Update `prometheus.write.queue` to reduce memory fragmentation and increase sent throughput. (@mattdurham)

- Fixed an issue where the `otelcol.exporter.kafka` component would not start if the `encoding` was specific to a signal type. (@wildum)

v1.7.1
-----------------

### Bugfixes

- Fixed an issue where some exporters such as `prometheus.exporter.snmp` couldn't accept targets from other components
  with an error `conversion to '*map[string]string' is not supported"`. (@thampiotr)

- Enable batching of calls to the appender in `prometheus.write.queue` to reduce lock contention when scraping, which
  will lead to reduced scrape duration. (@mattdurham)

v1.7.0
-----------------

### Breaking changes

- (_Experimental_) In `prometheus.write.queue` changed `parallelism` from attribute to a block to allow for dynamic scaling. (@mattdurham)

- Remove `tls_basic_auth_config_path` attribute from `prometheus.exporter.mongodb` configuration as it does not configure TLS client
  behavior as previously documented.

- Remove `encoding` and `encoding_file_ext` from `otelcol.exporter.awss3` component as it was not wired in to the otel component and
  Alloy does not currently integrate the upstream encoding extensions that this would utilize.

### Features

- Add a `otelcol.receiver.tcplog` component to receive OpenTelemetry logs over a TCP connection. (@nosammai)

- (_Public preview_) Add `otelcol.receiver.filelog` component to read otel log entries from files (@dehaansa)

- (_Public preview_) Add a `otelcol.processor.cumulativetodelta` component to convert metrics from
  cumulative temporality to delta. (@madaraszg-tulip)

- (_Experimental_) Add a `stage.windowsevent` block in the `loki.process` component. This aims to replace the existing `stage.eventlogmessage`. (@wildum)

- Add `pyroscope.relabel` component to modify or filter profiles using Prometheus relabeling rules. (@marcsanmi)

- (_Experimental_) A new `foreach` block which starts an Alloy pipeline for each item inside a list. (@wildum, @thampiotr, @ptodev)

### Enhancements

- Upgrade to OpenTelemetry Collector v0.119.0 (@dehaansa):
  - `otelcol.processor.resourcedetection`: additional configuration for the `ec2` detector to configure retry behavior
  - `otelcol.processor.resourcedetection`: additional configuration for the `gcp` detector to collect Managed Instance Group attributes
  - `otelcol.processor.resourcedetection`: additional configuration for the `eks` detector to collect cloud account attributes
  - `otelcol.processor.resourcedetection`: add `kubeadm` detector to collect local cluster attributes
  - `otelcol.processor.cumulativetodelta`: add `metric_types` filtering options
  - `otelcol.exporter.awss3`: support configuring sending_queue behavior
  - `otelcol.exporter.otlphttp`: support configuring `compression_params`, which currently only includes `level`
  - `configtls`: opentelemetry components with tls config now support specifying TLS curve preferences
  - `sending_queue`: opentelemetry exporters with a `sending_queue` can now configure the queue to be `blocking`

- Add `go_table_fallback` arg to `pyroscope.ebpf` (@korniltsev)

- Memory optimizations in `pyroscope.scrape` (@korniltsev)

- Do not drop `__meta` labels in `pyroscope.scrape`. (@korniltsev)

- Add the possibility to export span events as logs in `otelcol.connector.spanlogs`. (@steve-hb)

- Add json format support for log export via faro receiver (@ravishankar15)

- (_Experimental_) Various changes to the experimental component `database_observability.mysql`:
  - `connection_info`: add namespace to the metric (@cristiangreco)
  - `query_sample`: better support for table name parsing (@cristiangreco)
  - `query_sample`: capture schema name for query samples (@cristiangreco)
  - `query_sample`: fix error handling during result set iteration (@cristiangreco)
  - `query_sample`: improve parsing of truncated queries (@cristiangreco)
  - `query_sample`: split out sql parsing logic to a separate file (@cristiangreco)
  - `schema_table`: add table columns parsing (@cristiagreco)
  - `schema_table`: correctly quote schema and table name in SHOW CREATE (@cristiangreco)
  - `schema_table`: fix handling of view table types when detecting schema (@matthewnolf)
  - `schema_table`: refactor cache config in schema_table collector (@cristiangreco)
  - Component: add enable/disable collector configurability to `database_observability.mysql`. This removes the `query_samples_enabled` argument, now configurable via enable/disable collector. (@fridgepoet)
  - Component: always log `instance` label key (@cristiangreco)
  - Component: better error handling for collectors (@cristiangreco)
  - Component: use labels for some indexed logs elements (@cristiangreco)

- Reduce CPU usage of `loki.source.windowsevent` by up to 85% by updating the bookmark file every 10 seconds instead of after every event and by
  optimizing the retrieval of the process name. (@wildum)

- Ensure consistent service_name label handling in `pyroscope.receive_http` to match Pyroscope's behavior. (@marcsanmi)

- Improved memory and CPU performance of Prometheus pipelines by changing the underlying implementation of targets (@thampiotr)

- Add `config_merge_strategy` in `prometheus.exporter.snmp` to optionally merge custom snmp config with embedded config instead of replacing. Useful for providing SNMP auths. (@v-zhuravlev)

- Upgrade `beyla.ebpf` to v2.0.4. The full list of changes can be found in the [Beyla release notes](https://github.com/grafana/beyla/releases/tag/v2.0.0). (@marctc)

### Bugfixes

- Fix log rotation for Windows in `loki.source.file` by refactoring the component to use the runner pkg. This should also reduce CPU consumption when tailing a lot of files in a dynamic environment. (@wildum)

- Add livedebugging support for `prometheus.remote_write` (@ravishankar15)

- Add livedebugging support for `otelcol.connector.*` components (@wildum)

- Bump snmp_exporter and embedded modules to 0.27.0. Add support for multi-module handling by comma separation and expose argument to increase SNMP polling concurrency for `prometheus.exporter.snmp`. (@v-zhuravlev)

- Add support for pushv1.PusherService Connect API in `pyroscope.receive_http`. (@simonswine)

- Fixed an issue where `loki.process` would sometimes output live debugging entries out-of-order (@thampiotr)

- Fixed a bug where components could be evaluated concurrently without the full context during a config reload (@wildum)

- Fixed locks that wouldn't be released in the remotecfg service if some errors occurred during the configuration reload (@spartan0x117)

- Fix issue with `prometheus.write.queue` that lead to excessive connections. (@mattdurham)

- Fixed a bug where `loki.source.awsfirehose` and `loki.source.gcplog` could
  not be used from within a module. (@tpaschalis)

- Fix an issue where Prometheus metric name validation scheme was set by default to UTF-8. It is now set back to the
  previous "legacy" scheme. An experimental flag `--feature.prometheus.metric-validation-scheme` can be used to switch
  it to `utf-8` to experiment with UTF-8 support. (@thampiotr)

### Other changes

- Upgrading to Prometheus v2.54.1. (@ptodev)
  - `discovery.docker` has a new `match_first_network` attribute for matching the first network
    if the container has multiple networks defined, thus avoiding collecting duplicate targets.
  - `discovery.ec2`, `discovery.kubernetes`, `discovery.openstack`, and `discovery.ovhcloud`
    add extra `__meta_` labels.
  - `prometheus.remote_write` supports Azure OAuth and Azure SDK authentication.
  - `discovery.linode` has a new `region` attribute, as well as extra `__meta_` labels.
  - A new `scrape_native_histograms` argument for `prometheus.scrape`.
    This is enabled by default and can be used to explicitly disable native histogram support.
    In previous versions of Alloy, native histogram support has also been enabled by default
    as long as `scrape_protocols` starts with `PrometheusProto`.

  - Change the stability of the `remotecfg` feature from "public preview" to "generally available". (@erikbaranowski)

v1.6.1
-----------------

## Bugs

- Resolve issue with Beyla starting. (@rafaelroquetto)

v1.6.0
-----------------

### Breaking changes

- Upgrade to OpenTelemetry Collector v0.116.0:
  - `otelcol.processor.tailsampling`: Change decision precedence when using `and_sub_policy` and `invert_match`.
    For more information, see the [release notes for Alloy 1.6][release-notes-alloy-1_6].

    [#33671]: https://github.com/open-telemetry/opentelemetry-collector-contrib/pull/33671
    [release-notes-alloy-1_6]: https://grafana.com/docs/alloy/latest/release-notes/#v16

### Features

- Add support for TLS to `prometheus.write.queue`. (@mattdurham)

- Add `otelcol.receiver.syslog` component to receive otel logs in syslog format (@dehaansa)

- Add support for metrics in `otelcol.exporter.loadbalancing` (@madaraszg-tulip)

- Add `add_cloudwatch_timestamp` to `prometheus.exporter.cloudwatch` metrics. (@captncraig)

- Add support to `prometheus.operator.servicemonitors` to allow `endpointslice` role. (@yoyosir)

- Add `otelcol.exporter.splunkhec` allowing to export otel data to Splunk HEC (@adlotsof)

- Add `otelcol.receiver.solace` component to receive traces from a Solace broker. (@wildum)

- Add `otelcol.exporter.syslog` component to export logs in syslog format (@dehaansa)

- (_Experimental_) Add a `database_observability.mysql` component to collect mysql performance data. (@cristiangreco & @matthewnolf)

- Add `otelcol.receiver.influxdb` to convert influx metric into OTEL. (@EHSchmitt4395)

- Add a new `/-/healthy` endpoint which returns HTTP 500 if one or more components are unhealthy. (@ptodev)

### Enhancements

- Improved performance by reducing allocation in Prometheus write pipelines by ~30% (@thampiotr)

- Update `prometheus.write.queue` to support v2 for cpu performance. (@mattdurham)

- (_Experimental_) Add health reporting to `database_observability.mysql` component (@cristiangreco)

- Add second metrics sample to the support bundle to provide delta information (@dehaansa)

- Add all raw configuration files & a copy of the latest remote config to the support bundle (@dehaansa)

- Add relevant golang environment variables to the support bundle (@dehaansa)

- Add support for server authentication to otelcol components. (@aidaleuc)

- Update mysqld_exporter from v0.15.0 to v0.16.0 (including 2ef168bf6), most notable changes: (@cristiangreco)
  - Support MySQL 8.4 replicas syntax
  - Fetch lock time and cpu time from performance schema
  - Fix fetching tmpTables vs tmpDiskTables from performance_schema
  - Skip SPACE_TYPE column for MariaDB >=10.5
  - Fixed parsing of timestamps with non-zero padded days
  - Fix auto_increment metric collection errors caused by using collation in INFORMATION_SCHEMA searches
  - Change processlist query to support ONLY_FULL_GROUP_BY sql_mode
  - Add perf_schema quantile columns to collector

- Live Debugging button should appear in UI only for supported components (@ravishankar15)
- Add three new stdlib functions to_base64, from_URLbase64 and to_URLbase64 (@ravishankar15)
- Add `ignore_older_than` option for local.file_match (@ravishankar15)
- Add livedebugging support for discovery components (@ravishankar15)
- Add livedebugging support for `discover.relabel` (@ravishankar15)
- Performance optimization for live debugging feature (@ravishankar15)

- Upgrade `github.com/goccy/go-json` to v0.10.4, which reduces the memory consumption of an Alloy instance by 20MB.
  If Alloy is running certain otelcol components, this reduction will not apply. (@ptodev)
- improve performance in regexp component: call fmt only if debug is enabled (@r0ka)

- Update `prometheus.write.queue` library for performance increases in cpu. (@mattdurham)

- Update `loki.secretfilter` to be compatible with the new `[[rules.allowlists]]` gitleaks allowlist format (@romain-gaillard)

- Update `async-profiler` binaries for `pyroscope.java` to 3.0-fa937db (@aleks-p)

- Reduced memory allocation in discovery components by up to 30% (@thampiotr)

### Bugfixes

- Fix issue where `alloy_prometheus_relabel_metrics_processed` was not being incremented. (@mattdurham)

- Fixed issue with automemlimit logging bad messages and trying to access cgroup on non-linux builds (@dehaansa)

- Fixed issue with reloading configuration and prometheus metrics duplication in `prometheus.write.queue`. (@mattdurham)

- Updated `prometheus.write.queue` to fix issue with TTL comparing different scales of time. (@mattdurham)

- Fixed an issue in the `prometheus.operator.servicemonitors`, `prometheus.operator.podmonitors` and `prometheus.operator.probes` to support capitalized actions. (@QuentinBisson)

- Fixed an issue where the `otelcol.processor.interval` could not be used because the debug metrics were not set to default. (@wildum)

- Fixed an issue where `loki.secretfilter` would crash if the secret was shorter than the `partial_mask` value. (@romain-gaillard)

- Change the log level in the `eventlogmessage` stage of the `loki.process` component from `warn` to `debug`. (@wildum)

- Fix a bug in `loki.source.kafka` where the `topics` argument incorrectly used regex matching instead of exact matches. (@wildum)

### Other changes

- Change the stability of the `livedebugging` feature from "experimental" to "generally available". (@wildum)

- Use Go 1.23.3 for builds. (@mattdurham)

- Upgrade Beyla to v1.9.6. (@wildum)

- Upgrade to OpenTelemetry Collector v0.116.0:
  - `otelcol.receiver.datadog`: Return a json reponse instead of "OK" when a trace is received with a newer protocol version.
    https://github.com/open-telemetry/opentelemetry-collector-contrib/pull/35705
  - `otelcol.receiver.datadog`: Changes response message for `/api/v1/check_run` 202 response to be JSON and on par with Datadog API spec
    https://github.com/open-telemetry/opentelemetry-collector-contrib/pull/36029
  - `otelcol.receiver.solace`: The Solace receiver may unexpectedly terminate on reporting traces when used with a memory limiter processor and under high load.
    https://github.com/open-telemetry/opentelemetry-collector-contrib/pull/35958
  - `otelcol.receiver.solace`: Support converting the new `Move to Dead Message Queue` and new `Delete` spans generated by Solace Event Broker to OTLP.
    https://github.com/open-telemetry/opentelemetry-collector-contrib/pull/36071
  - `otelcol.exporter.datadog`: Stop prefixing `http_server_duration`, `http_server_request_size` and `http_server_response_size` with `otelcol`.
    https://github.com/open-telemetry/opentelemetry-collector-contrib/pull/36265
    These metrics can be from SDKs rather than collector. Stop prefixing them to be consistent with
    https://opentelemetry.io/docs/collector/internal-telemetry/#lists-of-internal-metrics
  - `otelcol.receiver.datadog`: Add json handling for the `api/v2/series` endpoint in the datadogreceiver.
    https://github.com/open-telemetry/opentelemetry-collector-contrib/pull/36218
  - `otelcol.processor.span`: Add a new `keep_original_name` configuration argument
    to keep the original span name when extracting attributes from the span name.
    https://github.com/open-telemetry/opentelemetry-collector-contrib/pull/36397
  - `pkg/ottl`: Respect the `depth` option when flattening slices using `flatten`.
    The `depth` option is also now required to be at least `1`.
    https://github.com/open-telemetry/opentelemetry-collector-contrib/pull/36198
  - `otelcol.exporter.loadbalancing`: Shutdown exporters during collector shutdown. This fixes a memory leak.
    https://github.com/open-telemetry/opentelemetry-collector-contrib/pull/36024
  - `otelcol.processor.k8sattributes`: New `wait_for_metadata` and `wait_for_metadata_timeout` configuration arguments,
    which block the processor startup until metadata is received from Kubernetes.
    https://github.com/open-telemetry/opentelemetry-collector-contrib/issues/32556
  - `otelcol.processor.k8sattributes`: Enable the `k8sattr.fieldExtractConfigRegex.disallow` for all Alloy instances,
    to retain the behavior of `regex` argument in the `annotation` and `label` blocks.
    When the feature gate is "deprecated" in the upstream Collector, Alloy users will need to use the transform processor instead.
    https://github.com/open-telemetry/opentelemetry-collector-contrib/issues/25128
  - `otelcol.receiver.vcenter`: The existing code did not honor TLS settings beyond 'insecure'.
    All TLS client config should now be honored.
    https://github.com/open-telemetry/opentelemetry-collector-contrib/pull/36482
  - `otelcol.receiver.opencensus`: Do not report error message when OpenCensus receiver is shutdown cleanly.
    https://github.com/open-telemetry/opentelemetry-collector-contrib/pull/36622
  - `otelcol.processor.k8sattributes`: Fixed parsing of k8s image names to support images with tags and digests.
    https://github.com/open-telemetry/opentelemetry-collector-contrib/pull/36145
  - `otelcol.exporter.loadbalancing`: Adding sending_queue, retry_on_failure and timeout settings to loadbalancing exporter configuration.
    https://github.com/open-telemetry/opentelemetry-collector-contrib/issues/35378
  - `otelcol.exporter.loadbalancing`: The k8sresolver was triggering exporter churn in the way the change event was handled.
    https://github.com/open-telemetry/opentelemetry-collector-contrib/issues/35658
  - `otelcol.processor.k8sattributes`: Override extracted k8s attributes if original value has been empty.
    https://github.com/open-telemetry/opentelemetry-collector-contrib/pull/36466
  - `otelcol.exporter.awss3`: Upgrading to adopt aws sdk v2.
    https://github.com/open-telemetry/opentelemetry-collector-contrib/pull/36698
  - `pkg/ottl`: GetXML Converter now supports selecting text, CDATA, and attribute (value) content.
  - `otelcol.exporter.loadbalancing`: Adds a an optional `return_hostnames` configuration argument to the k8s resolver.
     https://github.com/open-telemetry/opentelemetry-collector-contrib/pull/35411
  - `otelcol.exporter.kafka`, `otelcol.receiver.kafka`: Add a new `AWS_MSK_IAM_OAUTHBEARER` mechanism.
    This mechanism use the AWS MSK IAM SASL Signer for Go https://github.com/aws/aws-msk-iam-sasl-signer-go.
    https://github.com/open-telemetry/opentelemetry-collector-contrib/pull/32500

  - Use Go 1.23.5 for builds. (@wildum)

v1.5.1
-----------------

### Enhancements

- Logs from underlying clustering library `memberlist` are now surfaced with correct level (@thampiotr)

- Allow setting `informer_sync_timeout` in prometheus.operator.* components. (@captncraig)

- For sharding targets during clustering, `loki.source.podlogs` now only takes into account some labels. (@ptodev)

- Improve instrumentation of `pyroscope.relabel` component. (@marcsanmi)

### Bugfixes

- Fixed an issue in the `pyroscope.write` component to prevent TLS connection churn to Pyroscope when the `pyroscope.receive_http` clients don't request keepalive (@madaraszg-tulip)

- Fixed an issue in the `pyroscope.write` component with multiple endpoints not working correctly for forwarding profiles from `pyroscope.receive_http` (@madaraszg-tulip)

- Fixed a few race conditions that could lead to a deadlock when using `import` statements, which could lead to a memory leak on `/metrics` endpoint of an Alloy instance. (@thampiotr)

- Fix a race condition where the ui service was dependent on starting after the remotecfg service, which is not guaranteed. (@dehaansa & @erikbaranowski)

- Fixed an issue in the `otelcol.exporter.prometheus` component that would set series value incorrectly for stale metrics (@YusifAghalar)

- `loki.source.podlogs`: Fixed a bug which prevented clustering from working and caused duplicate logs to be sent.
  The bug only happened when no `selector` or `namespace_selector` blocks were specified in the Alloy configuration. (@ptodev)

- Fixed an issue in the `pyroscope.write` component to allow slashes in application names in the same way it is done in the Pyroscope push API (@marcsanmi)

- Fixed a crash when updating the configuration of `remote.http`. (@kinolaev)

- Fixed an issue in the `otelcol.processor.attribute` component where the actions `delete` and `hash` could not be used with the `pattern` argument. (@wildum)

- Fixed an issue in the `prometheus.exporter.postgres` component that would leak goroutines when the target was not reachable (@dehaansa)

v1.5.0
-----------------

### Breaking changes

- `import.git`: The default value for `revision` has changed from `HEAD` to `main`. (@ptodev)
  It is no longer allowed to set `revision` to `"HEAD"`, `"FETCH_HEAD"`, `"ORIG_HEAD"`, `"MERGE_HEAD"`, or `"CHERRY_PICK_HEAD"`.

- The Otel update to v0.112.0 has a few breaking changes:
  - [`otelcol.processor.deltatocumulative`] Change `max_streams` default value to `9223372036854775807` (max int).
    https://github.com/open-telemetry/opentelemetry-collector-contrib/pull/35048
  - [`otelcol.connector.spanmetrics`] Change `namespace` default value to `traces.span.metrics`.
    https://github.com/open-telemetry/opentelemetry-collector-contrib/pull/34485
  - [`otelcol.exporter.logging`] Removed in favor of the `otelcol.exporter.debug`.
    https://github.com/open-telemetry/opentelemetry-collector/issues/11337

### Features

- Add support bundle generation via the API endpoint /-/support (@dehaansa)

- Add the function `path_join` to the stdlib. (@wildum)

- Add `pyroscope.receive_http` component to receive and forward Pyroscope profiles (@marcsanmi)

- Add support to `loki.source.syslog` for the RFC3164 format ("BSD syslog"). (@sushain97)

- Add support to `loki.source.api` to be able to extract the tenant from the HTTP `X-Scope-OrgID` header (@QuentinBisson)

- (_Experimental_) Add a `loki.secretfilter` component to redact secrets from collected logs.

- (_Experimental_) Add a `prometheus.write.queue` component to add an alternative to `prometheus.remote_write`
  which allowing the writing of metrics  to a prometheus endpoint. (@mattdurham)

- (_Experimental_) Add the `array.combine_maps` function to the stdlib. (@ptodev, @wildum)

### Enhancements

- The `mimir.rules.kubernetes` component now supports adding extra label matchers
  to all queries discovered via `PrometheusRule` CRDs. (@thampiotr)

- The `cluster.use-discovery-v1` flag is now deprecated since there were no issues found with the v2 cluster discovery mechanism. (@thampiotr)

- SNMP exporter now supports labels in both `target` and `targets` parameters. (@mattdurham)

- Add support for relative paths to `import.file`. This new functionality allows users to use `import.file` blocks in modules
  imported via `import.git` and other `import.file`. (@wildum)

- `prometheus.exporter.cloudwatch`: The `discovery` block now has a `recently_active_only` configuration attribute
  to return only metrics which have been active in the last 3 hours.

- Add Prometheus bearer authentication to a `prometheus.write.queue` component (@freak12techno)

- Support logs that have a `timestamp` field instead of a `time` field for the `loki.source.azure_event_hubs` component. (@andriikushch)

- Add `proxy_url` to `otelcol.exporter.otlphttp`. (@wildum)

- Allow setting `informer_sync_timeout` in prometheus.operator.* components. (@captncraig)

### Bugfixes

- Fixed a bug in `import.git` which caused a `"non-fast-forward update"` error message. (@ptodev)

- Do not log error on clean shutdown of `loki.source.journal`. (@thampiotr)

- `prometheus.operator.*` components: Fixed a bug which would sometimes cause a
  "failed to create service discovery refresh metrics" error after a config reload. (@ptodev)

### Other changes

- Small fix in UI stylesheet to fit more content into visible table area. (@defanator)

- Changed OTEL alerts in Alloy mixin to use success rate for tracing. (@thampiotr)

- Support TLS client settings for clustering (@tiagorossig)

- Add support for `not_modified` response in `remotecfg`. (@spartan0x117)

- Fix dead link for RelabelConfig in the PodLog documentation page (@TheoBrigitte)

- Most notable changes coming with the OTel update from v0.108.0 vo v0.112.0 besides the breaking changes: (@wildum)
  - [`http config`] Add support for lz4 compression.
    https://github.com/open-telemetry/opentelemetry-collector/issues/9128
  - [`otelcol.processor.interval`] Add support for gauges and summaries.
    https://github.com/open-telemetry/opentelemetry-collector-contrib/issues/34803
  - [`otelcol.receiver.kafka`] Add possibility to tune the fetch sizes.
    https://github.com/open-telemetry/opentelemetry-collector-contrib/pull/34431
  - [`otelcol.processor.tailsampling`] Add `invert_match` to boolean attribute.
    https://github.com/open-telemetry/opentelemetry-collector-contrib/pull/34730
  - [`otelcol.receiver.kafka`] Add support to decode to `otlp_json`.
    https://github.com/open-telemetry/opentelemetry-collector-contrib/issues/33627
  - [`otelcol.processor.transform`] Add functions `convert_exponential_histogram_to_histogram` and `aggregate_on_attribute_value`.
    https://github.com/open-telemetry/opentelemetry-collector-contrib/pull/33824
    https://github.com/open-telemetry/opentelemetry-collector-contrib/pull/33423

v1.4.3
-----------------

### Bugfixes

- Fix an issue where some `faro.receiver` would drop multiple fields defined in `payload.meta.browser`, as fields were defined in the struct.

- `pyroscope.scrape` no longer tries to scrape endpoints which are not active targets anymore. (@wildum @mattdurham @dehaansa @ptodev)

- Fixed a bug with `loki.source.podlogs` not starting in large clusters due to short informer sync timeout. (@elburnetto-intapp)

- `prometheus.exporter.windows`: Fixed bug with `exclude` regular expression config arguments which caused missing metrics. (@ptodev)

v1.4.2
-----------------

### Bugfixes

- Update windows_exporter from v0.27.2 vo v0.27.3: (@jkroepke)
  - Fixes a bug where scraping Windows service crashes alloy

- Update yet-another-cloudwatch-exporter from v0.60.0 vo v0.61.0: (@morremeyer)
  - Fixes a bug where cloudwatch S3 metrics are reported as `0`

- Issue 1687 - otelcol.exporter.awss3 fails to configure (@cydergoth)
  - Fix parsing of the Level configuration attribute in debug_metrics config block
  - Ensure "optional" debug_metrics config block really is optional

- Fixed an issue with `loki.process` where `stage.luhn` and `stage.timestamp` would not apply
  default configuration settings correctly (@thampiotr)

- Fixed an issue with `loki.process` where configuration could be reloaded even if there
  were no changes. (@ptodev, @thampiotr)

- Fix issue where `loki.source.kubernetes` took into account all labels, instead of specific logs labels. Resulting in duplication. (@mattdurham)

v1.4.1
-----------------

### Bugfixes

- Windows installer: Don't quote Alloy's binary path in the Windows Registry. (@jkroepke)

v1.4.0
-----------------

### Security fixes

- Add quotes to windows service path to prevent path interception attack. [CVE-2024-8975](https://grafana.com/security/security-advisories/cve-2024-8975/) (@mattdurham)

### Breaking changes

- Some debug metrics for `otelcol` components have changed. (@thampiotr)
  For example, `otelcol.exporter.otlp`'s `exporter_sent_spans_ratio_total` metric is now `otelcol_exporter_sent_spans_total`.

- [otelcol.processor.transform] The functions `convert_sum_to_gauge` and `convert_gauge_to_sum` must now be used in the `metric` `context` rather than in the `datapoint` context.
  https://github.com/open-telemetry/opentelemetry-collector-contrib/issues/34567 (@wildum)

- Upgrade Beyla from 1.7.0 to 1.8.2. A complete list of changes can be found on the Beyla releases page: https://github.com/grafana/beyla/releases. (@wildum)
  It contains a few breaking changes for the component `beyla.ebpf`:
  - renamed metric `process.cpu.state` to `cpu.mode`
  - renamed metric `beyla_build_info` to `beyla_internal_build_info`

### Features

- Added Datadog Exporter community component, enabling exporting of otel-formatted Metrics and traces to Datadog. (@polyrain)
- (_Experimental_) Add an `otelcol.processor.interval` component to aggregate metrics and periodically
  forward the latest values to the next component in the pipeline.


### Enhancements

- Clustering peer resolution through `--cluster.join-addresses` flag has been
  improved with more consistent behaviour, better error handling and added
  support for A/AAAA DNS records. If necessary, users can temporarily opt out of
  this new behaviour with the `--cluster.use-discovery-v1`, but this can only be
  used as a temporary measure, since this flag will be disabled in future
  releases. (@thampiotr)

- Added a new panel to Cluster Overview dashboard to show the number of peers
  seen by each instance in the cluster. This can help diagnose cluster split
  brain issues. (@thampiotr)

- Updated Snowflake exporter with performance improvements for larger environments.
  Also added a new panel to track deleted tables to the Snowflake mixin. (@Caleb-Hurshman)
- Add a `otelcol.processor.groupbyattrs` component to reassociate collected metrics that match specified attributes
    from opentelemetry. (@kehindesalaam)

- Update windows_exporter to v0.27.2. (@jkroepke)
  The `smb.enabled_list` and `smb_client.enabled_list` doesn't have any effect anymore. All sub-collectors are enabled by default.

- Live debugging of `loki.process` will now also print the timestamp of incoming and outgoing log lines.
  This is helpful for debugging `stage.timestamp`. (@ptodev)

- Add extra validation in `beyla.ebpf` to avoid panics when network feature is enabled. (@marctc)

- A new parameter `aws_sdk_version_v2` is added for the cloudwatch exporters configuration. It enables the use of aws sdk v2 which has shown to have significant performance benefits. (@kgeckhart, @andriikushch)

- `prometheus.exporter.cloudwatch` can now collect metrics from custom namespaces via the `custom_namespace` block. (@ptodev)

- Add the label `alloy_cluster` in the metric `alloy_config_hash` when the flag `cluster.name` is set to help differentiate between
  configs from the same alloy cluster or different alloy clusters. (@wildum)

- Add support for discovering the cgroup path(s) of a process in `process.discovery`. (@mahendrapaipuri)

### Bugfixes

- Fix a bug where the scrape timeout for a Probe resource was not applied, overwriting the scrape interval instead. (@morremeyer, @stefanandres)

- Fix a bug where custom components don't always get updated when the config is modified in an imported directory. (@ante012)

- Fixed an issue which caused loss of context data in Faro exception. (@codecapitano)

- Fixed an issue where providing multiple hostnames or IP addresses
  via `--cluster.join-addresses` would only use the first provided value.
  (@thampiotr)

- Fixed an issue where providing `<hostname>:<port>`
  in `--cluster.join-addresses` would only resolve with DNS to a single address,
  instead of using all the available records. (@thampiotr)

- Fixed an issue where clustering peers resolution via hostname in `--cluster.join-addresses`
  resolves to duplicated IP addresses when using SRV records. (@thampiotr)

- Fixed an issue where the `connection_string` for the `loki.source.azure_event_hubs` component
  was displayed in the UI in plaintext. (@MorrisWitthein)

- Fix a bug in `discovery.*` components where old `targets` would continue to be
  exported to downstream components. This would only happen if the config
  for `discovery.*`  is reloaded in such a way that no new targets were
  discovered. (@ptodev, @thampiotr)

- Fixed bug in `loki.process` with `sampling` stage where all components use same `drop_counter_reason`. (@captncraig)

- Fixed an issue (see https://github.com/grafana/alloy/issues/1599) where specifying both path and key in the remote.vault `path`
  configuration could result in incorrect URLs. The `path` and `key` arguments have been separated to allow for clear and accurate
  specification of Vault secrets. (@PatMis16)

### Other

- Renamed standard library functions. Old names are still valid but are marked deprecated. (@wildum)

- Aliases for the namespaces are deprecated in the Cloudwatch exporter. For example: "s3" is not allowed, "AWS/S3" should be used. Usage of the aliases will generate warnings in the logs. Support for the aliases will be dropped in the upcoming releases. (@kgeckhart, @andriikushch)

- Update OTel from v0.105.0 vo v0.108.0: (@wildum)
  - [`otelcol.receiver.vcenter`] New VSAN metrics.
    https://github.com/open-telemetry/opentelemetry-collector-contrib/issues/33556
  - [`otelcol.receiver.kafka`] Add `session_timeout` and `heartbeat_interval` attributes.
    https://github.com/open-telemetry/opentelemetry-collector-contrib/pull/33082
  - [`otelcol.processor.transform`] Add `aggregate_on_attributes` function for metrics.
    https://github.com/open-telemetry/opentelemetry-collector-contrib/pull/33334
  - [`otelcol.receiver.vcenter`] Enable metrics by default
    https://github.com/open-telemetry/opentelemetry-collector-contrib/issues/33607

- Updated the docker base image to Ubuntu 24.04 (Noble Numbat). (@mattiasa )

v1.3.4
-----------------

### Bugfixes

- Windows installer: Don't quote Alloy's binary path in the Windows Registry. (@jkroepke)

v1.3.2
-----------------

### Security fixes

- Add quotes to windows service path to prevent path interception attack. [CVE-2024-8975](https://grafana.com/security/security-advisories/cve-2024-8975/) (@mattdurham)

v1.3.1
-----------------

### Bugfixes

- Changed the cluster startup behaviour, reverting to the previous logic where
  a failure to resolve cluster join peers results in the node creating its own cluster. This is
  to facilitate the process of bootstrapping a new cluster following user feedback (@thampiotr)

- Fix a memory leak which would occur any time `loki.process` had its configuration reloaded. (@ptodev)

v1.3.0
-----------------

### Breaking changes

- [`otelcol.exporter.otlp`,`otelcol.exporter.loadbalancing`]: Change the default gRPC load balancing strategy.
  The default value for the `balancer_name` attribute has changed to `round_robin`
  https://github.com/open-telemetry/opentelemetry-collector/pull/10319

### Breaking changes to non-GA functionality

- Update Public preview `remotecfg` argument from `metadata` to `attributes`. (@erikbaranowski)

- The default value of the argument `unmatched` in the block `routes` of the component `beyla.ebpf` was changed from `unset` to `heuristic` (@marctc)

### Features

- Added community components support, enabling community members to implement and maintain components. (@wildum)

- A new `otelcol.exporter.debug` component for printing OTel telemetry from
  other `otelcol` components to the console. (@BarunKGP)

### Enhancements
- Added custom metrics capability to oracle exporter. (@EHSchmitt4395)

- Added a success rate panel on the Prometheus Components dashboard. (@thampiotr)

- Add namespace field to Faro payload (@cedricziel)

- Add the `targets` argument to the `prometheus.exporter.blackbox` component to support passing blackbox targets at runtime. (@wildum)

- Add concurrent metric collection to `prometheus.exporter.snowflake` to speed up collection times (@Caleb-Hurshman)

- Added live debugging support to `otelcol.processor.*` components. (@wildum)

- Add automatic system attributes for `version` and `os` to `remotecfg`. (@erikbaranowski)

- Added live debugging support to `otelcol.receiver.*` components. (@wildum)

- Added live debugging support to `loki.process`. (@wildum)

- Added live debugging support to `loki.relabel`. (@wildum)

- Added a `namespace` label to probes scraped by the `prometheus.operator.probes` component to align with the upstream Prometheus Operator setup. (@toontijtgat2)

- (_Public preview_) Added rate limiting of cluster state changes to reduce the
  number of unnecessary, intermediate state updates. (@thampiotr)

- Allow setting the CPU profiling event for Java Async Profiler in `pyroscope.java` component (@slbucur)

- Update windows_exporter to v0.26.2. (@jkroepke)

- `mimir.rules.kubernetes` is now able to add extra labels to the Prometheus rules. (@psychomantys)

- `prometheus.exporter.unix` component now exposes hwmon collector config. (@dtrejod)

- Upgrade from OpenTelemetry v0.102.1 to v0.105.0.
  - [`otelcol.receiver.*`] A new `compression_algorithms` attribute to configure which
    compression algorithms are allowed by the HTTP server.
    https://github.com/open-telemetry/opentelemetry-collector/pull/10295
  - [`otelcol.exporter.*`] Fix potential deadlock in the batch sender.
    https://github.com/open-telemetry/opentelemetry-collector/pull/10315
  - [`otelcol.exporter.*`] Fix a bug when the retry and timeout logic was not applied with enabled batching.
    https://github.com/open-telemetry/opentelemetry-collector/issues/10166
  - [`otelcol.exporter.*`] Fix a bug where an unstarted batch_sender exporter hangs on shutdown.
    https://github.com/open-telemetry/opentelemetry-collector/issues/10306
  - [`otelcol.exporter.*`] Fix small batch due to unfavorable goroutine scheduling in batch sender.
    https://github.com/open-telemetry/opentelemetry-collector/issues/9952
  - [`otelcol.exporter.otlphttp`] A new `cookies` block to store cookies from server responses and reuse them in subsequent requests.
    https://github.com/open-telemetry/opentelemetry-collector/issues/10175
  - [`otelcol.exporter.otlp`] Fixed a bug where the receiver's http response was not properly translating grpc error codes to http status codes.
    https://github.com/open-telemetry/opentelemetry-collector/pull/10574
  - [`otelcol.processor.tail_sampling`] Simple LRU Decision Cache for "keep" decisions.
    https://github.com/open-telemetry/opentelemetry-collector-contrib/pull/33533
  - [`otelcol.processor.tail_sampling`] Fix precedence of inverted match in and policy.
    Previously if the decision from a policy evaluation was `NotSampled` or `InvertNotSampled`
    it would return a `NotSampled` decision regardless, effectively downgrading the result.
    This was breaking the documented behaviour that inverted decisions should take precedence over all others.
    https://github.com/open-telemetry/opentelemetry-collector-contrib/pull/33671
  - [`otelcol.exporter.kafka`,`otelcol.receiver.kafka`] Add config attribute to disable Kerberos PA-FX-FAST negotiation.
    https://github.com/open-telemetry/opentelemetry-collector-contrib/issues/26345
  - [`OTTL`]: Added `keep_matching_keys` function to allow dropping all keys from a map that don't match the pattern.
    https://github.com/open-telemetry/opentelemetry-collector-contrib/issues/32989
  - [`OTTL`]: Add debug logs to help troubleshoot OTTL statements/conditions
    https://github.com/open-telemetry/opentelemetry-collector-contrib/pull/33274
  - [`OTTL`]: Introducing `append` function for appending items into an existing array.
    https://github.com/open-telemetry/opentelemetry-collector-contrib/issues/32141
  - [`OTTL`]: Introducing `Uri` converter parsing URI string into SemConv
    https://github.com/open-telemetry/opentelemetry-collector-contrib/issues/32433
  - [`OTTL`]: Added a Hex() converter function
    https://github.com/open-telemetry/opentelemetry-collector-contrib/pull/33450
  - [`OTTL`]: Added a IsRootSpan() converter function.
    https://github.com/open-telemetry/opentelemetry-collector-contrib/pull/33729
  - [`otelcol.processor.probabilistic_sampler`]: Add Proportional and Equalizing sampling modes.
    https://github.com/open-telemetry/opentelemetry-collector-contrib/issues/31918
  - [`otelcol.processor.deltatocumulative`]: Bugfix to properly drop samples when at limit.
    https://github.com/open-telemetry/opentelemetry-collector-contrib/issues/33285
  - [`otelcol.receiver.vcenter`] Fixes errors in some of the client calls for environments containing multiple datacenters.
    https://github.com/open-telemetry/opentelemetry-collector-contrib/pull/33735
  - [`otelcol.processor.resourcedetection`] Fetch CPU info only if related attributes are enabled.
    https://github.com/open-telemetry/opentelemetry-collector-contrib/pull/33774
  - [`otelcol.receiver.vcenter`] Adding metrics for CPU readiness, CPU capacity, and network drop rate.
    https://github.com/open-telemetry/opentelemetry-collector-contrib/issues/33607
  - [`otelcol.receiver.vcenter`] Drop support for vCenter 6.7.
    https://github.com/open-telemetry/opentelemetry-collector-contrib/issues/33607
  - [`otelcol.processor.attributes`] Add an option to extract value from a client address
    by specifying `client.address` value in the `from_context` field.
    https://github.com/open-telemetry/opentelemetry-collector-contrib/pull/34048
  - `otelcol.connector.spanmetrics`: Produce delta temporality span metrics with StartTimeUnixNano and TimeUnixNano values representing an uninterrupted series.
    https://github.com/open-telemetry/opentelemetry-collector-contrib/pull/31780

- Upgrade Beyla component v1.6.3 to v1.7.0
  - Reporting application process metrics
  - New supported protocols: SQL, Redis, Kafka
  - Several bugfixes
  - Full list of changes: https://github.com/grafana/beyla/releases/tag/v1.7.0

- Enable instances connected to remotecfg-compatible servers to Register
  themselves to the remote service. (@tpaschalis)

- Allow in-memory listener to work for remotecfg-supplied components. (@tpaschalis)

### Bugfixes

- Fixed a clustering mode issue where a fatal startup failure of the clustering service
  would exit the service silently, without also exiting the Alloy process. (@thampiotr)

- Fix a bug which prevented config reloads to work if a Loki `metrics` stage is in the pipeline.
  Previously, the reload would fail for `loki.process` without an error in the logs and the metrics
  from the `metrics` stage would get stuck at the same values. (@ptodev)


v1.2.1
-----------------

### Bugfixes

- Fixed an issue with `loki.source.kubernetes_events` not starting in large clusters due to short informer sync timeout. (@nrwiersma)

- Updated [ckit](https://github.com/grafana/ckit) to fix an issue with armv7 panic on startup when forming a cluster. (@imavroukakis)

- Fixed a clustering mode issue where a failure to perform static peers
  discovery did not result in a fatal failure at startup and could lead to
  potential split-brain issues. (@thampiotr)

### Other

- Use Go 1.22.5 for builds. (@mattdurham)

v1.2.0
-----------------

### Security fixes
- Fixes the following vulnerabilities (@ptodev):
  - [CVE-2024-35255](https://cve.mitre.org/cgi-bin/cvename.cgi?name=CVE-2024-35255)
  - [CVE-2024-36129](https://avd.aquasec.com/nvd/2024/cve-2024-36129/)

### Breaking changes

- Updated OpenTelemetry to v0.102.1. (@mattdurham)
  - Components `otelcol.receiver.otlp`,`otelcol.receiver.zipkin`,`otelcol.extension.jaeger_remote_sampling`, and `otelcol.receiver.jaeger` setting `max_request_body_size`
    default changed from unlimited size to `20MiB`. This is due to [CVE-2024-36129](https://github.com/open-telemetry/opentelemetry-collector/security/advisories/GHSA-c74f-6mfw-mm4v).

### Breaking changes to non-GA functionality

- Update Public preview `remotecfg` to use `alloy-remote-config` instead of `agent-remote-config`. The
  API has been updated to use the term `collector` over `agent`. (@erikbaranowski)

- Component `otelcol.receiver.vcenter` removed `vcenter.host.network.packet.errors`, `vcenter.host.network.packet.count`, and
  `vcenter.vm.network.packet.count`.
  - `vcenter.host.network.packet.errors` replaced by `vcenter.host.network.packet.error.rate`.
  - `vcenter.host.network.packet.count` replaced by `vcenter.host.network.packet.rate`.
  - `vcenter.vm.network.packet.count` replaced by `vcenter.vm.network.packet.rate`.

### Features

- Add an `otelcol.exporter.kafka` component to send OTLP metrics, logs, and traces to Kafka.

- Added `live debugging` to the UI. Live debugging streams data as they flow through components for debugging telemetry data.
  Individual components must be updated to support live debugging. (@wildum)

- Added live debugging support for `prometheus.relabel`. (@wildum)

- (_Experimental_) Add a `otelcol.processor.deltatocumulative` component to convert metrics from
  delta temporality to cumulative by accumulating samples in memory. (@rfratto)

- (_Experimental_) Add an `otelcol.receiver.datadog` component to receive
  metrics and traces from Datadog. (@carrieedwards, @jesusvazquez, @alexgreenbank, @fedetorres93)

- Add a `prometheus.exporter.catchpoint` component to collect metrics from Catchpoint. (@bominrahmani)

- Add the `-t/--test` flag to `alloy fmt` to check if a alloy config file is formatted correctly. (@kavfixnel)

### Enhancements

- (_Public preview_) Add native histogram support to `otelcol.receiver.prometheus`. (@wildum)
- (_Public preview_) Add metrics to report status of `remotecfg` service. (@captncraig)

- Added `scrape_protocols` option to `prometheus.scrape`, which allows to
  control the preferred order of scrape protocols. (@thampiotr)

- Add support for configuring CPU profile's duration scraped by `pyroscope.scrape`. (@hainenber)

- `prometheus.exporter.snowflake`: Add support for RSA key-pair authentication. (@Caleb-Hurshman)

- Improved filesystem error handling when working with `loki.source.file` and `local.file_match`,
  which removes some false-positive error log messages on Windows (@thampiotr)

- Updates `processor/probabilistic_sampler` to use new `FailedClosed` field from OTEL release v0.101.0. (@StefanKurek)

- Updates `receiver/vcenter` to use new features and bugfixes introduced in OTEL releases v0.100.0 and v0.101.0.
  Refer to the [v0.100.0](https://github.com/open-telemetry/opentelemetry-collector-contrib/releases/tag/v0.100.0)
  and [v0.101.0](https://github.com/open-telemetry/opentelemetry-collector-contrib/releases/tag/v0.101.0) release
  notes for more detailed information.
  Changes that directly affected the configuration are as follows: (@StefanKurek)
  - The resource attribute `vcenter.datacenter.name` has been added and enabled by default for all resource types.
  - The resource attribute `vcenter.virtual_app.inventory_path` has been added and enabled by default to
    differentiate between resource pools and virtual apps.
  - The resource attribute `vcenter.virtual_app.name` has been added and enabled by default to differentiate
    between resource pools and virtual apps.
  - The resource attribute `vcenter.vm_template.id` has been added and enabled by default to differentiate between
    virtual machines and virtual machine templates.
  - The resource attribute `vcenter.vm_template.name` has been added and enabled by default to differentiate between
    virtual machines and virtual machine templates.
  - The metric `vcenter.cluster.memory.used` has been removed.
  - The metric `vcenter.vm.network.packet.drop.rate` has been added and enabled by default.
  - The metric `vcenter.cluster.vm_template.count` has been added and enabled by default.

- Add `yaml_decode` to standard library. (@mattdurham, @djcode)

- Allow override debug metrics level for `otelcol.*` components. (@hainenber)

- Add an initial lower limit of 10 seconds for the the `poll_frequency`
  argument in the `remotecfg` block. (@tpaschalis)

- Add a constant jitter to `remotecfg` service's polling. (@tpaschalis)

- Added support for NS records to `discovery.dns`. (@djcode)

- Improved clustering use cases for tracking GCP delta metrics in the `prometheus.exporter.gcp` (@kgeckhart)

- Add the `targets` argument to the `prometheus.exporter.snmp` component to support passing SNMP targets at runtime. (@wildum)

- Prefix Faro measurement values with `value_` to align with the latest Faro cloud receiver updates. (@codecapitano)

- Add `base64_decode` to standard library. (@hainenber)

- Updated OpenTelemetry Contrib to [v0.102.0](https://github.com/open-telemetry/opentelemetry-collector-contrib/releases/tag/v0.102.0). (@mattdurham)
  - `otelcol.processor.resourcedetection`: Added a `tags` config argument to the `azure` detection mechanism.
  It exposes regex-matched Azure resource tags as OpenTelemetry resource attributes.

- A new `snmp_context` configuration argument for `prometheus.exporter.snmp`
  which overrides the `context_name` parameter in the SNMP configuration file. (@ptodev)

- Add extra configuration options for `beyla.ebpf` to select Kubernetes objects to monitor. (@marctc)

### Bugfixes

- Fixed an issue with `prometheus.scrape` in which targets that move from one
  cluster instance to another could have a staleness marker inserted and result
  in a gap in metrics (@thampiotr)

- Fix panic when `import.git` is given a revision that does not exist on the remote repo. (@hainenber)

- Fixed an issue with `loki.source.docker` where collecting logs from targets configured with multiple networks would result in errors. (@wildum)

- Fixed an issue where converting OpenTelemetry Collector configs with unused telemetry types resulted in those types being explicitly configured with an empty array in `output` blocks, rather than them being omitted entirely. (@rfratto)

### Other changes

- `pyroscope.ebpf`, `pyroscope.java`, `pyroscope.scrape`, `pyroscope.write` and `discovery.process` components are now GA. (@korniltsev)

- `prometheus.exporter.snmp`: Updating SNMP exporter from v0.24.1 to v0.26.0. (@ptodev, @erikbaranowski)

- `prometheus.scrape` component's `enable_protobuf_negotiation` argument is now
  deprecated and will be removed in a future major release.
  Use `scrape_protocols` instead and refer to `prometheus.scrape` reference
  documentation for further details. (@thampiotr)

- Updated Prometheus dependency to [v2.51.2](https://github.com/prometheus/prometheus/releases/tag/v2.51.2) (@thampiotr)

- Upgrade Beyla from v1.5.1 to v1.6.3. (@marctc)

v1.1.1
------

### Bugfixes

- Fix panic when component ID contains `/` in `otelcomponent.MustNewType(ID)`.(@qclaogui)

- Exit Alloy immediately if the port it runs on is not available.
  This port can be configured with `--server.http.listen-addr` or using
  the default listen address`127.0.0.1:12345`. (@mattdurham)

- Fix a panic in `loki.source.docker` when trying to stop a target that was never started. (@wildum)

- Fix error on boot when using IPv6 advertise addresses without explicitly
  specifying a port. (@matthewpi)

- Fix an issue where having long component labels (>63 chars) on otelcol.auth
  components lead to a panic. (@tpaschalis)

- Update `prometheus.exporter.snowflake` with the [latest](https://github.com/grafana/snowflake-prometheus-exporter) version of the exporter as of May 28, 2024 (@StefanKurek)
  - Fixes issue where returned `NULL` values from database could cause unexpected errors.

- Bubble up SSH key conversion error to facilitate failed `import.git`. (@hainenber)

v1.1.0
------

### Features

- (_Public preview_) Add support for setting GOMEMLIMIT based on cgroup setting. (@mattdurham)
- (_Experimental_) A new `otelcol.exporter.awss3` component for sending telemetry data to a S3 bucket. (@Imshelledin21)

- (_Public preview_) Introduce BoringCrypto Docker images.
  The BoringCrypto image is tagged with the `-boringcrypto` suffix and
  is only available on AMD64 and ARM64 Linux containers.
  (@rfratto, @mattdurham)

- (_Public preview_) Introduce `boringcrypto` release assets. BoringCrypto
  builds are publshed for Linux on AMD64 and ARM64 platforms. (@rfratto,
  @mattdurham)

- `otelcol.exporter.loadbalancing`: Add a new `aws_cloud_map` resolver. (@ptodev)

- Introduce a `otelcol.receiver.file_stats` component from the upstream
  OpenTelemetry `filestatsreceiver` component. (@rfratto)

### Enhancements

- Update `prometheus.exporter.kafka` with the following functionalities (@wildum):

  * GSSAPI config
  * enable/disable PA_FX_FAST
  * set a TLS server name
  * show the offset/lag for all consumer group or only the connected ones
  * set the minimum number of topics to monitor
  * enable/disable auto-creation of requested topics if they don't already exist
  * regex to exclude topics / groups
  * added metric kafka_broker_info

- In `prometheus.exporter.kafka`, the interpolation table used to compute estimated lag metrics is now pruned
  on `metadata_refresh_interval` instead of `prune_interval_seconds`. (@wildum)

- Don't restart tailers in `loki.source.kubernetes` component by above-average
  time deltas if K8s version is >= 1.29.1 (@hainenber)

- In `mimir.rules.kubernetes`, add support for running in a cluster of Alloy instances
  by electing a single instance as the leader for the `mimir.rules.kubernetes` component
  to avoid conflicts when making calls to the Mimir API. (@56quarters)

- Add the possibility of setting custom labels for the AWS Firehose logs via `X-Amz-Firehose-Common-Attributes` header. (@andriikushch)

### Bugfixes

- Fixed issue with defaults for Beyla component not being applied correctly. (marctc)

- Fix an issue on Windows where uninstalling Alloy did not remove it from the
  Add/Remove programs list. (@rfratto)

- Fixed issue where text labels displayed outside of component node's boundary. (@hainenber)

- Fix a bug where a topic was claimed by the wrong consumer type in `otelcol.receiver.kafka`. (@wildum)

- Fix an issue where nested import.git config blocks could conflict if they had the same labels. (@wildum)

- In `mimir.rules.kubernetes`, fix an issue where unrecoverable errors from the Mimir API were retried. (@56quarters)

- Fix an issue where `faro.receiver`'s `extra_log_labels` with empty value
  don't map existing value in log line. (@hainenber)

- Fix an issue where `prometheus.remote_write` only queued data for sending
  every 15 seconds instead of as soon as data was written to the WAL.
  (@rfratto)

- Imported code using `slog` logging will now not panic and replay correctly when logged before the logging
  config block is initialized. (@mattdurham)

- Fix a bug where custom components would not shadow the stdlib. If you have a module whose name conflicts with an stdlib function
  and if you use this exact function in your config, then you will need to rename your module. (@wildum)

- Fix an issue where `loki.source.docker` stops collecting logs after a container restart. (@wildum)

- Upgrading `pyroscope/ebpf` from 0.4.6 to 0.4.7 (@korniltsev):
  * detect libc version properly when libc file name is libc-2.31.so and not libc.so.6
  * treat elf files with short build id (8 bytes) properly

### Other changes

- Update `alloy-mixin` to use more specific alert group names (for example,
  `alloy_clustering` instead of `clustering`) to avoid collision with installs
  of `agent-flow-mixin`. (@rfratto)
- Upgrade Beyla from v1.4.1 to v1.5.1. (@marctc)

- Add a description to Alloy DEB and RPM packages. (@rfratto)

- Allow `pyroscope.scrape` to scrape `alloy.internal:12345`. (@hainenber)

- The latest Windows Docker image is now pushed as `nanoserver-1809` instead of
  `latest-nanoserver-1809`. The old tag will no longer be updated, and will be
  removed in a future release. (@rfratto)

- The log level of `finished node evaluation` log lines has been decreased to
  'debug'. (@tpaschalis)

- Update post-installation scripts for DEB/RPM packages to ensure
  `/var/lib/alloy` exists before configuring its permissions and ownership.
  (@rfratto)

- Remove setcap for `cap_net_bind_service` to allow alloy to run in restricted environments.
  Modern container runtimes allow binding to unprivileged ports as non-root. (@BlackDex)

- Upgrading from OpenTelemetry v0.96.0 to v0.99.0.

  - `otelcol.processor.batch`: Prevent starting unnecessary goroutines.
    https://github.com/open-telemetry/opentelemetry-collector/issues/9739
  - `otelcol.exporter.otlp`: Checks for port in the config validation for the otlpexporter.
    https://github.com/open-telemetry/opentelemetry-collector/issues/9505
  - `otelcol.receiver.otlp`: Fix bug where the otlp receiver did not properly respond
    with a retryable error code when possible for http.
    https://github.com/open-telemetry/opentelemetry-collector/pull/9357
  - `otelcol.receiver.vcenter`: Fixed the resource attribute model to more accurately support multi-cluster deployments.
    https://github.com/open-telemetry/opentelemetry-collector-contrib/issues/30879
    For more information on impacts please refer to:
    https://github.com/open-telemetry/opentelemetry-collector-contrib/pull/31113
    The main impact is that `vcenter.resource_pool.name`, `vcenter.resource_pool.inventory_path`,
    and `vcenter.cluster.name` are reported with more accuracy on VM metrics.
  - `otelcol.receiver.vcenter`: Remove the `vcenter.cluster.name` resource attribute from Host resources if the Host is standalone (no cluster).
    https://github.com/open-telemetry/opentelemetry-collector-contrib/issues/32548
  - `otelcol.receiver.vcenter`: Changes process for collecting VMs & VM perf metrics to be more efficient (one call now for all VMs).
    https://github.com/open-telemetry/opentelemetry-collector-contrib/issues/31837
  - `otelcol.connector.servicegraph`: Added a new `database_name_attribute` config argument to allow users to
    specify a custom attribute name for identifying the database name in span attributes.
    https://github.com/open-telemetry/opentelemetry-collector-contrib/pull/30726
  - `otelcol.connector.servicegraph`: Fix 'failed to find dimensions for key' error from race condition in metrics cleanup.
    https://github.com/open-telemetry/opentelemetry-collector-contrib/issues/31701
  - `otelcol.connector.spanmetrics`: Add `metrics_expiration` option to enable expiration of metrics if spans are not received within a certain time frame.
    By default, the expiration is disabled (set to 0).
    https://github.com/open-telemetry/opentelemetry-collector-contrib/issues/30559
  - `otelcol.connector.spanmetrics`: Change default value of `metrics_flush_interval` from 15s to 60s.
    https://github.com/open-telemetry/opentelemetry-collector-contrib/issues/31776
  - `otelcol.connector.spanmetrics`: Discard counter span metric exemplars after each flush interval to avoid unbounded memory growth.
    This aligns exemplar discarding for counter span metrics with the existing logic for histogram span metrics.
    https://github.com/open-telemetry/opentelemetry-collector-contrib/issues/31683
  - `otelcol.exporter.loadbalancing`: Fix panic when a sub-exporter is shut down while still handling requests.
    https://github.com/open-telemetry/opentelemetry-collector-contrib/issues/31410
  - `otelcol.exporter.loadbalancing`: Fix memory leaks on shutdown.
    https://github.com/open-telemetry/opentelemetry-collector-contrib/pull/31050
  - `otelcol.exporter.loadbalancing`: Support the timeout period of k8s resolver list watch can be configured.
    https://github.com/open-telemetry/opentelemetry-collector-contrib/issues/31757
  - `otelcol.processor.transform`: Change metric unit for metrics extracted with `extract_count_metric()` to be the default unit (`1`).
    https://github.com/open-telemetry/opentelemetry-collector-contrib/issues/31575
  - `otelcol.receiver.opencensus`: Refactor the receiver to pass lifecycle tests and avoid leaking gRPC connections.
    https://github.com/open-telemetry/opentelemetry-collector-contrib/issues/31643
  - `otelcol.extension.jaeger_remote_sampling`: Fix leaking goroutine on shutdown.
    https://github.com/open-telemetry/opentelemetry-collector-contrib/issues/31157
  - `otelcol.receiver.kafka`: Fix panic on shutdown.
    https://github.com/open-telemetry/opentelemetry-collector-contrib/issues/31926
  - `otelcol.processor.resourcedetection`: Only attempt to detect Kubernetes node resource attributes when they're enabled.
    https://github.com/open-telemetry/opentelemetry-collector-contrib/issues/31941
  - `otelcol.processor.resourcedetection`: Fix memory leak on AKS.
    https://github.com/open-telemetry/opentelemetry-collector-contrib/pull/32574
  - `otelcol.processor.resourcedetection`: Update to ec2 scraper so that core attributes are not dropped if describeTags returns an error (likely due to permissions).
    https://github.com/open-telemetry/opentelemetry-collector-contrib/pull/30672

- Use Go 1.22.3 for builds. (@kminehart)

v1.0.0
------

### Features

- Support for programmable pipelines using a rich expression-based syntax.

- Over 130 components for processing, transforming, and exporting telemetry
  data.

- Native support for Kubernetes and Prometheus Operator without needing to
  deploy or learn a separate Kubernetes operator.

- Support for creating and sharing custom components.

- Support for forming a cluster of Alloy instances for automatic workload
  distribution.

- (_Public preview_) Support for receiving configuration from a server for
  centralized configuration management.

- A built-in UI for visualizing and debugging pipelines.

[contributors guide]: ./docs/developer/contributing.md#updating-the-changelog<|MERGE_RESOLUTION|>--- conflicted
+++ resolved
@@ -142,15 +142,13 @@
 
 - Fix breaking changes in the texfile collector for `prometheus.exporter.windows`, and `prometheus.exporter.unix`, when prometheus/common was upgraded. (@kgeckhart)
 
-<<<<<<< HEAD
 - Support recovering from corrupted positions file entries in `loki.source.file`. (@dehaansa)
-=======
+
 ### Other changes
 
 - Augment prometheus.scrape 'scheme' argument strengthening link to protocol. (@lewismc)
 
 - Stop `faro.receiver` losing trace context when exception has stack trace. (@duartesaraiva98)
->>>>>>> b4a4bc8a
 
 v1.11.2
 -----------------
