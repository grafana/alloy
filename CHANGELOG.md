--- conflicted
+++ resolved
@@ -25,14 +25,11 @@
 - In `prometheus.exporter.kafka`, the interpolation table used to compute estimated lag metrics is now pruned
   on `metadata_refresh_interval` instead of `prune_interval_seconds`. (@wildum)
 
-<<<<<<< HEAD
+- Don't restart tailers in `loki.source.kubernetes` component by above-average
+  time deltas if K8s version is >= 1.29.1 (@hainenber)
 ### Features
 
 - (_Public preview_) Add support for setting GOMEMLIMIT based on cgroup setting. (@mattdurham)
-=======
-- Don't restart tailers in `loki.source.kubernetes` component by above-average
-  time deltas if K8s version is >= 1.29.1 (@hainenber)
->>>>>>> 2bbb096e
 
 ### Bugfixes
 
