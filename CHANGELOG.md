# Changelog

> _Contributors should read our [contributors guide][] for instructions on how
> to update the changelog._

This document contains a historical list of changes between releases. Only
changes that impact end-user behavior are listed; changes to documentation or
internal API changes are not present.

Main (unreleased)
-----------------

<<<<<<< HEAD
### Enhancements

- Added support to `loki.source.syslog` for the RFC3164 format ("BSD syslog"). (@sushain97)

v1.4.0-rc.0
=======
### Features

- Add the function `path_join` to the stdlib. (@wildum)

### Bugfixes

- Update yet-another-cloudwatch-exporter from v0.60.0 vo v0.61.0: (@morremeyer)
  - Fixes a bug where cloudwatch S3 metrics are reported as `0`

### Other changes

- Small fix in UI stylesheet to fit more content into visible table area. (@defanator)

- Changed OTEL alerts in Alloy mixin to use success rate for tracing. (@thampiotr)

v1.4.1
-----------------

### Bugfixes

- Windows installer: Don't quote Alloy's binary path in the Windows Registry. (@jkroepke)

v1.4.0
>>>>>>> aaf8f639
-----------------

### Security fixes

- Add quotes to windows service path to prevent path interception attack. [CVE-2024-8975](https://grafana.com/security/security-advisories/cve-2024-8975/) (@mattdurham)

### Breaking changes

- Some debug metrics for `otelcol` components have changed. (@thampiotr)
  For example, `otelcol.exporter.otlp`'s `exporter_sent_spans_ratio_total` metric is now `otelcol_exporter_sent_spans_total`.

- [otelcol.processor.transform] The functions `convert_sum_to_gauge` and `convert_gauge_to_sum` must now be used in the `metric` `context` rather than in the `datapoint` context.
  https://github.com/open-telemetry/opentelemetry-collector-contrib/issues/34567 (@wildum)

- Upgrade Beyla from 1.7.0 to 1.8.2. A complete list of changes can be found on the Beyla releases page: https://github.com/grafana/beyla/releases. (@wildum)
  It contains a few breaking changes for the component `beyla.ebpf`:
  - renamed metric `process.cpu.state` to `cpu.mode`
  - renamed metric `beyla_build_info` to `beyla_internal_build_info`

### Features

- Added Datadog Exporter community component, enabling exporting of otel-formatted Metrics and traces to Datadog. (@polyrain)
- (_Experimental_) Add an `otelcol.processor.interval` component to aggregate metrics and periodically
  forward the latest values to the next component in the pipeline.
- (_Experimental_) Add a `loki.secretfilter` component to redact secrets from collected logs.


### Enhancements

- Clustering peer resolution through `--cluster.join-addresses` flag has been
  improved with more consistent behaviour, better error handling and added
  support for A/AAAA DNS records. If necessary, users can temporarily opt out of
  this new behaviour with the `--cluster.use-discovery-v1`, but this can only be
  used as a temporary measure, since this flag will be disabled in future
  releases. (@thampiotr)

- Added a new panel to Cluster Overview dashboard to show the number of peers
  seen by each instance in the cluster. This can help diagnose cluster split
  brain issues. (@thampiotr)

- Updated Snowflake exporter with performance improvements for larger environments.
  Also added a new panel to track deleted tables to the Snowflake mixin. (@Caleb-Hurshman)
- Add a `otelcol.processor.groupbyattrs` component to reassociate collected metrics that match specified attributes
    from opentelemetry. (@kehindesalaam)

- Update windows_exporter to v0.27.2. (@jkroepke)
  The `smb.enabled_list` and `smb_client.enabled_list` doesn't have any effect anymore. All sub-collectors are enabled by default.

- Live debugging of `loki.process` will now also print the timestamp of incoming and outgoing log lines.
  This is helpful for debugging `stage.timestamp`. (@ptodev)

- Add extra validation in `beyla.ebpf` to avoid panics when network feature is enabled. (@marctc)

- A new parameter `aws_sdk_version_v2` is added for the cloudwatch exporters configuration. It enables the use of aws sdk v2 which has shown to have significant performance benefits. (@kgeckhart, @andriikushch)

- `prometheus.exporter.cloudwatch` can now collect metrics from custom namespaces via the `custom_namespace` block. (@ptodev)

- Add the label `alloy_cluster` in the metric `alloy_config_hash` when the flag `cluster.name` is set to help differentiate between
  configs from the same alloy cluster or different alloy clusters. (@wildum)

### Bugfixes

- Fix a bug where the scrape timeout for a Probe resource was not applied, overwriting the scrape interval instead. (@morremeyer, @stefanandres)

- Fix a bug where custom components don't always get updated when the config is modified in an imported directory. (@ante012)

- Fixed an issue which caused loss of context data in Faro exception. (@codecapitano)

- Fixed an issue where providing multiple hostnames or IP addresses
  via `--cluster.join-addresses` would only use the first provided value.
  (@thampiotr)

- Fixed an issue where providing `<hostname>:<port>`
  in `--cluster.join-addresses` would only resolve with DNS to a single address,
  instead of using all the available records. (@thampiotr)

- Fixed an issue where clustering peers resolution via hostname in `--cluster.join-addresses`
  resolves to duplicated IP addresses when using SRV records. (@thampiotr)

- Fixed an issue where the `connection_string` for the `loki.source.azure_event_hubs` component
  was displayed in the UI in plaintext. (@MorrisWitthein)

- Fix a bug in `discovery.*` components where old `targets` would continue to be
  exported to downstream components. This would only happen if the config
  for `discovery.*`  is reloaded in such a way that no new targets were
  discovered. (@ptodev, @thampiotr)

- Fixed bug in `loki.process` with `sampling` stage where all components use same `drop_counter_reason`. (@captncraig)

- Fixed an issue (see https://github.com/grafana/alloy/issues/1599) where specifying both path and key in the remote.vault `path`
  configuration could result in incorrect URLs. The `path` and `key` arguments have been separated to allow for clear and accurate
  specification of Vault secrets. (@PatMis16)

### Other

- Renamed standard library functions. Old names are still valid but are marked deprecated. (@wildum)

- Aliases for the namespaces are deprecated in the Cloudwatch exporter. For example: "s3" is not allowed, "AWS/S3" should be used. Usage of the aliases will generate warnings in the logs. Support for the aliases will be dropped in the upcoming releases. (@kgeckhart, @andriikushch)

- Update OTel from v0.105.0 vo v0.108.0: (@wildum)
  - [`otelcol.receiver.vcenter`] New VSAN metrics.
    https://github.com/open-telemetry/opentelemetry-collector-contrib/issues/33556
  - [`otelcol.receiver.kafka`] Add `session_timeout` and `heartbeat_interval` attributes.
    https://github.com/open-telemetry/opentelemetry-collector-contrib/pull/33082
  - [`otelcol.processor.transform`] Add `aggregate_on_attributes` function for metrics.
    https://github.com/open-telemetry/opentelemetry-collector-contrib/pull/33334
  - [`otelcol.receiver.vcenter`] Enable metrics by default
    https://github.com/open-telemetry/opentelemetry-collector-contrib/issues/33607

- Updated the docker base image to Ubuntu 24.04 (Noble Numbat). (@mattiasa )

v1.3.4
-----------------

### Bugfixes

- Windows installer: Don't quote Alloy's binary path in the Windows Registry. (@jkroepke)

v1.3.2
-----------------

### Security fixes

- Add quotes to windows service path to prevent path interception attack. [CVE-2024-8975](https://grafana.com/security/security-advisories/cve-2024-8975/) (@mattdurham)

v1.3.1
-----------------

### Bugfixes

- Changed the cluster startup behaviour, reverting to the previous logic where
  a failure to resolve cluster join peers results in the node creating its own cluster. This is
  to facilitate the process of bootstrapping a new cluster following user feedback (@thampiotr)

- Fix a memory leak which would occur any time `loki.process` had its configuration reloaded. (@ptodev)

v1.3.0
-----------------

### Breaking changes

- [`otelcol.exporter.otlp`,`otelcol.exporter.loadbalancing`]: Change the default gRPC load balancing strategy.
  The default value for the `balancer_name` attribute has changed to `round_robin`
  https://github.com/open-telemetry/opentelemetry-collector/pull/10319

### Breaking changes to non-GA functionality

- Update Public preview `remotecfg` argument from `metadata` to `attributes`. (@erikbaranowski)

- The default value of the argument `unmatched` in the block `routes` of the component `beyla.ebpf` was changed from `unset` to `heuristic` (@marctc)

### Features

- Added community components support, enabling community members to implement and maintain components. (@wildum)

- A new `otelcol.exporter.debug` component for printing OTel telemetry from
  other `otelcol` components to the console. (@BarunKGP)

### Enhancements
- Added custom metrics capability to oracle exporter. (@EHSchmitt4395)

- Added a success rate panel on the Prometheus Components dashboard. (@thampiotr)

- Add namespace field to Faro payload (@cedricziel)

- Add the `targets` argument to the `prometheus.exporter.blackbox` component to support passing blackbox targets at runtime. (@wildum)

- Add concurrent metric collection to `prometheus.exporter.snowflake` to speed up collection times (@Caleb-Hurshman)

- Added live debugging support to `otelcol.processor.*` components. (@wildum)

- Add automatic system attributes for `version` and `os` to `remotecfg`. (@erikbaranowski)

- Added live debugging support to `otelcol.receiver.*` components. (@wildum)

- Added live debugging support to `loki.process`. (@wildum)

- Added live debugging support to `loki.relabel`. (@wildum)

- Added a `namespace` label to probes scraped by the `prometheus.operator.probes` component to align with the upstream Prometheus Operator setup. (@toontijtgat2)

- (_Public preview_) Added rate limiting of cluster state changes to reduce the
  number of unnecessary, intermediate state updates. (@thampiotr)

- Allow setting the CPU profiling event for Java Async Profiler in `pyroscope.java` component (@slbucur)

- Update windows_exporter to v0.26.2. (@jkroepke)

- `mimir.rules.kubernetes` is now able to add extra labels to the Prometheus rules. (@psychomantys)

- `prometheus.exporter.unix` component now exposes hwmon collector config. (@dtrejod)

- Upgrade from OpenTelemetry v0.102.1 to v0.105.0.
  - [`otelcol.receiver.*`] A new `compression_algorithms` attribute to configure which
    compression algorithms are allowed by the HTTP server.
    https://github.com/open-telemetry/opentelemetry-collector/pull/10295
  - [`otelcol.exporter.*`] Fix potential deadlock in the batch sender.
    https://github.com/open-telemetry/opentelemetry-collector/pull/10315
  - [`otelcol.exporter.*`] Fix a bug when the retry and timeout logic was not applied with enabled batching.
    https://github.com/open-telemetry/opentelemetry-collector/issues/10166
  - [`otelcol.exporter.*`] Fix a bug where an unstarted batch_sender exporter hangs on shutdown.
    https://github.com/open-telemetry/opentelemetry-collector/issues/10306
  - [`otelcol.exporter.*`] Fix small batch due to unfavorable goroutine scheduling in batch sender.
    https://github.com/open-telemetry/opentelemetry-collector/issues/9952
  - [`otelcol.exporter.otlphttp`] A new `cookies` block to store cookies from server responses and reuse them in subsequent requests.
    https://github.com/open-telemetry/opentelemetry-collector/issues/10175
  - [`otelcol.exporter.otlp`] Fixed a bug where the receiver's http response was not properly translating grpc error codes to http status codes.
    https://github.com/open-telemetry/opentelemetry-collector/pull/10574
  - [`otelcol.processor.tail_sampling`] Simple LRU Decision Cache for "keep" decisions.
    https://github.com/open-telemetry/opentelemetry-collector-contrib/pull/33533
  - [`otelcol.processor.tail_sampling`] Fix precedence of inverted match in and policy.
    Previously if the decision from a policy evaluation was `NotSampled` or `InvertNotSampled`
    it would return a `NotSampled` decision regardless, effectively downgrading the result.
    This was breaking the documented behaviour that inverted decisions should take precedence over all others.
    https://github.com/open-telemetry/opentelemetry-collector-contrib/pull/33671
  - [`otelcol.exporter.kafka`,`otelcol.receiver.kafka`] Add config attribute to disable Kerberos PA-FX-FAST negotiation.
    https://github.com/open-telemetry/opentelemetry-collector-contrib/issues/26345
  - [`OTTL`]: Added `keep_matching_keys` function to allow dropping all keys from a map that don't match the pattern.
    https://github.com/open-telemetry/opentelemetry-collector-contrib/issues/32989
  - [`OTTL`]: Add debug logs to help troubleshoot OTTL statements/conditions
    https://github.com/open-telemetry/opentelemetry-collector-contrib/pull/33274
  - [`OTTL`]: Introducing `append` function for appending items into an existing array.
    https://github.com/open-telemetry/opentelemetry-collector-contrib/issues/32141
  - [`OTTL`]: Introducing `Uri` converter parsing URI string into SemConv
    https://github.com/open-telemetry/opentelemetry-collector-contrib/issues/32433
  - [`OTTL`]: Added a Hex() converter function
    https://github.com/open-telemetry/opentelemetry-collector-contrib/pull/33450
  - [`OTTL`]: Added a IsRootSpan() converter function.
    https://github.com/open-telemetry/opentelemetry-collector-contrib/pull/33729
  - [`otelcol.processor.probabilistic_sampler`]: Add Proportional and Equalizing sampling modes.
    https://github.com/open-telemetry/opentelemetry-collector-contrib/issues/31918
  - [`otelcol.processor.deltatocumulative`]: Bugfix to properly drop samples when at limit.
    https://github.com/open-telemetry/opentelemetry-collector-contrib/issues/33285
  - [`otelcol.receiver.vcenter`] Fixes errors in some of the client calls for environments containing multiple datacenters.
    https://github.com/open-telemetry/opentelemetry-collector-contrib/pull/33735
  - [`otelcol.processor.resourcedetection`] Fetch CPU info only if related attributes are enabled.
    https://github.com/open-telemetry/opentelemetry-collector-contrib/pull/33774
  - [`otelcol.receiver.vcenter`] Adding metrics for CPU readiness, CPU capacity, and network drop rate.
    https://github.com/open-telemetry/opentelemetry-collector-contrib/issues/33607
  - [`otelcol.receiver.vcenter`] Drop support for vCenter 6.7.
    https://github.com/open-telemetry/opentelemetry-collector-contrib/issues/33607
  - [`otelcol.processor.attributes`] Add an option to extract value from a client address
    by specifying `client.address` value in the `from_context` field.
    https://github.com/open-telemetry/opentelemetry-collector-contrib/pull/34048
  - `otelcol.connector.spanmetrics`: Produce delta temporality span metrics with StartTimeUnixNano and TimeUnixNano values representing an uninterrupted series.
    https://github.com/open-telemetry/opentelemetry-collector-contrib/pull/31780

- Upgrade Beyla component v1.6.3 to v1.7.0
  - Reporting application process metrics
  - New supported protocols: SQL, Redis, Kafka
  - Several bugfixes
  - Full list of changes: https://github.com/grafana/beyla/releases/tag/v1.7.0

- Enable instances connected to remotecfg-compatible servers to Register
  themselves to the remote service. (@tpaschalis)

- Allow in-memory listener to work for remotecfg-supplied components. (@tpaschalis)

### Bugfixes

- Fixed a clustering mode issue where a fatal startup failure of the clustering service
  would exit the service silently, without also exiting the Alloy process. (@thampiotr)

- Fix a bug which prevented config reloads to work if a Loki `metrics` stage is in the pipeline.
  Previously, the reload would fail for `loki.process` without an error in the logs and the metrics
  from the `metrics` stage would get stuck at the same values. (@ptodev)


v1.2.1
-----------------

### Bugfixes

- Fixed an issue with `loki.source.kubernetes_events` not starting in large clusters due to short informer sync timeout. (@nrwiersma)

- Updated [ckit](https://github.com/grafana/ckit) to fix an issue with armv7 panic on startup when forming a cluster. (@imavroukakis)

- Fixed a clustering mode issue where a failure to perform static peers
  discovery did not result in a fatal failure at startup and could lead to
  potential split-brain issues. (@thampiotr)

### Other

- Use Go 1.22.5 for builds. (@mattdurham)

v1.2.0
-----------------

### Security fixes
- Fixes the following vulnerabilities (@ptodev):
  - [CVE-2024-35255](https://cve.mitre.org/cgi-bin/cvename.cgi?name=CVE-2024-35255)
  - [CVE-2024-36129](https://avd.aquasec.com/nvd/2024/cve-2024-36129/)

### Breaking changes

- Updated OpenTelemetry to v0.102.1. (@mattdurham)
  - Components `otelcol.receiver.otlp`,`otelcol.receiver.zipkin`,`otelcol.extension.jaeger_remote_sampling`, and `otelcol.receiver.jaeger` setting `max_request_body_size`
    default changed from unlimited size to `20MiB`. This is due to [CVE-2024-36129](https://github.com/open-telemetry/opentelemetry-collector/security/advisories/GHSA-c74f-6mfw-mm4v).

### Breaking changes to non-GA functionality

- Update Public preview `remotecfg` to use `alloy-remote-config` instead of `agent-remote-config`. The
  API has been updated to use the term `collector` over `agent`. (@erikbaranowski)

- Component `otelcol.receiver.vcenter` removed `vcenter.host.network.packet.errors`, `vcenter.host.network.packet.count`, and
  `vcenter.vm.network.packet.count`.
  - `vcenter.host.network.packet.errors` replaced by `vcenter.host.network.packet.error.rate`.
  - `vcenter.host.network.packet.count` replaced by `vcenter.host.network.packet.rate`.
  - `vcenter.vm.network.packet.count` replaced by `vcenter.vm.network.packet.rate`.

### Features

- Add an `otelcol.exporter.kafka` component to send OTLP metrics, logs, and traces to Kafka.

- Added `live debugging` to the UI. Live debugging streams data as they flow through components for debugging telemetry data.
  Individual components must be updated to support live debugging. (@wildum)

- Added live debugging support for `prometheus.relabel`. (@wildum)

- (_Experimental_) Add a `otelcol.processor.deltatocumulative` component to convert metrics from
  delta temporality to cumulative by accumulating samples in memory. (@rfratto)

- (_Experimental_) Add an `otelcol.receiver.datadog` component to receive
  metrics and traces from Datadog. (@carrieedwards, @jesusvazquez, @alexgreenbank, @fedetorres93)

- Add a `prometheus.exporter.catchpoint` component to collect metrics from Catchpoint. (@bominrahmani)

- Add the `-t/--test` flag to `alloy fmt` to check if a alloy config file is formatted correctly. (@kavfixnel)

### Enhancements

- (_Public preview_) Add native histogram support to `otelcol.receiver.prometheus`. (@wildum)
- (_Public preview_) Add metrics to report status of `remotecfg` service. (@captncraig)

- Added `scrape_protocols` option to `prometheus.scrape`, which allows to
  control the preferred order of scrape protocols. (@thampiotr)

- Add support for configuring CPU profile's duration scraped by `pyroscope.scrape`. (@hainenber)

- `prometheus.exporter.snowflake`: Add support for RSA key-pair authentication. (@Caleb-Hurshman)

- Improved filesystem error handling when working with `loki.source.file` and `local.file_match`,
  which removes some false-positive error log messages on Windows (@thampiotr)

- Updates `processor/probabilistic_sampler` to use new `FailedClosed` field from OTEL release v0.101.0. (@StefanKurek)

- Updates `receiver/vcenter` to use new features and bugfixes introduced in OTEL releases v0.100.0 and v0.101.0.
  Refer to the [v0.100.0](https://github.com/open-telemetry/opentelemetry-collector-contrib/releases/tag/v0.100.0)
  and [v0.101.0](https://github.com/open-telemetry/opentelemetry-collector-contrib/releases/tag/v0.101.0) release
  notes for more detailed information.
  Changes that directly affected the configuration are as follows: (@StefanKurek)
  - The resource attribute `vcenter.datacenter.name` has been added and enabled by default for all resource types.
  - The resource attribute `vcenter.virtual_app.inventory_path` has been added and enabled by default to
    differentiate between resource pools and virtual apps.
  - The resource attribute `vcenter.virtual_app.name` has been added and enabled by default to differentiate
    between resource pools and virtual apps.
  - The resource attribute `vcenter.vm_template.id` has been added and enabled by default to differentiate between
    virtual machines and virtual machine templates.
  - The resource attribute `vcenter.vm_template.name` has been added and enabled by default to differentiate between
    virtual machines and virtual machine templates.
  - The metric `vcenter.cluster.memory.used` has been removed.
  - The metric `vcenter.vm.network.packet.drop.rate` has been added and enabled by default.
  - The metric `vcenter.cluster.vm_template.count` has been added and enabled by default.

- Add `yaml_decode` to standard library. (@mattdurham, @djcode)

- Allow override debug metrics level for `otelcol.*` components. (@hainenber)

- Add an initial lower limit of 10 seconds for the the `poll_frequency`
  argument in the `remotecfg` block. (@tpaschalis)

- Add a constant jitter to `remotecfg` service's polling. (@tpaschalis)

- Added support for NS records to `discovery.dns`. (@djcode)

- Improved clustering use cases for tracking GCP delta metrics in the `prometheus.exporter.gcp` (@kgeckhart)

- Add the `targets` argument to the `prometheus.exporter.snmp` component to support passing SNMP targets at runtime. (@wildum)

- Prefix Faro measurement values with `value_` to align with the latest Faro cloud receiver updates. (@codecapitano)

- Add `base64_decode` to standard library. (@hainenber)

- Updated OpenTelemetry Contrib to [v0.102.0](https://github.com/open-telemetry/opentelemetry-collector-contrib/releases/tag/v0.102.0). (@mattdurham)
  - `otelcol.processor.resourcedetection`: Added a `tags` config argument to the `azure` detection mechanism.
  It exposes regex-matched Azure resource tags as OpenTelemetry resource attributes.

- A new `snmp_context` configuration argument for `prometheus.exporter.snmp`
  which overrides the `context_name` parameter in the SNMP configuration file. (@ptodev)

- Add extra configuration options for `beyla.ebpf` to select Kubernetes objects to monitor. (@marctc)

### Bugfixes

- Fixed an issue with `prometheus.scrape` in which targets that move from one
  cluster instance to another could have a staleness marker inserted and result
  in a gap in metrics (@thampiotr)

- Fix panic when `import.git` is given a revision that does not exist on the remote repo. (@hainenber)

- Fixed an issue with `loki.source.docker` where collecting logs from targets configured with multiple networks would result in errors. (@wildum)

- Fixed an issue where converting OpenTelemetry Collector configs with unused telemetry types resulted in those types being explicitly configured with an empty array in `output` blocks, rather than them being omitted entirely. (@rfratto)

### Other changes

- `pyroscope.ebpf`, `pyroscope.java`, `pyroscope.scrape`, `pyroscope.write` and `discovery.process` components are now GA. (@korniltsev)

- `prometheus.exporter.snmp`: Updating SNMP exporter from v0.24.1 to v0.26.0. (@ptodev, @erikbaranowski)

- `prometheus.scrape` component's `enable_protobuf_negotiation` argument is now
  deprecated and will be removed in a future major release.
  Use `scrape_protocols` instead and refer to `prometheus.scrape` reference
  documentation for further details. (@thampiotr)

- Updated Prometheus dependency to [v2.51.2](https://github.com/prometheus/prometheus/releases/tag/v2.51.2) (@thampiotr)

- Upgrade Beyla from v1.5.1 to v1.6.3. (@marctc)

v1.1.1
------

### Bugfixes

- Fix panic when component ID contains `/` in `otelcomponent.MustNewType(ID)`.(@qclaogui)

- Exit Alloy immediately if the port it runs on is not available.
  This port can be configured with `--server.http.listen-addr` or using
  the default listen address`127.0.0.1:12345`. (@mattdurham)

- Fix a panic in `loki.source.docker` when trying to stop a target that was never started. (@wildum)

- Fix error on boot when using IPv6 advertise addresses without explicitly
  specifying a port. (@matthewpi)

- Fix an issue where having long component labels (>63 chars) on otelcol.auth
  components lead to a panic. (@tpaschalis)

- Update `prometheus.exporter.snowflake` with the [latest](https://github.com/grafana/snowflake-prometheus-exporter) version of the exporter as of May 28, 2024 (@StefanKurek)
  - Fixes issue where returned `NULL` values from database could cause unexpected errors.

- Bubble up SSH key conversion error to facilitate failed `import.git`. (@hainenber)

v1.1.0
------

### Features

- (_Public preview_) Add support for setting GOMEMLIMIT based on cgroup setting. (@mattdurham)
- (_Experimental_) A new `otelcol.exporter.awss3` component for sending telemetry data to a S3 bucket. (@Imshelledin21)

- (_Public preview_) Introduce BoringCrypto Docker images.
  The BoringCrypto image is tagged with the `-boringcrypto` suffix and
  is only available on AMD64 and ARM64 Linux containers.
  (@rfratto, @mattdurham)

- (_Public preview_) Introduce `boringcrypto` release assets. BoringCrypto
  builds are publshed for Linux on AMD64 and ARM64 platforms. (@rfratto,
  @mattdurham)

- `otelcol.exporter.loadbalancing`: Add a new `aws_cloud_map` resolver. (@ptodev)

- Introduce a `otelcol.receiver.file_stats` component from the upstream
  OpenTelemetry `filestatsreceiver` component. (@rfratto)

### Enhancements

- Update `prometheus.exporter.kafka` with the following functionalities (@wildum):

  * GSSAPI config
  * enable/disable PA_FX_FAST
  * set a TLS server name
  * show the offset/lag for all consumer group or only the connected ones
  * set the minimum number of topics to monitor
  * enable/disable auto-creation of requested topics if they don't already exist
  * regex to exclude topics / groups
  * added metric kafka_broker_info

- In `prometheus.exporter.kafka`, the interpolation table used to compute estimated lag metrics is now pruned
  on `metadata_refresh_interval` instead of `prune_interval_seconds`. (@wildum)

- Don't restart tailers in `loki.source.kubernetes` component by above-average
  time deltas if K8s version is >= 1.29.1 (@hainenber)

- In `mimir.rules.kubernetes`, add support for running in a cluster of Alloy instances
  by electing a single instance as the leader for the `mimir.rules.kubernetes` component
  to avoid conflicts when making calls to the Mimir API. (@56quarters)

- Add the possibility of setting custom labels for the AWS Firehose logs via `X-Amz-Firehose-Common-Attributes` header. (@andriikushch)

### Bugfixes

- Fixed issue with defaults for Beyla component not being applied correctly. (marctc)

- Fix an issue on Windows where uninstalling Alloy did not remove it from the
  Add/Remove programs list. (@rfratto)

- Fixed issue where text labels displayed outside of component node's boundary. (@hainenber)

- Fix a bug where a topic was claimed by the wrong consumer type in `otelcol.receiver.kafka`. (@wildum)

- Fix an issue where nested import.git config blocks could conflict if they had the same labels. (@wildum)

- In `mimir.rules.kubernetes`, fix an issue where unrecoverable errors from the Mimir API were retried. (@56quarters)

- Fix an issue where `faro.receiver`'s `extra_log_labels` with empty value
  don't map existing value in log line. (@hainenber)

- Fix an issue where `prometheus.remote_write` only queued data for sending
  every 15 seconds instead of as soon as data was written to the WAL.
  (@rfratto)

- Imported code using `slog` logging will now not panic and replay correctly when logged before the logging
  config block is initialized. (@mattdurham)

- Fix a bug where custom components would not shadow the stdlib. If you have a module whose name conflicts with an stdlib function
  and if you use this exact function in your config, then you will need to rename your module. (@wildum)

- Fix an issue where `loki.source.docker` stops collecting logs after a container restart. (@wildum)

- Upgrading `pyroscope/ebpf` from 0.4.6 to 0.4.7 (@korniltsev):
  * detect libc version properly when libc file name is libc-2.31.so and not libc.so.6
  * treat elf files with short build id (8 bytes) properly

### Other changes

- Update `alloy-mixin` to use more specific alert group names (for example,
  `alloy_clustering` instead of `clustering`) to avoid collision with installs
  of `agent-flow-mixin`. (@rfratto)
- Upgrade Beyla from v1.4.1 to v1.5.1. (@marctc)

- Add a description to Alloy DEB and RPM packages. (@rfratto)

- Allow `pyroscope.scrape` to scrape `alloy.internal:12345`. (@hainenber)

- The latest Windows Docker image is now pushed as `nanoserver-1809` instead of
  `latest-nanoserver-1809`. The old tag will no longer be updated, and will be
  removed in a future release. (@rfratto)

- The log level of `finished node evaluation` log lines has been decreased to
  'debug'. (@tpaschalis)

- Update post-installation scripts for DEB/RPM packages to ensure
  `/var/lib/alloy` exists before configuring its permissions and ownership.
  (@rfratto)

- Remove setcap for `cap_net_bind_service` to allow alloy to run in restricted environments.
  Modern container runtimes allow binding to unprivileged ports as non-root. (@BlackDex)

- Upgrading from OpenTelemetry v0.96.0 to v0.99.0.

  - `otelcol.processor.batch`: Prevent starting unnecessary goroutines.
    https://github.com/open-telemetry/opentelemetry-collector/issues/9739
  - `otelcol.exporter.otlp`: Checks for port in the config validation for the otlpexporter.
    https://github.com/open-telemetry/opentelemetry-collector/issues/9505
  - `otelcol.receiver.otlp`: Fix bug where the otlp receiver did not properly respond
    with a retryable error code when possible for http.
    https://github.com/open-telemetry/opentelemetry-collector/pull/9357
  - `otelcol.receiver.vcenter`: Fixed the resource attribute model to more accurately support multi-cluster deployments.
    https://github.com/open-telemetry/opentelemetry-collector-contrib/issues/30879
    For more information on impacts please refer to:
    https://github.com/open-telemetry/opentelemetry-collector-contrib/pull/31113
    The main impact is that `vcenter.resource_pool.name`, `vcenter.resource_pool.inventory_path`,
    and `vcenter.cluster.name` are reported with more accuracy on VM metrics.
  - `otelcol.receiver.vcenter`: Remove the `vcenter.cluster.name` resource attribute from Host resources if the Host is standalone (no cluster).
    https://github.com/open-telemetry/opentelemetry-collector-contrib/issues/32548
  - `otelcol.receiver.vcenter`: Changes process for collecting VMs & VM perf metrics to be more efficient (one call now for all VMs).
    https://github.com/open-telemetry/opentelemetry-collector-contrib/issues/31837
  - `otelcol.connector.servicegraph`: Added a new `database_name_attribute` config argument to allow users to
    specify a custom attribute name for identifying the database name in span attributes.
    https://github.com/open-telemetry/opentelemetry-collector-contrib/pull/30726
  - `otelcol.connector.servicegraph`: Fix 'failed to find dimensions for key' error from race condition in metrics cleanup.
    https://github.com/open-telemetry/opentelemetry-collector-contrib/issues/31701
  - `otelcol.connector.spanmetrics`: Add `metrics_expiration` option to enable expiration of metrics if spans are not received within a certain time frame.
    By default, the expiration is disabled (set to 0).
    https://github.com/open-telemetry/opentelemetry-collector-contrib/issues/30559
  - `otelcol.connector.spanmetrics`: Change default value of `metrics_flush_interval` from 15s to 60s.
    https://github.com/open-telemetry/opentelemetry-collector-contrib/issues/31776
  - `otelcol.connector.spanmetrics`: Discard counter span metric exemplars after each flush interval to avoid unbounded memory growth.
    This aligns exemplar discarding for counter span metrics with the existing logic for histogram span metrics.
    https://github.com/open-telemetry/opentelemetry-collector-contrib/issues/31683
  - `otelcol.exporter.loadbalancing`: Fix panic when a sub-exporter is shut down while still handling requests.
    https://github.com/open-telemetry/opentelemetry-collector-contrib/issues/31410
  - `otelcol.exporter.loadbalancing`: Fix memory leaks on shutdown.
    https://github.com/open-telemetry/opentelemetry-collector-contrib/pull/31050
  - `otelcol.exporter.loadbalancing`: Support the timeout period of k8s resolver list watch can be configured.
    https://github.com/open-telemetry/opentelemetry-collector-contrib/issues/31757
  - `otelcol.processor.transform`: Change metric unit for metrics extracted with `extract_count_metric()` to be the default unit (`1`).
    https://github.com/open-telemetry/opentelemetry-collector-contrib/issues/31575
  - `otelcol.receiver.opencensus`: Refactor the receiver to pass lifecycle tests and avoid leaking gRPC connections.
    https://github.com/open-telemetry/opentelemetry-collector-contrib/issues/31643
  - `otelcol.extension.jaeger_remote_sampling`: Fix leaking goroutine on shutdown.
    https://github.com/open-telemetry/opentelemetry-collector-contrib/issues/31157
  - `otelcol.receiver.kafka`: Fix panic on shutdown.
    https://github.com/open-telemetry/opentelemetry-collector-contrib/issues/31926
  - `otelcol.processor.resourcedetection`: Only attempt to detect Kubernetes node resource attributes when they're enabled.
    https://github.com/open-telemetry/opentelemetry-collector-contrib/issues/31941
  - `otelcol.processor.resourcedetection`: Fix memory leak on AKS.
    https://github.com/open-telemetry/opentelemetry-collector-contrib/pull/32574
  - `otelcol.processor.resourcedetection`: Update to ec2 scraper so that core attributes are not dropped if describeTags returns an error (likely due to permissions).
    https://github.com/open-telemetry/opentelemetry-collector-contrib/pull/30672

- Use Go 1.22.3 for builds. (@kminehart)

v1.0.0
------

### Features

- Support for programmable pipelines using a rich expression-based syntax.

- Over 130 components for processing, transforming, and exporting telemetry
  data.

- Native support for Kubernetes and Prometheus Operator without needing to
  deploy or learn a separate Kubernetes operator.

- Support for creating and sharing custom components.

- Support for forming a cluster of Alloy instances for automatic workload
  distribution.

- (_Public preview_) Support for receiving configuration from a server for
  centralized configuration management.

- A built-in UI for visualizing and debugging pipelines.

[contributors guide]: ./docs/developer/contributing.md#updating-the-changelog<|MERGE_RESOLUTION|>--- conflicted
+++ resolved
@@ -10,16 +10,10 @@
 Main (unreleased)
 -----------------
 
-<<<<<<< HEAD
-### Enhancements
-
-- Added support to `loki.source.syslog` for the RFC3164 format ("BSD syslog"). (@sushain97)
-
-v1.4.0-rc.0
-=======
 ### Features
 
 - Add the function `path_join` to the stdlib. (@wildum)
+- Add support to `loki.source.syslog` for the RFC3164 format ("BSD syslog"). (@sushain97)
 
 ### Bugfixes
 
@@ -40,7 +34,6 @@
 - Windows installer: Don't quote Alloy's binary path in the Windows Registry. (@jkroepke)
 
 v1.4.0
->>>>>>> aaf8f639
 -----------------
 
 ### Security fixes
