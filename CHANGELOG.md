--- conflicted
+++ resolved
@@ -24,13 +24,11 @@
 
 - Fixed an issue in the `prometheus.exporter.postgres` component that would leak goroutines when the target was not reachable (@dehaansa)
 
-<<<<<<< HEAD
 - Fixed issue with reloading configuration and prometheus metrics duplication in `prometheus.write.queue`. (@mattdurham)
-=======
+
 ### Other changes
 
 - Change the stability of the `livedebugging` feature from "experimental" to "generally available". (@wildum)
->>>>>>> e9472bd9
 
 v1.5.0
 -----------------
