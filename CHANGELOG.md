--- conflicted
+++ resolved
@@ -10,15 +10,12 @@
 Main (unreleased)
 -----------------
 
-<<<<<<< HEAD
 ### Features
 
 - Add support for live debugging and graph in the UI for components imported via remotecfg. (@wildum)
 
-v1.8.0-rc.1
-=======
 v1.8.0-rc.2
->>>>>>> 3b239fb2
+
 -----------------
 
 ### Breaking changes
