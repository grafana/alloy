# Changelog

> _Contributors should read our [contributors guide][] for instructions on how
> to update the changelog._

This document contains a historical list of changes between releases. Only
changes that impact end-user behavior are listed; changes to documentation or
internal API changes are not present.

Main (unreleased)
-----------------

### Features

- Add `otelcol.exporter.googlecloud` community component to export metrics, traces, and logs to Google Cloud. (@motoki317)

- Add support to configure basic authentication for alloy http server. (@kalleep)

### Enhancements

- Add binary version to constants exposed in configuration file syntatx. (@adlots)

<<<<<<< HEAD
- Update `loki.secretfilter` to include metrics about redactions (@kelnage)
=======
### Bugfixes

- Fix panic in `prometheus.exporter.postgres` when using minimal url as data source name. (@kalleep)
>>>>>>> e5840bc6

### Other changes

- Update the zap logging adapter used by `otelcol` components to log arrays and objects. (@dehaansa)

v1.8.0-rc.3
-----------------

### Features

- Add support for live debugging and graph in the UI for components imported via remotecfg. (@wildum)

### Enhancements

- Removed syntax highlighting from the component details UI view to improve
  rendering performance. (@tpaschalis)

- A new `grafana/alloy:vX.Y.Z-windowsservercore-ltsc2022` Docker image is now published on DockerHub. (@ptodev)

v1.8.0-rc.2
-----------------

### Breaking changes

- Removed `open_port` and `executable_name` from top level configuration of Beyla component. Removed `enabled` argument from `network` block. (@marctc)

- Breaking changes from the OpenTelemetry Collector v0.122 update: (@wildum)
  - `otelcol.exporter.splunkhec`: `min_size_items` and `max_size_items` were replaced by `min_size`, `max_size` and `sizer` in the `batcher` block to allow
  users to configure the size of the batch in a more flexible way.
  - The telemetry level of Otel components is no longer configurable. The `level` argument in the `debug_metrics` block is kept to avoid breaking changes but it is not used anymore.
  - `otelcol.processor.tailsampling` changed the unit of the decision timer metric from microseconds to milliseconds. (change unit of otelcol_processor_tail_sampling_sampling_decision_timer_latency)
  - `otelcol.processor.deltatocumulative`: rename `otelcol_deltatocumulative_datapoints_processed` to `otelcol_deltatocumulative_datapoints` and remove the metrics `otelcol_deltatocumulative_streams_evicted`, `otelcol_deltatocumulative_datapoints_dropped` and `otelcol_deltatocumulative_gaps_length`.
  - The `regex` attribute was removed from `otelcol.processor.k8sattributes`. The extract-patterns function from `otelcol.processor.transform` can be used instead.
  - The default value of `metrics_flush_interval` in `otelcol.connector.servicegraph` was changed from `0s` to `60s`.
  - `s3_partition` in `otelcol.exporter.awss3` was replaced by `s3_partition_format`.

- (_Experimental_) `prometheus.write.queue` metric names changed to align better with prometheus standards. (@mattdurham)

### Features

- Add `otelcol.receiver.awscloudwatch` component to receive logs from AWS CloudWatch and forward them to other `otelcol.*` components. (@wildum)
- Add `loki.enrich` component to enrich logs using labels from `discovery.*` components. (@v-zhuravlev)
- Add string concatenation for secrets type (@ravishankar15)
- Add support for environment variables to OpenTelemetry Collector config. (@jharvey10)
- Replace graph in Alloy UI with a new version that supports modules and data flow visualization. (@wildum)
- Added `--cluster.wait-for-size` and `--cluster.wait-timeout` flags which allow to specify the minimum cluster size
  required before components that use clustering begin processing traffic to ensure adequate cluster capacity is
  available. (@thampiotr)
- Add `trace_printer` to `beyla.ebpf` component to print trace information in a specific format. (@marctc)

### Enhancements

- Add the ability to set user for Windows Service with silent install (@dehaansa)

- Add livedebugging support for structured_metadata in `loki.process` (@dehaansa)

- (_Public Preview_) Add a `--windows.priority` flag to the run command, allowing users to set windows process priority for Alloy. (@dehaansa)

- (_Experimental_) Adding a new `prometheus.operator.scrapeconfigs` which discovers and scrapes [ScrapeConfig](https://prometheus-operator.dev/docs/developer/scrapeconfig/) Kubernetes resources. (@alex-berger)

- Add `rfc3164_default_to_current_year` argument to `loki.source.syslog` (@dehaansa)

- Add `connection_name` support for `prometheus.exporter.mssql` (@bck01215)

- Add livedebugging support for `prometheus.scrape` (@ravishankar15, @wildum)

- Have `loki.echo` log the `entry_timestamp` and `structured_metadata` for any loki entries received (@dehaansa)

- Bump snmp_exporter and embedded modules in `prometheus.exporter.snmp` to v0.28.0 (@v-zhuravlev)

- Update mysqld_exporter to v0.17.2, most notable changes: (@cristiangreco)
  - [0.17.1] Add perf_schema quantile columns to collector
  - [0.17.1] Fix database quoting problem in collector 'info_schema.tables'
  - [0.17.1] Use SUM_LOCK_TIME and SUM_CPU_TIME with mysql >= 8.0.28
  - [0.17.1] Fix query on perf_schema.events_statements_summary_by_digest
  - [0.17.2] Fix query on events_statements_summary_by_digest for mariadb

- Added additional backwards compatibility metrics to `prometheus.write.queue`. (@mattdurham)

- Add new stdlib functions encoding.to_json (@ravishankar15)

- Added OpenTelemetry logs and metrics support to Alloy mixin's dashboards and alerts. (@thampiotr)

- Add support for proxy and headers in `prometheus.write.queue`. (@mattdurham)

- Added support for switching namespace between authentication and kv retrieval to support Vault Enterprise (@notedop)

- (_Experimental_) Various changes to the experimental component `database_observability.mysql`:
  - `query_sample`: better handling of truncated queries (@cristiangreco)
  - `query_sample`: add option to use TiDB sql parser (@cristiangreco)
  - `query_tables`: rename collector from `query_sample` to better reflect responsibility (@matthewnolf)
  - `query_sample`: add new collector that replaces previous implementation to collect more detailed sample information (@matthewnolf)
  - `query_sample`: refactor parsing of truncated queries (@cristiangreco)

- Add labels validation in `pyroscope.write` to prevent duplicate labels and invalid label names/values. (@marcsanmi)

- Reduced lock contention in `prometheus.scrape` component (@thampiotr)

- Support converting otel config which uses a common receiver across pipelines with different names. (@wildum)

- Reduce CPU usage of the `loki.source.podlogs` component when pods logs target lots of pods (@QuentinBisson)

- Add error body propagation in `pyroscope.write`, for `/ingest` calls. (@simonswine)

- Add `tenant` label to remaining `loki_write_.+` metrics (@towolf)

### Bugfixes

- Fix deadlocks in `loki.source.file` when tailing fails (@mblaschke)
- Add missing RBAC permission for ScrapeConfig (@alex-berger)

- Fixed an issue in the `mimir.rules.kubernetes` component that would keep the component as unhealthy even when it managed to start after temporary errors (@nicolasvan)

- Allow kafka exporter to attempt to connect even if TLS enabled but cert & key are not specified (@dehaansa)

- Fixed bug where all resources were not being collected from `prometheus.exporter.azure` when using `regions` (@kgeckhart)

- Fix panic in `loki.source.file` when the tailer had no time to run before the runner was stopped (@wildum)

### Other changes

- Upgrading to Prometheus v2.55.1. (@ptodev)
  - Added a new `http_headers` argument to many `discovery` and `prometheus` components.
  - Added a new `scrape_failure_log_file` argument to `prometheus.scrape`.

- Non-breaking changes from the OpenTelemetry Collector v0.122 update: (@wildum)
  - `otelcol.processor.transform` has a new `statements` block for transformations which don't require a context to be specified explicitly.
  - `otelcol.receiver.syslog` has a new `on_error` argument to specify the action to take when an error occurs while receiving logs.
  - `otelcol.processor.resourcedetection` now supports `dynatrace` as a resource detector.
  - `otelcol.receiver.kafka` has a new `error_backoff` block to configure how failed requests are retried.
  - `otelcol.receiver.vcenter` has three new metrics `vcenter.vm.cpu.time`, `vcenter.vm.network.broadcast.packet.rate` and `vcenter.vm.network.multicast.packet.rate`.
  - `otelcol.exporter.awss3` has two new arguments `acl` and `storage_class`.
  - `otelcol.auth.headers` headers can now be populated using Authentication metadata using from_attribute

- Change the stability of the `beyla.ebpf` component from "public preview" to "generally available". (@marctc)

- The ingest API of `pyroscope.receive_http` no longer forwards all received headers, instead only passes through the `Content-Type` header. (@simonswine)

v1.7.5
-----------------

### Enhancements

- Set zstd as default compression for `prometheus.write.queue`. (@mattdurham)

v1.7.4
-----------------

### Bugfixes

- Revert the changes to `loki.source.file` from release v1.7.0. These changes introduced a potential deadlock. (@dehaansa)

v1.7.3
-----------------

### Breaking changes

- Fixed the parsing of selections, application and network filter blocks for Beyla. (@raffaelroquetto)

### Enhancements

- Add the `stat_checkpointer` collector in `prometheus.exporter.postgres` (@dehaansa)

### Bugfixes

- Update the `prometheus.exporter.postgres` component to correctly support Postgres17 when `stat_bgwriter` collector is enabled (@dehaansa)

- Fix `remoteCfg` logging and metrics reporting of `errNotModified` as a failure (@zackman0010)


v1.7.2
-----------------

### Bugfixes

- Fixed an issue where the `otelcol.exporter.awss3` could not be started with the `sumo_ic` marshaler. (@wildum)

- Update `jfr-parser` dependency to v0.9.3 to fix jfr parsing issues in `pyroscope.java`. (@korniltsev)

- Fixed an issue where passing targets from some standard library functions was failing with `target::ConvertFrom` error. (@thampiotr)

- Fixed an issue where indexing targets as maps (e.g. `target["foo"]`) or objects (e.g. `target.foo`) or using them with
  certain standard library functions was resulting in `expected object or array, got capsule` error under some
  circumstances. This could also lead to `foreach evaluation failed` errors when using the `foreach` configuration
  block. (@thampiotr)

- Update `prometheus.write.queue` to reduce memory fragmentation and increase sent throughput. (@mattdurham)

- Fixed an issue where the `otelcol.exporter.kafka` component would not start if the `encoding` was specific to a signal type. (@wildum)

v1.7.1
-----------------

### Bugfixes

- Fixed an issue where some exporters such as `prometheus.exporter.snmp` couldn't accept targets from other components
  with an error `conversion to '*map[string]string' is not supported"`. (@thampiotr)

- Enable batching of calls to the appender in `prometheus.write.queue` to reduce lock contention when scraping, which
  will lead to reduced scrape duration. (@mattdurham)

v1.7.0
-----------------

### Breaking changes

- (_Experimental_) In `prometheus.write.queue` changed `parallelism` from attribute to a block to allow for dynamic scaling. (@mattdurham)

- Remove `tls_basic_auth_config_path` attribute from `prometheus.exporter.mongodb` configuration as it does not configure TLS client
  behavior as previously documented.

- Remove `encoding` and `encoding_file_ext` from `otelcol.exporter.awss3` component as it was not wired in to the otel component and
  Alloy does not currently integrate the upstream encoding extensions that this would utilize.

### Features

- Add a `otelcol.receiver.tcplog` component to receive OpenTelemetry logs over a TCP connection. (@nosammai)

- (_Public preview_) Add `otelcol.receiver.filelog` component to read otel log entries from files (@dehaansa)

- (_Public preview_) Add a `otelcol.processor.cumulativetodelta` component to convert metrics from
  cumulative temporality to delta. (@madaraszg-tulip)

- (_Experimental_) Add a `stage.windowsevent` block in the `loki.process` component. This aims to replace the existing `stage.eventlogmessage`. (@wildum)

- Add `pyroscope.relabel` component to modify or filter profiles using Prometheus relabeling rules. (@marcsanmi)

- (_Experimental_) A new `foreach` block which starts an Alloy pipeline for each item inside a list. (@wildum, @thampiotr, @ptodev)

### Enhancements

- Upgrade to OpenTelemetry Collector v0.119.0 (@dehaansa):
  - `otelcol.processor.resourcedetection`: additional configuration for the `ec2` detector to configure retry behavior
  - `otelcol.processor.resourcedetection`: additional configuration for the `gcp` detector to collect Managed Instance Group attributes
  - `otelcol.processor.resourcedetection`: additional configuration for the `eks` detector to collect cloud account attributes
  - `otelcol.processor.resourcedetection`: add `kubeadm` detector to collect local cluster attributes
  - `otelcol.processor.cumulativetodelta`: add `metric_types` filtering options
  - `otelcol.exporter.awss3`: support configuring sending_queue behavior
  - `otelcol.exporter.otlphttp`: support configuring `compression_params`, which currently only includes `level`
  - `configtls`: opentelemetry components with tls config now support specifying TLS curve preferences
  - `sending_queue`: opentelemetry exporters with a `sending_queue` can now configure the queue to be `blocking`

- Add `go_table_fallback` arg to `pyroscope.ebpf` (@korniltsev)

- Memory optimizations in `pyroscope.scrape` (@korniltsev)

- Do not drop `__meta` labels in `pyroscope.scrape`. (@korniltsev)

- Add the possibility to export span events as logs in `otelcol.connector.spanlogs`. (@steve-hb)

- Add json format support for log export via faro receiver (@ravishankar15)

- (_Experimental_) Various changes to the experimental component `database_observability.mysql`:
  - `connection_info`: add namespace to the metric (@cristiangreco)
  - `query_sample`: better support for table name parsing (@cristiangreco)
  - `query_sample`: capture schema name for query samples (@cristiangreco)
  - `query_sample`: fix error handling during result set iteration (@cristiangreco)
  - `query_sample`: improve parsing of truncated queries (@cristiangreco)
  - `query_sample`: split out sql parsing logic to a separate file (@cristiangreco)
  - `schema_table`: add table columns parsing (@cristiagreco)
  - `schema_table`: correctly quote schema and table name in SHOW CREATE (@cristiangreco)
  - `schema_table`: fix handling of view table types when detecting schema (@matthewnolf)
  - `schema_table`: refactor cache config in schema_table collector (@cristiangreco)
  - Component: add enable/disable collector configurability to `database_observability.mysql`. This removes the `query_samples_enabled` argument, now configurable via enable/disable collector. (@fridgepoet)
  - Component: always log `instance` label key (@cristiangreco)
  - Component: better error handling for collectors (@cristiangreco)
  - Component: use labels for some indexed logs elements (@cristiangreco)

- Reduce CPU usage of `loki.source.windowsevent` by up to 85% by updating the bookmark file every 10 seconds instead of after every event and by
  optimizing the retrieval of the process name. (@wildum)

- Ensure consistent service_name label handling in `pyroscope.receive_http` to match Pyroscope's behavior. (@marcsanmi)

- Improved memory and CPU performance of Prometheus pipelines by changing the underlying implementation of targets (@thampiotr)

- Add `config_merge_strategy` in `prometheus.exporter.snmp` to optionally merge custom snmp config with embedded config instead of replacing. Useful for providing SNMP auths. (@v-zhuravlev)

- Upgrade `beyla.ebpf` to v2.0.4. The full list of changes can be found in the [Beyla release notes](https://github.com/grafana/beyla/releases/tag/v2.0.0). (@marctc)

### Bugfixes

- Fix log rotation for Windows in `loki.source.file` by refactoring the component to use the runner pkg. This should also reduce CPU consumption when tailing a lot of files in a dynamic environment. (@wildum)

- Add livedebugging support for `prometheus.remote_write` (@ravishankar15)

- Add livedebugging support for `otelcol.connector.*` components (@wildum)

- Bump snmp_exporter and embedded modules to 0.27.0. Add support for multi-module handling by comma separation and expose argument to increase SNMP polling concurrency for `prometheus.exporter.snmp`. (@v-zhuravlev)

- Add support for pushv1.PusherService Connect API in `pyroscope.receive_http`. (@simonswine)

- Fixed an issue where `loki.process` would sometimes output live debugging entries out-of-order (@thampiotr)

- Fixed a bug where components could be evaluated concurrently without the full context during a config reload (@wildum)

- Fixed locks that wouldn't be released in the remotecfg service if some errors occurred during the configuration reload (@spartan0x117)

- Fix issue with `prometheus.write.queue` that lead to excessive connections. (@mattdurham)

- Fixed a bug where `loki.source.awsfirehose` and `loki.source.gcplog` could
  not be used from within a module. (@tpaschalis)

- Fix an issue where Prometheus metric name validation scheme was set by default to UTF-8. It is now set back to the
  previous "legacy" scheme. An experimental flag `--feature.prometheus.metric-validation-scheme` can be used to switch
  it to `utf-8` to experiment with UTF-8 support. (@thampiotr)

### Other changes

- Upgrading to Prometheus v2.54.1. (@ptodev)
  - `discovery.docker` has a new `match_first_network` attribute for matching the first network
    if the container has multiple networks defined, thus avoiding collecting duplicate targets.
  - `discovery.ec2`, `discovery.kubernetes`, `discovery.openstack`, and `discovery.ovhcloud`
    add extra `__meta_` labels.
  - `prometheus.remote_write` supports Azure OAuth and Azure SDK authentication.
  - `discovery.linode` has a new `region` attribute, as well as extra `__meta_` labels.
  - A new `scrape_native_histograms` argument for `prometheus.scrape`.
    This is enabled by default and can be used to explicitly disable native histogram support.
    In previous versions of Alloy, native histogram support has also been enabled by default
    as long as `scrape_protocols` starts with `PrometheusProto`.

  - Change the stability of the `remotecfg` feature from "public preview" to "generally available". (@erikbaranowski)

v1.6.1
-----------------

## Bugs

- Resolve issue with Beyla starting. (@rafaelroquetto)

v1.6.0
-----------------

### Breaking changes

- Upgrade to OpenTelemetry Collector v0.116.0:
  - `otelcol.processor.tailsampling`: Change decision precedence when using `and_sub_policy` and `invert_match`.
    For more information, see the [release notes for Alloy 1.6][release-notes-alloy-1_6].

    [#33671]: https://github.com/open-telemetry/opentelemetry-collector-contrib/pull/33671
    [release-notes-alloy-1_6]: https://grafana.com/docs/alloy/latest/release-notes/#v16

### Features

- Add support for TLS to `prometheus.write.queue`. (@mattdurham)

- Add `otelcol.receiver.syslog` component to receive otel logs in syslog format (@dehaansa)

- Add support for metrics in `otelcol.exporter.loadbalancing` (@madaraszg-tulip)

- Add `add_cloudwatch_timestamp` to `prometheus.exporter.cloudwatch` metrics. (@captncraig)

- Add support to `prometheus.operator.servicemonitors` to allow `endpointslice` role. (@yoyosir)

- Add `otelcol.exporter.splunkhec` allowing to export otel data to Splunk HEC (@adlotsof)

- Add `otelcol.receiver.solace` component to receive traces from a Solace broker. (@wildum)

- Add `otelcol.exporter.syslog` component to export logs in syslog format (@dehaansa)

- (_Experimental_) Add a `database_observability.mysql` component to collect mysql performance data. (@cristiangreco & @matthewnolf)

- Add `otelcol.receiver.influxdb` to convert influx metric into OTEL. (@EHSchmitt4395)

- Add a new `/-/healthy` endpoint which returns HTTP 500 if one or more components are unhealthy. (@ptodev)

### Enhancements

- Improved performance by reducing allocation in Prometheus write pipelines by ~30% (@thampiotr)

- Update `prometheus.write.queue` to support v2 for cpu performance. (@mattdurham)

- (_Experimental_) Add health reporting to `database_observability.mysql` component (@cristiangreco)

- Add second metrics sample to the support bundle to provide delta information (@dehaansa)

- Add all raw configuration files & a copy of the latest remote config to the support bundle (@dehaansa)

- Add relevant golang environment variables to the support bundle (@dehaansa)

- Add support for server authentication to otelcol components. (@aidaleuc)

- Update mysqld_exporter from v0.15.0 to v0.16.0 (including 2ef168bf6), most notable changes: (@cristiangreco)
  - Support MySQL 8.4 replicas syntax
  - Fetch lock time and cpu time from performance schema
  - Fix fetching tmpTables vs tmpDiskTables from performance_schema
  - Skip SPACE_TYPE column for MariaDB >=10.5
  - Fixed parsing of timestamps with non-zero padded days
  - Fix auto_increment metric collection errors caused by using collation in INFORMATION_SCHEMA searches
  - Change processlist query to support ONLY_FULL_GROUP_BY sql_mode
  - Add perf_schema quantile columns to collector

- Live Debugging button should appear in UI only for supported components (@ravishankar15)
- Add three new stdlib functions to_base64, from_URLbase64 and to_URLbase64 (@ravishankar15)
- Add `ignore_older_than` option for local.file_match (@ravishankar15)
- Add livedebugging support for discovery components (@ravishankar15)
- Add livedebugging support for `discover.relabel` (@ravishankar15)
- Performance optimization for live debugging feature (@ravishankar15)

- Upgrade `github.com/goccy/go-json` to v0.10.4, which reduces the memory consumption of an Alloy instance by 20MB.
  If Alloy is running certain otelcol components, this reduction will not apply. (@ptodev)
- improve performance in regexp component: call fmt only if debug is enabled (@r0ka)

- Update `prometheus.write.queue` library for performance increases in cpu. (@mattdurham)

- Update `loki.secretfilter` to be compatible with the new `[[rules.allowlists]]` gitleaks allowlist format (@romain-gaillard)

- Update `async-profiler` binaries for `pyroscope.java` to 3.0-fa937db (@aleks-p)

- Reduced memory allocation in discovery components by up to 30% (@thampiotr)

### Bugfixes

- Fix issue where `alloy_prometheus_relabel_metrics_processed` was not being incremented. (@mattdurham)

- Fixed issue with automemlimit logging bad messages and trying to access cgroup on non-linux builds (@dehaansa)

- Fixed issue with reloading configuration and prometheus metrics duplication in `prometheus.write.queue`. (@mattdurham)

- Updated `prometheus.write.queue` to fix issue with TTL comparing different scales of time. (@mattdurham)

- Fixed an issue in the `prometheus.operator.servicemonitors`, `prometheus.operator.podmonitors` and `prometheus.operator.probes` to support capitalized actions. (@QuentinBisson)

- Fixed an issue where the `otelcol.processor.interval` could not be used because the debug metrics were not set to default. (@wildum)

- Fixed an issue where `loki.secretfilter` would crash if the secret was shorter than the `partial_mask` value. (@romain-gaillard)

- Change the log level in the `eventlogmessage` stage of the `loki.process` component from `warn` to `debug`. (@wildum)

- Fix a bug in `loki.source.kafka` where the `topics` argument incorrectly used regex matching instead of exact matches. (@wildum)

### Other changes

- Change the stability of the `livedebugging` feature from "experimental" to "generally available". (@wildum)

- Use Go 1.23.3 for builds. (@mattdurham)

- Upgrade Beyla to v1.9.6. (@wildum)

- Upgrade to OpenTelemetry Collector v0.116.0:
  - `otelcol.receiver.datadog`: Return a json reponse instead of "OK" when a trace is received with a newer protocol version.
    https://github.com/open-telemetry/opentelemetry-collector-contrib/pull/35705
  - `otelcol.receiver.datadog`: Changes response message for `/api/v1/check_run` 202 response to be JSON and on par with Datadog API spec
    https://github.com/open-telemetry/opentelemetry-collector-contrib/pull/36029
  - `otelcol.receiver.solace`: The Solace receiver may unexpectedly terminate on reporting traces when used with a memory limiter processor and under high load.
    https://github.com/open-telemetry/opentelemetry-collector-contrib/pull/35958
  - `otelcol.receiver.solace`: Support converting the new `Move to Dead Message Queue` and new `Delete` spans generated by Solace Event Broker to OTLP.
    https://github.com/open-telemetry/opentelemetry-collector-contrib/pull/36071
  - `otelcol.exporter.datadog`: Stop prefixing `http_server_duration`, `http_server_request_size` and `http_server_response_size` with `otelcol`.
    https://github.com/open-telemetry/opentelemetry-collector-contrib/pull/36265
    These metrics can be from SDKs rather than collector. Stop prefixing them to be consistent with
    https://opentelemetry.io/docs/collector/internal-telemetry/#lists-of-internal-metrics
  - `otelcol.receiver.datadog`: Add json handling for the `api/v2/series` endpoint in the datadogreceiver.
    https://github.com/open-telemetry/opentelemetry-collector-contrib/pull/36218
  - `otelcol.processor.span`: Add a new `keep_original_name` configuration argument
    to keep the original span name when extracting attributes from the span name.
    https://github.com/open-telemetry/opentelemetry-collector-contrib/pull/36397
  - `pkg/ottl`: Respect the `depth` option when flattening slices using `flatten`.
    The `depth` option is also now required to be at least `1`.
    https://github.com/open-telemetry/opentelemetry-collector-contrib/pull/36198
  - `otelcol.exporter.loadbalancing`: Shutdown exporters during collector shutdown. This fixes a memory leak.
    https://github.com/open-telemetry/opentelemetry-collector-contrib/pull/36024
  - `otelcol.processor.k8sattributes`: New `wait_for_metadata` and `wait_for_metadata_timeout` configuration arguments,
    which block the processor startup until metadata is received from Kubernetes.
    https://github.com/open-telemetry/opentelemetry-collector-contrib/issues/32556
  - `otelcol.processor.k8sattributes`: Enable the `k8sattr.fieldExtractConfigRegex.disallow` for all Alloy instances,
    to retain the behavior of `regex` argument in the `annotation` and `label` blocks.
    When the feature gate is "deprecated" in the upstream Collector, Alloy users will need to use the transform processor instead.
    https://github.com/open-telemetry/opentelemetry-collector-contrib/issues/25128
  - `otelcol.receiver.vcenter`: The existing code did not honor TLS settings beyond 'insecure'.
    All TLS client config should now be honored.
    https://github.com/open-telemetry/opentelemetry-collector-contrib/pull/36482
  - `otelcol.receiver.opencensus`: Do not report error message when OpenCensus receiver is shutdown cleanly.
    https://github.com/open-telemetry/opentelemetry-collector-contrib/pull/36622
  - `otelcol.processor.k8sattributes`: Fixed parsing of k8s image names to support images with tags and digests.
    https://github.com/open-telemetry/opentelemetry-collector-contrib/pull/36145
  - `otelcol.exporter.loadbalancing`: Adding sending_queue, retry_on_failure and timeout settings to loadbalancing exporter configuration.
    https://github.com/open-telemetry/opentelemetry-collector-contrib/issues/35378
  - `otelcol.exporter.loadbalancing`: The k8sresolver was triggering exporter churn in the way the change event was handled.
    https://github.com/open-telemetry/opentelemetry-collector-contrib/issues/35658
  - `otelcol.processor.k8sattributes`: Override extracted k8s attributes if original value has been empty.
    https://github.com/open-telemetry/opentelemetry-collector-contrib/pull/36466
  - `otelcol.exporter.awss3`: Upgrading to adopt aws sdk v2.
    https://github.com/open-telemetry/opentelemetry-collector-contrib/pull/36698
  - `pkg/ottl`: GetXML Converter now supports selecting text, CDATA, and attribute (value) content.
  - `otelcol.exporter.loadbalancing`: Adds a an optional `return_hostnames` configuration argument to the k8s resolver.
     https://github.com/open-telemetry/opentelemetry-collector-contrib/pull/35411
  - `otelcol.exporter.kafka`, `otelcol.receiver.kafka`: Add a new `AWS_MSK_IAM_OAUTHBEARER` mechanism.
    This mechanism use the AWS MSK IAM SASL Signer for Go https://github.com/aws/aws-msk-iam-sasl-signer-go.
    https://github.com/open-telemetry/opentelemetry-collector-contrib/pull/32500

  - Use Go 1.23.5 for builds. (@wildum)

v1.5.1
-----------------

### Enhancements

- Logs from underlying clustering library `memberlist` are now surfaced with correct level (@thampiotr)

- Allow setting `informer_sync_timeout` in prometheus.operator.* components. (@captncraig)

- For sharding targets during clustering, `loki.source.podlogs` now only takes into account some labels. (@ptodev)

- Improve instrumentation of `pyroscope.relabel` component. (@marcsanmi)

### Bugfixes

- Fixed an issue in the `pyroscope.write` component to prevent TLS connection churn to Pyroscope when the `pyroscope.receive_http` clients don't request keepalive (@madaraszg-tulip)

- Fixed an issue in the `pyroscope.write` component with multiple endpoints not working correctly for forwarding profiles from `pyroscope.receive_http` (@madaraszg-tulip)

- Fixed a few race conditions that could lead to a deadlock when using `import` statements, which could lead to a memory leak on `/metrics` endpoint of an Alloy instance. (@thampiotr)

- Fix a race condition where the ui service was dependent on starting after the remotecfg service, which is not guaranteed. (@dehaansa & @erikbaranowski)

- Fixed an issue in the `otelcol.exporter.prometheus` component that would set series value incorrectly for stale metrics (@YusifAghalar)

- `loki.source.podlogs`: Fixed a bug which prevented clustering from working and caused duplicate logs to be sent.
  The bug only happened when no `selector` or `namespace_selector` blocks were specified in the Alloy configuration. (@ptodev)

- Fixed an issue in the `pyroscope.write` component to allow slashes in application names in the same way it is done in the Pyroscope push API (@marcsanmi)

- Fixed a crash when updating the configuration of `remote.http`. (@kinolaev)

- Fixed an issue in the `otelcol.processor.attribute` component where the actions `delete` and `hash` could not be used with the `pattern` argument. (@wildum)

- Fixed an issue in the `prometheus.exporter.postgres` component that would leak goroutines when the target was not reachable (@dehaansa)

v1.5.0
-----------------

### Breaking changes

- `import.git`: The default value for `revision` has changed from `HEAD` to `main`. (@ptodev)
  It is no longer allowed to set `revision` to `"HEAD"`, `"FETCH_HEAD"`, `"ORIG_HEAD"`, `"MERGE_HEAD"`, or `"CHERRY_PICK_HEAD"`.

- The Otel update to v0.112.0 has a few breaking changes:
  - [`otelcol.processor.deltatocumulative`] Change `max_streams` default value to `9223372036854775807` (max int).
    https://github.com/open-telemetry/opentelemetry-collector-contrib/pull/35048
  - [`otelcol.connector.spanmetrics`] Change `namespace` default value to `traces.span.metrics`.
    https://github.com/open-telemetry/opentelemetry-collector-contrib/pull/34485
  - [`otelcol.exporter.logging`] Removed in favor of the `otelcol.exporter.debug`.
    https://github.com/open-telemetry/opentelemetry-collector/issues/11337

### Features

- Add support bundle generation via the API endpoint /-/support (@dehaansa)

- Add the function `path_join` to the stdlib. (@wildum)

- Add `pyroscope.receive_http` component to receive and forward Pyroscope profiles (@marcsanmi)

- Add support to `loki.source.syslog` for the RFC3164 format ("BSD syslog"). (@sushain97)

- Add support to `loki.source.api` to be able to extract the tenant from the HTTP `X-Scope-OrgID` header (@QuentinBisson)

- (_Experimental_) Add a `loki.secretfilter` component to redact secrets from collected logs.

- (_Experimental_) Add a `prometheus.write.queue` component to add an alternative to `prometheus.remote_write`
  which allowing the writing of metrics  to a prometheus endpoint. (@mattdurham)

- (_Experimental_) Add the `array.combine_maps` function to the stdlib. (@ptodev, @wildum)

### Enhancements

- The `mimir.rules.kubernetes` component now supports adding extra label matchers
  to all queries discovered via `PrometheusRule` CRDs. (@thampiotr)

- The `cluster.use-discovery-v1` flag is now deprecated since there were no issues found with the v2 cluster discovery mechanism. (@thampiotr)

- SNMP exporter now supports labels in both `target` and `targets` parameters. (@mattdurham)

- Add support for relative paths to `import.file`. This new functionality allows users to use `import.file` blocks in modules
  imported via `import.git` and other `import.file`. (@wildum)

- `prometheus.exporter.cloudwatch`: The `discovery` block now has a `recently_active_only` configuration attribute
  to return only metrics which have been active in the last 3 hours.

- Add Prometheus bearer authentication to a `prometheus.write.queue` component (@freak12techno)

- Support logs that have a `timestamp` field instead of a `time` field for the `loki.source.azure_event_hubs` component. (@andriikushch)

- Add `proxy_url` to `otelcol.exporter.otlphttp`. (@wildum)

- Allow setting `informer_sync_timeout` in prometheus.operator.* components. (@captncraig)

### Bugfixes

- Fixed a bug in `import.git` which caused a `"non-fast-forward update"` error message. (@ptodev)

- Do not log error on clean shutdown of `loki.source.journal`. (@thampiotr)

- `prometheus.operator.*` components: Fixed a bug which would sometimes cause a
  "failed to create service discovery refresh metrics" error after a config reload. (@ptodev)

### Other changes

- Small fix in UI stylesheet to fit more content into visible table area. (@defanator)

- Changed OTEL alerts in Alloy mixin to use success rate for tracing. (@thampiotr)

- Support TLS client settings for clustering (@tiagorossig)

- Add support for `not_modified` response in `remotecfg`. (@spartan0x117)

- Fix dead link for RelabelConfig in the PodLog documentation page (@TheoBrigitte)

- Most notable changes coming with the OTel update from v0.108.0 vo v0.112.0 besides the breaking changes: (@wildum)
  - [`http config`] Add support for lz4 compression.
    https://github.com/open-telemetry/opentelemetry-collector/issues/9128
  - [`otelcol.processor.interval`] Add support for gauges and summaries.
    https://github.com/open-telemetry/opentelemetry-collector-contrib/issues/34803
  - [`otelcol.receiver.kafka`] Add possibility to tune the fetch sizes.
    https://github.com/open-telemetry/opentelemetry-collector-contrib/pull/34431
  - [`otelcol.processor.tailsampling`] Add `invert_match` to boolean attribute.
    https://github.com/open-telemetry/opentelemetry-collector-contrib/pull/34730
  - [`otelcol.receiver.kafka`] Add support to decode to `otlp_json`.
    https://github.com/open-telemetry/opentelemetry-collector-contrib/issues/33627
  - [`otelcol.processor.transform`] Add functions `convert_exponential_histogram_to_histogram` and `aggregate_on_attribute_value`.
    https://github.com/open-telemetry/opentelemetry-collector-contrib/pull/33824
    https://github.com/open-telemetry/opentelemetry-collector-contrib/pull/33423

v1.4.3
-----------------

### Bugfixes

- Fix an issue where some `faro.receiver` would drop multiple fields defined in `payload.meta.browser`, as fields were defined in the struct.

- `pyroscope.scrape` no longer tries to scrape endpoints which are not active targets anymore. (@wildum @mattdurham @dehaansa @ptodev)

- Fixed a bug with `loki.source.podlogs` not starting in large clusters due to short informer sync timeout. (@elburnetto-intapp)

- `prometheus.exporter.windows`: Fixed bug with `exclude` regular expression config arguments which caused missing metrics. (@ptodev)

v1.4.2
-----------------

### Bugfixes

- Update windows_exporter from v0.27.2 vo v0.27.3: (@jkroepke)
  - Fixes a bug where scraping Windows service crashes alloy

- Update yet-another-cloudwatch-exporter from v0.60.0 vo v0.61.0: (@morremeyer)
  - Fixes a bug where cloudwatch S3 metrics are reported as `0`

- Issue 1687 - otelcol.exporter.awss3 fails to configure (@cydergoth)
  - Fix parsing of the Level configuration attribute in debug_metrics config block
  - Ensure "optional" debug_metrics config block really is optional

- Fixed an issue with `loki.process` where `stage.luhn` and `stage.timestamp` would not apply
  default configuration settings correctly (@thampiotr)

- Fixed an issue with `loki.process` where configuration could be reloaded even if there
  were no changes. (@ptodev, @thampiotr)

- Fix issue where `loki.source.kubernetes` took into account all labels, instead of specific logs labels. Resulting in duplication. (@mattdurham)

v1.4.1
-----------------

### Bugfixes

- Windows installer: Don't quote Alloy's binary path in the Windows Registry. (@jkroepke)

v1.4.0
-----------------

### Security fixes

- Add quotes to windows service path to prevent path interception attack. [CVE-2024-8975](https://grafana.com/security/security-advisories/cve-2024-8975/) (@mattdurham)

### Breaking changes

- Some debug metrics for `otelcol` components have changed. (@thampiotr)
  For example, `otelcol.exporter.otlp`'s `exporter_sent_spans_ratio_total` metric is now `otelcol_exporter_sent_spans_total`.

- [otelcol.processor.transform] The functions `convert_sum_to_gauge` and `convert_gauge_to_sum` must now be used in the `metric` `context` rather than in the `datapoint` context.
  https://github.com/open-telemetry/opentelemetry-collector-contrib/issues/34567 (@wildum)

- Upgrade Beyla from 1.7.0 to 1.8.2. A complete list of changes can be found on the Beyla releases page: https://github.com/grafana/beyla/releases. (@wildum)
  It contains a few breaking changes for the component `beyla.ebpf`:
  - renamed metric `process.cpu.state` to `cpu.mode`
  - renamed metric `beyla_build_info` to `beyla_internal_build_info`

### Features

- Added Datadog Exporter community component, enabling exporting of otel-formatted Metrics and traces to Datadog. (@polyrain)
- (_Experimental_) Add an `otelcol.processor.interval` component to aggregate metrics and periodically
  forward the latest values to the next component in the pipeline.


### Enhancements

- Clustering peer resolution through `--cluster.join-addresses` flag has been
  improved with more consistent behaviour, better error handling and added
  support for A/AAAA DNS records. If necessary, users can temporarily opt out of
  this new behaviour with the `--cluster.use-discovery-v1`, but this can only be
  used as a temporary measure, since this flag will be disabled in future
  releases. (@thampiotr)

- Added a new panel to Cluster Overview dashboard to show the number of peers
  seen by each instance in the cluster. This can help diagnose cluster split
  brain issues. (@thampiotr)

- Updated Snowflake exporter with performance improvements for larger environments.
  Also added a new panel to track deleted tables to the Snowflake mixin. (@Caleb-Hurshman)
- Add a `otelcol.processor.groupbyattrs` component to reassociate collected metrics that match specified attributes
    from opentelemetry. (@kehindesalaam)

- Update windows_exporter to v0.27.2. (@jkroepke)
  The `smb.enabled_list` and `smb_client.enabled_list` doesn't have any effect anymore. All sub-collectors are enabled by default.

- Live debugging of `loki.process` will now also print the timestamp of incoming and outgoing log lines.
  This is helpful for debugging `stage.timestamp`. (@ptodev)

- Add extra validation in `beyla.ebpf` to avoid panics when network feature is enabled. (@marctc)

- A new parameter `aws_sdk_version_v2` is added for the cloudwatch exporters configuration. It enables the use of aws sdk v2 which has shown to have significant performance benefits. (@kgeckhart, @andriikushch)

- `prometheus.exporter.cloudwatch` can now collect metrics from custom namespaces via the `custom_namespace` block. (@ptodev)

- Add the label `alloy_cluster` in the metric `alloy_config_hash` when the flag `cluster.name` is set to help differentiate between
  configs from the same alloy cluster or different alloy clusters. (@wildum)

- Add support for discovering the cgroup path(s) of a process in `process.discovery`. (@mahendrapaipuri)

### Bugfixes

- Fix a bug where the scrape timeout for a Probe resource was not applied, overwriting the scrape interval instead. (@morremeyer, @stefanandres)

- Fix a bug where custom components don't always get updated when the config is modified in an imported directory. (@ante012)

- Fixed an issue which caused loss of context data in Faro exception. (@codecapitano)

- Fixed an issue where providing multiple hostnames or IP addresses
  via `--cluster.join-addresses` would only use the first provided value.
  (@thampiotr)

- Fixed an issue where providing `<hostname>:<port>`
  in `--cluster.join-addresses` would only resolve with DNS to a single address,
  instead of using all the available records. (@thampiotr)

- Fixed an issue where clustering peers resolution via hostname in `--cluster.join-addresses`
  resolves to duplicated IP addresses when using SRV records. (@thampiotr)

- Fixed an issue where the `connection_string` for the `loki.source.azure_event_hubs` component
  was displayed in the UI in plaintext. (@MorrisWitthein)

- Fix a bug in `discovery.*` components where old `targets` would continue to be
  exported to downstream components. This would only happen if the config
  for `discovery.*`  is reloaded in such a way that no new targets were
  discovered. (@ptodev, @thampiotr)

- Fixed bug in `loki.process` with `sampling` stage where all components use same `drop_counter_reason`. (@captncraig)

- Fixed an issue (see https://github.com/grafana/alloy/issues/1599) where specifying both path and key in the remote.vault `path`
  configuration could result in incorrect URLs. The `path` and `key` arguments have been separated to allow for clear and accurate
  specification of Vault secrets. (@PatMis16)

### Other

- Renamed standard library functions. Old names are still valid but are marked deprecated. (@wildum)

- Aliases for the namespaces are deprecated in the Cloudwatch exporter. For example: "s3" is not allowed, "AWS/S3" should be used. Usage of the aliases will generate warnings in the logs. Support for the aliases will be dropped in the upcoming releases. (@kgeckhart, @andriikushch)

- Update OTel from v0.105.0 vo v0.108.0: (@wildum)
  - [`otelcol.receiver.vcenter`] New VSAN metrics.
    https://github.com/open-telemetry/opentelemetry-collector-contrib/issues/33556
  - [`otelcol.receiver.kafka`] Add `session_timeout` and `heartbeat_interval` attributes.
    https://github.com/open-telemetry/opentelemetry-collector-contrib/pull/33082
  - [`otelcol.processor.transform`] Add `aggregate_on_attributes` function for metrics.
    https://github.com/open-telemetry/opentelemetry-collector-contrib/pull/33334
  - [`otelcol.receiver.vcenter`] Enable metrics by default
    https://github.com/open-telemetry/opentelemetry-collector-contrib/issues/33607

- Updated the docker base image to Ubuntu 24.04 (Noble Numbat). (@mattiasa )

v1.3.4
-----------------

### Bugfixes

- Windows installer: Don't quote Alloy's binary path in the Windows Registry. (@jkroepke)

v1.3.2
-----------------

### Security fixes

- Add quotes to windows service path to prevent path interception attack. [CVE-2024-8975](https://grafana.com/security/security-advisories/cve-2024-8975/) (@mattdurham)

v1.3.1
-----------------

### Bugfixes

- Changed the cluster startup behaviour, reverting to the previous logic where
  a failure to resolve cluster join peers results in the node creating its own cluster. This is
  to facilitate the process of bootstrapping a new cluster following user feedback (@thampiotr)

- Fix a memory leak which would occur any time `loki.process` had its configuration reloaded. (@ptodev)

v1.3.0
-----------------

### Breaking changes

- [`otelcol.exporter.otlp`,`otelcol.exporter.loadbalancing`]: Change the default gRPC load balancing strategy.
  The default value for the `balancer_name` attribute has changed to `round_robin`
  https://github.com/open-telemetry/opentelemetry-collector/pull/10319

### Breaking changes to non-GA functionality

- Update Public preview `remotecfg` argument from `metadata` to `attributes`. (@erikbaranowski)

- The default value of the argument `unmatched` in the block `routes` of the component `beyla.ebpf` was changed from `unset` to `heuristic` (@marctc)

### Features

- Added community components support, enabling community members to implement and maintain components. (@wildum)

- A new `otelcol.exporter.debug` component for printing OTel telemetry from
  other `otelcol` components to the console. (@BarunKGP)

### Enhancements
- Added custom metrics capability to oracle exporter. (@EHSchmitt4395)

- Added a success rate panel on the Prometheus Components dashboard. (@thampiotr)

- Add namespace field to Faro payload (@cedricziel)

- Add the `targets` argument to the `prometheus.exporter.blackbox` component to support passing blackbox targets at runtime. (@wildum)

- Add concurrent metric collection to `prometheus.exporter.snowflake` to speed up collection times (@Caleb-Hurshman)

- Added live debugging support to `otelcol.processor.*` components. (@wildum)

- Add automatic system attributes for `version` and `os` to `remotecfg`. (@erikbaranowski)

- Added live debugging support to `otelcol.receiver.*` components. (@wildum)

- Added live debugging support to `loki.process`. (@wildum)

- Added live debugging support to `loki.relabel`. (@wildum)

- Added a `namespace` label to probes scraped by the `prometheus.operator.probes` component to align with the upstream Prometheus Operator setup. (@toontijtgat2)

- (_Public preview_) Added rate limiting of cluster state changes to reduce the
  number of unnecessary, intermediate state updates. (@thampiotr)

- Allow setting the CPU profiling event for Java Async Profiler in `pyroscope.java` component (@slbucur)

- Update windows_exporter to v0.26.2. (@jkroepke)

- `mimir.rules.kubernetes` is now able to add extra labels to the Prometheus rules. (@psychomantys)

- `prometheus.exporter.unix` component now exposes hwmon collector config. (@dtrejod)

- Upgrade from OpenTelemetry v0.102.1 to v0.105.0.
  - [`otelcol.receiver.*`] A new `compression_algorithms` attribute to configure which
    compression algorithms are allowed by the HTTP server.
    https://github.com/open-telemetry/opentelemetry-collector/pull/10295
  - [`otelcol.exporter.*`] Fix potential deadlock in the batch sender.
    https://github.com/open-telemetry/opentelemetry-collector/pull/10315
  - [`otelcol.exporter.*`] Fix a bug when the retry and timeout logic was not applied with enabled batching.
    https://github.com/open-telemetry/opentelemetry-collector/issues/10166
  - [`otelcol.exporter.*`] Fix a bug where an unstarted batch_sender exporter hangs on shutdown.
    https://github.com/open-telemetry/opentelemetry-collector/issues/10306
  - [`otelcol.exporter.*`] Fix small batch due to unfavorable goroutine scheduling in batch sender.
    https://github.com/open-telemetry/opentelemetry-collector/issues/9952
  - [`otelcol.exporter.otlphttp`] A new `cookies` block to store cookies from server responses and reuse them in subsequent requests.
    https://github.com/open-telemetry/opentelemetry-collector/issues/10175
  - [`otelcol.exporter.otlp`] Fixed a bug where the receiver's http response was not properly translating grpc error codes to http status codes.
    https://github.com/open-telemetry/opentelemetry-collector/pull/10574
  - [`otelcol.processor.tail_sampling`] Simple LRU Decision Cache for "keep" decisions.
    https://github.com/open-telemetry/opentelemetry-collector-contrib/pull/33533
  - [`otelcol.processor.tail_sampling`] Fix precedence of inverted match in and policy.
    Previously if the decision from a policy evaluation was `NotSampled` or `InvertNotSampled`
    it would return a `NotSampled` decision regardless, effectively downgrading the result.
    This was breaking the documented behaviour that inverted decisions should take precedence over all others.
    https://github.com/open-telemetry/opentelemetry-collector-contrib/pull/33671
  - [`otelcol.exporter.kafka`,`otelcol.receiver.kafka`] Add config attribute to disable Kerberos PA-FX-FAST negotiation.
    https://github.com/open-telemetry/opentelemetry-collector-contrib/issues/26345
  - [`OTTL`]: Added `keep_matching_keys` function to allow dropping all keys from a map that don't match the pattern.
    https://github.com/open-telemetry/opentelemetry-collector-contrib/issues/32989
  - [`OTTL`]: Add debug logs to help troubleshoot OTTL statements/conditions
    https://github.com/open-telemetry/opentelemetry-collector-contrib/pull/33274
  - [`OTTL`]: Introducing `append` function for appending items into an existing array.
    https://github.com/open-telemetry/opentelemetry-collector-contrib/issues/32141
  - [`OTTL`]: Introducing `Uri` converter parsing URI string into SemConv
    https://github.com/open-telemetry/opentelemetry-collector-contrib/issues/32433
  - [`OTTL`]: Added a Hex() converter function
    https://github.com/open-telemetry/opentelemetry-collector-contrib/pull/33450
  - [`OTTL`]: Added a IsRootSpan() converter function.
    https://github.com/open-telemetry/opentelemetry-collector-contrib/pull/33729
  - [`otelcol.processor.probabilistic_sampler`]: Add Proportional and Equalizing sampling modes.
    https://github.com/open-telemetry/opentelemetry-collector-contrib/issues/31918
  - [`otelcol.processor.deltatocumulative`]: Bugfix to properly drop samples when at limit.
    https://github.com/open-telemetry/opentelemetry-collector-contrib/issues/33285
  - [`otelcol.receiver.vcenter`] Fixes errors in some of the client calls for environments containing multiple datacenters.
    https://github.com/open-telemetry/opentelemetry-collector-contrib/pull/33735
  - [`otelcol.processor.resourcedetection`] Fetch CPU info only if related attributes are enabled.
    https://github.com/open-telemetry/opentelemetry-collector-contrib/pull/33774
  - [`otelcol.receiver.vcenter`] Adding metrics for CPU readiness, CPU capacity, and network drop rate.
    https://github.com/open-telemetry/opentelemetry-collector-contrib/issues/33607
  - [`otelcol.receiver.vcenter`] Drop support for vCenter 6.7.
    https://github.com/open-telemetry/opentelemetry-collector-contrib/issues/33607
  - [`otelcol.processor.attributes`] Add an option to extract value from a client address
    by specifying `client.address` value in the `from_context` field.
    https://github.com/open-telemetry/opentelemetry-collector-contrib/pull/34048
  - `otelcol.connector.spanmetrics`: Produce delta temporality span metrics with StartTimeUnixNano and TimeUnixNano values representing an uninterrupted series.
    https://github.com/open-telemetry/opentelemetry-collector-contrib/pull/31780

- Upgrade Beyla component v1.6.3 to v1.7.0
  - Reporting application process metrics
  - New supported protocols: SQL, Redis, Kafka
  - Several bugfixes
  - Full list of changes: https://github.com/grafana/beyla/releases/tag/v1.7.0

- Enable instances connected to remotecfg-compatible servers to Register
  themselves to the remote service. (@tpaschalis)

- Allow in-memory listener to work for remotecfg-supplied components. (@tpaschalis)

### Bugfixes

- Fixed a clustering mode issue where a fatal startup failure of the clustering service
  would exit the service silently, without also exiting the Alloy process. (@thampiotr)

- Fix a bug which prevented config reloads to work if a Loki `metrics` stage is in the pipeline.
  Previously, the reload would fail for `loki.process` without an error in the logs and the metrics
  from the `metrics` stage would get stuck at the same values. (@ptodev)


v1.2.1
-----------------

### Bugfixes

- Fixed an issue with `loki.source.kubernetes_events` not starting in large clusters due to short informer sync timeout. (@nrwiersma)

- Updated [ckit](https://github.com/grafana/ckit) to fix an issue with armv7 panic on startup when forming a cluster. (@imavroukakis)

- Fixed a clustering mode issue where a failure to perform static peers
  discovery did not result in a fatal failure at startup and could lead to
  potential split-brain issues. (@thampiotr)

### Other

- Use Go 1.22.5 for builds. (@mattdurham)

v1.2.0
-----------------

### Security fixes
- Fixes the following vulnerabilities (@ptodev):
  - [CVE-2024-35255](https://cve.mitre.org/cgi-bin/cvename.cgi?name=CVE-2024-35255)
  - [CVE-2024-36129](https://avd.aquasec.com/nvd/2024/cve-2024-36129/)

### Breaking changes

- Updated OpenTelemetry to v0.102.1. (@mattdurham)
  - Components `otelcol.receiver.otlp`,`otelcol.receiver.zipkin`,`otelcol.extension.jaeger_remote_sampling`, and `otelcol.receiver.jaeger` setting `max_request_body_size`
    default changed from unlimited size to `20MiB`. This is due to [CVE-2024-36129](https://github.com/open-telemetry/opentelemetry-collector/security/advisories/GHSA-c74f-6mfw-mm4v).

### Breaking changes to non-GA functionality

- Update Public preview `remotecfg` to use `alloy-remote-config` instead of `agent-remote-config`. The
  API has been updated to use the term `collector` over `agent`. (@erikbaranowski)

- Component `otelcol.receiver.vcenter` removed `vcenter.host.network.packet.errors`, `vcenter.host.network.packet.count`, and
  `vcenter.vm.network.packet.count`.
  - `vcenter.host.network.packet.errors` replaced by `vcenter.host.network.packet.error.rate`.
  - `vcenter.host.network.packet.count` replaced by `vcenter.host.network.packet.rate`.
  - `vcenter.vm.network.packet.count` replaced by `vcenter.vm.network.packet.rate`.

### Features

- Add an `otelcol.exporter.kafka` component to send OTLP metrics, logs, and traces to Kafka.

- Added `live debugging` to the UI. Live debugging streams data as they flow through components for debugging telemetry data.
  Individual components must be updated to support live debugging. (@wildum)

- Added live debugging support for `prometheus.relabel`. (@wildum)

- (_Experimental_) Add a `otelcol.processor.deltatocumulative` component to convert metrics from
  delta temporality to cumulative by accumulating samples in memory. (@rfratto)

- (_Experimental_) Add an `otelcol.receiver.datadog` component to receive
  metrics and traces from Datadog. (@carrieedwards, @jesusvazquez, @alexgreenbank, @fedetorres93)

- Add a `prometheus.exporter.catchpoint` component to collect metrics from Catchpoint. (@bominrahmani)

- Add the `-t/--test` flag to `alloy fmt` to check if a alloy config file is formatted correctly. (@kavfixnel)

### Enhancements

- (_Public preview_) Add native histogram support to `otelcol.receiver.prometheus`. (@wildum)
- (_Public preview_) Add metrics to report status of `remotecfg` service. (@captncraig)

- Added `scrape_protocols` option to `prometheus.scrape`, which allows to
  control the preferred order of scrape protocols. (@thampiotr)

- Add support for configuring CPU profile's duration scraped by `pyroscope.scrape`. (@hainenber)

- `prometheus.exporter.snowflake`: Add support for RSA key-pair authentication. (@Caleb-Hurshman)

- Improved filesystem error handling when working with `loki.source.file` and `local.file_match`,
  which removes some false-positive error log messages on Windows (@thampiotr)

- Updates `processor/probabilistic_sampler` to use new `FailedClosed` field from OTEL release v0.101.0. (@StefanKurek)

- Updates `receiver/vcenter` to use new features and bugfixes introduced in OTEL releases v0.100.0 and v0.101.0.
  Refer to the [v0.100.0](https://github.com/open-telemetry/opentelemetry-collector-contrib/releases/tag/v0.100.0)
  and [v0.101.0](https://github.com/open-telemetry/opentelemetry-collector-contrib/releases/tag/v0.101.0) release
  notes for more detailed information.
  Changes that directly affected the configuration are as follows: (@StefanKurek)
  - The resource attribute `vcenter.datacenter.name` has been added and enabled by default for all resource types.
  - The resource attribute `vcenter.virtual_app.inventory_path` has been added and enabled by default to
    differentiate between resource pools and virtual apps.
  - The resource attribute `vcenter.virtual_app.name` has been added and enabled by default to differentiate
    between resource pools and virtual apps.
  - The resource attribute `vcenter.vm_template.id` has been added and enabled by default to differentiate between
    virtual machines and virtual machine templates.
  - The resource attribute `vcenter.vm_template.name` has been added and enabled by default to differentiate between
    virtual machines and virtual machine templates.
  - The metric `vcenter.cluster.memory.used` has been removed.
  - The metric `vcenter.vm.network.packet.drop.rate` has been added and enabled by default.
  - The metric `vcenter.cluster.vm_template.count` has been added and enabled by default.

- Add `yaml_decode` to standard library. (@mattdurham, @djcode)

- Allow override debug metrics level for `otelcol.*` components. (@hainenber)

- Add an initial lower limit of 10 seconds for the the `poll_frequency`
  argument in the `remotecfg` block. (@tpaschalis)

- Add a constant jitter to `remotecfg` service's polling. (@tpaschalis)

- Added support for NS records to `discovery.dns`. (@djcode)

- Improved clustering use cases for tracking GCP delta metrics in the `prometheus.exporter.gcp` (@kgeckhart)

- Add the `targets` argument to the `prometheus.exporter.snmp` component to support passing SNMP targets at runtime. (@wildum)

- Prefix Faro measurement values with `value_` to align with the latest Faro cloud receiver updates. (@codecapitano)

- Add `base64_decode` to standard library. (@hainenber)

- Updated OpenTelemetry Contrib to [v0.102.0](https://github.com/open-telemetry/opentelemetry-collector-contrib/releases/tag/v0.102.0). (@mattdurham)
  - `otelcol.processor.resourcedetection`: Added a `tags` config argument to the `azure` detection mechanism.
  It exposes regex-matched Azure resource tags as OpenTelemetry resource attributes.

- A new `snmp_context` configuration argument for `prometheus.exporter.snmp`
  which overrides the `context_name` parameter in the SNMP configuration file. (@ptodev)

- Add extra configuration options for `beyla.ebpf` to select Kubernetes objects to monitor. (@marctc)

### Bugfixes

- Fixed an issue with `prometheus.scrape` in which targets that move from one
  cluster instance to another could have a staleness marker inserted and result
  in a gap in metrics (@thampiotr)

- Fix panic when `import.git` is given a revision that does not exist on the remote repo. (@hainenber)

- Fixed an issue with `loki.source.docker` where collecting logs from targets configured with multiple networks would result in errors. (@wildum)

- Fixed an issue where converting OpenTelemetry Collector configs with unused telemetry types resulted in those types being explicitly configured with an empty array in `output` blocks, rather than them being omitted entirely. (@rfratto)

### Other changes

- `pyroscope.ebpf`, `pyroscope.java`, `pyroscope.scrape`, `pyroscope.write` and `discovery.process` components are now GA. (@korniltsev)

- `prometheus.exporter.snmp`: Updating SNMP exporter from v0.24.1 to v0.26.0. (@ptodev, @erikbaranowski)

- `prometheus.scrape` component's `enable_protobuf_negotiation` argument is now
  deprecated and will be removed in a future major release.
  Use `scrape_protocols` instead and refer to `prometheus.scrape` reference
  documentation for further details. (@thampiotr)

- Updated Prometheus dependency to [v2.51.2](https://github.com/prometheus/prometheus/releases/tag/v2.51.2) (@thampiotr)

- Upgrade Beyla from v1.5.1 to v1.6.3. (@marctc)

v1.1.1
------

### Bugfixes

- Fix panic when component ID contains `/` in `otelcomponent.MustNewType(ID)`.(@qclaogui)

- Exit Alloy immediately if the port it runs on is not available.
  This port can be configured with `--server.http.listen-addr` or using
  the default listen address`127.0.0.1:12345`. (@mattdurham)

- Fix a panic in `loki.source.docker` when trying to stop a target that was never started. (@wildum)

- Fix error on boot when using IPv6 advertise addresses without explicitly
  specifying a port. (@matthewpi)

- Fix an issue where having long component labels (>63 chars) on otelcol.auth
  components lead to a panic. (@tpaschalis)

- Update `prometheus.exporter.snowflake` with the [latest](https://github.com/grafana/snowflake-prometheus-exporter) version of the exporter as of May 28, 2024 (@StefanKurek)
  - Fixes issue where returned `NULL` values from database could cause unexpected errors.

- Bubble up SSH key conversion error to facilitate failed `import.git`. (@hainenber)

v1.1.0
------

### Features

- (_Public preview_) Add support for setting GOMEMLIMIT based on cgroup setting. (@mattdurham)
- (_Experimental_) A new `otelcol.exporter.awss3` component for sending telemetry data to a S3 bucket. (@Imshelledin21)

- (_Public preview_) Introduce BoringCrypto Docker images.
  The BoringCrypto image is tagged with the `-boringcrypto` suffix and
  is only available on AMD64 and ARM64 Linux containers.
  (@rfratto, @mattdurham)

- (_Public preview_) Introduce `boringcrypto` release assets. BoringCrypto
  builds are publshed for Linux on AMD64 and ARM64 platforms. (@rfratto,
  @mattdurham)

- `otelcol.exporter.loadbalancing`: Add a new `aws_cloud_map` resolver. (@ptodev)

- Introduce a `otelcol.receiver.file_stats` component from the upstream
  OpenTelemetry `filestatsreceiver` component. (@rfratto)

### Enhancements

- Update `prometheus.exporter.kafka` with the following functionalities (@wildum):

  * GSSAPI config
  * enable/disable PA_FX_FAST
  * set a TLS server name
  * show the offset/lag for all consumer group or only the connected ones
  * set the minimum number of topics to monitor
  * enable/disable auto-creation of requested topics if they don't already exist
  * regex to exclude topics / groups
  * added metric kafka_broker_info

- In `prometheus.exporter.kafka`, the interpolation table used to compute estimated lag metrics is now pruned
  on `metadata_refresh_interval` instead of `prune_interval_seconds`. (@wildum)

- Don't restart tailers in `loki.source.kubernetes` component by above-average
  time deltas if K8s version is >= 1.29.1 (@hainenber)

- In `mimir.rules.kubernetes`, add support for running in a cluster of Alloy instances
  by electing a single instance as the leader for the `mimir.rules.kubernetes` component
  to avoid conflicts when making calls to the Mimir API. (@56quarters)

- Add the possibility of setting custom labels for the AWS Firehose logs via `X-Amz-Firehose-Common-Attributes` header. (@andriikushch)

### Bugfixes

- Fixed issue with defaults for Beyla component not being applied correctly. (marctc)

- Fix an issue on Windows where uninstalling Alloy did not remove it from the
  Add/Remove programs list. (@rfratto)

- Fixed issue where text labels displayed outside of component node's boundary. (@hainenber)

- Fix a bug where a topic was claimed by the wrong consumer type in `otelcol.receiver.kafka`. (@wildum)

- Fix an issue where nested import.git config blocks could conflict if they had the same labels. (@wildum)

- In `mimir.rules.kubernetes`, fix an issue where unrecoverable errors from the Mimir API were retried. (@56quarters)

- Fix an issue where `faro.receiver`'s `extra_log_labels` with empty value
  don't map existing value in log line. (@hainenber)

- Fix an issue where `prometheus.remote_write` only queued data for sending
  every 15 seconds instead of as soon as data was written to the WAL.
  (@rfratto)

- Imported code using `slog` logging will now not panic and replay correctly when logged before the logging
  config block is initialized. (@mattdurham)

- Fix a bug where custom components would not shadow the stdlib. If you have a module whose name conflicts with an stdlib function
  and if you use this exact function in your config, then you will need to rename your module. (@wildum)

- Fix an issue where `loki.source.docker` stops collecting logs after a container restart. (@wildum)

- Upgrading `pyroscope/ebpf` from 0.4.6 to 0.4.7 (@korniltsev):
  * detect libc version properly when libc file name is libc-2.31.so and not libc.so.6
  * treat elf files with short build id (8 bytes) properly

### Other changes

- Update `alloy-mixin` to use more specific alert group names (for example,
  `alloy_clustering` instead of `clustering`) to avoid collision with installs
  of `agent-flow-mixin`. (@rfratto)
- Upgrade Beyla from v1.4.1 to v1.5.1. (@marctc)

- Add a description to Alloy DEB and RPM packages. (@rfratto)

- Allow `pyroscope.scrape` to scrape `alloy.internal:12345`. (@hainenber)

- The latest Windows Docker image is now pushed as `nanoserver-1809` instead of
  `latest-nanoserver-1809`. The old tag will no longer be updated, and will be
  removed in a future release. (@rfratto)

- The log level of `finished node evaluation` log lines has been decreased to
  'debug'. (@tpaschalis)

- Update post-installation scripts for DEB/RPM packages to ensure
  `/var/lib/alloy` exists before configuring its permissions and ownership.
  (@rfratto)

- Remove setcap for `cap_net_bind_service` to allow alloy to run in restricted environments.
  Modern container runtimes allow binding to unprivileged ports as non-root. (@BlackDex)

- Upgrading from OpenTelemetry v0.96.0 to v0.99.0.

  - `otelcol.processor.batch`: Prevent starting unnecessary goroutines.
    https://github.com/open-telemetry/opentelemetry-collector/issues/9739
  - `otelcol.exporter.otlp`: Checks for port in the config validation for the otlpexporter.
    https://github.com/open-telemetry/opentelemetry-collector/issues/9505
  - `otelcol.receiver.otlp`: Fix bug where the otlp receiver did not properly respond
    with a retryable error code when possible for http.
    https://github.com/open-telemetry/opentelemetry-collector/pull/9357
  - `otelcol.receiver.vcenter`: Fixed the resource attribute model to more accurately support multi-cluster deployments.
    https://github.com/open-telemetry/opentelemetry-collector-contrib/issues/30879
    For more information on impacts please refer to:
    https://github.com/open-telemetry/opentelemetry-collector-contrib/pull/31113
    The main impact is that `vcenter.resource_pool.name`, `vcenter.resource_pool.inventory_path`,
    and `vcenter.cluster.name` are reported with more accuracy on VM metrics.
  - `otelcol.receiver.vcenter`: Remove the `vcenter.cluster.name` resource attribute from Host resources if the Host is standalone (no cluster).
    https://github.com/open-telemetry/opentelemetry-collector-contrib/issues/32548
  - `otelcol.receiver.vcenter`: Changes process for collecting VMs & VM perf metrics to be more efficient (one call now for all VMs).
    https://github.com/open-telemetry/opentelemetry-collector-contrib/issues/31837
  - `otelcol.connector.servicegraph`: Added a new `database_name_attribute` config argument to allow users to
    specify a custom attribute name for identifying the database name in span attributes.
    https://github.com/open-telemetry/opentelemetry-collector-contrib/pull/30726
  - `otelcol.connector.servicegraph`: Fix 'failed to find dimensions for key' error from race condition in metrics cleanup.
    https://github.com/open-telemetry/opentelemetry-collector-contrib/issues/31701
  - `otelcol.connector.spanmetrics`: Add `metrics_expiration` option to enable expiration of metrics if spans are not received within a certain time frame.
    By default, the expiration is disabled (set to 0).
    https://github.com/open-telemetry/opentelemetry-collector-contrib/issues/30559
  - `otelcol.connector.spanmetrics`: Change default value of `metrics_flush_interval` from 15s to 60s.
    https://github.com/open-telemetry/opentelemetry-collector-contrib/issues/31776
  - `otelcol.connector.spanmetrics`: Discard counter span metric exemplars after each flush interval to avoid unbounded memory growth.
    This aligns exemplar discarding for counter span metrics with the existing logic for histogram span metrics.
    https://github.com/open-telemetry/opentelemetry-collector-contrib/issues/31683
  - `otelcol.exporter.loadbalancing`: Fix panic when a sub-exporter is shut down while still handling requests.
    https://github.com/open-telemetry/opentelemetry-collector-contrib/issues/31410
  - `otelcol.exporter.loadbalancing`: Fix memory leaks on shutdown.
    https://github.com/open-telemetry/opentelemetry-collector-contrib/pull/31050
  - `otelcol.exporter.loadbalancing`: Support the timeout period of k8s resolver list watch can be configured.
    https://github.com/open-telemetry/opentelemetry-collector-contrib/issues/31757
  - `otelcol.processor.transform`: Change metric unit for metrics extracted with `extract_count_metric()` to be the default unit (`1`).
    https://github.com/open-telemetry/opentelemetry-collector-contrib/issues/31575
  - `otelcol.receiver.opencensus`: Refactor the receiver to pass lifecycle tests and avoid leaking gRPC connections.
    https://github.com/open-telemetry/opentelemetry-collector-contrib/issues/31643
  - `otelcol.extension.jaeger_remote_sampling`: Fix leaking goroutine on shutdown.
    https://github.com/open-telemetry/opentelemetry-collector-contrib/issues/31157
  - `otelcol.receiver.kafka`: Fix panic on shutdown.
    https://github.com/open-telemetry/opentelemetry-collector-contrib/issues/31926
  - `otelcol.processor.resourcedetection`: Only attempt to detect Kubernetes node resource attributes when they're enabled.
    https://github.com/open-telemetry/opentelemetry-collector-contrib/issues/31941
  - `otelcol.processor.resourcedetection`: Fix memory leak on AKS.
    https://github.com/open-telemetry/opentelemetry-collector-contrib/pull/32574
  - `otelcol.processor.resourcedetection`: Update to ec2 scraper so that core attributes are not dropped if describeTags returns an error (likely due to permissions).
    https://github.com/open-telemetry/opentelemetry-collector-contrib/pull/30672

- Use Go 1.22.3 for builds. (@kminehart)

v1.0.0
------

### Features

- Support for programmable pipelines using a rich expression-based syntax.

- Over 130 components for processing, transforming, and exporting telemetry
  data.

- Native support for Kubernetes and Prometheus Operator without needing to
  deploy or learn a separate Kubernetes operator.

- Support for creating and sharing custom components.

- Support for forming a cluster of Alloy instances for automatic workload
  distribution.

- (_Public preview_) Support for receiving configuration from a server for
  centralized configuration management.

- A built-in UI for visualizing and debugging pipelines.

[contributors guide]: ./docs/developer/contributing.md#updating-the-changelog<|MERGE_RESOLUTION|>--- conflicted
+++ resolved
@@ -20,13 +20,11 @@
 
 - Add binary version to constants exposed in configuration file syntatx. (@adlots)
 
-<<<<<<< HEAD
 - Update `loki.secretfilter` to include metrics about redactions (@kelnage)
-=======
+
 ### Bugfixes
 
 - Fix panic in `prometheus.exporter.postgres` when using minimal url as data source name. (@kalleep)
->>>>>>> e5840bc6
 
 ### Other changes
 
