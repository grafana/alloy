# Changelog

> _Contributors should read our [contributors guide][] for instructions on how
> to update the changelog._

This document contains a historical list of changes between releases. Only
changes that impact end-user behavior are listed; changes to documentation or
internal API changes are not present.

Main (unreleased)
-----------------

### Breaking changes to non-GA functionality

- Update Public preview `remotecfg` to use `alloy-remote-config` instead of `agent-remote-config`. The
  API has been updated to use the term `collector` over `agent`. (@erikbaranowski)

### Features

- Add an `otelcol.exporter.kafka` component to send OTLP metrics, logs, and traces to Kafka.

### Enhancements

- (_Public preview_) Add native histogram support to `otelcol.receiver.prometheus`. (@wildum)
- (_Public preview_) Add metrics to report status of `remotecfg` service. (@captncraig)

- Added `scrape_protocols` option to `prometheus.scrape`, which allows to
  control the preferred order of scrape protocols. (@thampiotr)

- Add support for configuring CPU profile's duration scraped by `pyroscope.scrape`. (@hainenber)

- Improved filesystem error handling when working with `loki.source.file` and `local.file_match`,
  which removes some false-positive error log messages on Windows (@thampiotr)

- Updates `processor/probabilistic_sampler` to use new `FailedClosed` field from OTEL release v0.101.0. (@StefanKurek)

- Updates `receiver/vcenter` to use new features and bugfixes introduced in OTEL releases v0.100.0 and v0.101.0.
  Refer to the [v0.100.0](https://github.com/open-telemetry/opentelemetry-collector-contrib/releases/tag/v0.100.0)
  and [v0.101.0](https://github.com/open-telemetry/opentelemetry-collector-contrib/releases/tag/v0.101.0) release
  notes for more detailed information.
  Changes that directly affected the configuration are as follows: (@StefanKurek)
  - The resource attribute `vcenter.datacenter.name` has been added and enabled by default for all resource types.
  - The resource attribute `vcenter.virtual_app.inventory_path` has been added and enabled by default to
    differentiate between resource pools and virtual apps.
  - The resource attribute `vcenter.virtual_app.name` has been added and enabled by default to differentiate
    between resource pools and virtual apps.
  - The resource attribute `vcenter.vm_template.id` has been added and enabled by default to differentiate between
    virtual machines and virtual machine templates.
  - The resource attribute `vcenter.vm_template.name` has been added and enabled by default to differentiate between
    virtual machines and virtual machine templates.
  - The metric `vcenter.cluster.memory.used` has been removed.
  - The metric `vcenter.host.network.packet.count` has been hidden (removed from docs & disabled from default).
    It has been replaced by a new metric `vcenter.host.network.packet.rate` that is enabled by default.
  - The metric `vcenter.host.network.packet.errors` has been hidden (removed from docs & disabled from default).
    It has been replaced by a new metric `vcenter.host.network.packet.error.rate` that is enabled by default.
  - The metric `vcenter.vm.network.packet.count` has been hidden (removed from docs & disabled from default).
    It has been replaced by a new metric `vcenter.vm.network.packet.rate` that is enabled by default.
  - The metric `vcenter.vm.network.packet.drop.rate` has been added and enabled by default.
  - The metric `vcenter.cluster.vm_template.count` has been added and enabled by default.

- Add `yaml_decode` to standard library. (@mattdurham, @djcode)

- Allow override debug metrics level for `otelcol.*` components. (@hainenber)

- Add an initial lower limit of 10 seconds for the the `poll_frequency`
  argument in the `remotecfg` block. (@tpaschalis)

- Added support for NS records to `discovery.dns`. (@djcode)

<<<<<<< HEAD
- Add `base64_decode` to standard library. (@hainenber)

### Bugfixes
=======
- Improved clustering use cases for tracking GCP delta metrics in the `prometheus.exporter.gcp` (@kgeckhart)
>>>>>>> 10da36ac

- Add the `targets` argument to the `prometheus.exporter.snmp` component to support passing SNMP targets at runtime. (@wildum)

- Prefix Faro measurement values with `value_` to align with the latest Faro cloud receiver updates. (@codecapitano)

### Bugfixes

- Fixed an issue with `prometheus.scrape` in which targets that move from one
  cluster instance to another could have a staleness marker inserted and result
  in a gap in metrics (@thampiotr)

- Fix panic when `import.git` is given a revision that does not exist on the remote repo. (@hainenber)

### Other changes

- `pyroscope.ebpf`, `pyroscope.java`, `pyroscope.scrape`, `pyroscope.write` and `discovery.process` components are now GA. (@korniltsev)

- `prometheus.exporter.snmp`: Updating SNMP exporter from v0.24.1 to v0.26.0. (@ptodev, @erikbaranowski)

- `prometheus.scrape` component's `enable_protobuf_negotiation` argument is now
  deprecated and will be removed in a future major release.
  Use `scrape_protocols` instead and refer to `prometheus.scrape` reference
  documentation for further details. (@thampiotr)

- Updated Prometheus dependency to [v2.51.2](https://github.com/prometheus/prometheus/releases/tag/v2.51.2) (@thampiotr)

v1.1.1
------

### Bugfixes

- Fix panic when component ID contains `/` in `otelcomponent.MustNewType(ID)`.(@qclaogui)

- Exit Alloy immediately if the port it runs on is not available.
  This port can be configured with `--server.http.listen-addr` or using
  the default listen address`127.0.0.1:12345`. (@mattdurham)

- Fix a panic in `loki.source.docker` when trying to stop a target that was never started. (@wildum)

- Fix error on boot when using IPv6 advertise addresses without explicitly
  specifying a port. (@matthewpi)

- Fix an issue where having long component labels (>63 chars) on otelcol.auth
  components lead to a panic. (@tpaschalis)

- Update `prometheus.exporter.snowflake` with the [latest](https://github.com/grafana/snowflake-prometheus-exporter) version of the exporter as of May 28, 2024 (@StefanKurek)
  - Fixes issue where returned `NULL` values from database could cause unexpected errors.

- Bubble up SSH key conversion error to facilitate failed `import.git`. (@hainenber)

v1.1.0
------

### Features

- (_Public preview_) Add support for setting GOMEMLIMIT based on cgroup setting. (@mattdurham)

- (_Public preview_) Introduce BoringCrypto Docker images.
  The BoringCrypto image is tagged with the `-boringcrypto` suffix and
  is only available on AMD64 and ARM64 Linux containers.
  (@rfratto, @mattdurham)

- (_Public preview_) Introduce `boringcrypto` release assets. BoringCrypto
  builds are publshed for Linux on AMD64 and ARM64 platforms. (@rfratto,
  @mattdurham)

- `otelcol.exporter.loadbalancing`: Add a new `aws_cloud_map` resolver. (@ptodev)

- Introduce a `otelcol.receiver.file_stats` component from the upstream
  OpenTelemetry `filestatsreceiver` component. (@rfratto)

### Enhancements

- Update `prometheus.exporter.kafka` with the following functionalities (@wildum):
  * GSSAPI config
  * enable/disable PA_FX_FAST
  * set a TLS server name
  * show the offset/lag for all consumer group or only the connected ones
  * set the minimum number of topics to monitor
  * enable/disable auto-creation of requested topics if they don't already exist
  * regex to exclude topics / groups
  * added metric kafka_broker_info

- In `prometheus.exporter.kafka`, the interpolation table used to compute estimated lag metrics is now pruned
  on `metadata_refresh_interval` instead of `prune_interval_seconds`. (@wildum)

- Don't restart tailers in `loki.source.kubernetes` component by above-average
  time deltas if K8s version is >= 1.29.1 (@hainenber)

- In `mimir.rules.kubernetes`, add support for running in a cluster of Alloy instances
  by electing a single instance as the leader for the `mimir.rules.kubernetes` component
  to avoid conflicts when making calls to the Mimir API. (@56quarters)

- Add the possibility of setting custom labels for the AWS Firehose logs via `X-Amz-Firehose-Common-Attributes` header. (@andriikushch)

### Bugfixes

- Fixed issue with defaults for Beyla component not being applied correctly. (marctc)

- Fix an issue on Windows where uninstalling Alloy did not remove it from the
  Add/Remove programs list. (@rfratto)

- Fixed issue where text labels displayed outside of component node's boundary. (@hainenber)

- Fix a bug where a topic was claimed by the wrong consumer type in `otelcol.receiver.kafka`. (@wildum)

- Fix an issue where nested import.git config blocks could conflict if they had the same labels. (@wildum)

- In `mimir.rules.kubernetes`, fix an issue where unrecoverable errors from the Mimir API were retried. (@56quarters)

- Fix an issue where `faro.receiver`'s `extra_log_labels` with empty value
  don't map existing value in log line. (@hainenber)

- Fix an issue where `prometheus.remote_write` only queued data for sending
  every 15 seconds instead of as soon as data was written to the WAL.
  (@rfratto)

- Imported code using `slog` logging will now not panic and replay correctly when logged before the logging
  config block is initialized. (@mattdurham)

- Fix a bug where custom components would not shadow the stdlib. If you have a module whose name conflicts with an stdlib function
  and if you use this exact function in your config, then you will need to rename your module. (@wildum)

- Fix an issue where `loki.source.docker` stops collecting logs after a container restart. (@wildum)

- Upgrading `pyroscope/ebpf` from 0.4.6 to 0.4.7 (@korniltsev):
  * detect libc version properly when libc file name is libc-2.31.so and not libc.so.6
  * treat elf files with short build id (8 bytes) properly

### Other changes

- Update `alloy-mixin` to use more specific alert group names (for example,
  `alloy_clustering` instead of `clustering`) to avoid collision with installs
  of `agent-flow-mixin`. (@rfratto)
- Upgrade Beyla from v1.4.1 to v1.5.1. (@marctc)

- Add a description to Alloy DEB and RPM packages. (@rfratto)

- Allow `pyroscope.scrape` to scrape `alloy.internal:12345`. (@hainenber)

- The latest Windows Docker image is now pushed as `nanoserver-1809` instead of
  `latest-nanoserver-1809`. The old tag will no longer be updated, and will be
  removed in a future release. (@rfratto)

- The log level of `finished node evaluation` log lines has been decreased to
  'debug'. (@tpaschalis)

- Update post-installation scripts for DEB/RPM packages to ensure
  `/var/lib/alloy` exists before configuring its permissions and ownership.
  (@rfratto)

- Remove setcap for `cap_net_bind_service` to allow alloy to run in restricted environments.
  Modern container runtimes allow binding to unprivileged ports as non-root. (@BlackDex)

- Upgrading from OpenTelemetry v0.96.0 to v0.99.0.
  - `otelcol.processor.batch`: Prevent starting unnecessary goroutines.
    https://github.com/open-telemetry/opentelemetry-collector/issues/9739
  - `otelcol.exporter.otlp`: Checks for port in the config validation for the otlpexporter.
    https://github.com/open-telemetry/opentelemetry-collector/issues/9505
  - `otelcol.receiver.otlp`: Fix bug where the otlp receiver did not properly respond
    with a retryable error code when possible for http.
    https://github.com/open-telemetry/opentelemetry-collector/pull/9357
  - `otelcol.receiver.vcenter`: Fixed the resource attribute model to more accurately support multi-cluster deployments.
    https://github.com/open-telemetry/opentelemetry-collector-contrib/issues/30879
    For more information on impacts please refer to:
    https://github.com/open-telemetry/opentelemetry-collector-contrib/pull/31113
    The main impact is that `vcenter.resource_pool.name`, `vcenter.resource_pool.inventory_path`,
    and `vcenter.cluster.name` are reported with more accuracy on VM metrics.
  - `otelcol.receiver.vcenter`: Remove the `vcenter.cluster.name` resource attribute from Host resources if the Host is standalone (no cluster).
    https://github.com/open-telemetry/opentelemetry-collector-contrib/issues/32548
  - `otelcol.receiver.vcenter`: Changes process for collecting VMs & VM perf metrics to be more efficient (one call now for all VMs).
    https://github.com/open-telemetry/opentelemetry-collector-contrib/issues/31837
  - `otelcol.connector.servicegraph`: Added a new `database_name_attribute` config argument to allow users to
    specify a custom attribute name for identifying the database name in span attributes.
    https://github.com/open-telemetry/opentelemetry-collector-contrib/pull/30726
  - `otelcol.connector.servicegraph`: Fix 'failed to find dimensions for key' error from race condition in metrics cleanup.
    https://github.com/open-telemetry/opentelemetry-collector-contrib/issues/31701
  - `otelcol.connector.spanmetrics`: Add `metrics_expiration` option to enable expiration of metrics if spans are not received within a certain time frame.
    By default, the expiration is disabled (set to 0).
    https://github.com/open-telemetry/opentelemetry-collector-contrib/issues/30559
  - `otelcol.connector.spanmetrics`: Change default value of `metrics_flush_interval` from 15s to 60s.
    https://github.com/open-telemetry/opentelemetry-collector-contrib/issues/31776
  - `otelcol.connector.spanmetrics`: Discard counter span metric exemplars after each flush interval to avoid unbounded memory growth.
    This aligns exemplar discarding for counter span metrics with the existing logic for histogram span metrics.
    https://github.com/open-telemetry/opentelemetry-collector-contrib/issues/31683
  - `otelcol.exporter.loadbalancing`: Fix panic when a sub-exporter is shut down while still handling requests.
    https://github.com/open-telemetry/opentelemetry-collector-contrib/issues/31410
  - `otelcol.exporter.loadbalancing`: Fix memory leaks on shutdown.
    https://github.com/open-telemetry/opentelemetry-collector-contrib/pull/31050
  - `otelcol.exporter.loadbalancing`: Support the timeout period of k8s resolver list watch can be configured.
    https://github.com/open-telemetry/opentelemetry-collector-contrib/issues/31757
  - `otelcol.processor.transform`: Change metric unit for metrics extracted with `extract_count_metric()` to be the default unit (`1`).
    https://github.com/open-telemetry/opentelemetry-collector-contrib/issues/31575
  - `otelcol.receiver.opencensus`: Refactor the receiver to pass lifecycle tests and avoid leaking gRPC connections.
    https://github.com/open-telemetry/opentelemetry-collector-contrib/issues/31643
  - `otelcol.extension.jaeger_remote_sampling`: Fix leaking goroutine on shutdown.
    https://github.com/open-telemetry/opentelemetry-collector-contrib/issues/31157
  - `otelcol.receiver.kafka`: Fix panic on shutdown.
    https://github.com/open-telemetry/opentelemetry-collector-contrib/issues/31926
  - `otelcol.processor.resourcedetection`: Only attempt to detect Kubernetes node resource attributes when they're enabled.
    https://github.com/open-telemetry/opentelemetry-collector-contrib/issues/31941
  - `otelcol.processor.resourcedetection`: Fix memory leak on AKS.
    https://github.com/open-telemetry/opentelemetry-collector-contrib/pull/32574
  - `otelcol.processor.resourcedetection`: Update to ec2 scraper so that core attributes are not dropped if describeTags returns an error (likely due to permissions).
    https://github.com/open-telemetry/opentelemetry-collector-contrib/pull/30672

- Use Go 1.22.3 for builds. (@kminehart)

v1.0.0
------

### Features

- Support for programmable pipelines using a rich expression-based syntax.

- Over 130 components for processing, transforming, and exporting telemetry
  data.

- Native support for Kubernetes and Prometheus Operator without needing to
  deploy or learn a separate Kubernetes operator.

- Support for creating and sharing custom components.

- Support for forming a cluster of Alloy instances for automatic workload
  distribution.

- (_Public preview_) Support for receiving configuration from a server for
  centralized configuration management.

- A built-in UI for visualizing and debugging pipelines.

[contributors guide]: ./docs/developer/contributing.md#updating-the-changelog<|MERGE_RESOLUTION|>--- conflicted
+++ resolved
@@ -67,17 +67,13 @@
 
 - Added support for NS records to `discovery.dns`. (@djcode)
 
-<<<<<<< HEAD
+- Improved clustering use cases for tracking GCP delta metrics in the `prometheus.exporter.gcp` (@kgeckhart)
+
+- Add the `targets` argument to the `prometheus.exporter.snmp` component to support passing SNMP targets at runtime. (@wildum)
+
+- Prefix Faro measurement values with `value_` to align with the latest Faro cloud receiver updates. (@codecapitano)
+
 - Add `base64_decode` to standard library. (@hainenber)
-
-### Bugfixes
-=======
-- Improved clustering use cases for tracking GCP delta metrics in the `prometheus.exporter.gcp` (@kgeckhart)
->>>>>>> 10da36ac
-
-- Add the `targets` argument to the `prometheus.exporter.snmp` component to support passing SNMP targets at runtime. (@wildum)
-
-- Prefix Faro measurement values with `value_` to align with the latest Faro cloud receiver updates. (@codecapitano)
 
 ### Bugfixes
 
