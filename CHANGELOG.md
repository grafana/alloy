# Changelog

> _Contributors should read our [contributors guide][] for instructions on how
> to update the changelog._

This document contains a historical list of changes between releases. Only
changes that impact end-user behavior are listed; changes to documentation or
internal API changes are not present.

Main (unreleased)
-----------------

### Features

- Add `otelcol.receiver.awscloudwatch` component to receive logs from AWS CloudWatch and forward them to other `otelcol.*` components. (@wildum)

### Enhancements

- Add livedebugging support for `prometheus.scrape` (@ravishankar15, @wildum)

- Have `loki.echo` log the `entry_timestamp` and `structured_metadata` for any loki entries received (@dehaansa)

- Bump snmp_exporter and embedded modules in `prometheus.exporter.snmp` to v0.28.0 (@v-zhuravlev)

- Update `prometheus.write.queue` to reduce memory fragmentation and increase sent throughput. (@mattdurham)

- Update mysqld_exporter to v0.17.2, most notable changes: (@cristiangreco)
  - [0.17.1] Add perf_schema quantile columns to collector
  - [0.17.1] Fix database quoting problem in collector 'info_schema.tables'
  - [0.17.1] Use SUM_LOCK_TIME and SUM_CPU_TIME with mysql >= 8.0.28
  - [0.17.1] Fix query on perf_schema.events_statements_summary_by_digest
  - [0.17.2] Fix query on events_statements_summary_by_digest for mariadb

- Added additional backwards compatibility metrics to `prometheus.write.queue`. (@mattdurham)

- Added OpenTelemetry logs and metrics support to Alloy mixin's dashboards and alerts. (@thampiotr)

<<<<<<< HEAD
### Bugfixes

- Fixed an issue where the `otelcol.exporter.awss3` could not be started with the `sumo_ic` marshaler. (@wildum)
=======
- Add support for proxy and headers in `prometheus.write.queue`. (@mattdurham)

- Update `jfr-parser` dependency to v0.9.3 to fix jfr parsing issues in `pyroscope.java`. (@korniltsev)

### Bugfixes

- Fixed an issue where indexing targets as maps (e.g. `target["foo"]`) or objects (e.g. `target.foo`) didn't work in
  some circumstances resulting in `expected object or array, got capsule` error. This could also lead to
  `foreach evaluation failed` errors when using the `foreach` configuration block. (@thampiotr)

- Fixed an issue where passing targets from some standard library functions was failing with `target::ConvertFrom` error. (@thampiotr)

- Fixed `expected object or array, got capsule` errors that could be encountered when using targets with `coalesce` and
  `array.combine_maps` functions. (@thampiotr)

### Other changes

- Upgrading to Prometheus v2.55.1. (@ptodev)
  - Added a new `http_headers` argument to many `discovery` and `prometheus` components.
  - Added a new `scrape_failure_log_file` argument to `prometheus.scrape`.

>>>>>>> dfb75ba7

v1.7.1
-----------------

- (_Experimental_) Various changes to the experimental component `database_observability.mysql`:
  - `query_sample`: better handling of truncated queries (@cristiangreco)

### Bugfixes

- Fixed an issue where some exporters such as `prometheus.exporter.snmp` couldn't accept targets from other components
  with an error `conversion to '*map[string]string' is not supported"`. (@thampiotr)

- Enable batching of calls to the appender in `prometheus.write.queue` to reduce lock contention when scraping, which
  will lead to reduced scrape duration. (@mattdurham)

v1.7.0
-----------------

### Breaking changes

- (_Experimental_) In `prometheus.write.queue` changed `parallelism` from attribute to a block to allow for dynamic scaling. (@mattdurham)

- Remove `tls_basic_auth_config_path` attribute from `prometheus.exporter.mongodb` configuration as it does not configure TLS client
  behavior as previously documented.

- Remove `encoding` and `encoding_file_ext` from `otelcol.exporter.awss3` component as it was not wired in to the otel component and
  Alloy does not currently integrate the upstream encoding extensions that this would utilize.

### Features

- Add a `otelcol.receiver.tcplog` component to receive OpenTelemetry logs over a TCP connection. (@nosammai)

- (_Public preview_) Add `otelcol.receiver.filelog` component to read otel log entries from files (@dehaansa)

- (_Public preview_) Add a `otelcol.processor.cumulativetodelta` component to convert metrics from
  cumulative temporality to delta. (@madaraszg-tulip)

- (_Experimental_) Add a `stage.windowsevent` block in the `loki.process` component. This aims to replace the existing `stage.eventlogmessage`. (@wildum)

- Add `pyroscope.relabel` component to modify or filter profiles using Prometheus relabeling rules. (@marcsanmi)

- (_Experimental_) A new `foreach` block which starts an Alloy pipeline for each item inside a list. (@wildum, @thampiotr, @ptodev)

### Enhancements

- Upgrade to OpenTelemetry Collector v0.119.0 (@dehaansa):
  - `otelcol.processor.resourcedetection`: additional configuration for the `ec2` detector to configure retry behavior
  - `otelcol.processor.resourcedetection`: additional configuration for the `gcp` detector to collect Managed Instance Group attributes
  - `otelcol.processor.resourcedetection`: additional configuration for the `eks` detector to collect cloud account attributes
  - `otelcol.processor.resourcedetection`: add `kubeadm` detector to collect local cluster attributes
  - `otelcol.processor.cumulativetodelta`: add `metric_types` filtering options
  - `otelcol.exporter.awss3`: support configuring sending_queue behavior
  - `otelcol.exporter.otlphttp`: support configuring `compression_params`, which currently only includes `level`
  - `configtls`: opentelemetry components with tls config now support specifying TLS curve preferences
  - `sending_queue`: opentelemetry exporters with a `sending_queue` can now configure the queue to be `blocking`

- Add `go_table_fallback` arg to `pyroscope.ebpf` (@korniltsev)

- Memory optimizations in `pyroscope.scrape` (@korniltsev)

- Do not drop `__meta` labels in `pyroscope.scrape`. (@korniltsev)

- Add the possibility to export span events as logs in `otelcol.connector.spanlogs`. (@steve-hb)

- Add json format support for log export via faro receiver (@ravishankar15)

- (_Experimental_) Various changes to the experimental component `database_observability.mysql`:
  - `connection_info`: add namespace to the metric (@cristiangreco)
  - `query_sample`: better support for table name parsing (@cristiangreco)
  - `query_sample`: capture schema name for query samples (@cristiangreco)
  - `query_sample`: fix error handling during result set iteration (@cristiangreco)
  - `query_sample`: improve parsing of truncated queries (@cristiangreco)
  - `query_sample`: split out sql parsing logic to a separate file (@cristiangreco)
  - `schema_table`: add table columns parsing (@cristiagreco)
  - `schema_table`: correctly quote schema and table name in SHOW CREATE (@cristiangreco)
  - `schema_table`: fix handling of view table types when detecting schema (@matthewnolf)
  - `schema_table`: refactor cache config in schema_table collector (@cristiangreco)
  - Component: add enable/disable collector configurability to `database_observability.mysql`. This removes the `query_samples_enabled` argument, now configurable via enable/disable collector. (@fridgepoet)
  - Component: always log `instance` label key (@cristiangreco)
  - Component: better error handling for collectors (@cristiangreco)
  - Component: use labels for some indexed logs elements (@cristiangreco)

- Reduce CPU usage of `loki.source.windowsevent` by up to 85% by updating the bookmark file every 10 seconds instead of after every event and by
  optimizing the retrieval of the process name. (@wildum)

- Ensure consistent service_name label handling in `pyroscope.receive_http` to match Pyroscope's behavior. (@marcsanmi)

- Improved memory and CPU performance of Prometheus pipelines by changing the underlying implementation of targets (@thampiotr)

- Add `config_merge_strategy` in `prometheus.exporter.snmp` to optionally merge custom snmp config with embedded config instead of replacing. Useful for providing SNMP auths. (@v-zhuravlev)

- Upgrade `beyla.ebpf` to v2.0.4. The full list of changes can be found in the [Beyla release notes](https://github.com/grafana/beyla/releases/tag/v2.0.0). (@marctc)

### Bugfixes

- Fix log rotation for Windows in `loki.source.file` by refactoring the component to use the runner pkg. This should also reduce CPU consumption when tailing a lot of files in a dynamic environment. (@wildum)

- Add livedebugging support for `prometheus.remote_write` (@ravishankar15)

- Add livedebugging support for `otelcol.connector.*` components (@wildum)

- Bump snmp_exporter and embedded modules to 0.27.0. Add support for multi-module handling by comma separation and expose argument to increase SNMP polling concurrency for `prometheus.exporter.snmp`. (@v-zhuravlev)

- Add support for pushv1.PusherService Connect API in `pyroscope.receive_http`. (@simonswine)

- Fixed an issue where `loki.process` would sometimes output live debugging entries out-of-order (@thampiotr)

- Fixed a bug where components could be evaluated concurrently without the full context during a config reload (@wildum)

- Fixed locks that wouldn't be released in the remotecfg service if some errors occurred during the configuration reload (@spartan0x117)

- Fix issue with `prometheus.write.queue` that lead to excessive connections. (@mattdurham)

- Fixed a bug where `loki.source.awsfirehose` and `loki.source.gcplog` could
  not be used from within a module. (@tpaschalis)

- Fix an issue where Prometheus metric name validation scheme was set by default to UTF-8. It is now set back to the
  previous "legacy" scheme. An experimental flag `--feature.prometheus.metric-validation-scheme` can be used to switch
  it to `utf-8` to experiment with UTF-8 support. (@thampiotr)

### Other changes

- Upgrading to Prometheus v2.54.1. (@ptodev)
  - `discovery.docker` has a new `match_first_network` attribute for matching the first network
    if the container has multiple networks defined, thus avoiding collecting duplicate targets.
  - `discovery.ec2`, `discovery.kubernetes`, `discovery.openstack`, and `discovery.ovhcloud`
    add extra `__meta_` labels.
  - `prometheus.remote_write` supports Azure OAuth and Azure SDK authentication.
  - `discovery.linode` has a new `region` attribute, as well as extra `__meta_` labels.
  - A new `scrape_native_histograms` argument for `prometheus.scrape`.
    This is enabled by default and can be used to explicitly disable native histogram support.
    In previous versions of Alloy, native histogram support has also been enabled by default
    as long as `scrape_protocols` starts with `PrometheusProto`.

  - Change the stability of the `remotecfg` feature from "public preview" to "generally available". (@erikbaranowski)

v1.6.1
-----------------

## Bugs

- Resolve issue with Beyla starting. (@rafaelroquetto)

v1.6.0
-----------------

### Breaking changes

- Upgrade to OpenTelemetry Collector v0.116.0:
  - `otelcol.processor.tailsampling`: Change decision precedence when using `and_sub_policy` and `invert_match`.
    For more information, see the [release notes for Alloy 1.6][release-notes-alloy-1_6].

    [#33671]: https://github.com/open-telemetry/opentelemetry-collector-contrib/pull/33671
    [release-notes-alloy-1_6]: https://grafana.com/docs/alloy/latest/release-notes/#v16

### Features

- Add support for TLS to `prometheus.write.queue`. (@mattdurham)

- Add `otelcol.receiver.syslog` component to receive otel logs in syslog format (@dehaansa)

- Add support for metrics in `otelcol.exporter.loadbalancing` (@madaraszg-tulip)

- Add `add_cloudwatch_timestamp` to `prometheus.exporter.cloudwatch` metrics. (@captncraig)

- Add support to `prometheus.operator.servicemonitors` to allow `endpointslice` role. (@yoyosir)

- Add `otelcol.exporter.splunkhec` allowing to export otel data to Splunk HEC (@adlotsof)

- Add `otelcol.receiver.solace` component to receive traces from a Solace broker. (@wildum)

- Add `otelcol.exporter.syslog` component to export logs in syslog format (@dehaansa)

- (_Experimental_) Add a `database_observability.mysql` component to collect mysql performance data. (@cristiangreco & @matthewnolf)

- Add `otelcol.receiver.influxdb` to convert influx metric into OTEL. (@EHSchmitt4395)

- Add a new `/-/healthy` endpoint which returns HTTP 500 if one or more components are unhealthy. (@ptodev)

### Enhancements

- Improved performance by reducing allocation in Prometheus write pipelines by ~30% (@thampiotr)

- Update `prometheus.write.queue` to support v2 for cpu performance. (@mattdurham)

- (_Experimental_) Add health reporting to `database_observability.mysql` component (@cristiangreco)

- Add second metrics sample to the support bundle to provide delta information (@dehaansa)

- Add all raw configuration files & a copy of the latest remote config to the support bundle (@dehaansa)

- Add relevant golang environment variables to the support bundle (@dehaansa)

- Add support for server authentication to otelcol components. (@aidaleuc)

- Update mysqld_exporter from v0.15.0 to v0.16.0 (including 2ef168bf6), most notable changes: (@cristiangreco)
  - Support MySQL 8.4 replicas syntax
  - Fetch lock time and cpu time from performance schema
  - Fix fetching tmpTables vs tmpDiskTables from performance_schema
  - Skip SPACE_TYPE column for MariaDB >=10.5
  - Fixed parsing of timestamps with non-zero padded days
  - Fix auto_increment metric collection errors caused by using collation in INFORMATION_SCHEMA searches
  - Change processlist query to support ONLY_FULL_GROUP_BY sql_mode
  - Add perf_schema quantile columns to collector

- Live Debugging button should appear in UI only for supported components (@ravishankar15)
- Add three new stdlib functions to_base64, from_URLbase64 and to_URLbase64 (@ravishankar15)
- Add `ignore_older_than` option for local.file_match (@ravishankar15)
- Add livedebugging support for discovery components (@ravishankar15)
- Add livedebugging support for `discover.relabel` (@ravishankar15)
- Performance optimization for live debugging feature (@ravishankar15)

- Upgrade `github.com/goccy/go-json` to v0.10.4, which reduces the memory consumption of an Alloy instance by 20MB.
  If Alloy is running certain otelcol components, this reduction will not apply. (@ptodev)
- improve performance in regexp component: call fmt only if debug is enabled (@r0ka)

- Update `prometheus.write.queue` library for performance increases in cpu. (@mattdurham)

- Update `loki.secretfilter` to be compatible with the new `[[rules.allowlists]]` gitleaks allowlist format (@romain-gaillard)

- Update `async-profiler` binaries for `pyroscope.java` to 3.0-fa937db (@aleks-p)

- Reduced memory allocation in discovery components by up to 30% (@thampiotr)

### Bugfixes

- Fix issue where `alloy_prometheus_relabel_metrics_processed` was not being incremented. (@mattdurham)

- Fixed issue with automemlimit logging bad messages and trying to access cgroup on non-linux builds (@dehaansa)

- Fixed issue with reloading configuration and prometheus metrics duplication in `prometheus.write.queue`. (@mattdurham)

- Updated `prometheus.write.queue` to fix issue with TTL comparing different scales of time. (@mattdurham)

- Fixed an issue in the `prometheus.operator.servicemonitors`, `prometheus.operator.podmonitors` and `prometheus.operator.probes` to support capitalized actions. (@QuentinBisson)

- Fixed an issue where the `otelcol.processor.interval` could not be used because the debug metrics were not set to default. (@wildum)

- Fixed an issue where `loki.secretfilter` would crash if the secret was shorter than the `partial_mask` value. (@romain-gaillard)

- Change the log level in the `eventlogmessage` stage of the `loki.process` component from `warn` to `debug`. (@wildum)

- Fix a bug in `loki.source.kafka` where the `topics` argument incorrectly used regex matching instead of exact matches. (@wildum)

### Other changes

- Change the stability of the `livedebugging` feature from "experimental" to "generally available". (@wildum)

- Use Go 1.23.3 for builds. (@mattdurham)

- Upgrade Beyla to v1.9.6. (@wildum)

- Upgrade to OpenTelemetry Collector v0.116.0:
  - `otelcol.receiver.datadog`: Return a json reponse instead of "OK" when a trace is received with a newer protocol version.
    https://github.com/open-telemetry/opentelemetry-collector-contrib/pull/35705
  - `otelcol.receiver.datadog`: Changes response message for `/api/v1/check_run` 202 response to be JSON and on par with Datadog API spec
    https://github.com/open-telemetry/opentelemetry-collector-contrib/pull/36029
  - `otelcol.receiver.solace`: The Solace receiver may unexpectedly terminate on reporting traces when used with a memory limiter processor and under high load.
    https://github.com/open-telemetry/opentelemetry-collector-contrib/pull/35958
  - `otelcol.receiver.solace`: Support converting the new `Move to Dead Message Queue` and new `Delete` spans generated by Solace Event Broker to OTLP.
    https://github.com/open-telemetry/opentelemetry-collector-contrib/pull/36071
  - `otelcol.exporter.datadog`: Stop prefixing `http_server_duration`, `http_server_request_size` and `http_server_response_size` with `otelcol`.
    https://github.com/open-telemetry/opentelemetry-collector-contrib/pull/36265
    These metrics can be from SDKs rather than collector. Stop prefixing them to be consistent with
    https://opentelemetry.io/docs/collector/internal-telemetry/#lists-of-internal-metrics
  - `otelcol.receiver.datadog`: Add json handling for the `api/v2/series` endpoint in the datadogreceiver.
    https://github.com/open-telemetry/opentelemetry-collector-contrib/pull/36218
  - `otelcol.processor.span`: Add a new `keep_original_name` configuration argument
    to keep the original span name when extracting attributes from the span name.
    https://github.com/open-telemetry/opentelemetry-collector-contrib/pull/36397
  - `pkg/ottl`: Respect the `depth` option when flattening slices using `flatten`.
    The `depth` option is also now required to be at least `1`.
    https://github.com/open-telemetry/opentelemetry-collector-contrib/pull/36198
  - `otelcol.exporter.loadbalancing`: Shutdown exporters during collector shutdown. This fixes a memory leak.
    https://github.com/open-telemetry/opentelemetry-collector-contrib/pull/36024
  - `otelcol.processor.k8sattributes`: New `wait_for_metadata` and `wait_for_metadata_timeout` configuration arguments,
    which block the processor startup until metadata is received from Kubernetes.
    https://github.com/open-telemetry/opentelemetry-collector-contrib/issues/32556
  - `otelcol.processor.k8sattributes`: Enable the `k8sattr.fieldExtractConfigRegex.disallow` for all Alloy instances,
    to retain the behavior of `regex` argument in the `annotation` and `label` blocks.
    When the feature gate is "deprecated" in the upstream Collector, Alloy users will need to use the transform processor instead.
    https://github.com/open-telemetry/opentelemetry-collector-contrib/issues/25128
  - `otelcol.receiver.vcenter`: The existing code did not honor TLS settings beyond 'insecure'.
    All TLS client config should now be honored.
    https://github.com/open-telemetry/opentelemetry-collector-contrib/pull/36482
  - `otelcol.receiver.opencensus`: Do not report error message when OpenCensus receiver is shutdown cleanly.
    https://github.com/open-telemetry/opentelemetry-collector-contrib/pull/36622
  - `otelcol.processor.k8sattributes`: Fixed parsing of k8s image names to support images with tags and digests.
    https://github.com/open-telemetry/opentelemetry-collector-contrib/pull/36145
  - `otelcol.exporter.loadbalancing`: Adding sending_queue, retry_on_failure and timeout settings to loadbalancing exporter configuration.
    https://github.com/open-telemetry/opentelemetry-collector-contrib/issues/35378
  - `otelcol.exporter.loadbalancing`: The k8sresolver was triggering exporter churn in the way the change event was handled.
    https://github.com/open-telemetry/opentelemetry-collector-contrib/issues/35658
  - `otelcol.processor.k8sattributes`: Override extracted k8s attributes if original value has been empty.
    https://github.com/open-telemetry/opentelemetry-collector-contrib/pull/36466
  - `otelcol.exporter.awss3`: Upgrading to adopt aws sdk v2.
    https://github.com/open-telemetry/opentelemetry-collector-contrib/pull/36698
  - `pkg/ottl`: GetXML Converter now supports selecting text, CDATA, and attribute (value) content.
  - `otelcol.exporter.loadbalancing`: Adds a an optional `return_hostnames` configuration argument to the k8s resolver.
     https://github.com/open-telemetry/opentelemetry-collector-contrib/pull/35411
  - `otelcol.exporter.kafka`, `otelcol.receiver.kafka`: Add a new `AWS_MSK_IAM_OAUTHBEARER` mechanism.
    This mechanism use the AWS MSK IAM SASL Signer for Go https://github.com/aws/aws-msk-iam-sasl-signer-go.
    https://github.com/open-telemetry/opentelemetry-collector-contrib/pull/32500

  - Use Go 1.23.5 for builds. (@wildum)

v1.5.1
-----------------

### Enhancements

- Logs from underlying clustering library `memberlist` are now surfaced with correct level (@thampiotr)

- Allow setting `informer_sync_timeout` in prometheus.operator.* components. (@captncraig)

- For sharding targets during clustering, `loki.source.podlogs` now only takes into account some labels. (@ptodev)

- Improve instrumentation of `pyroscope.relabel` component. (@marcsanmi)

### Bugfixes

- Fixed an issue in the `pyroscope.write` component to prevent TLS connection churn to Pyroscope when the `pyroscope.receive_http` clients don't request keepalive (@madaraszg-tulip)

- Fixed an issue in the `pyroscope.write` component with multiple endpoints not working correctly for forwarding profiles from `pyroscope.receive_http` (@madaraszg-tulip)

- Fixed a few race conditions that could lead to a deadlock when using `import` statements, which could lead to a memory leak on `/metrics` endpoint of an Alloy instance. (@thampiotr)

- Fix a race condition where the ui service was dependent on starting after the remotecfg service, which is not guaranteed. (@dehaansa & @erikbaranowski)

- Fixed an issue in the `otelcol.exporter.prometheus` component that would set series value incorrectly for stale metrics (@YusifAghalar)

- `loki.source.podlogs`: Fixed a bug which prevented clustering from working and caused duplicate logs to be sent.
  The bug only happened when no `selector` or `namespace_selector` blocks were specified in the Alloy configuration. (@ptodev)

- Fixed an issue in the `pyroscope.write` component to allow slashes in application names in the same way it is done in the Pyroscope push API (@marcsanmi)

- Fixed a crash when updating the configuration of `remote.http`. (@kinolaev)

- Fixed an issue in the `otelcol.processor.attribute` component where the actions `delete` and `hash` could not be used with the `pattern` argument. (@wildum)

- Fixed an issue in the `prometheus.exporter.postgres` component that would leak goroutines when the target was not reachable (@dehaansa)

v1.5.0
-----------------

### Breaking changes

- `import.git`: The default value for `revision` has changed from `HEAD` to `main`. (@ptodev)
  It is no longer allowed to set `revision` to `"HEAD"`, `"FETCH_HEAD"`, `"ORIG_HEAD"`, `"MERGE_HEAD"`, or `"CHERRY_PICK_HEAD"`.

- The Otel update to v0.112.0 has a few breaking changes:
  - [`otelcol.processor.deltatocumulative`] Change `max_streams` default value to `9223372036854775807` (max int).
    https://github.com/open-telemetry/opentelemetry-collector-contrib/pull/35048
  - [`otelcol.connector.spanmetrics`] Change `namespace` default value to `traces.span.metrics`.
    https://github.com/open-telemetry/opentelemetry-collector-contrib/pull/34485
  - [`otelcol.exporter.logging`] Removed in favor of the `otelcol.exporter.debug`.
    https://github.com/open-telemetry/opentelemetry-collector/issues/11337

### Features

- Add support bundle generation via the API endpoint /-/support (@dehaansa)

- Add the function `path_join` to the stdlib. (@wildum)

- Add `pyroscope.receive_http` component to receive and forward Pyroscope profiles (@marcsanmi)

- Add support to `loki.source.syslog` for the RFC3164 format ("BSD syslog"). (@sushain97)

- Add support to `loki.source.api` to be able to extract the tenant from the HTTP `X-Scope-OrgID` header (@QuentinBisson)

- (_Experimental_) Add a `loki.secretfilter` component to redact secrets from collected logs.

- (_Experimental_) Add a `prometheus.write.queue` component to add an alternative to `prometheus.remote_write`
  which allowing the writing of metrics  to a prometheus endpoint. (@mattdurham)

- (_Experimental_) Add the `array.combine_maps` function to the stdlib. (@ptodev, @wildum)

### Enhancements

- The `mimir.rules.kubernetes` component now supports adding extra label matchers
  to all queries discovered via `PrometheusRule` CRDs. (@thampiotr)

- The `cluster.use-discovery-v1` flag is now deprecated since there were no issues found with the v2 cluster discovery mechanism. (@thampiotr)

- SNMP exporter now supports labels in both `target` and `targets` parameters. (@mattdurham)

- Add support for relative paths to `import.file`. This new functionality allows users to use `import.file` blocks in modules
  imported via `import.git` and other `import.file`. (@wildum)

- `prometheus.exporter.cloudwatch`: The `discovery` block now has a `recently_active_only` configuration attribute
  to return only metrics which have been active in the last 3 hours.

- Add Prometheus bearer authentication to a `prometheus.write.queue` component (@freak12techno)

- Support logs that have a `timestamp` field instead of a `time` field for the `loki.source.azure_event_hubs` component. (@andriikushch)

- Add `proxy_url` to `otelcol.exporter.otlphttp`. (@wildum)

- Allow setting `informer_sync_timeout` in prometheus.operator.* components. (@captncraig)

### Bugfixes

- Fixed a bug in `import.git` which caused a `"non-fast-forward update"` error message. (@ptodev)

- Do not log error on clean shutdown of `loki.source.journal`. (@thampiotr)

- `prometheus.operator.*` components: Fixed a bug which would sometimes cause a
  "failed to create service discovery refresh metrics" error after a config reload. (@ptodev)

### Other changes

- Small fix in UI stylesheet to fit more content into visible table area. (@defanator)

- Changed OTEL alerts in Alloy mixin to use success rate for tracing. (@thampiotr)

- Support TLS client settings for clustering (@tiagorossig)

- Add support for `not_modified` response in `remotecfg`. (@spartan0x117)

- Fix dead link for RelabelConfig in the PodLog documentation page (@TheoBrigitte)

- Most notable changes coming with the OTel update from v0.108.0 vo v0.112.0 besides the breaking changes: (@wildum)
  - [`http config`] Add support for lz4 compression.
    https://github.com/open-telemetry/opentelemetry-collector/issues/9128
  - [`otelcol.processor.interval`] Add support for gauges and summaries.
    https://github.com/open-telemetry/opentelemetry-collector-contrib/issues/34803
  - [`otelcol.receiver.kafka`] Add possibility to tune the fetch sizes.
    https://github.com/open-telemetry/opentelemetry-collector-contrib/pull/34431
  - [`otelcol.processor.tailsampling`] Add `invert_match` to boolean attribute.
    https://github.com/open-telemetry/opentelemetry-collector-contrib/pull/34730
  - [`otelcol.receiver.kafka`] Add support to decode to `otlp_json`.
    https://github.com/open-telemetry/opentelemetry-collector-contrib/issues/33627
  - [`otelcol.processor.transform`] Add functions `convert_exponential_histogram_to_histogram` and `aggregate_on_attribute_value`.
    https://github.com/open-telemetry/opentelemetry-collector-contrib/pull/33824
    https://github.com/open-telemetry/opentelemetry-collector-contrib/pull/33423

v1.4.3
-----------------

### Bugfixes

- Fix an issue where some `faro.receiver` would drop multiple fields defined in `payload.meta.browser`, as fields were defined in the struct.

- `pyroscope.scrape` no longer tries to scrape endpoints which are not active targets anymore. (@wildum @mattdurham @dehaansa @ptodev)

- Fixed a bug with `loki.source.podlogs` not starting in large clusters due to short informer sync timeout. (@elburnetto-intapp)

- `prometheus.exporter.windows`: Fixed bug with `exclude` regular expression config arguments which caused missing metrics. (@ptodev)

v1.4.2
-----------------

### Bugfixes

- Update windows_exporter from v0.27.2 vo v0.27.3: (@jkroepke)
  - Fixes a bug where scraping Windows service crashes alloy

- Update yet-another-cloudwatch-exporter from v0.60.0 vo v0.61.0: (@morremeyer)
  - Fixes a bug where cloudwatch S3 metrics are reported as `0`

- Issue 1687 - otelcol.exporter.awss3 fails to configure (@cydergoth)
  - Fix parsing of the Level configuration attribute in debug_metrics config block
  - Ensure "optional" debug_metrics config block really is optional

- Fixed an issue with `loki.process` where `stage.luhn` and `stage.timestamp` would not apply
  default configuration settings correctly (@thampiotr)

- Fixed an issue with `loki.process` where configuration could be reloaded even if there
  were no changes. (@ptodev, @thampiotr)

- Fix issue where `loki.source.kubernetes` took into account all labels, instead of specific logs labels. Resulting in duplication. (@mattdurham)

v1.4.1
-----------------

### Bugfixes

- Windows installer: Don't quote Alloy's binary path in the Windows Registry. (@jkroepke)

v1.4.0
-----------------

### Security fixes

- Add quotes to windows service path to prevent path interception attack. [CVE-2024-8975](https://grafana.com/security/security-advisories/cve-2024-8975/) (@mattdurham)

### Breaking changes

- Some debug metrics for `otelcol` components have changed. (@thampiotr)
  For example, `otelcol.exporter.otlp`'s `exporter_sent_spans_ratio_total` metric is now `otelcol_exporter_sent_spans_total`.

- [otelcol.processor.transform] The functions `convert_sum_to_gauge` and `convert_gauge_to_sum` must now be used in the `metric` `context` rather than in the `datapoint` context.
  https://github.com/open-telemetry/opentelemetry-collector-contrib/issues/34567 (@wildum)

- Upgrade Beyla from 1.7.0 to 1.8.2. A complete list of changes can be found on the Beyla releases page: https://github.com/grafana/beyla/releases. (@wildum)
  It contains a few breaking changes for the component `beyla.ebpf`:
  - renamed metric `process.cpu.state` to `cpu.mode`
  - renamed metric `beyla_build_info` to `beyla_internal_build_info`

### Features

- Added Datadog Exporter community component, enabling exporting of otel-formatted Metrics and traces to Datadog. (@polyrain)
- (_Experimental_) Add an `otelcol.processor.interval` component to aggregate metrics and periodically
  forward the latest values to the next component in the pipeline.


### Enhancements

- Clustering peer resolution through `--cluster.join-addresses` flag has been
  improved with more consistent behaviour, better error handling and added
  support for A/AAAA DNS records. If necessary, users can temporarily opt out of
  this new behaviour with the `--cluster.use-discovery-v1`, but this can only be
  used as a temporary measure, since this flag will be disabled in future
  releases. (@thampiotr)

- Added a new panel to Cluster Overview dashboard to show the number of peers
  seen by each instance in the cluster. This can help diagnose cluster split
  brain issues. (@thampiotr)

- Updated Snowflake exporter with performance improvements for larger environments.
  Also added a new panel to track deleted tables to the Snowflake mixin. (@Caleb-Hurshman)
- Add a `otelcol.processor.groupbyattrs` component to reassociate collected metrics that match specified attributes
    from opentelemetry. (@kehindesalaam)

- Update windows_exporter to v0.27.2. (@jkroepke)
  The `smb.enabled_list` and `smb_client.enabled_list` doesn't have any effect anymore. All sub-collectors are enabled by default.

- Live debugging of `loki.process` will now also print the timestamp of incoming and outgoing log lines.
  This is helpful for debugging `stage.timestamp`. (@ptodev)

- Add extra validation in `beyla.ebpf` to avoid panics when network feature is enabled. (@marctc)

- A new parameter `aws_sdk_version_v2` is added for the cloudwatch exporters configuration. It enables the use of aws sdk v2 which has shown to have significant performance benefits. (@kgeckhart, @andriikushch)

- `prometheus.exporter.cloudwatch` can now collect metrics from custom namespaces via the `custom_namespace` block. (@ptodev)

- Add the label `alloy_cluster` in the metric `alloy_config_hash` when the flag `cluster.name` is set to help differentiate between
  configs from the same alloy cluster or different alloy clusters. (@wildum)

- Add support for discovering the cgroup path(s) of a process in `process.discovery`. (@mahendrapaipuri)

### Bugfixes

- Fix a bug where the scrape timeout for a Probe resource was not applied, overwriting the scrape interval instead. (@morremeyer, @stefanandres)

- Fix a bug where custom components don't always get updated when the config is modified in an imported directory. (@ante012)

- Fixed an issue which caused loss of context data in Faro exception. (@codecapitano)

- Fixed an issue where providing multiple hostnames or IP addresses
  via `--cluster.join-addresses` would only use the first provided value.
  (@thampiotr)

- Fixed an issue where providing `<hostname>:<port>`
  in `--cluster.join-addresses` would only resolve with DNS to a single address,
  instead of using all the available records. (@thampiotr)

- Fixed an issue where clustering peers resolution via hostname in `--cluster.join-addresses`
  resolves to duplicated IP addresses when using SRV records. (@thampiotr)

- Fixed an issue where the `connection_string` for the `loki.source.azure_event_hubs` component
  was displayed in the UI in plaintext. (@MorrisWitthein)

- Fix a bug in `discovery.*` components where old `targets` would continue to be
  exported to downstream components. This would only happen if the config
  for `discovery.*`  is reloaded in such a way that no new targets were
  discovered. (@ptodev, @thampiotr)

- Fixed bug in `loki.process` with `sampling` stage where all components use same `drop_counter_reason`. (@captncraig)

- Fixed an issue (see https://github.com/grafana/alloy/issues/1599) where specifying both path and key in the remote.vault `path`
  configuration could result in incorrect URLs. The `path` and `key` arguments have been separated to allow for clear and accurate
  specification of Vault secrets. (@PatMis16)

### Other

- Renamed standard library functions. Old names are still valid but are marked deprecated. (@wildum)

- Aliases for the namespaces are deprecated in the Cloudwatch exporter. For example: "s3" is not allowed, "AWS/S3" should be used. Usage of the aliases will generate warnings in the logs. Support for the aliases will be dropped in the upcoming releases. (@kgeckhart, @andriikushch)

- Update OTel from v0.105.0 vo v0.108.0: (@wildum)
  - [`otelcol.receiver.vcenter`] New VSAN metrics.
    https://github.com/open-telemetry/opentelemetry-collector-contrib/issues/33556
  - [`otelcol.receiver.kafka`] Add `session_timeout` and `heartbeat_interval` attributes.
    https://github.com/open-telemetry/opentelemetry-collector-contrib/pull/33082
  - [`otelcol.processor.transform`] Add `aggregate_on_attributes` function for metrics.
    https://github.com/open-telemetry/opentelemetry-collector-contrib/pull/33334
  - [`otelcol.receiver.vcenter`] Enable metrics by default
    https://github.com/open-telemetry/opentelemetry-collector-contrib/issues/33607

- Updated the docker base image to Ubuntu 24.04 (Noble Numbat). (@mattiasa )

v1.3.4
-----------------

### Bugfixes

- Windows installer: Don't quote Alloy's binary path in the Windows Registry. (@jkroepke)

v1.3.2
-----------------

### Security fixes

- Add quotes to windows service path to prevent path interception attack. [CVE-2024-8975](https://grafana.com/security/security-advisories/cve-2024-8975/) (@mattdurham)

v1.3.1
-----------------

### Bugfixes

- Changed the cluster startup behaviour, reverting to the previous logic where
  a failure to resolve cluster join peers results in the node creating its own cluster. This is
  to facilitate the process of bootstrapping a new cluster following user feedback (@thampiotr)

- Fix a memory leak which would occur any time `loki.process` had its configuration reloaded. (@ptodev)

v1.3.0
-----------------

### Breaking changes

- [`otelcol.exporter.otlp`,`otelcol.exporter.loadbalancing`]: Change the default gRPC load balancing strategy.
  The default value for the `balancer_name` attribute has changed to `round_robin`
  https://github.com/open-telemetry/opentelemetry-collector/pull/10319

### Breaking changes to non-GA functionality

- Update Public preview `remotecfg` argument from `metadata` to `attributes`. (@erikbaranowski)

- The default value of the argument `unmatched` in the block `routes` of the component `beyla.ebpf` was changed from `unset` to `heuristic` (@marctc)

### Features

- Added community components support, enabling community members to implement and maintain components. (@wildum)

- A new `otelcol.exporter.debug` component for printing OTel telemetry from
  other `otelcol` components to the console. (@BarunKGP)

### Enhancements
- Added custom metrics capability to oracle exporter. (@EHSchmitt4395)

- Added a success rate panel on the Prometheus Components dashboard. (@thampiotr)

- Add namespace field to Faro payload (@cedricziel)

- Add the `targets` argument to the `prometheus.exporter.blackbox` component to support passing blackbox targets at runtime. (@wildum)

- Add concurrent metric collection to `prometheus.exporter.snowflake` to speed up collection times (@Caleb-Hurshman)

- Added live debugging support to `otelcol.processor.*` components. (@wildum)

- Add automatic system attributes for `version` and `os` to `remotecfg`. (@erikbaranowski)

- Added live debugging support to `otelcol.receiver.*` components. (@wildum)

- Added live debugging support to `loki.process`. (@wildum)

- Added live debugging support to `loki.relabel`. (@wildum)

- Added a `namespace` label to probes scraped by the `prometheus.operator.probes` component to align with the upstream Prometheus Operator setup. (@toontijtgat2)

- (_Public preview_) Added rate limiting of cluster state changes to reduce the
  number of unnecessary, intermediate state updates. (@thampiotr)

- Allow setting the CPU profiling event for Java Async Profiler in `pyroscope.java` component (@slbucur)

- Update windows_exporter to v0.26.2. (@jkroepke)

- `mimir.rules.kubernetes` is now able to add extra labels to the Prometheus rules. (@psychomantys)

- `prometheus.exporter.unix` component now exposes hwmon collector config. (@dtrejod)

- Upgrade from OpenTelemetry v0.102.1 to v0.105.0.
  - [`otelcol.receiver.*`] A new `compression_algorithms` attribute to configure which
    compression algorithms are allowed by the HTTP server.
    https://github.com/open-telemetry/opentelemetry-collector/pull/10295
  - [`otelcol.exporter.*`] Fix potential deadlock in the batch sender.
    https://github.com/open-telemetry/opentelemetry-collector/pull/10315
  - [`otelcol.exporter.*`] Fix a bug when the retry and timeout logic was not applied with enabled batching.
    https://github.com/open-telemetry/opentelemetry-collector/issues/10166
  - [`otelcol.exporter.*`] Fix a bug where an unstarted batch_sender exporter hangs on shutdown.
    https://github.com/open-telemetry/opentelemetry-collector/issues/10306
  - [`otelcol.exporter.*`] Fix small batch due to unfavorable goroutine scheduling in batch sender.
    https://github.com/open-telemetry/opentelemetry-collector/issues/9952
  - [`otelcol.exporter.otlphttp`] A new `cookies` block to store cookies from server responses and reuse them in subsequent requests.
    https://github.com/open-telemetry/opentelemetry-collector/issues/10175
  - [`otelcol.exporter.otlp`] Fixed a bug where the receiver's http response was not properly translating grpc error codes to http status codes.
    https://github.com/open-telemetry/opentelemetry-collector/pull/10574
  - [`otelcol.processor.tail_sampling`] Simple LRU Decision Cache for "keep" decisions.
    https://github.com/open-telemetry/opentelemetry-collector-contrib/pull/33533
  - [`otelcol.processor.tail_sampling`] Fix precedence of inverted match in and policy.
    Previously if the decision from a policy evaluation was `NotSampled` or `InvertNotSampled`
    it would return a `NotSampled` decision regardless, effectively downgrading the result.
    This was breaking the documented behaviour that inverted decisions should take precedence over all others.
    https://github.com/open-telemetry/opentelemetry-collector-contrib/pull/33671
  - [`otelcol.exporter.kafka`,`otelcol.receiver.kafka`] Add config attribute to disable Kerberos PA-FX-FAST negotiation.
    https://github.com/open-telemetry/opentelemetry-collector-contrib/issues/26345
  - [`OTTL`]: Added `keep_matching_keys` function to allow dropping all keys from a map that don't match the pattern.
    https://github.com/open-telemetry/opentelemetry-collector-contrib/issues/32989
  - [`OTTL`]: Add debug logs to help troubleshoot OTTL statements/conditions
    https://github.com/open-telemetry/opentelemetry-collector-contrib/pull/33274
  - [`OTTL`]: Introducing `append` function for appending items into an existing array.
    https://github.com/open-telemetry/opentelemetry-collector-contrib/issues/32141
  - [`OTTL`]: Introducing `Uri` converter parsing URI string into SemConv
    https://github.com/open-telemetry/opentelemetry-collector-contrib/issues/32433
  - [`OTTL`]: Added a Hex() converter function
    https://github.com/open-telemetry/opentelemetry-collector-contrib/pull/33450
  - [`OTTL`]: Added a IsRootSpan() converter function.
    https://github.com/open-telemetry/opentelemetry-collector-contrib/pull/33729
  - [`otelcol.processor.probabilistic_sampler`]: Add Proportional and Equalizing sampling modes.
    https://github.com/open-telemetry/opentelemetry-collector-contrib/issues/31918
  - [`otelcol.processor.deltatocumulative`]: Bugfix to properly drop samples when at limit.
    https://github.com/open-telemetry/opentelemetry-collector-contrib/issues/33285
  - [`otelcol.receiver.vcenter`] Fixes errors in some of the client calls for environments containing multiple datacenters.
    https://github.com/open-telemetry/opentelemetry-collector-contrib/pull/33735
  - [`otelcol.processor.resourcedetection`] Fetch CPU info only if related attributes are enabled.
    https://github.com/open-telemetry/opentelemetry-collector-contrib/pull/33774
  - [`otelcol.receiver.vcenter`] Adding metrics for CPU readiness, CPU capacity, and network drop rate.
    https://github.com/open-telemetry/opentelemetry-collector-contrib/issues/33607
  - [`otelcol.receiver.vcenter`] Drop support for vCenter 6.7.
    https://github.com/open-telemetry/opentelemetry-collector-contrib/issues/33607
  - [`otelcol.processor.attributes`] Add an option to extract value from a client address
    by specifying `client.address` value in the `from_context` field.
    https://github.com/open-telemetry/opentelemetry-collector-contrib/pull/34048
  - `otelcol.connector.spanmetrics`: Produce delta temporality span metrics with StartTimeUnixNano and TimeUnixNano values representing an uninterrupted series.
    https://github.com/open-telemetry/opentelemetry-collector-contrib/pull/31780

- Upgrade Beyla component v1.6.3 to v1.7.0
  - Reporting application process metrics
  - New supported protocols: SQL, Redis, Kafka
  - Several bugfixes
  - Full list of changes: https://github.com/grafana/beyla/releases/tag/v1.7.0

- Enable instances connected to remotecfg-compatible servers to Register
  themselves to the remote service. (@tpaschalis)

- Allow in-memory listener to work for remotecfg-supplied components. (@tpaschalis)

### Bugfixes

- Fixed a clustering mode issue where a fatal startup failure of the clustering service
  would exit the service silently, without also exiting the Alloy process. (@thampiotr)

- Fix a bug which prevented config reloads to work if a Loki `metrics` stage is in the pipeline.
  Previously, the reload would fail for `loki.process` without an error in the logs and the metrics
  from the `metrics` stage would get stuck at the same values. (@ptodev)


v1.2.1
-----------------

### Bugfixes

- Fixed an issue with `loki.source.kubernetes_events` not starting in large clusters due to short informer sync timeout. (@nrwiersma)

- Updated [ckit](https://github.com/grafana/ckit) to fix an issue with armv7 panic on startup when forming a cluster. (@imavroukakis)

- Fixed a clustering mode issue where a failure to perform static peers
  discovery did not result in a fatal failure at startup and could lead to
  potential split-brain issues. (@thampiotr)

### Other

- Use Go 1.22.5 for builds. (@mattdurham)

v1.2.0
-----------------

### Security fixes
- Fixes the following vulnerabilities (@ptodev):
  - [CVE-2024-35255](https://cve.mitre.org/cgi-bin/cvename.cgi?name=CVE-2024-35255)
  - [CVE-2024-36129](https://avd.aquasec.com/nvd/2024/cve-2024-36129/)

### Breaking changes

- Updated OpenTelemetry to v0.102.1. (@mattdurham)
  - Components `otelcol.receiver.otlp`,`otelcol.receiver.zipkin`,`otelcol.extension.jaeger_remote_sampling`, and `otelcol.receiver.jaeger` setting `max_request_body_size`
    default changed from unlimited size to `20MiB`. This is due to [CVE-2024-36129](https://github.com/open-telemetry/opentelemetry-collector/security/advisories/GHSA-c74f-6mfw-mm4v).

### Breaking changes to non-GA functionality

- Update Public preview `remotecfg` to use `alloy-remote-config` instead of `agent-remote-config`. The
  API has been updated to use the term `collector` over `agent`. (@erikbaranowski)

- Component `otelcol.receiver.vcenter` removed `vcenter.host.network.packet.errors`, `vcenter.host.network.packet.count`, and
  `vcenter.vm.network.packet.count`.
  - `vcenter.host.network.packet.errors` replaced by `vcenter.host.network.packet.error.rate`.
  - `vcenter.host.network.packet.count` replaced by `vcenter.host.network.packet.rate`.
  - `vcenter.vm.network.packet.count` replaced by `vcenter.vm.network.packet.rate`.

### Features

- Add an `otelcol.exporter.kafka` component to send OTLP metrics, logs, and traces to Kafka.

- Added `live debugging` to the UI. Live debugging streams data as they flow through components for debugging telemetry data.
  Individual components must be updated to support live debugging. (@wildum)

- Added live debugging support for `prometheus.relabel`. (@wildum)

- (_Experimental_) Add a `otelcol.processor.deltatocumulative` component to convert metrics from
  delta temporality to cumulative by accumulating samples in memory. (@rfratto)

- (_Experimental_) Add an `otelcol.receiver.datadog` component to receive
  metrics and traces from Datadog. (@carrieedwards, @jesusvazquez, @alexgreenbank, @fedetorres93)

- Add a `prometheus.exporter.catchpoint` component to collect metrics from Catchpoint. (@bominrahmani)

- Add the `-t/--test` flag to `alloy fmt` to check if a alloy config file is formatted correctly. (@kavfixnel)

### Enhancements

- (_Public preview_) Add native histogram support to `otelcol.receiver.prometheus`. (@wildum)
- (_Public preview_) Add metrics to report status of `remotecfg` service. (@captncraig)

- Added `scrape_protocols` option to `prometheus.scrape`, which allows to
  control the preferred order of scrape protocols. (@thampiotr)

- Add support for configuring CPU profile's duration scraped by `pyroscope.scrape`. (@hainenber)

- `prometheus.exporter.snowflake`: Add support for RSA key-pair authentication. (@Caleb-Hurshman)

- Improved filesystem error handling when working with `loki.source.file` and `local.file_match`,
  which removes some false-positive error log messages on Windows (@thampiotr)

- Updates `processor/probabilistic_sampler` to use new `FailedClosed` field from OTEL release v0.101.0. (@StefanKurek)

- Updates `receiver/vcenter` to use new features and bugfixes introduced in OTEL releases v0.100.0 and v0.101.0.
  Refer to the [v0.100.0](https://github.com/open-telemetry/opentelemetry-collector-contrib/releases/tag/v0.100.0)
  and [v0.101.0](https://github.com/open-telemetry/opentelemetry-collector-contrib/releases/tag/v0.101.0) release
  notes for more detailed information.
  Changes that directly affected the configuration are as follows: (@StefanKurek)
  - The resource attribute `vcenter.datacenter.name` has been added and enabled by default for all resource types.
  - The resource attribute `vcenter.virtual_app.inventory_path` has been added and enabled by default to
    differentiate between resource pools and virtual apps.
  - The resource attribute `vcenter.virtual_app.name` has been added and enabled by default to differentiate
    between resource pools and virtual apps.
  - The resource attribute `vcenter.vm_template.id` has been added and enabled by default to differentiate between
    virtual machines and virtual machine templates.
  - The resource attribute `vcenter.vm_template.name` has been added and enabled by default to differentiate between
    virtual machines and virtual machine templates.
  - The metric `vcenter.cluster.memory.used` has been removed.
  - The metric `vcenter.vm.network.packet.drop.rate` has been added and enabled by default.
  - The metric `vcenter.cluster.vm_template.count` has been added and enabled by default.

- Add `yaml_decode` to standard library. (@mattdurham, @djcode)

- Allow override debug metrics level for `otelcol.*` components. (@hainenber)

- Add an initial lower limit of 10 seconds for the the `poll_frequency`
  argument in the `remotecfg` block. (@tpaschalis)

- Add a constant jitter to `remotecfg` service's polling. (@tpaschalis)

- Added support for NS records to `discovery.dns`. (@djcode)

- Improved clustering use cases for tracking GCP delta metrics in the `prometheus.exporter.gcp` (@kgeckhart)

- Add the `targets` argument to the `prometheus.exporter.snmp` component to support passing SNMP targets at runtime. (@wildum)

- Prefix Faro measurement values with `value_` to align with the latest Faro cloud receiver updates. (@codecapitano)

- Add `base64_decode` to standard library. (@hainenber)

- Updated OpenTelemetry Contrib to [v0.102.0](https://github.com/open-telemetry/opentelemetry-collector-contrib/releases/tag/v0.102.0). (@mattdurham)
  - `otelcol.processor.resourcedetection`: Added a `tags` config argument to the `azure` detection mechanism.
  It exposes regex-matched Azure resource tags as OpenTelemetry resource attributes.

- A new `snmp_context` configuration argument for `prometheus.exporter.snmp`
  which overrides the `context_name` parameter in the SNMP configuration file. (@ptodev)

- Add extra configuration options for `beyla.ebpf` to select Kubernetes objects to monitor. (@marctc)

### Bugfixes

- Fixed an issue with `prometheus.scrape` in which targets that move from one
  cluster instance to another could have a staleness marker inserted and result
  in a gap in metrics (@thampiotr)

- Fix panic when `import.git` is given a revision that does not exist on the remote repo. (@hainenber)

- Fixed an issue with `loki.source.docker` where collecting logs from targets configured with multiple networks would result in errors. (@wildum)

- Fixed an issue where converting OpenTelemetry Collector configs with unused telemetry types resulted in those types being explicitly configured with an empty array in `output` blocks, rather than them being omitted entirely. (@rfratto)

### Other changes

- `pyroscope.ebpf`, `pyroscope.java`, `pyroscope.scrape`, `pyroscope.write` and `discovery.process` components are now GA. (@korniltsev)

- `prometheus.exporter.snmp`: Updating SNMP exporter from v0.24.1 to v0.26.0. (@ptodev, @erikbaranowski)

- `prometheus.scrape` component's `enable_protobuf_negotiation` argument is now
  deprecated and will be removed in a future major release.
  Use `scrape_protocols` instead and refer to `prometheus.scrape` reference
  documentation for further details. (@thampiotr)

- Updated Prometheus dependency to [v2.51.2](https://github.com/prometheus/prometheus/releases/tag/v2.51.2) (@thampiotr)

- Upgrade Beyla from v1.5.1 to v1.6.3. (@marctc)

v1.1.1
------

### Bugfixes

- Fix panic when component ID contains `/` in `otelcomponent.MustNewType(ID)`.(@qclaogui)

- Exit Alloy immediately if the port it runs on is not available.
  This port can be configured with `--server.http.listen-addr` or using
  the default listen address`127.0.0.1:12345`. (@mattdurham)

- Fix a panic in `loki.source.docker` when trying to stop a target that was never started. (@wildum)

- Fix error on boot when using IPv6 advertise addresses without explicitly
  specifying a port. (@matthewpi)

- Fix an issue where having long component labels (>63 chars) on otelcol.auth
  components lead to a panic. (@tpaschalis)

- Update `prometheus.exporter.snowflake` with the [latest](https://github.com/grafana/snowflake-prometheus-exporter) version of the exporter as of May 28, 2024 (@StefanKurek)
  - Fixes issue where returned `NULL` values from database could cause unexpected errors.

- Bubble up SSH key conversion error to facilitate failed `import.git`. (@hainenber)

v1.1.0
------

### Features

- (_Public preview_) Add support for setting GOMEMLIMIT based on cgroup setting. (@mattdurham)
- (_Experimental_) A new `otelcol.exporter.awss3` component for sending telemetry data to a S3 bucket. (@Imshelledin21)

- (_Public preview_) Introduce BoringCrypto Docker images.
  The BoringCrypto image is tagged with the `-boringcrypto` suffix and
  is only available on AMD64 and ARM64 Linux containers.
  (@rfratto, @mattdurham)

- (_Public preview_) Introduce `boringcrypto` release assets. BoringCrypto
  builds are publshed for Linux on AMD64 and ARM64 platforms. (@rfratto,
  @mattdurham)

- `otelcol.exporter.loadbalancing`: Add a new `aws_cloud_map` resolver. (@ptodev)

- Introduce a `otelcol.receiver.file_stats` component from the upstream
  OpenTelemetry `filestatsreceiver` component. (@rfratto)

### Enhancements

- Update `prometheus.exporter.kafka` with the following functionalities (@wildum):

  * GSSAPI config
  * enable/disable PA_FX_FAST
  * set a TLS server name
  * show the offset/lag for all consumer group or only the connected ones
  * set the minimum number of topics to monitor
  * enable/disable auto-creation of requested topics if they don't already exist
  * regex to exclude topics / groups
  * added metric kafka_broker_info

- In `prometheus.exporter.kafka`, the interpolation table used to compute estimated lag metrics is now pruned
  on `metadata_refresh_interval` instead of `prune_interval_seconds`. (@wildum)

- Don't restart tailers in `loki.source.kubernetes` component by above-average
  time deltas if K8s version is >= 1.29.1 (@hainenber)

- In `mimir.rules.kubernetes`, add support for running in a cluster of Alloy instances
  by electing a single instance as the leader for the `mimir.rules.kubernetes` component
  to avoid conflicts when making calls to the Mimir API. (@56quarters)

- Add the possibility of setting custom labels for the AWS Firehose logs via `X-Amz-Firehose-Common-Attributes` header. (@andriikushch)

### Bugfixes

- Fixed issue with defaults for Beyla component not being applied correctly. (marctc)

- Fix an issue on Windows where uninstalling Alloy did not remove it from the
  Add/Remove programs list. (@rfratto)

- Fixed issue where text labels displayed outside of component node's boundary. (@hainenber)

- Fix a bug where a topic was claimed by the wrong consumer type in `otelcol.receiver.kafka`. (@wildum)

- Fix an issue where nested import.git config blocks could conflict if they had the same labels. (@wildum)

- In `mimir.rules.kubernetes`, fix an issue where unrecoverable errors from the Mimir API were retried. (@56quarters)

- Fix an issue where `faro.receiver`'s `extra_log_labels` with empty value
  don't map existing value in log line. (@hainenber)

- Fix an issue where `prometheus.remote_write` only queued data for sending
  every 15 seconds instead of as soon as data was written to the WAL.
  (@rfratto)

- Imported code using `slog` logging will now not panic and replay correctly when logged before the logging
  config block is initialized. (@mattdurham)

- Fix a bug where custom components would not shadow the stdlib. If you have a module whose name conflicts with an stdlib function
  and if you use this exact function in your config, then you will need to rename your module. (@wildum)

- Fix an issue where `loki.source.docker` stops collecting logs after a container restart. (@wildum)

- Upgrading `pyroscope/ebpf` from 0.4.6 to 0.4.7 (@korniltsev):
  * detect libc version properly when libc file name is libc-2.31.so and not libc.so.6
  * treat elf files with short build id (8 bytes) properly

### Other changes

- Update `alloy-mixin` to use more specific alert group names (for example,
  `alloy_clustering` instead of `clustering`) to avoid collision with installs
  of `agent-flow-mixin`. (@rfratto)
- Upgrade Beyla from v1.4.1 to v1.5.1. (@marctc)

- Add a description to Alloy DEB and RPM packages. (@rfratto)

- Allow `pyroscope.scrape` to scrape `alloy.internal:12345`. (@hainenber)

- The latest Windows Docker image is now pushed as `nanoserver-1809` instead of
  `latest-nanoserver-1809`. The old tag will no longer be updated, and will be
  removed in a future release. (@rfratto)

- The log level of `finished node evaluation` log lines has been decreased to
  'debug'. (@tpaschalis)

- Update post-installation scripts for DEB/RPM packages to ensure
  `/var/lib/alloy` exists before configuring its permissions and ownership.
  (@rfratto)

- Remove setcap for `cap_net_bind_service` to allow alloy to run in restricted environments.
  Modern container runtimes allow binding to unprivileged ports as non-root. (@BlackDex)

- Upgrading from OpenTelemetry v0.96.0 to v0.99.0.

  - `otelcol.processor.batch`: Prevent starting unnecessary goroutines.
    https://github.com/open-telemetry/opentelemetry-collector/issues/9739
  - `otelcol.exporter.otlp`: Checks for port in the config validation for the otlpexporter.
    https://github.com/open-telemetry/opentelemetry-collector/issues/9505
  - `otelcol.receiver.otlp`: Fix bug where the otlp receiver did not properly respond
    with a retryable error code when possible for http.
    https://github.com/open-telemetry/opentelemetry-collector/pull/9357
  - `otelcol.receiver.vcenter`: Fixed the resource attribute model to more accurately support multi-cluster deployments.
    https://github.com/open-telemetry/opentelemetry-collector-contrib/issues/30879
    For more information on impacts please refer to:
    https://github.com/open-telemetry/opentelemetry-collector-contrib/pull/31113
    The main impact is that `vcenter.resource_pool.name`, `vcenter.resource_pool.inventory_path`,
    and `vcenter.cluster.name` are reported with more accuracy on VM metrics.
  - `otelcol.receiver.vcenter`: Remove the `vcenter.cluster.name` resource attribute from Host resources if the Host is standalone (no cluster).
    https://github.com/open-telemetry/opentelemetry-collector-contrib/issues/32548
  - `otelcol.receiver.vcenter`: Changes process for collecting VMs & VM perf metrics to be more efficient (one call now for all VMs).
    https://github.com/open-telemetry/opentelemetry-collector-contrib/issues/31837
  - `otelcol.connector.servicegraph`: Added a new `database_name_attribute` config argument to allow users to
    specify a custom attribute name for identifying the database name in span attributes.
    https://github.com/open-telemetry/opentelemetry-collector-contrib/pull/30726
  - `otelcol.connector.servicegraph`: Fix 'failed to find dimensions for key' error from race condition in metrics cleanup.
    https://github.com/open-telemetry/opentelemetry-collector-contrib/issues/31701
  - `otelcol.connector.spanmetrics`: Add `metrics_expiration` option to enable expiration of metrics if spans are not received within a certain time frame.
    By default, the expiration is disabled (set to 0).
    https://github.com/open-telemetry/opentelemetry-collector-contrib/issues/30559
  - `otelcol.connector.spanmetrics`: Change default value of `metrics_flush_interval` from 15s to 60s.
    https://github.com/open-telemetry/opentelemetry-collector-contrib/issues/31776
  - `otelcol.connector.spanmetrics`: Discard counter span metric exemplars after each flush interval to avoid unbounded memory growth.
    This aligns exemplar discarding for counter span metrics with the existing logic for histogram span metrics.
    https://github.com/open-telemetry/opentelemetry-collector-contrib/issues/31683
  - `otelcol.exporter.loadbalancing`: Fix panic when a sub-exporter is shut down while still handling requests.
    https://github.com/open-telemetry/opentelemetry-collector-contrib/issues/31410
  - `otelcol.exporter.loadbalancing`: Fix memory leaks on shutdown.
    https://github.com/open-telemetry/opentelemetry-collector-contrib/pull/31050
  - `otelcol.exporter.loadbalancing`: Support the timeout period of k8s resolver list watch can be configured.
    https://github.com/open-telemetry/opentelemetry-collector-contrib/issues/31757
  - `otelcol.processor.transform`: Change metric unit for metrics extracted with `extract_count_metric()` to be the default unit (`1`).
    https://github.com/open-telemetry/opentelemetry-collector-contrib/issues/31575
  - `otelcol.receiver.opencensus`: Refactor the receiver to pass lifecycle tests and avoid leaking gRPC connections.
    https://github.com/open-telemetry/opentelemetry-collector-contrib/issues/31643
  - `otelcol.extension.jaeger_remote_sampling`: Fix leaking goroutine on shutdown.
    https://github.com/open-telemetry/opentelemetry-collector-contrib/issues/31157
  - `otelcol.receiver.kafka`: Fix panic on shutdown.
    https://github.com/open-telemetry/opentelemetry-collector-contrib/issues/31926
  - `otelcol.processor.resourcedetection`: Only attempt to detect Kubernetes node resource attributes when they're enabled.
    https://github.com/open-telemetry/opentelemetry-collector-contrib/issues/31941
  - `otelcol.processor.resourcedetection`: Fix memory leak on AKS.
    https://github.com/open-telemetry/opentelemetry-collector-contrib/pull/32574
  - `otelcol.processor.resourcedetection`: Update to ec2 scraper so that core attributes are not dropped if describeTags returns an error (likely due to permissions).
    https://github.com/open-telemetry/opentelemetry-collector-contrib/pull/30672

- Use Go 1.22.3 for builds. (@kminehart)

v1.0.0
------

### Features

- Support for programmable pipelines using a rich expression-based syntax.

- Over 130 components for processing, transforming, and exporting telemetry
  data.

- Native support for Kubernetes and Prometheus Operator without needing to
  deploy or learn a separate Kubernetes operator.

- Support for creating and sharing custom components.

- Support for forming a cluster of Alloy instances for automatic workload
  distribution.

- (_Public preview_) Support for receiving configuration from a server for
  centralized configuration management.

- A built-in UI for visualizing and debugging pipelines.

[contributors guide]: ./docs/developer/contributing.md#updating-the-changelog<|MERGE_RESOLUTION|>--- conflicted
+++ resolved
@@ -35,16 +35,13 @@
 
 - Added OpenTelemetry logs and metrics support to Alloy mixin's dashboards and alerts. (@thampiotr)
 
-<<<<<<< HEAD
 ### Bugfixes
 
 - Fixed an issue where the `otelcol.exporter.awss3` could not be started with the `sumo_ic` marshaler. (@wildum)
-=======
+
 - Add support for proxy and headers in `prometheus.write.queue`. (@mattdurham)
 
 - Update `jfr-parser` dependency to v0.9.3 to fix jfr parsing issues in `pyroscope.java`. (@korniltsev)
-
-### Bugfixes
 
 - Fixed an issue where indexing targets as maps (e.g. `target["foo"]`) or objects (e.g. `target.foo`) didn't work in
   some circumstances resulting in `expected object or array, got capsule` error. This could also lead to
@@ -61,7 +58,6 @@
   - Added a new `http_headers` argument to many `discovery` and `prometheus` components.
   - Added a new `scrape_failure_log_file` argument to `prometheus.scrape`.
 
->>>>>>> dfb75ba7
 
 v1.7.1
 -----------------
