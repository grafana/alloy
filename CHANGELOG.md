--- conflicted
+++ resolved
@@ -57,13 +57,11 @@
 
 - Only log EOF errors for syslog port investigations in `loki.source.syslog` as Debug, not Warn. (@dehaansa)
 
-<<<<<<< HEAD
+- Fix panic in `otelcol.receiver.syslog` when no tcp block was configured. (@kalleep)
+
+- Support Scrape Protocol specification in CRDS for `prometheus.operator.*` components. (@dehaansa) 
+
 - Fix `otelcol.exporter.splunkhec` arguments missing documented `otel_attrs_to_hec_metadata` block. (@dehaansa)
-=======
-- Fix panic in `otelcol.receiver.syslog` when no tcp block was configured. (@kalleep)
-
-- Support Scrape Protocol specification in CRDS for `prometheus.operator.*` components. (@dehaansa) 
->>>>>>> 9aabcfbc
 
 v1.11.2
 -----------------
