# Changelog

> _Contributors should read our [contributors guide][] for instructions on how
> to update the changelog._

This document contains a historical list of changes between releases. Only
changes that impact end-user behavior are listed; changes to documentation or
internal API changes are not present.

Main (unreleased)
-----------------

### Features

- Add the `otelcol.storage.file` extension to support persistent sending queues and `otelcol.receiver.filelog` file state tracking between restarts. (@dehaansa)

- Add `otelcol.exporter.googlecloud` community component to export metrics, traces, and logs to Google Cloud. (@motoki317)

- Add support to configure basic authentication for alloy http server. (@kalleep)

- Add `validate` command to alloy that will perform limited validation of alloy configuration files. (@kalleep)

### Enhancements

- Add binary version to constants exposed in configuration file syntatx. (@adlots)

- Update `loki.secretfilter` to include metrics about redactions (@kelnage)

- (_Experimental_) Various changes to the experimental component `database_observability.mysql`:
  - `schema_table`: add support for index expressions (@cristiangreco)
  - `query_sample`: enable opt-in support to extract unredacted sql query (sql_text) (@matthewnolf)
  - `query_tables`: improve queries parsing (@cristiangreco)
  - `query_tables`: add support for prepared statements (@cristiangreco)
  - make tidbparser the default choice (@cristiangreco)
  - `query_sample`: better handling of timer overflows (@fridgepoet)
  - collect metrics on enabled `performance_schema.setup_consumers` (@fridgepoet)
  - `query_sample`: base log entries on calculated timestamp from rows, not now() (@fridgepoet)

- Mixin dashboards improvements: added minimum cluster size to Cluster Overview dashboard, fixed units in OpenTelemetry dashboard, fixed slow components evaluation time units in Controller dashboard and updated Prometheus dashboard to correctly aggregate across instances. (@thampiotr)

- Reduced the lag time during targets handover in a cluster in `prometheus.scrape` components by reducing thread contention. (@thampiotr)

- Pretty print diagnostic errors when using `alloy run` (@kalleep)

-  Add optional `id` field to `foreach` block to generate more meaningful component paths in metrics by using a specific field from collection items. (@harshrai654)
  
### Bugfixes

- Fix `otelcol.receiver.filelog` documentation's default value for `start_at`. (@petewall)
<<<<<<< HEAD
- Fix [#3386](https://github.com/grafana/alloy/issues/3386) lower casing scheme in `prometheus.operator.scrapeconfigs`. (@alex-berger)
- Fix `mimir.rules.kubernetes` panic on non-leader debug info retrieval (@TheoBrigitte)
=======
>>>>>>> adb8ab2c

### Other changes

- Update the zap logging adapter used by `otelcol` components to log arrays and objects. (@dehaansa)

- Updated Windows install script to add DisplayVersion into registry on install (@enessene)

v1.8.3
-----------------

### Bugfixes

- Fix `mimir.rules.kubernetes` panic on non-leader debug info retrieval (@TheoBrigitte)

- Fix detection of the “streams limit exceeded” error in the Loki client so that metrics are correctly labeled as `ReasonStreamLimited`. (@maratkhv)

- Fix `loki.source.file` race condition that often lead to panic when using `decompression`. (@kalleep)

- Fix deadlock in `loki.source.file` that can happen when targets are removed. (@kalleep)

- Fix `loki.process` to emit valid logfmt. (@kalleep)

v1.8.2
-----------------

### Bugfixes

- Fix `otelcol.exporter.prometheus` dropping valid exemplars. (@github-vincent-miszczak)

- Fix `loki.source.podlogs` not adding labels `__meta_kubernetes_namespace` and `__meta_kubernetes_pod_label_*`. (@kalleep)

v1.8.1
-----------------

### Bugfixes

- `rfc3164_default_to_current_year` argument was not fully added to `loki.source.syslog` (@dehaansa)

- Fix issue with `remoteCfg` service stopping immediately and logging noop error if not configured (@dehaansa)

- Fix potential race condition in `remoteCfg` service metrics registration (@kalleep)

- Fix panic in `prometheus.exporter.postgres` when using minimal url as data source name. (@kalleep)

v1.8.0
-----------------

### Breaking changes

- Removed `open_port` and `executable_name` from top level configuration of Beyla component. Removed `enabled` argument from `network` block. (@marctc)

- Breaking changes from the OpenTelemetry Collector v0.122 update: (@wildum)
  - `otelcol.exporter.splunkhec`: `min_size_items` and `max_size_items` were replaced by `min_size`, `max_size` and `sizer` in the `batcher` block to allow
  users to configure the size of the batch in a more flexible way.
  - The telemetry level of Otel components is no longer configurable. The `level` argument in the `debug_metrics` block is kept to avoid breaking changes but it is not used anymore.
  - `otelcol.processor.tailsampling` changed the unit of the decision timer metric from microseconds to milliseconds. (change unit of otelcol_processor_tail_sampling_sampling_decision_timer_latency)
  - `otelcol.processor.deltatocumulative`: rename `otelcol_deltatocumulative_datapoints_processed` to `otelcol_deltatocumulative_datapoints` and remove the metrics `otelcol_deltatocumulative_streams_evicted`, `otelcol_deltatocumulative_datapoints_dropped` and `otelcol_deltatocumulative_gaps_length`.
  - The `regex` attribute was removed from `otelcol.processor.k8sattributes`. The extract-patterns function from `otelcol.processor.transform` can be used instead.
  - The default value of `metrics_flush_interval` in `otelcol.connector.servicegraph` was changed from `0s` to `60s`.
  - `s3_partition` in `otelcol.exporter.awss3` was replaced by `s3_partition_format`.

- (_Experimental_) `prometheus.write.queue` metric names changed to align better with prometheus standards. (@mattdurham)

### Features

- Add `otelcol.receiver.awscloudwatch` component to receive logs from AWS CloudWatch and forward them to other `otelcol.*` components. (@wildum)
- Add `loki.enrich` component to enrich logs using labels from `discovery.*` components. (@v-zhuravlev)
- Add string concatenation for secrets type (@ravishankar15)
- Add support for environment variables to OpenTelemetry Collector config. (@jharvey10)
- Replace graph in Alloy UI with a new version that supports modules and data flow visualization. (@wildum)
- Added `--cluster.wait-for-size` and `--cluster.wait-timeout` flags which allow to specify the minimum cluster size
  required before components that use clustering begin processing traffic to ensure adequate cluster capacity is
  available. (@thampiotr)
- Add `trace_printer` to `beyla.ebpf` component to print trace information in a specific format. (@marctc)
- Add support for live debugging and graph in the UI for components imported via remotecfg. (@wildum)

### Enhancements

- Add the ability to set user for Windows Service with silent install (@dehaansa)

- Add livedebugging support for structured_metadata in `loki.process` (@dehaansa)

- (_Public Preview_) Add a `--windows.priority` flag to the run command, allowing users to set windows process priority for Alloy. (@dehaansa)

- (_Experimental_) Adding a new `prometheus.operator.scrapeconfigs` which discovers and scrapes [ScrapeConfig](https://prometheus-operator.dev/docs/developer/scrapeconfig/) Kubernetes resources. (@alex-berger)

- Add `rfc3164_default_to_current_year` argument to `loki.source.syslog` (@dehaansa)

- Add `connection_name` support for `prometheus.exporter.mssql` (@bck01215)

- Add livedebugging support for `prometheus.scrape` (@ravishankar15, @wildum)

- Have `loki.echo` log the `entry_timestamp` and `structured_metadata` for any loki entries received (@dehaansa)

- Bump snmp_exporter and embedded modules in `prometheus.exporter.snmp` to v0.28.0 (@v-zhuravlev)

- Update mysqld_exporter to v0.17.2, most notable changes: (@cristiangreco)
  - [0.17.1] Add perf_schema quantile columns to collector
  - [0.17.1] Fix database quoting problem in collector 'info_schema.tables'
  - [0.17.1] Use SUM_LOCK_TIME and SUM_CPU_TIME with mysql >= 8.0.28
  - [0.17.1] Fix query on perf_schema.events_statements_summary_by_digest
  - [0.17.2] Fix query on events_statements_summary_by_digest for mariadb

- Added additional backwards compatibility metrics to `prometheus.write.queue`. (@mattdurham)

- Add new stdlib functions encoding.to_json (@ravishankar15)

- Added OpenTelemetry logs and metrics support to Alloy mixin's dashboards and alerts. (@thampiotr)

- Add support for proxy and headers in `prometheus.write.queue`. (@mattdurham)

- Added support for switching namespace between authentication and kv retrieval to support Vault Enterprise (@notedop)

- (_Experimental_) Various changes to the experimental component `database_observability.mysql`:
  - `query_sample`: better handling of truncated queries (@cristiangreco)
  - `query_sample`: add option to use TiDB sql parser (@cristiangreco)
  - `query_tables`: rename collector from `query_sample` to better reflect responsibility (@matthewnolf)
  - `query_sample`: add new collector that replaces previous implementation to collect more detailed sample information (@matthewnolf)
  - `query_sample`: refactor parsing of truncated queries (@cristiangreco)

- Add labels validation in `pyroscope.write` to prevent duplicate labels and invalid label names/values. (@marcsanmi)

- Reduced lock contention in `prometheus.scrape` component (@thampiotr)

- Support converting otel config which uses a common receiver across pipelines with different names. (@wildum)

- Reduce CPU usage of the `loki.source.podlogs` component when pods logs target lots of pods (@QuentinBisson)

- Add error body propagation in `pyroscope.write`, for `/ingest` calls. (@simonswine)

- Add `tenant` label to remaining `loki_write_.+` metrics (@towolf)

- Removed syntax highlighting from the component details UI view to improve
  rendering performance. (@tpaschalis)

- A new `grafana/alloy:vX.Y.Z-windowsservercore-ltsc2022` Docker image is now published on DockerHub. (@ptodev)

### Bugfixes

- Fix deadlocks in `loki.source.file` when tailing fails (@mblaschke)
- Add missing RBAC permission for ScrapeConfig (@alex-berger)

- Fixed an issue in the `mimir.rules.kubernetes` component that would keep the component as unhealthy even when it managed to start after temporary errors (@nicolasvan)

- Allow kafka exporter to attempt to connect even if TLS enabled but cert & key are not specified (@dehaansa)

- Fixed bug where all resources were not being collected from `prometheus.exporter.azure` when using `regions` (@kgeckhart)

- Fix panic in `loki.source.file` when the tailer had no time to run before the runner was stopped (@wildum)

### Other changes

- Upgrading to Prometheus v2.55.1. (@ptodev)
  - Added a new `http_headers` argument to many `discovery` and `prometheus` components.
  - Added a new `scrape_failure_log_file` argument to `prometheus.scrape`.

- Non-breaking changes from the OpenTelemetry Collector v0.122 update: (@wildum)
  - `otelcol.processor.transform` has a new `statements` block for transformations which don't require a context to be specified explicitly.
  - `otelcol.receiver.syslog` has a new `on_error` argument to specify the action to take when an error occurs while receiving logs.
  - `otelcol.processor.resourcedetection` now supports `dynatrace` as a resource detector.
  - `otelcol.receiver.kafka` has a new `error_backoff` block to configure how failed requests are retried.
  - `otelcol.receiver.vcenter` has three new metrics `vcenter.vm.cpu.time`, `vcenter.vm.network.broadcast.packet.rate` and `vcenter.vm.network.multicast.packet.rate`.
  - `otelcol.exporter.awss3` has two new arguments `acl` and `storage_class`.
  - `otelcol.auth.headers` headers can now be populated using Authentication metadata using from_attribute

- Change the stability of the `beyla.ebpf` component from "public preview" to "generally available". (@marctc)

- The ingest API of `pyroscope.receive_http` no longer forwards all received headers, instead only passes through the `Content-Type` header. (@simonswine)

v1.7.5
-----------------

### Enhancements

- Set zstd as default compression for `prometheus.write.queue`. (@mattdurham)

v1.7.4
-----------------

### Bugfixes

- Revert the changes to `loki.source.file` from release v1.7.0. These changes introduced a potential deadlock. (@dehaansa)

v1.7.3
-----------------

### Breaking changes

- Fixed the parsing of selections, application and network filter blocks for Beyla. (@raffaelroquetto)

### Enhancements

- Add the `stat_checkpointer` collector in `prometheus.exporter.postgres` (@dehaansa)

### Bugfixes

- Update the `prometheus.exporter.postgres` component to correctly support Postgres17 when `stat_bgwriter` collector is enabled (@dehaansa)

- Fix `remoteCfg` logging and metrics reporting of `errNotModified` as a failure (@zackman0010)


v1.7.2
-----------------

### Bugfixes

- Fixed an issue where the `otelcol.exporter.awss3` could not be started with the `sumo_ic` marshaler. (@wildum)

- Update `jfr-parser` dependency to v0.9.3 to fix jfr parsing issues in `pyroscope.java`. (@korniltsev)

- Fixed an issue where passing targets from some standard library functions was failing with `target::ConvertFrom` error. (@thampiotr)

- Fixed an issue where indexing targets as maps (e.g. `target["foo"]`) or objects (e.g. `target.foo`) or using them with
  certain standard library functions was resulting in `expected object or array, got capsule` error under some
  circumstances. This could also lead to `foreach evaluation failed` errors when using the `foreach` configuration
  block. (@thampiotr)

- Update `prometheus.write.queue` to reduce memory fragmentation and increase sent throughput. (@mattdurham)

- Fixed an issue where the `otelcol.exporter.kafka` component would not start if the `encoding` was specific to a signal type. (@wildum)

v1.7.1
-----------------

### Bugfixes

- Fixed an issue where some exporters such as `prometheus.exporter.snmp` couldn't accept targets from other components
  with an error `conversion to '*map[string]string' is not supported"`. (@thampiotr)

- Enable batching of calls to the appender in `prometheus.write.queue` to reduce lock contention when scraping, which
  will lead to reduced scrape duration. (@mattdurham)

v1.7.0
-----------------

### Breaking changes

- (_Experimental_) In `prometheus.write.queue` changed `parallelism` from attribute to a block to allow for dynamic scaling. (@mattdurham)

- Remove `tls_basic_auth_config_path` attribute from `prometheus.exporter.mongodb` configuration as it does not configure TLS client
  behavior as previously documented.

- Remove `encoding` and `encoding_file_ext` from `otelcol.exporter.awss3` component as it was not wired in to the otel component and
  Alloy does not currently integrate the upstream encoding extensions that this would utilize.

### Features

- Add a `otelcol.receiver.tcplog` component to receive OpenTelemetry logs over a TCP connection. (@nosammai)

- (_Public preview_) Add `otelcol.receiver.filelog` component to read otel log entries from files (@dehaansa)

- (_Public preview_) Add a `otelcol.processor.cumulativetodelta` component to convert metrics from
  cumulative temporality to delta. (@madaraszg-tulip)

- (_Experimental_) Add a `stage.windowsevent` block in the `loki.process` component. This aims to replace the existing `stage.eventlogmessage`. (@wildum)

- Add `pyroscope.relabel` component to modify or filter profiles using Prometheus relabeling rules. (@marcsanmi)

- (_Experimental_) A new `foreach` block which starts an Alloy pipeline for each item inside a list. (@wildum, @thampiotr, @ptodev)

### Enhancements

- Upgrade to OpenTelemetry Collector v0.119.0 (@dehaansa):
  - `otelcol.processor.resourcedetection`: additional configuration for the `ec2` detector to configure retry behavior
  - `otelcol.processor.resourcedetection`: additional configuration for the `gcp` detector to collect Managed Instance Group attributes
  - `otelcol.processor.resourcedetection`: additional configuration for the `eks` detector to collect cloud account attributes
  - `otelcol.processor.resourcedetection`: add `kubeadm` detector to collect local cluster attributes
  - `otelcol.processor.cumulativetodelta`: add `metric_types` filtering options
  - `otelcol.exporter.awss3`: support configuring sending_queue behavior
  - `otelcol.exporter.otlphttp`: support configuring `compression_params`, which currently only includes `level`
  - `configtls`: opentelemetry components with tls config now support specifying TLS curve preferences
  - `sending_queue`: opentelemetry exporters with a `sending_queue` can now configure the queue to be `blocking`

- Add `go_table_fallback` arg to `pyroscope.ebpf` (@korniltsev)

- Memory optimizations in `pyroscope.scrape` (@korniltsev)

- Do not drop `__meta` labels in `pyroscope.scrape`. (@korniltsev)

- Add the possibility to export span events as logs in `otelcol.connector.spanlogs`. (@steve-hb)

- Add json format support for log export via faro receiver (@ravishankar15)

- (_Experimental_) Various changes to the experimental component `database_observability.mysql`:
  - `connection_info`: add namespace to the metric (@cristiangreco)
  - `query_sample`: better support for table name parsing (@cristiangreco)
  - `query_sample`: capture schema name for query samples (@cristiangreco)
  - `query_sample`: fix error handling during result set iteration (@cristiangreco)
  - `query_sample`: improve parsing of truncated queries (@cristiangreco)
  - `query_sample`: split out sql parsing logic to a separate file (@cristiangreco)
  - `schema_table`: add table columns parsing (@cristiagreco)
  - `schema_table`: correctly quote schema and table name in SHOW CREATE (@cristiangreco)
  - `schema_table`: fix handling of view table types when detecting schema (@matthewnolf)
  - `schema_table`: refactor cache config in schema_table collector (@cristiangreco)
  - Component: add enable/disable collector configurability to `database_observability.mysql`. This removes the `query_samples_enabled` argument, now configurable via enable/disable collector. (@fridgepoet)
  - Component: always log `instance` label key (@cristiangreco)
  - Component: better error handling for collectors (@cristiangreco)
  - Component: use labels for some indexed logs elements (@cristiangreco)

- Reduce CPU usage of `loki.source.windowsevent` by up to 85% by updating the bookmark file every 10 seconds instead of after every event and by
  optimizing the retrieval of the process name. (@wildum)

- Ensure consistent service_name label handling in `pyroscope.receive_http` to match Pyroscope's behavior. (@marcsanmi)

- Improved memory and CPU performance of Prometheus pipelines by changing the underlying implementation of targets (@thampiotr)

- Add `config_merge_strategy` in `prometheus.exporter.snmp` to optionally merge custom snmp config with embedded config instead of replacing. Useful for providing SNMP auths. (@v-zhuravlev)

- Upgrade `beyla.ebpf` to v2.0.4. The full list of changes can be found in the [Beyla release notes](https://github.com/grafana/beyla/releases/tag/v2.0.0). (@marctc)

### Bugfixes

- Fix log rotation for Windows in `loki.source.file` by refactoring the component to use the runner pkg. This should also reduce CPU consumption when tailing a lot of files in a dynamic environment. (@wildum)

- Add livedebugging support for `prometheus.remote_write` (@ravishankar15)

- Add livedebugging support for `otelcol.connector.*` components (@wildum)

- Bump snmp_exporter and embedded modules to 0.27.0. Add support for multi-module handling by comma separation and expose argument to increase SNMP polling concurrency for `prometheus.exporter.snmp`. (@v-zhuravlev)

- Add support for pushv1.PusherService Connect API in `pyroscope.receive_http`. (@simonswine)

- Fixed an issue where `loki.process` would sometimes output live debugging entries out-of-order (@thampiotr)

- Fixed a bug where components could be evaluated concurrently without the full context during a config reload (@wildum)

- Fixed locks that wouldn't be released in the remotecfg service if some errors occurred during the configuration reload (@spartan0x117)

- Fix issue with `prometheus.write.queue` that lead to excessive connections. (@mattdurham)

- Fixed a bug where `loki.source.awsfirehose` and `loki.source.gcplog` could
  not be used from within a module. (@tpaschalis)

- Fix an issue where Prometheus metric name validation scheme was set by default to UTF-8. It is now set back to the
  previous "legacy" scheme. An experimental flag `--feature.prometheus.metric-validation-scheme` can be used to switch
  it to `utf-8` to experiment with UTF-8 support. (@thampiotr)

### Other changes

- Upgrading to Prometheus v2.54.1. (@ptodev)
  - `discovery.docker` has a new `match_first_network` attribute for matching the first network
    if the container has multiple networks defined, thus avoiding collecting duplicate targets.
  - `discovery.ec2`, `discovery.kubernetes`, `discovery.openstack`, and `discovery.ovhcloud`
    add extra `__meta_` labels.
  - `prometheus.remote_write` supports Azure OAuth and Azure SDK authentication.
  - `discovery.linode` has a new `region` attribute, as well as extra `__meta_` labels.
  - A new `scrape_native_histograms` argument for `prometheus.scrape`.
    This is enabled by default and can be used to explicitly disable native histogram support.
    In previous versions of Alloy, native histogram support has also been enabled by default
    as long as `scrape_protocols` starts with `PrometheusProto`.

  - Change the stability of the `remotecfg` feature from "public preview" to "generally available". (@erikbaranowski)

v1.6.1
-----------------

## Bugs

- Resolve issue with Beyla starting. (@rafaelroquetto)

v1.6.0
-----------------

### Breaking changes

- Upgrade to OpenTelemetry Collector v0.116.0:
  - `otelcol.processor.tailsampling`: Change decision precedence when using `and_sub_policy` and `invert_match`.
    For more information, see the [release notes for Alloy 1.6][release-notes-alloy-1_6].

    [#33671]: https://github.com/open-telemetry/opentelemetry-collector-contrib/pull/33671
    [release-notes-alloy-1_6]: https://grafana.com/docs/alloy/latest/release-notes/#v16

### Features

- Add support for TLS to `prometheus.write.queue`. (@mattdurham)

- Add `otelcol.receiver.syslog` component to receive otel logs in syslog format (@dehaansa)

- Add support for metrics in `otelcol.exporter.loadbalancing` (@madaraszg-tulip)

- Add `add_cloudwatch_timestamp` to `prometheus.exporter.cloudwatch` metrics. (@captncraig)

- Add support to `prometheus.operator.servicemonitors` to allow `endpointslice` role. (@yoyosir)

- Add `otelcol.exporter.splunkhec` allowing to export otel data to Splunk HEC (@adlotsof)

- Add `otelcol.receiver.solace` component to receive traces from a Solace broker. (@wildum)

- Add `otelcol.exporter.syslog` component to export logs in syslog format (@dehaansa)

- (_Experimental_) Add a `database_observability.mysql` component to collect mysql performance data. (@cristiangreco & @matthewnolf)

- Add `otelcol.receiver.influxdb` to convert influx metric into OTEL. (@EHSchmitt4395)

- Add a new `/-/healthy` endpoint which returns HTTP 500 if one or more components are unhealthy. (@ptodev)

### Enhancements

- Improved performance by reducing allocation in Prometheus write pipelines by ~30% (@thampiotr)

- Update `prometheus.write.queue` to support v2 for cpu performance. (@mattdurham)

- (_Experimental_) Add health reporting to `database_observability.mysql` component (@cristiangreco)

- Add second metrics sample to the support bundle to provide delta information (@dehaansa)

- Add all raw configuration files & a copy of the latest remote config to the support bundle (@dehaansa)

- Add relevant golang environment variables to the support bundle (@dehaansa)

- Add support for server authentication to otelcol components. (@aidaleuc)

- Update mysqld_exporter from v0.15.0 to v0.16.0 (including 2ef168bf6), most notable changes: (@cristiangreco)
  - Support MySQL 8.4 replicas syntax
  - Fetch lock time and cpu time from performance schema
  - Fix fetching tmpTables vs tmpDiskTables from performance_schema
  - Skip SPACE_TYPE column for MariaDB >=10.5
  - Fixed parsing of timestamps with non-zero padded days
  - Fix auto_increment metric collection errors caused by using collation in INFORMATION_SCHEMA searches
  - Change processlist query to support ONLY_FULL_GROUP_BY sql_mode
  - Add perf_schema quantile columns to collector

- Live Debugging button should appear in UI only for supported components (@ravishankar15)
- Add three new stdlib functions to_base64, from_URLbase64 and to_URLbase64 (@ravishankar15)
- Add `ignore_older_than` option for local.file_match (@ravishankar15)
- Add livedebugging support for discovery components (@ravishankar15)
- Add livedebugging support for `discover.relabel` (@ravishankar15)
- Performance optimization for live debugging feature (@ravishankar15)

- Upgrade `github.com/goccy/go-json` to v0.10.4, which reduces the memory consumption of an Alloy instance by 20MB.
  If Alloy is running certain otelcol components, this reduction will not apply. (@ptodev)
- improve performance in regexp component: call fmt only if debug is enabled (@r0ka)

- Update `prometheus.write.queue` library for performance increases in cpu. (@mattdurham)

- Update `loki.secretfilter` to be compatible with the new `[[rules.allowlists]]` gitleaks allowlist format (@romain-gaillard)

- Update `async-profiler` binaries for `pyroscope.java` to 3.0-fa937db (@aleks-p)

- Reduced memory allocation in discovery components by up to 30% (@thampiotr)

### Bugfixes

- Fix issue where `alloy_prometheus_relabel_metrics_processed` was not being incremented. (@mattdurham)

- Fixed issue with automemlimit logging bad messages and trying to access cgroup on non-linux builds (@dehaansa)

- Fixed issue with reloading configuration and prometheus metrics duplication in `prometheus.write.queue`. (@mattdurham)

- Updated `prometheus.write.queue` to fix issue with TTL comparing different scales of time. (@mattdurham)

- Fixed an issue in the `prometheus.operator.servicemonitors`, `prometheus.operator.podmonitors` and `prometheus.operator.probes` to support capitalized actions. (@QuentinBisson)

- Fixed an issue where the `otelcol.processor.interval` could not be used because the debug metrics were not set to default. (@wildum)

- Fixed an issue where `loki.secretfilter` would crash if the secret was shorter than the `partial_mask` value. (@romain-gaillard)

- Change the log level in the `eventlogmessage` stage of the `loki.process` component from `warn` to `debug`. (@wildum)

- Fix a bug in `loki.source.kafka` where the `topics` argument incorrectly used regex matching instead of exact matches. (@wildum)

### Other changes

- Change the stability of the `livedebugging` feature from "experimental" to "generally available". (@wildum)

- Use Go 1.23.3 for builds. (@mattdurham)

- Upgrade Beyla to v1.9.6. (@wildum)

- Upgrade to OpenTelemetry Collector v0.116.0:
  - `otelcol.receiver.datadog`: Return a json reponse instead of "OK" when a trace is received with a newer protocol version.
    https://github.com/open-telemetry/opentelemetry-collector-contrib/pull/35705
  - `otelcol.receiver.datadog`: Changes response message for `/api/v1/check_run` 202 response to be JSON and on par with Datadog API spec
    https://github.com/open-telemetry/opentelemetry-collector-contrib/pull/36029
  - `otelcol.receiver.solace`: The Solace receiver may unexpectedly terminate on reporting traces when used with a memory limiter processor and under high load.
    https://github.com/open-telemetry/opentelemetry-collector-contrib/pull/35958
  - `otelcol.receiver.solace`: Support converting the new `Move to Dead Message Queue` and new `Delete` spans generated by Solace Event Broker to OTLP.
    https://github.com/open-telemetry/opentelemetry-collector-contrib/pull/36071
  - `otelcol.exporter.datadog`: Stop prefixing `http_server_duration`, `http_server_request_size` and `http_server_response_size` with `otelcol`.
    https://github.com/open-telemetry/opentelemetry-collector-contrib/pull/36265
    These metrics can be from SDKs rather than collector. Stop prefixing them to be consistent with
    https://opentelemetry.io/docs/collector/internal-telemetry/#lists-of-internal-metrics
  - `otelcol.receiver.datadog`: Add json handling for the `api/v2/series` endpoint in the datadogreceiver.
    https://github.com/open-telemetry/opentelemetry-collector-contrib/pull/36218
  - `otelcol.processor.span`: Add a new `keep_original_name` configuration argument
    to keep the original span name when extracting attributes from the span name.
    https://github.com/open-telemetry/opentelemetry-collector-contrib/pull/36397
  - `pkg/ottl`: Respect the `depth` option when flattening slices using `flatten`.
    The `depth` option is also now required to be at least `1`.
    https://github.com/open-telemetry/opentelemetry-collector-contrib/pull/36198
  - `otelcol.exporter.loadbalancing`: Shutdown exporters during collector shutdown. This fixes a memory leak.
    https://github.com/open-telemetry/opentelemetry-collector-contrib/pull/36024
  - `otelcol.processor.k8sattributes`: New `wait_for_metadata` and `wait_for_metadata_timeout` configuration arguments,
    which block the processor startup until metadata is received from Kubernetes.
    https://github.com/open-telemetry/opentelemetry-collector-contrib/issues/32556
  - `otelcol.processor.k8sattributes`: Enable the `k8sattr.fieldExtractConfigRegex.disallow` for all Alloy instances,
    to retain the behavior of `regex` argument in the `annotation` and `label` blocks.
    When the feature gate is "deprecated" in the upstream Collector, Alloy users will need to use the transform processor instead.
    https://github.com/open-telemetry/opentelemetry-collector-contrib/issues/25128
  - `otelcol.receiver.vcenter`: The existing code did not honor TLS settings beyond 'insecure'.
    All TLS client config should now be honored.
    https://github.com/open-telemetry/opentelemetry-collector-contrib/pull/36482
  - `otelcol.receiver.opencensus`: Do not report error message when OpenCensus receiver is shutdown cleanly.
    https://github.com/open-telemetry/opentelemetry-collector-contrib/pull/36622
  - `otelcol.processor.k8sattributes`: Fixed parsing of k8s image names to support images with tags and digests.
    https://github.com/open-telemetry/opentelemetry-collector-contrib/pull/36145
  - `otelcol.exporter.loadbalancing`: Adding sending_queue, retry_on_failure and timeout settings to loadbalancing exporter configuration.
    https://github.com/open-telemetry/opentelemetry-collector-contrib/issues/35378
  - `otelcol.exporter.loadbalancing`: The k8sresolver was triggering exporter churn in the way the change event was handled.
    https://github.com/open-telemetry/opentelemetry-collector-contrib/issues/35658
  - `otelcol.processor.k8sattributes`: Override extracted k8s attributes if original value has been empty.
    https://github.com/open-telemetry/opentelemetry-collector-contrib/pull/36466
  - `otelcol.exporter.awss3`: Upgrading to adopt aws sdk v2.
    https://github.com/open-telemetry/opentelemetry-collector-contrib/pull/36698
  - `pkg/ottl`: GetXML Converter now supports selecting text, CDATA, and attribute (value) content.
  - `otelcol.exporter.loadbalancing`: Adds a an optional `return_hostnames` configuration argument to the k8s resolver.
     https://github.com/open-telemetry/opentelemetry-collector-contrib/pull/35411
  - `otelcol.exporter.kafka`, `otelcol.receiver.kafka`: Add a new `AWS_MSK_IAM_OAUTHBEARER` mechanism.
    This mechanism use the AWS MSK IAM SASL Signer for Go https://github.com/aws/aws-msk-iam-sasl-signer-go.
    https://github.com/open-telemetry/opentelemetry-collector-contrib/pull/32500

  - Use Go 1.23.5 for builds. (@wildum)

v1.5.1
-----------------

### Enhancements

- Logs from underlying clustering library `memberlist` are now surfaced with correct level (@thampiotr)

- Allow setting `informer_sync_timeout` in prometheus.operator.* components. (@captncraig)

- For sharding targets during clustering, `loki.source.podlogs` now only takes into account some labels. (@ptodev)

- Improve instrumentation of `pyroscope.relabel` component. (@marcsanmi)

### Bugfixes

- Fixed an issue in the `pyroscope.write` component to prevent TLS connection churn to Pyroscope when the `pyroscope.receive_http` clients don't request keepalive (@madaraszg-tulip)

- Fixed an issue in the `pyroscope.write` component with multiple endpoints not working correctly for forwarding profiles from `pyroscope.receive_http` (@madaraszg-tulip)

- Fixed a few race conditions that could lead to a deadlock when using `import` statements, which could lead to a memory leak on `/metrics` endpoint of an Alloy instance. (@thampiotr)

- Fix a race condition where the ui service was dependent on starting after the remotecfg service, which is not guaranteed. (@dehaansa & @erikbaranowski)

- Fixed an issue in the `otelcol.exporter.prometheus` component that would set series value incorrectly for stale metrics (@YusifAghalar)

- `loki.source.podlogs`: Fixed a bug which prevented clustering from working and caused duplicate logs to be sent.
  The bug only happened when no `selector` or `namespace_selector` blocks were specified in the Alloy configuration. (@ptodev)

- Fixed an issue in the `pyroscope.write` component to allow slashes in application names in the same way it is done in the Pyroscope push API (@marcsanmi)

- Fixed a crash when updating the configuration of `remote.http`. (@kinolaev)

- Fixed an issue in the `otelcol.processor.attribute` component where the actions `delete` and `hash` could not be used with the `pattern` argument. (@wildum)

- Fixed an issue in the `prometheus.exporter.postgres` component that would leak goroutines when the target was not reachable (@dehaansa)

v1.5.0
-----------------

### Breaking changes

- `import.git`: The default value for `revision` has changed from `HEAD` to `main`. (@ptodev)
  It is no longer allowed to set `revision` to `"HEAD"`, `"FETCH_HEAD"`, `"ORIG_HEAD"`, `"MERGE_HEAD"`, or `"CHERRY_PICK_HEAD"`.

- The Otel update to v0.112.0 has a few breaking changes:
  - [`otelcol.processor.deltatocumulative`] Change `max_streams` default value to `9223372036854775807` (max int).
    https://github.com/open-telemetry/opentelemetry-collector-contrib/pull/35048
  - [`otelcol.connector.spanmetrics`] Change `namespace` default value to `traces.span.metrics`.
    https://github.com/open-telemetry/opentelemetry-collector-contrib/pull/34485
  - [`otelcol.exporter.logging`] Removed in favor of the `otelcol.exporter.debug`.
    https://github.com/open-telemetry/opentelemetry-collector/issues/11337

### Features

- Add support bundle generation via the API endpoint /-/support (@dehaansa)

- Add the function `path_join` to the stdlib. (@wildum)

- Add `pyroscope.receive_http` component to receive and forward Pyroscope profiles (@marcsanmi)

- Add support to `loki.source.syslog` for the RFC3164 format ("BSD syslog"). (@sushain97)

- Add support to `loki.source.api` to be able to extract the tenant from the HTTP `X-Scope-OrgID` header (@QuentinBisson)

- (_Experimental_) Add a `loki.secretfilter` component to redact secrets from collected logs.

- (_Experimental_) Add a `prometheus.write.queue` component to add an alternative to `prometheus.remote_write`
  which allowing the writing of metrics  to a prometheus endpoint. (@mattdurham)

- (_Experimental_) Add the `array.combine_maps` function to the stdlib. (@ptodev, @wildum)

### Enhancements

- The `mimir.rules.kubernetes` component now supports adding extra label matchers
  to all queries discovered via `PrometheusRule` CRDs. (@thampiotr)

- The `cluster.use-discovery-v1` flag is now deprecated since there were no issues found with the v2 cluster discovery mechanism. (@thampiotr)

- SNMP exporter now supports labels in both `target` and `targets` parameters. (@mattdurham)

- Add support for relative paths to `import.file`. This new functionality allows users to use `import.file` blocks in modules
  imported via `import.git` and other `import.file`. (@wildum)

- `prometheus.exporter.cloudwatch`: The `discovery` block now has a `recently_active_only` configuration attribute
  to return only metrics which have been active in the last 3 hours.

- Add Prometheus bearer authentication to a `prometheus.write.queue` component (@freak12techno)

- Support logs that have a `timestamp` field instead of a `time` field for the `loki.source.azure_event_hubs` component. (@andriikushch)

- Add `proxy_url` to `otelcol.exporter.otlphttp`. (@wildum)

- Allow setting `informer_sync_timeout` in prometheus.operator.* components. (@captncraig)

### Bugfixes

- Fixed a bug in `import.git` which caused a `"non-fast-forward update"` error message. (@ptodev)

- Do not log error on clean shutdown of `loki.source.journal`. (@thampiotr)

- `prometheus.operator.*` components: Fixed a bug which would sometimes cause a
  "failed to create service discovery refresh metrics" error after a config reload. (@ptodev)

### Other changes

- Small fix in UI stylesheet to fit more content into visible table area. (@defanator)

- Changed OTEL alerts in Alloy mixin to use success rate for tracing. (@thampiotr)

- Support TLS client settings for clustering (@tiagorossig)

- Add support for `not_modified` response in `remotecfg`. (@spartan0x117)

- Fix dead link for RelabelConfig in the PodLog documentation page (@TheoBrigitte)

- Most notable changes coming with the OTel update from v0.108.0 vo v0.112.0 besides the breaking changes: (@wildum)
  - [`http config`] Add support for lz4 compression.
    https://github.com/open-telemetry/opentelemetry-collector/issues/9128
  - [`otelcol.processor.interval`] Add support for gauges and summaries.
    https://github.com/open-telemetry/opentelemetry-collector-contrib/issues/34803
  - [`otelcol.receiver.kafka`] Add possibility to tune the fetch sizes.
    https://github.com/open-telemetry/opentelemetry-collector-contrib/pull/34431
  - [`otelcol.processor.tailsampling`] Add `invert_match` to boolean attribute.
    https://github.com/open-telemetry/opentelemetry-collector-contrib/pull/34730
  - [`otelcol.receiver.kafka`] Add support to decode to `otlp_json`.
    https://github.com/open-telemetry/opentelemetry-collector-contrib/issues/33627
  - [`otelcol.processor.transform`] Add functions `convert_exponential_histogram_to_histogram` and `aggregate_on_attribute_value`.
    https://github.com/open-telemetry/opentelemetry-collector-contrib/pull/33824
    https://github.com/open-telemetry/opentelemetry-collector-contrib/pull/33423

v1.4.3
-----------------

### Bugfixes

- Fix an issue where some `faro.receiver` would drop multiple fields defined in `payload.meta.browser`, as fields were defined in the struct.

- `pyroscope.scrape` no longer tries to scrape endpoints which are not active targets anymore. (@wildum @mattdurham @dehaansa @ptodev)

- Fixed a bug with `loki.source.podlogs` not starting in large clusters due to short informer sync timeout. (@elburnetto-intapp)

- `prometheus.exporter.windows`: Fixed bug with `exclude` regular expression config arguments which caused missing metrics. (@ptodev)

v1.4.2
-----------------

### Bugfixes

- Update windows_exporter from v0.27.2 vo v0.27.3: (@jkroepke)
  - Fixes a bug where scraping Windows service crashes alloy

- Update yet-another-cloudwatch-exporter from v0.60.0 vo v0.61.0: (@morremeyer)
  - Fixes a bug where cloudwatch S3 metrics are reported as `0`

- Issue 1687 - otelcol.exporter.awss3 fails to configure (@cydergoth)
  - Fix parsing of the Level configuration attribute in debug_metrics config block
  - Ensure "optional" debug_metrics config block really is optional

- Fixed an issue with `loki.process` where `stage.luhn` and `stage.timestamp` would not apply
  default configuration settings correctly (@thampiotr)

- Fixed an issue with `loki.process` where configuration could be reloaded even if there
  were no changes. (@ptodev, @thampiotr)

- Fix issue where `loki.source.kubernetes` took into account all labels, instead of specific logs labels. Resulting in duplication. (@mattdurham)

v1.4.1
-----------------

### Bugfixes

- Windows installer: Don't quote Alloy's binary path in the Windows Registry. (@jkroepke)

v1.4.0
-----------------

### Security fixes

- Add quotes to windows service path to prevent path interception attack. [CVE-2024-8975](https://grafana.com/security/security-advisories/cve-2024-8975/) (@mattdurham)

### Breaking changes

- Some debug metrics for `otelcol` components have changed. (@thampiotr)
  For example, `otelcol.exporter.otlp`'s `exporter_sent_spans_ratio_total` metric is now `otelcol_exporter_sent_spans_total`.

- [otelcol.processor.transform] The functions `convert_sum_to_gauge` and `convert_gauge_to_sum` must now be used in the `metric` `context` rather than in the `datapoint` context.
  https://github.com/open-telemetry/opentelemetry-collector-contrib/issues/34567 (@wildum)

- Upgrade Beyla from 1.7.0 to 1.8.2. A complete list of changes can be found on the Beyla releases page: https://github.com/grafana/beyla/releases. (@wildum)
  It contains a few breaking changes for the component `beyla.ebpf`:
  - renamed metric `process.cpu.state` to `cpu.mode`
  - renamed metric `beyla_build_info` to `beyla_internal_build_info`

### Features

- Added Datadog Exporter community component, enabling exporting of otel-formatted Metrics and traces to Datadog. (@polyrain)
- (_Experimental_) Add an `otelcol.processor.interval` component to aggregate metrics and periodically
  forward the latest values to the next component in the pipeline.


### Enhancements

- Clustering peer resolution through `--cluster.join-addresses` flag has been
  improved with more consistent behaviour, better error handling and added
  support for A/AAAA DNS records. If necessary, users can temporarily opt out of
  this new behaviour with the `--cluster.use-discovery-v1`, but this can only be
  used as a temporary measure, since this flag will be disabled in future
  releases. (@thampiotr)

- Added a new panel to Cluster Overview dashboard to show the number of peers
  seen by each instance in the cluster. This can help diagnose cluster split
  brain issues. (@thampiotr)

- Updated Snowflake exporter with performance improvements for larger environments.
  Also added a new panel to track deleted tables to the Snowflake mixin. (@Caleb-Hurshman)
- Add a `otelcol.processor.groupbyattrs` component to reassociate collected metrics that match specified attributes
    from opentelemetry. (@kehindesalaam)

- Update windows_exporter to v0.27.2. (@jkroepke)
  The `smb.enabled_list` and `smb_client.enabled_list` doesn't have any effect anymore. All sub-collectors are enabled by default.

- Live debugging of `loki.process` will now also print the timestamp of incoming and outgoing log lines.
  This is helpful for debugging `stage.timestamp`. (@ptodev)

- Add extra validation in `beyla.ebpf` to avoid panics when network feature is enabled. (@marctc)

- A new parameter `aws_sdk_version_v2` is added for the cloudwatch exporters configuration. It enables the use of aws sdk v2 which has shown to have significant performance benefits. (@kgeckhart, @andriikushch)

- `prometheus.exporter.cloudwatch` can now collect metrics from custom namespaces via the `custom_namespace` block. (@ptodev)

- Add the label `alloy_cluster` in the metric `alloy_config_hash` when the flag `cluster.name` is set to help differentiate between
  configs from the same alloy cluster or different alloy clusters. (@wildum)

- Add support for discovering the cgroup path(s) of a process in `process.discovery`. (@mahendrapaipuri)

### Bugfixes

- Fix a bug where the scrape timeout for a Probe resource was not applied, overwriting the scrape interval instead. (@morremeyer, @stefanandres)

- Fix a bug where custom components don't always get updated when the config is modified in an imported directory. (@ante012)

- Fixed an issue which caused loss of context data in Faro exception. (@codecapitano)

- Fixed an issue where providing multiple hostnames or IP addresses
  via `--cluster.join-addresses` would only use the first provided value.
  (@thampiotr)

- Fixed an issue where providing `<hostname>:<port>`
  in `--cluster.join-addresses` would only resolve with DNS to a single address,
  instead of using all the available records. (@thampiotr)

- Fixed an issue where clustering peers resolution via hostname in `--cluster.join-addresses`
  resolves to duplicated IP addresses when using SRV records. (@thampiotr)

- Fixed an issue where the `connection_string` for the `loki.source.azure_event_hubs` component
  was displayed in the UI in plaintext. (@MorrisWitthein)

- Fix a bug in `discovery.*` components where old `targets` would continue to be
  exported to downstream components. This would only happen if the config
  for `discovery.*`  is reloaded in such a way that no new targets were
  discovered. (@ptodev, @thampiotr)

- Fixed bug in `loki.process` with `sampling` stage where all components use same `drop_counter_reason`. (@captncraig)

- Fixed an issue (see https://github.com/grafana/alloy/issues/1599) where specifying both path and key in the remote.vault `path`
  configuration could result in incorrect URLs. The `path` and `key` arguments have been separated to allow for clear and accurate
  specification of Vault secrets. (@PatMis16)

### Other

- Renamed standard library functions. Old names are still valid but are marked deprecated. (@wildum)

- Aliases for the namespaces are deprecated in the Cloudwatch exporter. For example: "s3" is not allowed, "AWS/S3" should be used. Usage of the aliases will generate warnings in the logs. Support for the aliases will be dropped in the upcoming releases. (@kgeckhart, @andriikushch)

- Update OTel from v0.105.0 vo v0.108.0: (@wildum)
  - [`otelcol.receiver.vcenter`] New VSAN metrics.
    https://github.com/open-telemetry/opentelemetry-collector-contrib/issues/33556
  - [`otelcol.receiver.kafka`] Add `session_timeout` and `heartbeat_interval` attributes.
    https://github.com/open-telemetry/opentelemetry-collector-contrib/pull/33082
  - [`otelcol.processor.transform`] Add `aggregate_on_attributes` function for metrics.
    https://github.com/open-telemetry/opentelemetry-collector-contrib/pull/33334
  - [`otelcol.receiver.vcenter`] Enable metrics by default
    https://github.com/open-telemetry/opentelemetry-collector-contrib/issues/33607

- Updated the docker base image to Ubuntu 24.04 (Noble Numbat). (@mattiasa )

v1.3.4
-----------------

### Bugfixes

- Windows installer: Don't quote Alloy's binary path in the Windows Registry. (@jkroepke)

v1.3.2
-----------------

### Security fixes

- Add quotes to windows service path to prevent path interception attack. [CVE-2024-8975](https://grafana.com/security/security-advisories/cve-2024-8975/) (@mattdurham)

v1.3.1
-----------------

### Bugfixes

- Changed the cluster startup behaviour, reverting to the previous logic where
  a failure to resolve cluster join peers results in the node creating its own cluster. This is
  to facilitate the process of bootstrapping a new cluster following user feedback (@thampiotr)

- Fix a memory leak which would occur any time `loki.process` had its configuration reloaded. (@ptodev)

v1.3.0
-----------------

### Breaking changes

- [`otelcol.exporter.otlp`,`otelcol.exporter.loadbalancing`]: Change the default gRPC load balancing strategy.
  The default value for the `balancer_name` attribute has changed to `round_robin`
  https://github.com/open-telemetry/opentelemetry-collector/pull/10319

### Breaking changes to non-GA functionality

- Update Public preview `remotecfg` argument from `metadata` to `attributes`. (@erikbaranowski)

- The default value of the argument `unmatched` in the block `routes` of the component `beyla.ebpf` was changed from `unset` to `heuristic` (@marctc)

### Features

- Added community components support, enabling community members to implement and maintain components. (@wildum)

- A new `otelcol.exporter.debug` component for printing OTel telemetry from
  other `otelcol` components to the console. (@BarunKGP)

### Enhancements
- Added custom metrics capability to oracle exporter. (@EHSchmitt4395)

- Added a success rate panel on the Prometheus Components dashboard. (@thampiotr)

- Add namespace field to Faro payload (@cedricziel)

- Add the `targets` argument to the `prometheus.exporter.blackbox` component to support passing blackbox targets at runtime. (@wildum)

- Add concurrent metric collection to `prometheus.exporter.snowflake` to speed up collection times (@Caleb-Hurshman)

- Added live debugging support to `otelcol.processor.*` components. (@wildum)

- Add automatic system attributes for `version` and `os` to `remotecfg`. (@erikbaranowski)

- Added live debugging support to `otelcol.receiver.*` components. (@wildum)

- Added live debugging support to `loki.process`. (@wildum)

- Added live debugging support to `loki.relabel`. (@wildum)

- Added a `namespace` label to probes scraped by the `prometheus.operator.probes` component to align with the upstream Prometheus Operator setup. (@toontijtgat2)

- (_Public preview_) Added rate limiting of cluster state changes to reduce the
  number of unnecessary, intermediate state updates. (@thampiotr)

- Allow setting the CPU profiling event for Java Async Profiler in `pyroscope.java` component (@slbucur)

- Update windows_exporter to v0.26.2. (@jkroepke)

- `mimir.rules.kubernetes` is now able to add extra labels to the Prometheus rules. (@psychomantys)

- `prometheus.exporter.unix` component now exposes hwmon collector config. (@dtrejod)

- Upgrade from OpenTelemetry v0.102.1 to v0.105.0.
  - [`otelcol.receiver.*`] A new `compression_algorithms` attribute to configure which
    compression algorithms are allowed by the HTTP server.
    https://github.com/open-telemetry/opentelemetry-collector/pull/10295
  - [`otelcol.exporter.*`] Fix potential deadlock in the batch sender.
    https://github.com/open-telemetry/opentelemetry-collector/pull/10315
  - [`otelcol.exporter.*`] Fix a bug when the retry and timeout logic was not applied with enabled batching.
    https://github.com/open-telemetry/opentelemetry-collector/issues/10166
  - [`otelcol.exporter.*`] Fix a bug where an unstarted batch_sender exporter hangs on shutdown.
    https://github.com/open-telemetry/opentelemetry-collector/issues/10306
  - [`otelcol.exporter.*`] Fix small batch due to unfavorable goroutine scheduling in batch sender.
    https://github.com/open-telemetry/opentelemetry-collector/issues/9952
  - [`otelcol.exporter.otlphttp`] A new `cookies` block to store cookies from server responses and reuse them in subsequent requests.
    https://github.com/open-telemetry/opentelemetry-collector/issues/10175
  - [`otelcol.exporter.otlp`] Fixed a bug where the receiver's http response was not properly translating grpc error codes to http status codes.
    https://github.com/open-telemetry/opentelemetry-collector/pull/10574
  - [`otelcol.processor.tail_sampling`] Simple LRU Decision Cache for "keep" decisions.
    https://github.com/open-telemetry/opentelemetry-collector-contrib/pull/33533
  - [`otelcol.processor.tail_sampling`] Fix precedence of inverted match in and policy.
    Previously if the decision from a policy evaluation was `NotSampled` or `InvertNotSampled`
    it would return a `NotSampled` decision regardless, effectively downgrading the result.
    This was breaking the documented behaviour that inverted decisions should take precedence over all others.
    https://github.com/open-telemetry/opentelemetry-collector-contrib/pull/33671
  - [`otelcol.exporter.kafka`,`otelcol.receiver.kafka`] Add config attribute to disable Kerberos PA-FX-FAST negotiation.
    https://github.com/open-telemetry/opentelemetry-collector-contrib/issues/26345
  - [`OTTL`]: Added `keep_matching_keys` function to allow dropping all keys from a map that don't match the pattern.
    https://github.com/open-telemetry/opentelemetry-collector-contrib/issues/32989
  - [`OTTL`]: Add debug logs to help troubleshoot OTTL statements/conditions
    https://github.com/open-telemetry/opentelemetry-collector-contrib/pull/33274
  - [`OTTL`]: Introducing `append` function for appending items into an existing array.
    https://github.com/open-telemetry/opentelemetry-collector-contrib/issues/32141
  - [`OTTL`]: Introducing `Uri` converter parsing URI string into SemConv
    https://github.com/open-telemetry/opentelemetry-collector-contrib/issues/32433
  - [`OTTL`]: Added a Hex() converter function
    https://github.com/open-telemetry/opentelemetry-collector-contrib/pull/33450
  - [`OTTL`]: Added a IsRootSpan() converter function.
    https://github.com/open-telemetry/opentelemetry-collector-contrib/pull/33729
  - [`otelcol.processor.probabilistic_sampler`]: Add Proportional and Equalizing sampling modes.
    https://github.com/open-telemetry/opentelemetry-collector-contrib/issues/31918
  - [`otelcol.processor.deltatocumulative`]: Bugfix to properly drop samples when at limit.
    https://github.com/open-telemetry/opentelemetry-collector-contrib/issues/33285
  - [`otelcol.receiver.vcenter`] Fixes errors in some of the client calls for environments containing multiple datacenters.
    https://github.com/open-telemetry/opentelemetry-collector-contrib/pull/33735
  - [`otelcol.processor.resourcedetection`] Fetch CPU info only if related attributes are enabled.
    https://github.com/open-telemetry/opentelemetry-collector-contrib/pull/33774
  - [`otelcol.receiver.vcenter`] Adding metrics for CPU readiness, CPU capacity, and network drop rate.
    https://github.com/open-telemetry/opentelemetry-collector-contrib/issues/33607
  - [`otelcol.receiver.vcenter`] Drop support for vCenter 6.7.
    https://github.com/open-telemetry/opentelemetry-collector-contrib/issues/33607
  - [`otelcol.processor.attributes`] Add an option to extract value from a client address
    by specifying `client.address` value in the `from_context` field.
    https://github.com/open-telemetry/opentelemetry-collector-contrib/pull/34048
  - `otelcol.connector.spanmetrics`: Produce delta temporality span metrics with StartTimeUnixNano and TimeUnixNano values representing an uninterrupted series.
    https://github.com/open-telemetry/opentelemetry-collector-contrib/pull/31780

- Upgrade Beyla component v1.6.3 to v1.7.0
  - Reporting application process metrics
  - New supported protocols: SQL, Redis, Kafka
  - Several bugfixes
  - Full list of changes: https://github.com/grafana/beyla/releases/tag/v1.7.0

- Enable instances connected to remotecfg-compatible servers to Register
  themselves to the remote service. (@tpaschalis)

- Allow in-memory listener to work for remotecfg-supplied components. (@tpaschalis)

### Bugfixes

- Fixed a clustering mode issue where a fatal startup failure of the clustering service
  would exit the service silently, without also exiting the Alloy process. (@thampiotr)

- Fix a bug which prevented config reloads to work if a Loki `metrics` stage is in the pipeline.
  Previously, the reload would fail for `loki.process` without an error in the logs and the metrics
  from the `metrics` stage would get stuck at the same values. (@ptodev)


v1.2.1
-----------------

### Bugfixes

- Fixed an issue with `loki.source.kubernetes_events` not starting in large clusters due to short informer sync timeout. (@nrwiersma)

- Updated [ckit](https://github.com/grafana/ckit) to fix an issue with armv7 panic on startup when forming a cluster. (@imavroukakis)

- Fixed a clustering mode issue where a failure to perform static peers
  discovery did not result in a fatal failure at startup and could lead to
  potential split-brain issues. (@thampiotr)

### Other

- Use Go 1.22.5 for builds. (@mattdurham)

v1.2.0
-----------------

### Security fixes
- Fixes the following vulnerabilities (@ptodev):
  - [CVE-2024-35255](https://cve.mitre.org/cgi-bin/cvename.cgi?name=CVE-2024-35255)
  - [CVE-2024-36129](https://avd.aquasec.com/nvd/2024/cve-2024-36129/)

### Breaking changes

- Updated OpenTelemetry to v0.102.1. (@mattdurham)
  - Components `otelcol.receiver.otlp`,`otelcol.receiver.zipkin`,`otelcol.extension.jaeger_remote_sampling`, and `otelcol.receiver.jaeger` setting `max_request_body_size`
    default changed from unlimited size to `20MiB`. This is due to [CVE-2024-36129](https://github.com/open-telemetry/opentelemetry-collector/security/advisories/GHSA-c74f-6mfw-mm4v).

### Breaking changes to non-GA functionality

- Update Public preview `remotecfg` to use `alloy-remote-config` instead of `agent-remote-config`. The
  API has been updated to use the term `collector` over `agent`. (@erikbaranowski)

- Component `otelcol.receiver.vcenter` removed `vcenter.host.network.packet.errors`, `vcenter.host.network.packet.count`, and
  `vcenter.vm.network.packet.count`.
  - `vcenter.host.network.packet.errors` replaced by `vcenter.host.network.packet.error.rate`.
  - `vcenter.host.network.packet.count` replaced by `vcenter.host.network.packet.rate`.
  - `vcenter.vm.network.packet.count` replaced by `vcenter.vm.network.packet.rate`.

### Features

- Add an `otelcol.exporter.kafka` component to send OTLP metrics, logs, and traces to Kafka.

- Added `live debugging` to the UI. Live debugging streams data as they flow through components for debugging telemetry data.
  Individual components must be updated to support live debugging. (@wildum)

- Added live debugging support for `prometheus.relabel`. (@wildum)

- (_Experimental_) Add a `otelcol.processor.deltatocumulative` component to convert metrics from
  delta temporality to cumulative by accumulating samples in memory. (@rfratto)

- (_Experimental_) Add an `otelcol.receiver.datadog` component to receive
  metrics and traces from Datadog. (@carrieedwards, @jesusvazquez, @alexgreenbank, @fedetorres93)

- Add a `prometheus.exporter.catchpoint` component to collect metrics from Catchpoint. (@bominrahmani)

- Add the `-t/--test` flag to `alloy fmt` to check if a alloy config file is formatted correctly. (@kavfixnel)

### Enhancements

- (_Public preview_) Add native histogram support to `otelcol.receiver.prometheus`. (@wildum)
- (_Public preview_) Add metrics to report status of `remotecfg` service. (@captncraig)

- Added `scrape_protocols` option to `prometheus.scrape`, which allows to
  control the preferred order of scrape protocols. (@thampiotr)

- Add support for configuring CPU profile's duration scraped by `pyroscope.scrape`. (@hainenber)

- `prometheus.exporter.snowflake`: Add support for RSA key-pair authentication. (@Caleb-Hurshman)

- Improved filesystem error handling when working with `loki.source.file` and `local.file_match`,
  which removes some false-positive error log messages on Windows (@thampiotr)

- Updates `processor/probabilistic_sampler` to use new `FailedClosed` field from OTEL release v0.101.0. (@StefanKurek)

- Updates `receiver/vcenter` to use new features and bugfixes introduced in OTEL releases v0.100.0 and v0.101.0.
  Refer to the [v0.100.0](https://github.com/open-telemetry/opentelemetry-collector-contrib/releases/tag/v0.100.0)
  and [v0.101.0](https://github.com/open-telemetry/opentelemetry-collector-contrib/releases/tag/v0.101.0) release
  notes for more detailed information.
  Changes that directly affected the configuration are as follows: (@StefanKurek)
  - The resource attribute `vcenter.datacenter.name` has been added and enabled by default for all resource types.
  - The resource attribute `vcenter.virtual_app.inventory_path` has been added and enabled by default to
    differentiate between resource pools and virtual apps.
  - The resource attribute `vcenter.virtual_app.name` has been added and enabled by default to differentiate
    between resource pools and virtual apps.
  - The resource attribute `vcenter.vm_template.id` has been added and enabled by default to differentiate between
    virtual machines and virtual machine templates.
  - The resource attribute `vcenter.vm_template.name` has been added and enabled by default to differentiate between
    virtual machines and virtual machine templates.
  - The metric `vcenter.cluster.memory.used` has been removed.
  - The metric `vcenter.vm.network.packet.drop.rate` has been added and enabled by default.
  - The metric `vcenter.cluster.vm_template.count` has been added and enabled by default.

- Add `yaml_decode` to standard library. (@mattdurham, @djcode)

- Allow override debug metrics level for `otelcol.*` components. (@hainenber)

- Add an initial lower limit of 10 seconds for the the `poll_frequency`
  argument in the `remotecfg` block. (@tpaschalis)

- Add a constant jitter to `remotecfg` service's polling. (@tpaschalis)

- Added support for NS records to `discovery.dns`. (@djcode)

- Improved clustering use cases for tracking GCP delta metrics in the `prometheus.exporter.gcp` (@kgeckhart)

- Add the `targets` argument to the `prometheus.exporter.snmp` component to support passing SNMP targets at runtime. (@wildum)

- Prefix Faro measurement values with `value_` to align with the latest Faro cloud receiver updates. (@codecapitano)

- Add `base64_decode` to standard library. (@hainenber)

- Updated OpenTelemetry Contrib to [v0.102.0](https://github.com/open-telemetry/opentelemetry-collector-contrib/releases/tag/v0.102.0). (@mattdurham)
  - `otelcol.processor.resourcedetection`: Added a `tags` config argument to the `azure` detection mechanism.
  It exposes regex-matched Azure resource tags as OpenTelemetry resource attributes.

- A new `snmp_context` configuration argument for `prometheus.exporter.snmp`
  which overrides the `context_name` parameter in the SNMP configuration file. (@ptodev)

- Add extra configuration options for `beyla.ebpf` to select Kubernetes objects to monitor. (@marctc)

### Bugfixes

- Fixed an issue with `prometheus.scrape` in which targets that move from one
  cluster instance to another could have a staleness marker inserted and result
  in a gap in metrics (@thampiotr)

- Fix panic when `import.git` is given a revision that does not exist on the remote repo. (@hainenber)

- Fixed an issue with `loki.source.docker` where collecting logs from targets configured with multiple networks would result in errors. (@wildum)

- Fixed an issue where converting OpenTelemetry Collector configs with unused telemetry types resulted in those types being explicitly configured with an empty array in `output` blocks, rather than them being omitted entirely. (@rfratto)

### Other changes

- `pyroscope.ebpf`, `pyroscope.java`, `pyroscope.scrape`, `pyroscope.write` and `discovery.process` components are now GA. (@korniltsev)

- `prometheus.exporter.snmp`: Updating SNMP exporter from v0.24.1 to v0.26.0. (@ptodev, @erikbaranowski)

- `prometheus.scrape` component's `enable_protobuf_negotiation` argument is now
  deprecated and will be removed in a future major release.
  Use `scrape_protocols` instead and refer to `prometheus.scrape` reference
  documentation for further details. (@thampiotr)

- Updated Prometheus dependency to [v2.51.2](https://github.com/prometheus/prometheus/releases/tag/v2.51.2) (@thampiotr)

- Upgrade Beyla from v1.5.1 to v1.6.3. (@marctc)

v1.1.1
------

### Bugfixes

- Fix panic when component ID contains `/` in `otelcomponent.MustNewType(ID)`.(@qclaogui)

- Exit Alloy immediately if the port it runs on is not available.
  This port can be configured with `--server.http.listen-addr` or using
  the default listen address`127.0.0.1:12345`. (@mattdurham)

- Fix a panic in `loki.source.docker` when trying to stop a target that was never started. (@wildum)

- Fix error on boot when using IPv6 advertise addresses without explicitly
  specifying a port. (@matthewpi)

- Fix an issue where having long component labels (>63 chars) on otelcol.auth
  components lead to a panic. (@tpaschalis)

- Update `prometheus.exporter.snowflake` with the [latest](https://github.com/grafana/snowflake-prometheus-exporter) version of the exporter as of May 28, 2024 (@StefanKurek)
  - Fixes issue where returned `NULL` values from database could cause unexpected errors.

- Bubble up SSH key conversion error to facilitate failed `import.git`. (@hainenber)

v1.1.0
------

### Features

- (_Public preview_) Add support for setting GOMEMLIMIT based on cgroup setting. (@mattdurham)
- (_Experimental_) A new `otelcol.exporter.awss3` component for sending telemetry data to a S3 bucket. (@Imshelledin21)

- (_Public preview_) Introduce BoringCrypto Docker images.
  The BoringCrypto image is tagged with the `-boringcrypto` suffix and
  is only available on AMD64 and ARM64 Linux containers.
  (@rfratto, @mattdurham)

- (_Public preview_) Introduce `boringcrypto` release assets. BoringCrypto
  builds are publshed for Linux on AMD64 and ARM64 platforms. (@rfratto,
  @mattdurham)

- `otelcol.exporter.loadbalancing`: Add a new `aws_cloud_map` resolver. (@ptodev)

- Introduce a `otelcol.receiver.file_stats` component from the upstream
  OpenTelemetry `filestatsreceiver` component. (@rfratto)

### Enhancements

- Update `prometheus.exporter.kafka` with the following functionalities (@wildum):

  * GSSAPI config
  * enable/disable PA_FX_FAST
  * set a TLS server name
  * show the offset/lag for all consumer group or only the connected ones
  * set the minimum number of topics to monitor
  * enable/disable auto-creation of requested topics if they don't already exist
  * regex to exclude topics / groups
  * added metric kafka_broker_info

- In `prometheus.exporter.kafka`, the interpolation table used to compute estimated lag metrics is now pruned
  on `metadata_refresh_interval` instead of `prune_interval_seconds`. (@wildum)

- Don't restart tailers in `loki.source.kubernetes` component by above-average
  time deltas if K8s version is >= 1.29.1 (@hainenber)

- In `mimir.rules.kubernetes`, add support for running in a cluster of Alloy instances
  by electing a single instance as the leader for the `mimir.rules.kubernetes` component
  to avoid conflicts when making calls to the Mimir API. (@56quarters)

- Add the possibility of setting custom labels for the AWS Firehose logs via `X-Amz-Firehose-Common-Attributes` header. (@andriikushch)

### Bugfixes

- Fixed issue with defaults for Beyla component not being applied correctly. (marctc)

- Fix an issue on Windows where uninstalling Alloy did not remove it from the
  Add/Remove programs list. (@rfratto)

- Fixed issue where text labels displayed outside of component node's boundary. (@hainenber)

- Fix a bug where a topic was claimed by the wrong consumer type in `otelcol.receiver.kafka`. (@wildum)

- Fix an issue where nested import.git config blocks could conflict if they had the same labels. (@wildum)

- In `mimir.rules.kubernetes`, fix an issue where unrecoverable errors from the Mimir API were retried. (@56quarters)

- Fix an issue where `faro.receiver`'s `extra_log_labels` with empty value
  don't map existing value in log line. (@hainenber)

- Fix an issue where `prometheus.remote_write` only queued data for sending
  every 15 seconds instead of as soon as data was written to the WAL.
  (@rfratto)

- Imported code using `slog` logging will now not panic and replay correctly when logged before the logging
  config block is initialized. (@mattdurham)

- Fix a bug where custom components would not shadow the stdlib. If you have a module whose name conflicts with an stdlib function
  and if you use this exact function in your config, then you will need to rename your module. (@wildum)

- Fix an issue where `loki.source.docker` stops collecting logs after a container restart. (@wildum)

- Upgrading `pyroscope/ebpf` from 0.4.6 to 0.4.7 (@korniltsev):
  * detect libc version properly when libc file name is libc-2.31.so and not libc.so.6
  * treat elf files with short build id (8 bytes) properly

### Other changes

- Update `alloy-mixin` to use more specific alert group names (for example,
  `alloy_clustering` instead of `clustering`) to avoid collision with installs
  of `agent-flow-mixin`. (@rfratto)
- Upgrade Beyla from v1.4.1 to v1.5.1. (@marctc)

- Add a description to Alloy DEB and RPM packages. (@rfratto)

- Allow `pyroscope.scrape` to scrape `alloy.internal:12345`. (@hainenber)

- The latest Windows Docker image is now pushed as `nanoserver-1809` instead of
  `latest-nanoserver-1809`. The old tag will no longer be updated, and will be
  removed in a future release. (@rfratto)

- The log level of `finished node evaluation` log lines has been decreased to
  'debug'. (@tpaschalis)

- Update post-installation scripts for DEB/RPM packages to ensure
  `/var/lib/alloy` exists before configuring its permissions and ownership.
  (@rfratto)

- Remove setcap for `cap_net_bind_service` to allow alloy to run in restricted environments.
  Modern container runtimes allow binding to unprivileged ports as non-root. (@BlackDex)

- Upgrading from OpenTelemetry v0.96.0 to v0.99.0.

  - `otelcol.processor.batch`: Prevent starting unnecessary goroutines.
    https://github.com/open-telemetry/opentelemetry-collector/issues/9739
  - `otelcol.exporter.otlp`: Checks for port in the config validation for the otlpexporter.
    https://github.com/open-telemetry/opentelemetry-collector/issues/9505
  - `otelcol.receiver.otlp`: Fix bug where the otlp receiver did not properly respond
    with a retryable error code when possible for http.
    https://github.com/open-telemetry/opentelemetry-collector/pull/9357
  - `otelcol.receiver.vcenter`: Fixed the resource attribute model to more accurately support multi-cluster deployments.
    https://github.com/open-telemetry/opentelemetry-collector-contrib/issues/30879
    For more information on impacts please refer to:
    https://github.com/open-telemetry/opentelemetry-collector-contrib/pull/31113
    The main impact is that `vcenter.resource_pool.name`, `vcenter.resource_pool.inventory_path`,
    and `vcenter.cluster.name` are reported with more accuracy on VM metrics.
  - `otelcol.receiver.vcenter`: Remove the `vcenter.cluster.name` resource attribute from Host resources if the Host is standalone (no cluster).
    https://github.com/open-telemetry/opentelemetry-collector-contrib/issues/32548
  - `otelcol.receiver.vcenter`: Changes process for collecting VMs & VM perf metrics to be more efficient (one call now for all VMs).
    https://github.com/open-telemetry/opentelemetry-collector-contrib/issues/31837
  - `otelcol.connector.servicegraph`: Added a new `database_name_attribute` config argument to allow users to
    specify a custom attribute name for identifying the database name in span attributes.
    https://github.com/open-telemetry/opentelemetry-collector-contrib/pull/30726
  - `otelcol.connector.servicegraph`: Fix 'failed to find dimensions for key' error from race condition in metrics cleanup.
    https://github.com/open-telemetry/opentelemetry-collector-contrib/issues/31701
  - `otelcol.connector.spanmetrics`: Add `metrics_expiration` option to enable expiration of metrics if spans are not received within a certain time frame.
    By default, the expiration is disabled (set to 0).
    https://github.com/open-telemetry/opentelemetry-collector-contrib/issues/30559
  - `otelcol.connector.spanmetrics`: Change default value of `metrics_flush_interval` from 15s to 60s.
    https://github.com/open-telemetry/opentelemetry-collector-contrib/issues/31776
  - `otelcol.connector.spanmetrics`: Discard counter span metric exemplars after each flush interval to avoid unbounded memory growth.
    This aligns exemplar discarding for counter span metrics with the existing logic for histogram span metrics.
    https://github.com/open-telemetry/opentelemetry-collector-contrib/issues/31683
  - `otelcol.exporter.loadbalancing`: Fix panic when a sub-exporter is shut down while still handling requests.
    https://github.com/open-telemetry/opentelemetry-collector-contrib/issues/31410
  - `otelcol.exporter.loadbalancing`: Fix memory leaks on shutdown.
    https://github.com/open-telemetry/opentelemetry-collector-contrib/pull/31050
  - `otelcol.exporter.loadbalancing`: Support the timeout period of k8s resolver list watch can be configured.
    https://github.com/open-telemetry/opentelemetry-collector-contrib/issues/31757
  - `otelcol.processor.transform`: Change metric unit for metrics extracted with `extract_count_metric()` to be the default unit (`1`).
    https://github.com/open-telemetry/opentelemetry-collector-contrib/issues/31575
  - `otelcol.receiver.opencensus`: Refactor the receiver to pass lifecycle tests and avoid leaking gRPC connections.
    https://github.com/open-telemetry/opentelemetry-collector-contrib/issues/31643
  - `otelcol.extension.jaeger_remote_sampling`: Fix leaking goroutine on shutdown.
    https://github.com/open-telemetry/opentelemetry-collector-contrib/issues/31157
  - `otelcol.receiver.kafka`: Fix panic on shutdown.
    https://github.com/open-telemetry/opentelemetry-collector-contrib/issues/31926
  - `otelcol.processor.resourcedetection`: Only attempt to detect Kubernetes node resource attributes when they're enabled.
    https://github.com/open-telemetry/opentelemetry-collector-contrib/issues/31941
  - `otelcol.processor.resourcedetection`: Fix memory leak on AKS.
    https://github.com/open-telemetry/opentelemetry-collector-contrib/pull/32574
  - `otelcol.processor.resourcedetection`: Update to ec2 scraper so that core attributes are not dropped if describeTags returns an error (likely due to permissions).
    https://github.com/open-telemetry/opentelemetry-collector-contrib/pull/30672

- Use Go 1.22.3 for builds. (@kminehart)

v1.0.0
------

### Features

- Support for programmable pipelines using a rich expression-based syntax.

- Over 130 components for processing, transforming, and exporting telemetry
  data.

- Native support for Kubernetes and Prometheus Operator without needing to
  deploy or learn a separate Kubernetes operator.

- Support for creating and sharing custom components.

- Support for forming a cluster of Alloy instances for automatic workload
  distribution.

- (_Public preview_) Support for receiving configuration from a server for
  centralized configuration management.

- A built-in UI for visualizing and debugging pipelines.

[contributors guide]: ./docs/developer/contributing.md#updating-the-changelog<|MERGE_RESOLUTION|>--- conflicted
+++ resolved
@@ -47,11 +47,7 @@
 ### Bugfixes
 
 - Fix `otelcol.receiver.filelog` documentation's default value for `start_at`. (@petewall)
-<<<<<<< HEAD
 - Fix [#3386](https://github.com/grafana/alloy/issues/3386) lower casing scheme in `prometheus.operator.scrapeconfigs`. (@alex-berger)
-- Fix `mimir.rules.kubernetes` panic on non-leader debug info retrieval (@TheoBrigitte)
-=======
->>>>>>> adb8ab2c
 
 ### Other changes
 
