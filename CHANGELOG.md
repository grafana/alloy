--- conflicted
+++ resolved
@@ -21,17 +21,15 @@
 - Update Public preview `remotecfg` to use `alloy-remote-config` instead of `agent-remote-config`. The
   API has been updated to use the term `collector` over `agent`. (@erikbaranowski)
 
-<<<<<<< HEAD
 - Component `otelcol.receiver.vcenter` removed `vcenter.host.network.packet.errors`, `vcenter.host.network.packet.count`, and
   `vcenter.vm.network.packet.count`.
   - `vcenter.host.network.packet.errors` replaced by `vcenter.host.network.packet.error.rate`. 
   - `vcenter.host.network.packet.count` replaced by `vcenter.host.network.packet.rate`.
   - `vcenter.vm.network.packet.count` replaced by `vcenter.vm.network.packet.rate`.
-=======
+
 ### Features
 
 - Add an `otelcol.exporter.kafka` component to send OTLP metrics, logs, and traces to Kafka.
->>>>>>> fa024324
 
 ### Enhancements
 
