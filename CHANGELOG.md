--- conflicted
+++ resolved
@@ -49,10 +49,7 @@
 
 - Schedule new path targets faster in `loki.source.file`. (@kalleep)
 
-<<<<<<< HEAD
 - Update Beyla component to 2.7.4. (@grcevski)
-=======
->>>>>>> cebb8fc9
 
 ### Bugfixes
 
