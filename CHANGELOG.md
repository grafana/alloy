--- conflicted
+++ resolved
@@ -23,9 +23,9 @@
 
 ### Bugfixes
 
-<<<<<<< HEAD
+
 - Fix `prometheus.exporter.redis` component so that it no longer ignores the `MaxDistinctKeyGroups` configuration option. If key group metrics are enabled, this will increase the cardinality of the generated metrics. (@stegosaurus21)
-=======
+
 - **Fix `loki.source.podlogs` component to properly collect logs from Kubernetes Jobs and CronJobs.** Previously, the component would fail to scrape logs from short-lived or terminated jobs due to race conditions between job completion and pod discovery. The fix includes:
   - Job-aware termination logic with extended grace periods (10-60 seconds) to ensure all logs are captured
   - Proper handling of pod deletion and race conditions between job completion and controller cleanup
@@ -33,7 +33,6 @@
   - Enhanced deduplication mechanisms to prevent duplicate log collection while ensuring comprehensive coverage
   - Comprehensive test coverage including unit tests and deduplication validation
   This resolves the issue where job logs were being missed, particularly for fast-completing jobs or jobs that terminated before discovery. (@QuentinBisson)
->>>>>>> ea618289
 
 v1.11.0-rc.0
 -----------------
