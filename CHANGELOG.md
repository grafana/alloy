--- conflicted
+++ resolved
@@ -133,13 +133,11 @@
 
 - Fix `prometheus.operator.*` components to allow them to scrape correctly Prometheus Operator CRDs. (@thomas-gouveia)
 
-<<<<<<< HEAD
 - Fix `database_observability.mysql` and `database_observability.postgres` crashing alloy process due to uncaught errors.
-=======
+
 - Fix data race in`loki.source.docker` that could cause Alloy to panic. (@kalleep)
 
 - Fix race conditions in `loki.source.syslog` where it could deadlock or cause port bind errors during config reload or shutdown. (@thampiotr)
->>>>>>> 472f41ac
 
 v1.10.2
 -----------------
