# Changelog

> _Contributors should read our [contributors guide][] for instructions on how
> to update the changelog._

This document contains a historical list of changes between releases. Only
changes that impact end-user behavior are listed; changes to documentation or
internal API changes are not present.

Main (unreleased)
-----------------

### Features

- Add `add_cloudwatch_timestamp` to `prometheus.exporter.cloudwatch` metrics. (@captncraig)

- Add support to `prometheus.operator.servicemonitors` to allow `endpointslice` role. (@yoyosir)

- Add `otelcol.exporter.splunkhec` allowing to export otel data to Splunk HEC (@adlotsof)

- Add `otelcol.receiver.solace` component to receive traces from a Solace broker. (@wildum)

<<<<<<< HEAD
- Add `otelcol.receiver.influxdb` to convert influx metric into OTEL. (@EHSchmitt4395)
=======
- Add `otelcol.exporter.syslog` component to export logs in syslog format (@dehaansa)

>>>>>>> 48f92066
### Enhancements

- Add second metrics sample to the support bundle to provide delta information (@dehaansa)

- Add all raw configuration files & a copy of the latest remote config to the support bundle (@dehaansa)

- Add relevant golang environment variables to the support bundle (@dehaansa)

### Bugfixes

- Fixed an issue in the `prometheus.exporter.postgres` component that would leak goroutines when the target was not reachable (@dehaansa)
- Fixed an issue in the `otelcol.exporter.prometheus` component that would set series value incorrectly for stale metrics (@YusifAghalar)

- Fixed issue with reloading configuration and prometheus metrics duplication in `prometheus.write.queue`. (@mattdurham)

- Fixed an issue in the `otelcol.processor.attribute` component where the actions `delete` and `hash` could not be used with the `pattern` argument. (@wildum)

- Fixed a race condition that could lead to a deadlock when using `import` statements, which could lead to a memory leak on `/metrics` endpoint of an Alloy instance. (@thampiotr) 

### Other changes

- Change the stability of the `livedebugging` feature from "experimental" to "generally available". (@wildum)

- Use Go 1.23.3 for builds. (@mattdurham)


v1.5.0
-----------------

### Breaking changes

- `import.git`: The default value for `revision` has changed from `HEAD` to `main`. (@ptodev)
  It is no longer allowed to set `revision` to `"HEAD"`, `"FETCH_HEAD"`, `"ORIG_HEAD"`, `"MERGE_HEAD"`, or `"CHERRY_PICK_HEAD"`.

- The Otel update to v0.112.0 has a few breaking changes:
  - [`otelcol.processor.deltatocumulative`] Change `max_streams` default value to `9223372036854775807` (max int).
    https://github.com/open-telemetry/opentelemetry-collector-contrib/pull/35048
  - [`otelcol.connector.spanmetrics`] Change `namespace` default value to `traces.span.metrics`.
    https://github.com/open-telemetry/opentelemetry-collector-contrib/pull/34485
  - [`otelcol.exporter.logging`] Removed in favor of the `otelcol.exporter.debug`.
    https://github.com/open-telemetry/opentelemetry-collector/issues/11337

### Features

- Add support bundle generation via the API endpoint /-/support (@dehaansa)

- Add the function `path_join` to the stdlib. (@wildum)

- Add `pyroscope.receive_http` component to receive and forward Pyroscope profiles (@marcsanmi)

- Add support to `loki.source.syslog` for the RFC3164 format ("BSD syslog"). (@sushain97)

- Add support to `loki.source.api` to be able to extract the tenant from the HTTP `X-Scope-OrgID` header (@QuentinBisson)

- (_Experimental_) Add a `loki.secretfilter` component to redact secrets from collected logs.

- (_Experimental_) Add a `prometheus.write.queue` component to add an alternative to `prometheus.remote_write`
  which allowing the writing of metrics  to a prometheus endpoint. (@mattdurham)

- (_Experimental_) Add the `array.combine_maps` function to the stdlib. (@ptodev, @wildum)

### Enhancements

- The `mimir.rules.kubernetes` component now supports adding extra label matchers
  to all queries discovered via `PrometheusRule` CRDs. (@thampiotr)

- The `cluster.use-discovery-v1` flag is now deprecated since there were no issues found with the v2 cluster discovery mechanism. (@thampiotr)

- SNMP exporter now supports labels in both `target` and `targets` parameters. (@mattdurham)

- Add support for relative paths to `import.file`. This new functionality allows users to use `import.file` blocks in modules
  imported via `import.git` and other `import.file`. (@wildum)

- `prometheus.exporter.cloudwatch`: The `discovery` block now has a `recently_active_only` configuration attribute
  to return only metrics which have been active in the last 3 hours.

- Add Prometheus bearer authentication to a `prometheus.write.queue` component (@freak12techno)

- Support logs that have a `timestamp` field instead of a `time` field for the `loki.source.azure_event_hubs` component. (@andriikushch)

- Add `proxy_url` to `otelcol.exporter.otlphttp`. (@wildum)

### Bugfixes

- Fixed a bug in `import.git` which caused a `"non-fast-forward update"` error message. (@ptodev)

- Do not log error on clean shutdown of `loki.source.journal`. (@thampiotr)

- `prometheus.operator.*` components: Fixed a bug which would sometimes cause a
  "failed to create service discovery refresh metrics" error after a config reload. (@ptodev)

### Other changes

- Small fix in UI stylesheet to fit more content into visible table area. (@defanator)

- Changed OTEL alerts in Alloy mixin to use success rate for tracing. (@thampiotr)

- Support TLS client settings for clustering (@tiagorossig)

- Add support for `not_modified` response in `remotecfg`. (@spartan0x117)

- Fix dead link for RelabelConfig in the PodLog documentation page (@TheoBrigitte)

- Most notable changes coming with the OTel update from v0.108.0 vo v0.112.0 besides the breaking changes: (@wildum)
  - [`http config`] Add support for lz4 compression.
    https://github.com/open-telemetry/opentelemetry-collector/issues/9128
  - [`otelcol.processor.interval`] Add support for gauges and summaries.
    https://github.com/open-telemetry/opentelemetry-collector-contrib/issues/34803
  - [`otelcol.receiver.kafka`] Add possibility to tune the fetch sizes.
    https://github.com/open-telemetry/opentelemetry-collector-contrib/pull/34431
  - [`otelcol.processor.tailsampling`] Add `invert_match` to boolean attribute.
    https://github.com/open-telemetry/opentelemetry-collector-contrib/pull/34730
  - [`otelcol.receiver.kafka`] Add support to decode to `otlp_json`.
    https://github.com/open-telemetry/opentelemetry-collector-contrib/issues/33627
  - [`otelcol.processor.transform`] Add functions `convert_exponential_histogram_to_histogram` and `aggregate_on_attribute_value`.
    https://github.com/open-telemetry/opentelemetry-collector-contrib/pull/33824
    https://github.com/open-telemetry/opentelemetry-collector-contrib/pull/33423

v1.4.3
-----------------

### Bugfixes

- Fix an issue where some `faro.receiver` would drop multiple fields defined in `payload.meta.browser`, as fields were defined in the struct.

- `pyroscope.scrape` no longer tries to scrape endpoints which are not active targets anymore. (@wildum @mattdurham @dehaansa @ptodev)

- Fixed a bug with `loki.source.podlogs` not starting in large clusters due to short informer sync timeout. (@elburnetto-intapp)

- `prometheus.exporter.windows`: Fixed bug with `exclude` regular expression config arguments which caused missing metrics. (@ptodev)

v1.4.2
-----------------

### Bugfixes

- Update windows_exporter from v0.27.2 vo v0.27.3: (@jkroepke)
  - Fixes a bug where scraping Windows service crashes alloy

- Update yet-another-cloudwatch-exporter from v0.60.0 vo v0.61.0: (@morremeyer)
  - Fixes a bug where cloudwatch S3 metrics are reported as `0`

- Issue 1687 - otelcol.exporter.awss3 fails to configure (@cydergoth)
  - Fix parsing of the Level configuration attribute in debug_metrics config block
  - Ensure "optional" debug_metrics config block really is optional

- Fixed an issue with `loki.process` where `stage.luhn` and `stage.timestamp` would not apply
  default configuration settings correctly (@thampiotr)

- Fixed an issue with `loki.process` where configuration could be reloaded even if there
  were no changes. (@ptodev, @thampiotr)

- Fix issue where `loki.source.kubernetes` took into account all labels, instead of specific logs labels. Resulting in duplication. (@mattdurham)

v1.4.1
-----------------

### Bugfixes

- Windows installer: Don't quote Alloy's binary path in the Windows Registry. (@jkroepke)

v1.4.0
-----------------

### Security fixes

- Add quotes to windows service path to prevent path interception attack. [CVE-2024-8975](https://grafana.com/security/security-advisories/cve-2024-8975/) (@mattdurham)

### Breaking changes

- Some debug metrics for `otelcol` components have changed. (@thampiotr)
  For example, `otelcol.exporter.otlp`'s `exporter_sent_spans_ratio_total` metric is now `otelcol_exporter_sent_spans_total`.

- [otelcol.processor.transform] The functions `convert_sum_to_gauge` and `convert_gauge_to_sum` must now be used in the `metric` `context` rather than in the `datapoint` context.
  https://github.com/open-telemetry/opentelemetry-collector-contrib/issues/34567 (@wildum)

- Upgrade Beyla from 1.7.0 to 1.8.2. A complete list of changes can be found on the Beyla releases page: https://github.com/grafana/beyla/releases. (@wildum)
  It contains a few breaking changes for the component `beyla.ebpf`:
  - renamed metric `process.cpu.state` to `cpu.mode`
  - renamed metric `beyla_build_info` to `beyla_internal_build_info`

### Features

- Added Datadog Exporter community component, enabling exporting of otel-formatted Metrics and traces to Datadog. (@polyrain)
- (_Experimental_) Add an `otelcol.processor.interval` component to aggregate metrics and periodically
  forward the latest values to the next component in the pipeline.

### Enhancements

- Clustering peer resolution through `--cluster.join-addresses` flag has been
  improved with more consistent behaviour, better error handling and added
  support for A/AAAA DNS records. If necessary, users can temporarily opt out of
  this new behaviour with the `--cluster.use-discovery-v1`, but this can only be
  used as a temporary measure, since this flag will be disabled in future
  releases. (@thampiotr)

- Added a new panel to Cluster Overview dashboard to show the number of peers
  seen by each instance in the cluster. This can help diagnose cluster split
  brain issues. (@thampiotr)

- Updated Snowflake exporter with performance improvements for larger environments.
  Also added a new panel to track deleted tables to the Snowflake mixin. (@Caleb-Hurshman)
- Add a `otelcol.processor.groupbyattrs` component to reassociate collected metrics that match specified attributes
    from opentelemetry. (@kehindesalaam)

- Update windows_exporter to v0.27.2. (@jkroepke)
  The `smb.enabled_list` and `smb_client.enabled_list` doesn't have any effect anymore. All sub-collectors are enabled by default.

- Live debugging of `loki.process` will now also print the timestamp of incoming and outgoing log lines.
  This is helpful for debugging `stage.timestamp`. (@ptodev)

- Add extra validation in `beyla.ebpf` to avoid panics when network feature is enabled. (@marctc)

- A new parameter `aws_sdk_version_v2` is added for the cloudwatch exporters configuration. It enables the use of aws sdk v2 which has shown to have significant performance benefits. (@kgeckhart, @andriikushch)

- `prometheus.exporter.cloudwatch` can now collect metrics from custom namespaces via the `custom_namespace` block. (@ptodev)

- Add the label `alloy_cluster` in the metric `alloy_config_hash` when the flag `cluster.name` is set to help differentiate between
  configs from the same alloy cluster or different alloy clusters. (@wildum)

### Bugfixes

- Fix a bug where the scrape timeout for a Probe resource was not applied, overwriting the scrape interval instead. (@morremeyer, @stefanandres)

- Fix a bug where custom components don't always get updated when the config is modified in an imported directory. (@ante012)

- Fixed an issue which caused loss of context data in Faro exception. (@codecapitano)

- Fixed an issue where providing multiple hostnames or IP addresses
  via `--cluster.join-addresses` would only use the first provided value.
  (@thampiotr)

- Fixed an issue where providing `<hostname>:<port>`
  in `--cluster.join-addresses` would only resolve with DNS to a single address,
  instead of using all the available records. (@thampiotr)

- Fixed an issue where clustering peers resolution via hostname in `--cluster.join-addresses`
  resolves to duplicated IP addresses when using SRV records. (@thampiotr)

- Fixed an issue where the `connection_string` for the `loki.source.azure_event_hubs` component
  was displayed in the UI in plaintext. (@MorrisWitthein)

- Fix a bug in `discovery.*` components where old `targets` would continue to be
  exported to downstream components. This would only happen if the config
  for `discovery.*`  is reloaded in such a way that no new targets were
  discovered. (@ptodev, @thampiotr)

- Fixed bug in `loki.process` with `sampling` stage where all components use same `drop_counter_reason`. (@captncraig)

- Fixed an issue (see https://github.com/grafana/alloy/issues/1599) where specifying both path and key in the remote.vault `path`
  configuration could result in incorrect URLs. The `path` and `key` arguments have been separated to allow for clear and accurate
  specification of Vault secrets. (@PatMis16)

### Other

- Renamed standard library functions. Old names are still valid but are marked deprecated. (@wildum)

- Aliases for the namespaces are deprecated in the Cloudwatch exporter. For example: "s3" is not allowed, "AWS/S3" should be used. Usage of the aliases will generate warnings in the logs. Support for the aliases will be dropped in the upcoming releases. (@kgeckhart, @andriikushch)

- Update OTel from v0.105.0 vo v0.108.0: (@wildum)
  - [`otelcol.receiver.vcenter`] New VSAN metrics.
    https://github.com/open-telemetry/opentelemetry-collector-contrib/issues/33556
  - [`otelcol.receiver.kafka`] Add `session_timeout` and `heartbeat_interval` attributes.
    https://github.com/open-telemetry/opentelemetry-collector-contrib/pull/33082
  - [`otelcol.processor.transform`] Add `aggregate_on_attributes` function for metrics.
    https://github.com/open-telemetry/opentelemetry-collector-contrib/pull/33334
  - [`otelcol.receiver.vcenter`] Enable metrics by default
    https://github.com/open-telemetry/opentelemetry-collector-contrib/issues/33607

- Updated the docker base image to Ubuntu 24.04 (Noble Numbat). (@mattiasa )

v1.3.4
-----------------

### Bugfixes

- Windows installer: Don't quote Alloy's binary path in the Windows Registry. (@jkroepke)

v1.3.2
-----------------

### Security fixes

- Add quotes to windows service path to prevent path interception attack. [CVE-2024-8975](https://grafana.com/security/security-advisories/cve-2024-8975/) (@mattdurham)

v1.3.1
-----------------

### Bugfixes

- Changed the cluster startup behaviour, reverting to the previous logic where
  a failure to resolve cluster join peers results in the node creating its own cluster. This is
  to facilitate the process of bootstrapping a new cluster following user feedback (@thampiotr)

- Fix a memory leak which would occur any time `loki.process` had its configuration reloaded. (@ptodev)

v1.3.0
-----------------

### Breaking changes

- [`otelcol.exporter.otlp`,`otelcol.exporter.loadbalancing`]: Change the default gRPC load balancing strategy.
  The default value for the `balancer_name` attribute has changed to `round_robin`
  https://github.com/open-telemetry/opentelemetry-collector/pull/10319

### Breaking changes to non-GA functionality

- Update Public preview `remotecfg` argument from `metadata` to `attributes`. (@erikbaranowski)

- The default value of the argument `unmatched` in the block `routes` of the component `beyla.ebpf` was changed from `unset` to `heuristic` (@marctc)

### Features

- Added community components support, enabling community members to implement and maintain components. (@wildum)

- A new `otelcol.exporter.debug` component for printing OTel telemetry from
  other `otelcol` components to the console. (@BarunKGP)

### Enhancements
- Added custom metrics capability to oracle exporter. (@EHSchmitt4395)

- Added a success rate panel on the Prometheus Components dashboard. (@thampiotr)

- Add namespace field to Faro payload (@cedricziel)

- Add the `targets` argument to the `prometheus.exporter.blackbox` component to support passing blackbox targets at runtime. (@wildum)

- Add concurrent metric collection to `prometheus.exporter.snowflake` to speed up collection times (@Caleb-Hurshman)

- Added live debugging support to `otelcol.processor.*` components. (@wildum)

- Add automatic system attributes for `version` and `os` to `remotecfg`. (@erikbaranowski)

- Added live debugging support to `otelcol.receiver.*` components. (@wildum)

- Added live debugging support to `loki.process`. (@wildum)

- Added live debugging support to `loki.relabel`. (@wildum)

- Added a `namespace` label to probes scraped by the `prometheus.operator.probes` component to align with the upstream Prometheus Operator setup. (@toontijtgat2)

- (_Public preview_) Added rate limiting of cluster state changes to reduce the
  number of unnecessary, intermediate state updates. (@thampiotr)

- Allow setting the CPU profiling event for Java Async Profiler in `pyroscope.java` component (@slbucur)

- Update windows_exporter to v0.26.2. (@jkroepke)

- `mimir.rules.kubernetes` is now able to add extra labels to the Prometheus rules. (@psychomantys)

- `prometheus.exporter.unix` component now exposes hwmon collector config. (@dtrejod)

- Upgrade from OpenTelemetry v0.102.1 to v0.105.0.
  - [`otelcol.receiver.*`] A new `compression_algorithms` attribute to configure which
    compression algorithms are allowed by the HTTP server.
    https://github.com/open-telemetry/opentelemetry-collector/pull/10295
  - [`otelcol.exporter.*`] Fix potential deadlock in the batch sender.
    https://github.com/open-telemetry/opentelemetry-collector/pull/10315
  - [`otelcol.exporter.*`] Fix a bug when the retry and timeout logic was not applied with enabled batching.
    https://github.com/open-telemetry/opentelemetry-collector/issues/10166
  - [`otelcol.exporter.*`] Fix a bug where an unstarted batch_sender exporter hangs on shutdown.
    https://github.com/open-telemetry/opentelemetry-collector/issues/10306
  - [`otelcol.exporter.*`] Fix small batch due to unfavorable goroutine scheduling in batch sender.
    https://github.com/open-telemetry/opentelemetry-collector/issues/9952
  - [`otelcol.exporter.otlphttp`] A new `cookies` block to store cookies from server responses and reuse them in subsequent requests.
    https://github.com/open-telemetry/opentelemetry-collector/issues/10175
  - [`otelcol.exporter.otlp`] Fixed a bug where the receiver's http response was not properly translating grpc error codes to http status codes.
    https://github.com/open-telemetry/opentelemetry-collector/pull/10574
  - [`otelcol.processor.tail_sampling`] Simple LRU Decision Cache for "keep" decisions.
    https://github.com/open-telemetry/opentelemetry-collector-contrib/pull/33533
  - [`otelcol.processor.tail_sampling`] Fix precedence of inverted match in and policy.
    Previously if the decision from a policy evaluation was `NotSampled` or `InvertNotSampled`
    it would return a `NotSampled` decision regardless, effectively downgrading the result.
    This was breaking the documented behaviour that inverted decisions should take precedence over all others.
    https://github.com/open-telemetry/opentelemetry-collector-contrib/pull/33671
  - [`otelcol.exporter.kafka`,`otelcol.receiver.kafka`] Add config attribute to disable Kerberos PA-FX-FAST negotiation.
    https://github.com/open-telemetry/opentelemetry-collector-contrib/issues/26345
  - [`OTTL`]: Added `keep_matching_keys` function to allow dropping all keys from a map that don't match the pattern.
    https://github.com/open-telemetry/opentelemetry-collector-contrib/issues/32989
  - [`OTTL`]: Add debug logs to help troubleshoot OTTL statements/conditions
    https://github.com/open-telemetry/opentelemetry-collector-contrib/pull/33274
  - [`OTTL`]: Introducing `append` function for appending items into an existing array.
    https://github.com/open-telemetry/opentelemetry-collector-contrib/issues/32141
  - [`OTTL`]: Introducing `Uri` converter parsing URI string into SemConv
    https://github.com/open-telemetry/opentelemetry-collector-contrib/issues/32433
  - [`OTTL`]: Added a Hex() converter function
    https://github.com/open-telemetry/opentelemetry-collector-contrib/pull/33450
  - [`OTTL`]: Added a IsRootSpan() converter function.
    https://github.com/open-telemetry/opentelemetry-collector-contrib/pull/33729
  - [`otelcol.processor.probabilistic_sampler`]: Add Proportional and Equalizing sampling modes.
    https://github.com/open-telemetry/opentelemetry-collector-contrib/issues/31918
  - [`otelcol.processor.deltatocumulative`]: Bugfix to properly drop samples when at limit.
    https://github.com/open-telemetry/opentelemetry-collector-contrib/issues/33285
  - [`otelcol.receiver.vcenter`] Fixes errors in some of the client calls for environments containing multiple datacenters.
    https://github.com/open-telemetry/opentelemetry-collector-contrib/pull/33735
  - [`otelcol.processor.resourcedetection`] Fetch CPU info only if related attributes are enabled.
    https://github.com/open-telemetry/opentelemetry-collector-contrib/pull/33774
  - [`otelcol.receiver.vcenter`] Adding metrics for CPU readiness, CPU capacity, and network drop rate.
    https://github.com/open-telemetry/opentelemetry-collector-contrib/issues/33607
  - [`otelcol.receiver.vcenter`] Drop support for vCenter 6.7.
    https://github.com/open-telemetry/opentelemetry-collector-contrib/issues/33607
  - [`otelcol.processor.attributes`] Add an option to extract value from a client address
    by specifying `client.address` value in the `from_context` field.
    https://github.com/open-telemetry/opentelemetry-collector-contrib/pull/34048
  - `otelcol.connector.spanmetrics`: Produce delta temporality span metrics with StartTimeUnixNano and TimeUnixNano values representing an uninterrupted series.
    https://github.com/open-telemetry/opentelemetry-collector-contrib/pull/31780

- Upgrade Beyla component v1.6.3 to v1.7.0
  - Reporting application process metrics
  - New supported protocols: SQL, Redis, Kafka
  - Several bugfixes
  - Full list of changes: https://github.com/grafana/beyla/releases/tag/v1.7.0

- Enable instances connected to remotecfg-compatible servers to Register
  themselves to the remote service. (@tpaschalis)

- Allow in-memory listener to work for remotecfg-supplied components. (@tpaschalis)

### Bugfixes

- Fixed a clustering mode issue where a fatal startup failure of the clustering service
  would exit the service silently, without also exiting the Alloy process. (@thampiotr)

- Fix a bug which prevented config reloads to work if a Loki `metrics` stage is in the pipeline.
  Previously, the reload would fail for `loki.process` without an error in the logs and the metrics
  from the `metrics` stage would get stuck at the same values. (@ptodev)


v1.2.1
-----------------

### Bugfixes

- Fixed an issue with `loki.source.kubernetes_events` not starting in large clusters due to short informer sync timeout. (@nrwiersma)

- Updated [ckit](https://github.com/grafana/ckit) to fix an issue with armv7 panic on startup when forming a cluster. (@imavroukakis)

- Fixed a clustering mode issue where a failure to perform static peers
  discovery did not result in a fatal failure at startup and could lead to
  potential split-brain issues. (@thampiotr)

### Other

- Use Go 1.22.5 for builds. (@mattdurham)

v1.2.0
-----------------

### Security fixes
- Fixes the following vulnerabilities (@ptodev):
  - [CVE-2024-35255](https://cve.mitre.org/cgi-bin/cvename.cgi?name=CVE-2024-35255)
  - [CVE-2024-36129](https://avd.aquasec.com/nvd/2024/cve-2024-36129/)

### Breaking changes

- Updated OpenTelemetry to v0.102.1. (@mattdurham)
  - Components `otelcol.receiver.otlp`,`otelcol.receiver.zipkin`,`otelcol.extension.jaeger_remote_sampling`, and `otelcol.receiver.jaeger` setting `max_request_body_size`
    default changed from unlimited size to `20MiB`. This is due to [CVE-2024-36129](https://github.com/open-telemetry/opentelemetry-collector/security/advisories/GHSA-c74f-6mfw-mm4v).

### Breaking changes to non-GA functionality

- Update Public preview `remotecfg` to use `alloy-remote-config` instead of `agent-remote-config`. The
  API has been updated to use the term `collector` over `agent`. (@erikbaranowski)

- Component `otelcol.receiver.vcenter` removed `vcenter.host.network.packet.errors`, `vcenter.host.network.packet.count`, and
  `vcenter.vm.network.packet.count`.
  - `vcenter.host.network.packet.errors` replaced by `vcenter.host.network.packet.error.rate`.
  - `vcenter.host.network.packet.count` replaced by `vcenter.host.network.packet.rate`.
  - `vcenter.vm.network.packet.count` replaced by `vcenter.vm.network.packet.rate`.

### Features

- Add an `otelcol.exporter.kafka` component to send OTLP metrics, logs, and traces to Kafka.

- Added `live debugging` to the UI. Live debugging streams data as they flow through components for debugging telemetry data.
  Individual components must be updated to support live debugging. (@wildum)

- Added live debugging support for `prometheus.relabel`. (@wildum)

- (_Experimental_) Add a `otelcol.processor.deltatocumulative` component to convert metrics from
  delta temporality to cumulative by accumulating samples in memory. (@rfratto)

- (_Experimental_) Add an `otelcol.receiver.datadog` component to receive
  metrics and traces from Datadog. (@carrieedwards, @jesusvazquez, @alexgreenbank, @fedetorres93)

- Add a `prometheus.exporter.catchpoint` component to collect metrics from Catchpoint. (@bominrahmani)

- Add the `-t/--test` flag to `alloy fmt` to check if a alloy config file is formatted correctly. (@kavfixnel)

### Enhancements

- (_Public preview_) Add native histogram support to `otelcol.receiver.prometheus`. (@wildum)
- (_Public preview_) Add metrics to report status of `remotecfg` service. (@captncraig)

- Added `scrape_protocols` option to `prometheus.scrape`, which allows to
  control the preferred order of scrape protocols. (@thampiotr)

- Add support for configuring CPU profile's duration scraped by `pyroscope.scrape`. (@hainenber)

- `prometheus.exporter.snowflake`: Add support for RSA key-pair authentication. (@Caleb-Hurshman)

- Improved filesystem error handling when working with `loki.source.file` and `local.file_match`,
  which removes some false-positive error log messages on Windows (@thampiotr)

- Updates `processor/probabilistic_sampler` to use new `FailedClosed` field from OTEL release v0.101.0. (@StefanKurek)

- Updates `receiver/vcenter` to use new features and bugfixes introduced in OTEL releases v0.100.0 and v0.101.0.
  Refer to the [v0.100.0](https://github.com/open-telemetry/opentelemetry-collector-contrib/releases/tag/v0.100.0)
  and [v0.101.0](https://github.com/open-telemetry/opentelemetry-collector-contrib/releases/tag/v0.101.0) release
  notes for more detailed information.
  Changes that directly affected the configuration are as follows: (@StefanKurek)
  - The resource attribute `vcenter.datacenter.name` has been added and enabled by default for all resource types.
  - The resource attribute `vcenter.virtual_app.inventory_path` has been added and enabled by default to
    differentiate between resource pools and virtual apps.
  - The resource attribute `vcenter.virtual_app.name` has been added and enabled by default to differentiate
    between resource pools and virtual apps.
  - The resource attribute `vcenter.vm_template.id` has been added and enabled by default to differentiate between
    virtual machines and virtual machine templates.
  - The resource attribute `vcenter.vm_template.name` has been added and enabled by default to differentiate between
    virtual machines and virtual machine templates.
  - The metric `vcenter.cluster.memory.used` has been removed.
  - The metric `vcenter.vm.network.packet.drop.rate` has been added and enabled by default.
  - The metric `vcenter.cluster.vm_template.count` has been added and enabled by default.

- Add `yaml_decode` to standard library. (@mattdurham, @djcode)

- Allow override debug metrics level for `otelcol.*` components. (@hainenber)

- Add an initial lower limit of 10 seconds for the the `poll_frequency`
  argument in the `remotecfg` block. (@tpaschalis)

- Add a constant jitter to `remotecfg` service's polling. (@tpaschalis)

- Added support for NS records to `discovery.dns`. (@djcode)

- Improved clustering use cases for tracking GCP delta metrics in the `prometheus.exporter.gcp` (@kgeckhart)

- Add the `targets` argument to the `prometheus.exporter.snmp` component to support passing SNMP targets at runtime. (@wildum)

- Prefix Faro measurement values with `value_` to align with the latest Faro cloud receiver updates. (@codecapitano)

- Add `base64_decode` to standard library. (@hainenber)

- Updated OpenTelemetry Contrib to [v0.102.0](https://github.com/open-telemetry/opentelemetry-collector-contrib/releases/tag/v0.102.0). (@mattdurham)
  - `otelcol.processor.resourcedetection`: Added a `tags` config argument to the `azure` detection mechanism.
  It exposes regex-matched Azure resource tags as OpenTelemetry resource attributes.

- A new `snmp_context` configuration argument for `prometheus.exporter.snmp`
  which overrides the `context_name` parameter in the SNMP configuration file. (@ptodev)

- Add extra configuration options for `beyla.ebpf` to select Kubernetes objects to monitor. (@marctc)

### Bugfixes

- Fixed an issue with `prometheus.scrape` in which targets that move from one
  cluster instance to another could have a staleness marker inserted and result
  in a gap in metrics (@thampiotr)

- Fix panic when `import.git` is given a revision that does not exist on the remote repo. (@hainenber)

- Fixed an issue with `loki.source.docker` where collecting logs from targets configured with multiple networks would result in errors. (@wildum)

- Fixed an issue where converting OpenTelemetry Collector configs with unused telemetry types resulted in those types being explicitly configured with an empty array in `output` blocks, rather than them being omitted entirely. (@rfratto)

### Other changes

- `pyroscope.ebpf`, `pyroscope.java`, `pyroscope.scrape`, `pyroscope.write` and `discovery.process` components are now GA. (@korniltsev)

- `prometheus.exporter.snmp`: Updating SNMP exporter from v0.24.1 to v0.26.0. (@ptodev, @erikbaranowski)

- `prometheus.scrape` component's `enable_protobuf_negotiation` argument is now
  deprecated and will be removed in a future major release.
  Use `scrape_protocols` instead and refer to `prometheus.scrape` reference
  documentation for further details. (@thampiotr)

- Updated Prometheus dependency to [v2.51.2](https://github.com/prometheus/prometheus/releases/tag/v2.51.2) (@thampiotr)

- Upgrade Beyla from v1.5.1 to v1.6.3. (@marctc)

v1.1.1
------

### Bugfixes

- Fix panic when component ID contains `/` in `otelcomponent.MustNewType(ID)`.(@qclaogui)

- Exit Alloy immediately if the port it runs on is not available.
  This port can be configured with `--server.http.listen-addr` or using
  the default listen address`127.0.0.1:12345`. (@mattdurham)

- Fix a panic in `loki.source.docker` when trying to stop a target that was never started. (@wildum)

- Fix error on boot when using IPv6 advertise addresses without explicitly
  specifying a port. (@matthewpi)

- Fix an issue where having long component labels (>63 chars) on otelcol.auth
  components lead to a panic. (@tpaschalis)

- Update `prometheus.exporter.snowflake` with the [latest](https://github.com/grafana/snowflake-prometheus-exporter) version of the exporter as of May 28, 2024 (@StefanKurek)
  - Fixes issue where returned `NULL` values from database could cause unexpected errors.

- Bubble up SSH key conversion error to facilitate failed `import.git`. (@hainenber)

v1.1.0
------

### Features

- (_Public preview_) Add support for setting GOMEMLIMIT based on cgroup setting. (@mattdurham)
- (_Experimental_) A new `otelcol.exporter.awss3` component for sending telemetry data to a S3 bucket. (@Imshelledin21)

- (_Public preview_) Introduce BoringCrypto Docker images.
  The BoringCrypto image is tagged with the `-boringcrypto` suffix and
  is only available on AMD64 and ARM64 Linux containers.
  (@rfratto, @mattdurham)

- (_Public preview_) Introduce `boringcrypto` release assets. BoringCrypto
  builds are publshed for Linux on AMD64 and ARM64 platforms. (@rfratto,
  @mattdurham)

- `otelcol.exporter.loadbalancing`: Add a new `aws_cloud_map` resolver. (@ptodev)

- Introduce a `otelcol.receiver.file_stats` component from the upstream
  OpenTelemetry `filestatsreceiver` component. (@rfratto)

### Enhancements

- Update `prometheus.exporter.kafka` with the following functionalities (@wildum):

  * GSSAPI config
  * enable/disable PA_FX_FAST
  * set a TLS server name
  * show the offset/lag for all consumer group or only the connected ones
  * set the minimum number of topics to monitor
  * enable/disable auto-creation of requested topics if they don't already exist
  * regex to exclude topics / groups
  * added metric kafka_broker_info

- In `prometheus.exporter.kafka`, the interpolation table used to compute estimated lag metrics is now pruned
  on `metadata_refresh_interval` instead of `prune_interval_seconds`. (@wildum)

- Don't restart tailers in `loki.source.kubernetes` component by above-average
  time deltas if K8s version is >= 1.29.1 (@hainenber)

- In `mimir.rules.kubernetes`, add support for running in a cluster of Alloy instances
  by electing a single instance as the leader for the `mimir.rules.kubernetes` component
  to avoid conflicts when making calls to the Mimir API. (@56quarters)

- Add the possibility of setting custom labels for the AWS Firehose logs via `X-Amz-Firehose-Common-Attributes` header. (@andriikushch)

### Bugfixes

- Fixed issue with defaults for Beyla component not being applied correctly. (marctc)

- Fix an issue on Windows where uninstalling Alloy did not remove it from the
  Add/Remove programs list. (@rfratto)

- Fixed issue where text labels displayed outside of component node's boundary. (@hainenber)

- Fix a bug where a topic was claimed by the wrong consumer type in `otelcol.receiver.kafka`. (@wildum)

- Fix an issue where nested import.git config blocks could conflict if they had the same labels. (@wildum)

- In `mimir.rules.kubernetes`, fix an issue where unrecoverable errors from the Mimir API were retried. (@56quarters)

- Fix an issue where `faro.receiver`'s `extra_log_labels` with empty value
  don't map existing value in log line. (@hainenber)

- Fix an issue where `prometheus.remote_write` only queued data for sending
  every 15 seconds instead of as soon as data was written to the WAL.
  (@rfratto)

- Imported code using `slog` logging will now not panic and replay correctly when logged before the logging
  config block is initialized. (@mattdurham)

- Fix a bug where custom components would not shadow the stdlib. If you have a module whose name conflicts with an stdlib function
  and if you use this exact function in your config, then you will need to rename your module. (@wildum)

- Fix an issue where `loki.source.docker` stops collecting logs after a container restart. (@wildum)

- Upgrading `pyroscope/ebpf` from 0.4.6 to 0.4.7 (@korniltsev):
  * detect libc version properly when libc file name is libc-2.31.so and not libc.so.6
  * treat elf files with short build id (8 bytes) properly

### Other changes

- Update `alloy-mixin` to use more specific alert group names (for example,
  `alloy_clustering` instead of `clustering`) to avoid collision with installs
  of `agent-flow-mixin`. (@rfratto)
- Upgrade Beyla from v1.4.1 to v1.5.1. (@marctc)

- Add a description to Alloy DEB and RPM packages. (@rfratto)

- Allow `pyroscope.scrape` to scrape `alloy.internal:12345`. (@hainenber)

- The latest Windows Docker image is now pushed as `nanoserver-1809` instead of
  `latest-nanoserver-1809`. The old tag will no longer be updated, and will be
  removed in a future release. (@rfratto)

- The log level of `finished node evaluation` log lines has been decreased to
  'debug'. (@tpaschalis)

- Update post-installation scripts for DEB/RPM packages to ensure
  `/var/lib/alloy` exists before configuring its permissions and ownership.
  (@rfratto)

- Remove setcap for `cap_net_bind_service` to allow alloy to run in restricted environments.
  Modern container runtimes allow binding to unprivileged ports as non-root. (@BlackDex)

- Upgrading from OpenTelemetry v0.96.0 to v0.99.0.

  - `otelcol.processor.batch`: Prevent starting unnecessary goroutines.
    https://github.com/open-telemetry/opentelemetry-collector/issues/9739
  - `otelcol.exporter.otlp`: Checks for port in the config validation for the otlpexporter.
    https://github.com/open-telemetry/opentelemetry-collector/issues/9505
  - `otelcol.receiver.otlp`: Fix bug where the otlp receiver did not properly respond
    with a retryable error code when possible for http.
    https://github.com/open-telemetry/opentelemetry-collector/pull/9357
  - `otelcol.receiver.vcenter`: Fixed the resource attribute model to more accurately support multi-cluster deployments.
    https://github.com/open-telemetry/opentelemetry-collector-contrib/issues/30879
    For more information on impacts please refer to:
    https://github.com/open-telemetry/opentelemetry-collector-contrib/pull/31113
    The main impact is that `vcenter.resource_pool.name`, `vcenter.resource_pool.inventory_path`,
    and `vcenter.cluster.name` are reported with more accuracy on VM metrics.
  - `otelcol.receiver.vcenter`: Remove the `vcenter.cluster.name` resource attribute from Host resources if the Host is standalone (no cluster).
    https://github.com/open-telemetry/opentelemetry-collector-contrib/issues/32548
  - `otelcol.receiver.vcenter`: Changes process for collecting VMs & VM perf metrics to be more efficient (one call now for all VMs).
    https://github.com/open-telemetry/opentelemetry-collector-contrib/issues/31837
  - `otelcol.connector.servicegraph`: Added a new `database_name_attribute` config argument to allow users to
    specify a custom attribute name for identifying the database name in span attributes.
    https://github.com/open-telemetry/opentelemetry-collector-contrib/pull/30726
  - `otelcol.connector.servicegraph`: Fix 'failed to find dimensions for key' error from race condition in metrics cleanup.
    https://github.com/open-telemetry/opentelemetry-collector-contrib/issues/31701
  - `otelcol.connector.spanmetrics`: Add `metrics_expiration` option to enable expiration of metrics if spans are not received within a certain time frame.
    By default, the expiration is disabled (set to 0).
    https://github.com/open-telemetry/opentelemetry-collector-contrib/issues/30559
  - `otelcol.connector.spanmetrics`: Change default value of `metrics_flush_interval` from 15s to 60s.
    https://github.com/open-telemetry/opentelemetry-collector-contrib/issues/31776
  - `otelcol.connector.spanmetrics`: Discard counter span metric exemplars after each flush interval to avoid unbounded memory growth.
    This aligns exemplar discarding for counter span metrics with the existing logic for histogram span metrics.
    https://github.com/open-telemetry/opentelemetry-collector-contrib/issues/31683
  - `otelcol.exporter.loadbalancing`: Fix panic when a sub-exporter is shut down while still handling requests.
    https://github.com/open-telemetry/opentelemetry-collector-contrib/issues/31410
  - `otelcol.exporter.loadbalancing`: Fix memory leaks on shutdown.
    https://github.com/open-telemetry/opentelemetry-collector-contrib/pull/31050
  - `otelcol.exporter.loadbalancing`: Support the timeout period of k8s resolver list watch can be configured.
    https://github.com/open-telemetry/opentelemetry-collector-contrib/issues/31757
  - `otelcol.processor.transform`: Change metric unit for metrics extracted with `extract_count_metric()` to be the default unit (`1`).
    https://github.com/open-telemetry/opentelemetry-collector-contrib/issues/31575
  - `otelcol.receiver.opencensus`: Refactor the receiver to pass lifecycle tests and avoid leaking gRPC connections.
    https://github.com/open-telemetry/opentelemetry-collector-contrib/issues/31643
  - `otelcol.extension.jaeger_remote_sampling`: Fix leaking goroutine on shutdown.
    https://github.com/open-telemetry/opentelemetry-collector-contrib/issues/31157
  - `otelcol.receiver.kafka`: Fix panic on shutdown.
    https://github.com/open-telemetry/opentelemetry-collector-contrib/issues/31926
  - `otelcol.processor.resourcedetection`: Only attempt to detect Kubernetes node resource attributes when they're enabled.
    https://github.com/open-telemetry/opentelemetry-collector-contrib/issues/31941
  - `otelcol.processor.resourcedetection`: Fix memory leak on AKS.
    https://github.com/open-telemetry/opentelemetry-collector-contrib/pull/32574
  - `otelcol.processor.resourcedetection`: Update to ec2 scraper so that core attributes are not dropped if describeTags returns an error (likely due to permissions).
    https://github.com/open-telemetry/opentelemetry-collector-contrib/pull/30672

- Use Go 1.22.3 for builds. (@kminehart)

v1.0.0
------

### Features

- Support for programmable pipelines using a rich expression-based syntax.

- Over 130 components for processing, transforming, and exporting telemetry
  data.

- Native support for Kubernetes and Prometheus Operator without needing to
  deploy or learn a separate Kubernetes operator.

- Support for creating and sharing custom components.

- Support for forming a cluster of Alloy instances for automatic workload
  distribution.

- (_Public preview_) Support for receiving configuration from a server for
  centralized configuration management.

- A built-in UI for visualizing and debugging pipelines.

[contributors guide]: ./docs/developer/contributing.md#updating-the-changelog<|MERGE_RESOLUTION|>--- conflicted
+++ resolved
@@ -20,12 +20,10 @@
 
 - Add `otelcol.receiver.solace` component to receive traces from a Solace broker. (@wildum)
 
-<<<<<<< HEAD
+- Add `otelcol.exporter.syslog` component to export logs in syslog format (@dehaansa)
+
 - Add `otelcol.receiver.influxdb` to convert influx metric into OTEL. (@EHSchmitt4395)
-=======
-- Add `otelcol.exporter.syslog` component to export logs in syslog format (@dehaansa)
-
->>>>>>> 48f92066
+
 ### Enhancements
 
 - Add second metrics sample to the support bundle to provide delta information (@dehaansa)
@@ -43,7 +41,7 @@
 
 - Fixed an issue in the `otelcol.processor.attribute` component where the actions `delete` and `hash` could not be used with the `pattern` argument. (@wildum)
 
-- Fixed a race condition that could lead to a deadlock when using `import` statements, which could lead to a memory leak on `/metrics` endpoint of an Alloy instance. (@thampiotr) 
+- Fixed a race condition that could lead to a deadlock when using `import` statements, which could lead to a memory leak on `/metrics` endpoint of an Alloy instance. (@thampiotr)
 
 ### Other changes
 
