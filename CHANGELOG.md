--- conflicted
+++ resolved
@@ -22,11 +22,9 @@
 
 - update promtail converter to use `file_match` block for `loki.source.file` instead of going through `local.file_match`. (@kalleep)
 
-<<<<<<< HEAD
+- Add `send_traceparent` option for `tracing` config to enable traceparent header propagation. (@MyDigitalLife)
+
 - Add support for HTTP service discovery in `prometheus.operator.scrapeconfigs` component using `httpSDConfigs` in ScrapeConfig CRDs. (@QuentinBisson)
-=======
-- Added `send_traceparent` option for `tracing` config to enable traceparent header propagation. (@MyDigitalLife)
->>>>>>> 2eb281c9
 
 ### Bugfixes
 
