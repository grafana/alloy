--- conflicted
+++ resolved
@@ -34,6 +34,7 @@
   - Better error handling for components (@cristiangreco)
   - Add namespace to `connection_info` metric (@cristiangreco)
   - Added table columns parsing (@cristiagreco)
+  - Add enable/disable collector configurability to `database_observability.mysql`. This removes the `query_samples_enabled` argument, now configurable via enable/disable collector. (@fridgepoet)
 
 ### Bugfixes
 
@@ -48,17 +49,6 @@
 - Reduce CPU usage of `loki.source.windowsevent` by up to 60% by updating the bookmark file every 10 seconds instead of after every event. (@wildum)
 
 - Add support for pushv1.PusherService Connect API in `pyroscope.receive_http`. (@simonswine)
-
-<<<<<<< HEAD
-- (_Experimental_) Add enable/disable collector configurability to `database_observability.mysql`. This removes the `query_samples_enabled` argument, now configurable via enable/disable collector. (@fridgepoet)
-=======
-- Add support for path prefixes in `pyroscope.scrape` to allow scraping targets behind a proxy or with custom URL paths. (@korniltsev)
-
-- Fixes godeltaprof hiding (renaming `godeltaprof_*` profile names to regular ones). (@korniltsev)
-
-- Change profile handling in `pyroscope.receive_http` and `pyroscope.write` components to use in-memory processing instead of pipes. (@marcsanmi)
-
->>>>>>> ab09bcb4
 
 v1.6.1
 -----------------
