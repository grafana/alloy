--- conflicted
+++ resolved
@@ -36,11 +36,9 @@
 
 - Bump snmp_exporter and embedded modules to 0.27.0. Add support for multi-module handling by comma separation and expose argument to increase SNMP polling concurrency for `prometheus.exporter.snmp`. (@v-zhuravlev)
 
-<<<<<<< HEAD
+- Add support for pushv1.PusherService Connect API in `pyroscope.receive_http`. (@simonswine)
+
 - (_Experimental_) Add enable/disable collector configurability to `database_observability.mysql`. This removes the `query_samples_enabled` argument, now configurable via enable/disable collector. (@fridgepoet)
-=======
-- Add support for pushv1.PusherService Connect API in `pyroscope.receive_http`. (@simonswine)
->>>>>>> 0bb74cc7
 
 v1.6.1
 -----------------
