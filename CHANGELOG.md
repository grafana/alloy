--- conflicted
+++ resolved
@@ -22,16 +22,14 @@
 
 - Update `loki.secretfilter` to include metrics about redactions (@kelnage)
 
-### Bugfixes
-
-- Fix panic in `prometheus.exporter.postgres` when using minimal url as data source name. (@kalleep)
-
-<<<<<<< HEAD
 - (_Experimental_) Various changes to the experimental component `database_observability.mysql`:
   - `schema_table`: add support for index expressions (@cristiangreco)
-=======
+
+### Bugfixes
+
+- Fix panic in `prometheus.exporter.postgres` when using minimal url as data source name. (@kalleep)
+
 - Fix `otelcol.exporter.prometheus` dropping valid exemplars. (@github-vincent-miszczak)
->>>>>>> a932fc06
 
 ### Other changes
 
