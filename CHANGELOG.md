# Changelog

> _Contributors should read our [contributors guide][] for instructions on how
> to update the changelog._

This document contains a historical list of changes between releases. Only
changes that impact end-user behavior are listed; changes to documentation or
internal API changes are not present.

Main (unreleased)
-----------------
### Features

- Added Datadog Exporter community component, enabling exporting of otel-formatted Metrics and traces to Datadog. (@polyrain)
- (_Experimental_) Add an `otelcol.processor.interval` component to aggregate metrics and periodically
  forward the latest values to the next component in the pipeline.

### Enhancements

- Clustering peer resolution through `--cluster.join-addresses` flag has been
  improved with more consistent behaviour, better error handling and added
  support for A/AAAA DNS records. If necessary, users can temporarily opt out of
  this new behaviour with the `--cluster.use-discovery-v1`, but this can only be
  used as a temporary measure, since this flag will be disabled in future
  releases. (@thampiotr)

- Added a new panel to Cluster Overview dashboard to show the number of peers
  seen by each instance in the cluster. This can help diagnose cluster split
  brain issues. (@thampiotr)

<<<<<<< HEAD
- Added a new Secret resource into the helm chart to allow passing values into
  config via environement variables.
=======
- Updated Snowflake exporter with performance improvements for larger environments. 
  Also added a new panel to track deleted tables to the Snowflake mixin. (@Caleb-Hurshman)
- Add a `otelcol.processor.groupbyattrs` component to reassociate collected metrics that match specified attributes
    from opentelemetry. (@kehindesalaam)

- Live debugging of `loki.process` will now also print the timestamp of incoming and outgoing log lines.
  This is helpful for debugging `stage.timestamp`. (@ptodev)

- Add extra validation in `beyla.ebpf` to avoid panics when network feature is enabled. (@marctc)
>>>>>>> 9d47a201

### Bugfixes

- Fix a bug where custom components don't always get updated when the config is modified in an imported directory. (@ante012)

- Fixed an issue which caused loss of context data in Faro exception. (@codecapitano)

- Fixed an issue where providing multiple hostnames or IP addresses
  via `--cluster.join-addresses` would only use the first provided value.
  (@thampiotr)

- Fixed an issue where providing `<hostname>:<port>`
  in `--cluster.join-addresses` would only resolve with DNS to a single address,
  instead of using all the available records. (@thampiotr)

- Fixed an issue where clustering peers resolution via hostname in `--cluster.join-addresses`
  resolves to duplicated IP addresses when using SRV records. (@thampiotr)

- Fixed an issue where the `connection_string` for the `loki.source.azure_event_hubs` component
  was displayed in the UI in plaintext. (@MorrisWitthein)

- Fix a bug in `discovery.*` components where old `targets` would continue to be
  exported to downstream components. This would only happen if the config
  for `discovery.*`  is reloaded in such a way that no new targets were
  discovered. (@ptodev, @thampiotr)

### Other

- Renamed standard library functions. Old names are still valid but are marked deprecated. (@wildum)

v1.3.1
-----------------

### Bugfixes

- Changed the cluster startup behaviour, reverting to the previous logic where
  a failure to resolve cluster join peers results in the node creating its own cluster. This is
  to facilitate the process of bootstrapping a new cluster following user feedback (@thampiotr)

- Fix a memory leak which would occur any time `loki.process` had its configuration reloaded. (@ptodev)

v1.3.0
-----------------

### Breaking changes

- [`otelcol.exporter.otlp`,`otelcol.exporter.loadbalancing`]: Change the default gRPC load balancing strategy.
  The default value for the `balancer_name` attribute has changed to `round_robin`
  https://github.com/open-telemetry/opentelemetry-collector/pull/10319

### Breaking changes to non-GA functionality

- Update Public preview `remotecfg` argument from `metadata` to `attributes`. (@erikbaranowski)

- The default value of the argument `unmatched` in the block `routes` of the component `beyla.ebpf` was changed from `unset` to `heuristic` (@marctc) 

### Features

- Added community components support, enabling community members to implement and maintain components. (@wildum)

- A new `otelcol.exporter.debug` component for printing OTel telemetry from 
  other `otelcol` components to the console. (@BarunKGP)

### Enhancements
- Added custom metrics capability to oracle exporter. (@EHSchmitt4395)

- Added a success rate panel on the Prometheus Components dashboard. (@thampiotr)

- Add namespace field to Faro payload (@cedricziel)

- Add the `targets` argument to the `prometheus.exporter.blackbox` component to support passing blackbox targets at runtime. (@wildum)

- Add concurrent metric collection to `prometheus.exporter.snowflake` to speed up collection times (@Caleb-Hurshman)

- Added live debugging support to `otelcol.processor.*` components. (@wildum)

- Add automatic system attributes for `version` and `os` to `remotecfg`. (@erikbaranowski)

- Added live debugging support to `otelcol.receiver.*` components. (@wildum)

- Added live debugging support to `loki.process`. (@wildum)

- Added live debugging support to `loki.relabel`. (@wildum)

- Added a `namespace` label to probes scraped by the `prometheus.operator.probes` component to align with the upstream Prometheus Operator setup. (@toontijtgat2)

- (_Public preview_) Added rate limiting of cluster state changes to reduce the
  number of unnecessary, intermediate state updates. (@thampiotr)

- Allow setting the CPU profiling event for Java Async Profiler in `pyroscope.java` component (@slbucur)

- Update windows_exporter to v0.26.2. (@jkroepke)

- `mimir.rules.kubernetes` is now able to add extra labels to the Prometheus rules. (@psychomantys)

- `prometheus.exporter.unix` component now exposes hwmon collector config. (@dtrejod)

- Upgrade from OpenTelemetry v0.102.1 to v0.105.0.
  - [`otelcol.receiver.*`] A new `compression_algorithms` attribute to configure which 
    compression algorithms are allowed by the HTTP server.
    https://github.com/open-telemetry/opentelemetry-collector/pull/10295
  - [`otelcol.exporter.*`] Fix potential deadlock in the batch sender.
    https://github.com/open-telemetry/opentelemetry-collector/pull/10315
  - [`otelcol.exporter.*`] Fix a bug when the retry and timeout logic was not applied with enabled batching.
    https://github.com/open-telemetry/opentelemetry-collector/issues/10166
  - [`otelcol.exporter.*`] Fix a bug where an unstarted batch_sender exporter hangs on shutdown.
    https://github.com/open-telemetry/opentelemetry-collector/issues/10306
  - [`otelcol.exporter.*`] Fix small batch due to unfavorable goroutine scheduling in batch sender.
    https://github.com/open-telemetry/opentelemetry-collector/issues/9952
  - [`otelcol.exporter.otlphttp`] A new `cookies` block to store cookies from server responses and reuse them in subsequent requests.
    https://github.com/open-telemetry/opentelemetry-collector/issues/10175
  - [`otelcol.exporter.otlp`] Fixed a bug where the receiver's http response was not properly translating grpc error codes to http status codes.
    https://github.com/open-telemetry/opentelemetry-collector/pull/10574
  - [`otelcol.processor.tail_sampling`] Simple LRU Decision Cache for "keep" decisions.
    https://github.com/open-telemetry/opentelemetry-collector-contrib/pull/33533
  - [`otelcol.processor.tail_sampling`] Fix precedence of inverted match in and policy.
    Previously if the decision from a policy evaluation was `NotSampled` or `InvertNotSampled` 
    it would return a `NotSampled` decision regardless, effectively downgrading the result.
    This was breaking the documented behaviour that inverted decisions should take precedence over all others.
    https://github.com/open-telemetry/opentelemetry-collector-contrib/pull/33671
  - [`otelcol.exporter.kafka`,`otelcol.receiver.kafka`] Add config attribute to disable Kerberos PA-FX-FAST negotiation.
    https://github.com/open-telemetry/opentelemetry-collector-contrib/issues/26345
  - [`OTTL`]: Added `keep_matching_keys` function to allow dropping all keys from a map that don't match the pattern.
    https://github.com/open-telemetry/opentelemetry-collector-contrib/issues/32989
  - [`OTTL`]: Add debug logs to help troubleshoot OTTL statements/conditions
    https://github.com/open-telemetry/opentelemetry-collector-contrib/pull/33274
  - [`OTTL`]: Introducing `append` function for appending items into an existing array.
    https://github.com/open-telemetry/opentelemetry-collector-contrib/issues/32141
  - [`OTTL`]: Introducing `Uri` converter parsing URI string into SemConv
    https://github.com/open-telemetry/opentelemetry-collector-contrib/issues/32433
  - [`OTTL`]: Added a Hex() converter function
    https://github.com/open-telemetry/opentelemetry-collector-contrib/pull/33450
  - [`OTTL`]: Added a IsRootSpan() converter function.
    https://github.com/open-telemetry/opentelemetry-collector-contrib/pull/33729
  - [`otelcol.processor.probabilistic_sampler`]: Add Proportional and Equalizing sampling modes.
    https://github.com/open-telemetry/opentelemetry-collector-contrib/issues/31918
  - [`otelcol.processor.deltatocumulative`]: Bugfix to properly drop samples when at limit.
    https://github.com/open-telemetry/opentelemetry-collector-contrib/issues/33285
  - [`otelcol.receiver.vcenter`] Fixes errors in some of the client calls for environments containing multiple datacenters.
    https://github.com/open-telemetry/opentelemetry-collector-contrib/pull/33735
  - [`otelcol.processor.resourcedetection`] Fetch CPU info only if related attributes are enabled.
    https://github.com/open-telemetry/opentelemetry-collector-contrib/pull/33774
  - [`otelcol.receiver.vcenter`] Adding metrics for CPU readiness, CPU capacity, and network drop rate.
    https://github.com/open-telemetry/opentelemetry-collector-contrib/issues/33607
  - [`otelcol.receiver.vcenter`] Drop support for vCenter 6.7.
    https://github.com/open-telemetry/opentelemetry-collector-contrib/issues/33607
  - [`otelcol.processor.attributes`] Add an option to extract value from a client address 
    by specifying `client.address` value in the `from_context` field.
    https://github.com/open-telemetry/opentelemetry-collector-contrib/pull/34048
  - `otelcol.connector.spanmetrics`: Produce delta temporality span metrics with StartTimeUnixNano and TimeUnixNano values representing an uninterrupted series.
    https://github.com/open-telemetry/opentelemetry-collector-contrib/pull/31780

- Upgrade Beyla component v1.6.3 to v1.7.0
  - Reporting application process metrics
  - New supported protocols: SQL, Redis, Kafka
  - Several bugfixes
  - Full list of changes: https://github.com/grafana/beyla/releases/tag/v1.7.0

- Enable instances connected to remotecfg-compatible servers to Register
  themselves to the remote service. (@tpaschalis)

- Allow in-memory listener to work for remotecfg-supplied components. (@tpaschalis)

### Bugfixes

- Fixed a clustering mode issue where a fatal startup failure of the clustering service
  would exit the service silently, without also exiting the Alloy process. (@thampiotr)

- Fix a bug which prevented config reloads to work if a Loki `metrics` stage is in the pipeline.
  Previously, the reload would fail for `loki.process` without an error in the logs and the metrics
  from the `metrics` stage would get stuck at the same values. (@ptodev)


v1.2.1
-----------------

### Bugfixes

- Fixed an issue with `loki.source.kubernetes_events` not starting in large clusters due to short informer sync timeout. (@nrwiersma)

- Updated [ckit](https://github.com/grafana/ckit) to fix an issue with armv7 panic on startup when forming a cluster. (@imavroukakis)

- Fixed a clustering mode issue where a failure to perform static peers
  discovery did not result in a fatal failure at startup and could lead to
  potential split-brain issues. (@thampiotr)

### Other

- Use Go 1.22.5 for builds. (@mattdurham)

v1.2.0
-----------------

### Security fixes
- Fixes the following vulnerabilities (@ptodev):
  - [CVE-2024-35255](https://cve.mitre.org/cgi-bin/cvename.cgi?name=CVE-2024-35255)
  - [CVE-2024-36129](https://avd.aquasec.com/nvd/2024/cve-2024-36129/)

### Breaking changes

- Updated OpenTelemetry to v0.102.1. (@mattdurham)
  - Components `otelcol.receiver.otlp`,`otelcol.receiver.zipkin`,`otelcol.extension.jaeger_remote_sampling`, and `otelcol.receiver.jaeger` setting `max_request_body_size`
    default changed from unlimited size to `20MiB`. This is due to [CVE-2024-36129](https://github.com/open-telemetry/opentelemetry-collector/security/advisories/GHSA-c74f-6mfw-mm4v).

### Breaking changes to non-GA functionality

- Update Public preview `remotecfg` to use `alloy-remote-config` instead of `agent-remote-config`. The
  API has been updated to use the term `collector` over `agent`. (@erikbaranowski)

- Component `otelcol.receiver.vcenter` removed `vcenter.host.network.packet.errors`, `vcenter.host.network.packet.count`, and
  `vcenter.vm.network.packet.count`.
  - `vcenter.host.network.packet.errors` replaced by `vcenter.host.network.packet.error.rate`.
  - `vcenter.host.network.packet.count` replaced by `vcenter.host.network.packet.rate`.
  - `vcenter.vm.network.packet.count` replaced by `vcenter.vm.network.packet.rate`.

### Features

- Add an `otelcol.exporter.kafka` component to send OTLP metrics, logs, and traces to Kafka.

- Added `live debugging` to the UI. Live debugging streams data as they flow through components for debugging telemetry data.
  Individual components must be updated to support live debugging. (@wildum)

- Added live debugging support for `prometheus.relabel`. (@wildum)

- (_Experimental_) Add a `otelcol.processor.deltatocumulative` component to convert metrics from
  delta temporality to cumulative by accumulating samples in memory. (@rfratto)

- (_Experimental_) Add an `otelcol.receiver.datadog` component to receive
  metrics and traces from Datadog. (@carrieedwards, @jesusvazquez, @alexgreenbank, @fedetorres93)

- Add a `prometheus.exporter.catchpoint` component to collect metrics from Catchpoint. (@bominrahmani)

### Enhancements

- (_Public preview_) Add native histogram support to `otelcol.receiver.prometheus`. (@wildum)
- (_Public preview_) Add metrics to report status of `remotecfg` service. (@captncraig)

- Added `scrape_protocols` option to `prometheus.scrape`, which allows to
  control the preferred order of scrape protocols. (@thampiotr)

- Add support for configuring CPU profile's duration scraped by `pyroscope.scrape`. (@hainenber)

- `prometheus.exporter.snowflake`: Add support for RSA key-pair authentication. (@Caleb-Hurshman)

- Improved filesystem error handling when working with `loki.source.file` and `local.file_match`,
  which removes some false-positive error log messages on Windows (@thampiotr)

- Updates `processor/probabilistic_sampler` to use new `FailedClosed` field from OTEL release v0.101.0. (@StefanKurek)

- Updates `receiver/vcenter` to use new features and bugfixes introduced in OTEL releases v0.100.0 and v0.101.0.
  Refer to the [v0.100.0](https://github.com/open-telemetry/opentelemetry-collector-contrib/releases/tag/v0.100.0)
  and [v0.101.0](https://github.com/open-telemetry/opentelemetry-collector-contrib/releases/tag/v0.101.0) release
  notes for more detailed information.
  Changes that directly affected the configuration are as follows: (@StefanKurek)
  - The resource attribute `vcenter.datacenter.name` has been added and enabled by default for all resource types.
  - The resource attribute `vcenter.virtual_app.inventory_path` has been added and enabled by default to
    differentiate between resource pools and virtual apps.
  - The resource attribute `vcenter.virtual_app.name` has been added and enabled by default to differentiate
    between resource pools and virtual apps.
  - The resource attribute `vcenter.vm_template.id` has been added and enabled by default to differentiate between
    virtual machines and virtual machine templates.
  - The resource attribute `vcenter.vm_template.name` has been added and enabled by default to differentiate between
    virtual machines and virtual machine templates.
  - The metric `vcenter.cluster.memory.used` has been removed.
  - The metric `vcenter.vm.network.packet.drop.rate` has been added and enabled by default.
  - The metric `vcenter.cluster.vm_template.count` has been added and enabled by default.

- Add `yaml_decode` to standard library. (@mattdurham, @djcode)

- Allow override debug metrics level for `otelcol.*` components. (@hainenber)

- Add an initial lower limit of 10 seconds for the the `poll_frequency`
  argument in the `remotecfg` block. (@tpaschalis)

- Add a constant jitter to `remotecfg` service's polling. (@tpaschalis)

- Added support for NS records to `discovery.dns`. (@djcode)

- Improved clustering use cases for tracking GCP delta metrics in the `prometheus.exporter.gcp` (@kgeckhart)

- Add the `targets` argument to the `prometheus.exporter.snmp` component to support passing SNMP targets at runtime. (@wildum)

- Prefix Faro measurement values with `value_` to align with the latest Faro cloud receiver updates. (@codecapitano)

- Add `base64_decode` to standard library. (@hainenber)

- Updated OpenTelemetry Contrib to [v0.102.0](https://github.com/open-telemetry/opentelemetry-collector-contrib/releases/tag/v0.102.0). (@mattdurham)
  - `otelcol.processor.resourcedetection`: Added a `tags` config argument to the `azure` detection mechanism.
  It exposes regex-matched Azure resource tags as OpenTelemetry resource attributes.

- A new `snmp_context` configuration argument for `prometheus.exporter.snmp`
  which overrides the `context_name` parameter in the SNMP configuration file. (@ptodev)

- Add extra configuration options for `beyla.ebpf` to select Kubernetes objects to monitor. (@marctc)

### Bugfixes

- Fixed an issue with `prometheus.scrape` in which targets that move from one
  cluster instance to another could have a staleness marker inserted and result
  in a gap in metrics (@thampiotr)

- Fix panic when `import.git` is given a revision that does not exist on the remote repo. (@hainenber)

- Fixed an issue with `loki.source.docker` where collecting logs from targets configured with multiple networks would result in errors. (@wildum)

- Fixed an issue where converting OpenTelemetry Collector configs with unused telemetry types resulted in those types being explicitly configured with an empty array in `output` blocks, rather than them being omitted entirely. (@rfratto)

### Other changes

- `pyroscope.ebpf`, `pyroscope.java`, `pyroscope.scrape`, `pyroscope.write` and `discovery.process` components are now GA. (@korniltsev)

- `prometheus.exporter.snmp`: Updating SNMP exporter from v0.24.1 to v0.26.0. (@ptodev, @erikbaranowski)

- `prometheus.scrape` component's `enable_protobuf_negotiation` argument is now
  deprecated and will be removed in a future major release.
  Use `scrape_protocols` instead and refer to `prometheus.scrape` reference
  documentation for further details. (@thampiotr)

- Updated Prometheus dependency to [v2.51.2](https://github.com/prometheus/prometheus/releases/tag/v2.51.2) (@thampiotr)

- Upgrade Beyla from v1.5.1 to v1.6.3. (@marctc)

v1.1.1
------

### Bugfixes

- Fix panic when component ID contains `/` in `otelcomponent.MustNewType(ID)`.(@qclaogui)

- Exit Alloy immediately if the port it runs on is not available.
  This port can be configured with `--server.http.listen-addr` or using
  the default listen address`127.0.0.1:12345`. (@mattdurham)

- Fix a panic in `loki.source.docker` when trying to stop a target that was never started. (@wildum)

- Fix error on boot when using IPv6 advertise addresses without explicitly
  specifying a port. (@matthewpi)

- Fix an issue where having long component labels (>63 chars) on otelcol.auth
  components lead to a panic. (@tpaschalis)

- Update `prometheus.exporter.snowflake` with the [latest](https://github.com/grafana/snowflake-prometheus-exporter) version of the exporter as of May 28, 2024 (@StefanKurek)
  - Fixes issue where returned `NULL` values from database could cause unexpected errors.

- Bubble up SSH key conversion error to facilitate failed `import.git`. (@hainenber)

v1.1.0
------

### Features

- (_Public preview_) Add support for setting GOMEMLIMIT based on cgroup setting. (@mattdurham)
- (_Experimental_) A new `otelcol.exporter.awss3` component for sending telemetry data to a S3 bucket. (@Imshelledin21)

- (_Public preview_) Introduce BoringCrypto Docker images.
  The BoringCrypto image is tagged with the `-boringcrypto` suffix and
  is only available on AMD64 and ARM64 Linux containers.
  (@rfratto, @mattdurham)

- (_Public preview_) Introduce `boringcrypto` release assets. BoringCrypto
  builds are publshed for Linux on AMD64 and ARM64 platforms. (@rfratto,
  @mattdurham)

- `otelcol.exporter.loadbalancing`: Add a new `aws_cloud_map` resolver. (@ptodev)

- Introduce a `otelcol.receiver.file_stats` component from the upstream
  OpenTelemetry `filestatsreceiver` component. (@rfratto)

### Enhancements

- Update `prometheus.exporter.kafka` with the following functionalities (@wildum):

  * GSSAPI config
  * enable/disable PA_FX_FAST
  * set a TLS server name
  * show the offset/lag for all consumer group or only the connected ones
  * set the minimum number of topics to monitor
  * enable/disable auto-creation of requested topics if they don't already exist
  * regex to exclude topics / groups
  * added metric kafka_broker_info

- In `prometheus.exporter.kafka`, the interpolation table used to compute estimated lag metrics is now pruned
  on `metadata_refresh_interval` instead of `prune_interval_seconds`. (@wildum)

- Don't restart tailers in `loki.source.kubernetes` component by above-average
  time deltas if K8s version is >= 1.29.1 (@hainenber)

- In `mimir.rules.kubernetes`, add support for running in a cluster of Alloy instances
  by electing a single instance as the leader for the `mimir.rules.kubernetes` component
  to avoid conflicts when making calls to the Mimir API. (@56quarters)

- Add the possibility of setting custom labels for the AWS Firehose logs via `X-Amz-Firehose-Common-Attributes` header. (@andriikushch)

### Bugfixes

- Fixed issue with defaults for Beyla component not being applied correctly. (marctc)

- Fix an issue on Windows where uninstalling Alloy did not remove it from the
  Add/Remove programs list. (@rfratto)

- Fixed issue where text labels displayed outside of component node's boundary. (@hainenber)

- Fix a bug where a topic was claimed by the wrong consumer type in `otelcol.receiver.kafka`. (@wildum)

- Fix an issue where nested import.git config blocks could conflict if they had the same labels. (@wildum)

- In `mimir.rules.kubernetes`, fix an issue where unrecoverable errors from the Mimir API were retried. (@56quarters)

- Fix an issue where `faro.receiver`'s `extra_log_labels` with empty value
  don't map existing value in log line. (@hainenber)

- Fix an issue where `prometheus.remote_write` only queued data for sending
  every 15 seconds instead of as soon as data was written to the WAL.
  (@rfratto)

- Imported code using `slog` logging will now not panic and replay correctly when logged before the logging
  config block is initialized. (@mattdurham)

- Fix a bug where custom components would not shadow the stdlib. If you have a module whose name conflicts with an stdlib function
  and if you use this exact function in your config, then you will need to rename your module. (@wildum)

- Fix an issue where `loki.source.docker` stops collecting logs after a container restart. (@wildum)

- Upgrading `pyroscope/ebpf` from 0.4.6 to 0.4.7 (@korniltsev):
  * detect libc version properly when libc file name is libc-2.31.so and not libc.so.6
  * treat elf files with short build id (8 bytes) properly

### Other changes

- Update `alloy-mixin` to use more specific alert group names (for example,
  `alloy_clustering` instead of `clustering`) to avoid collision with installs
  of `agent-flow-mixin`. (@rfratto)
- Upgrade Beyla from v1.4.1 to v1.5.1. (@marctc)

- Add a description to Alloy DEB and RPM packages. (@rfratto)

- Allow `pyroscope.scrape` to scrape `alloy.internal:12345`. (@hainenber)

- The latest Windows Docker image is now pushed as `nanoserver-1809` instead of
  `latest-nanoserver-1809`. The old tag will no longer be updated, and will be
  removed in a future release. (@rfratto)

- The log level of `finished node evaluation` log lines has been decreased to
  'debug'. (@tpaschalis)

- Update post-installation scripts for DEB/RPM packages to ensure
  `/var/lib/alloy` exists before configuring its permissions and ownership.
  (@rfratto)

- Remove setcap for `cap_net_bind_service` to allow alloy to run in restricted environments.
  Modern container runtimes allow binding to unprivileged ports as non-root. (@BlackDex)

- Upgrading from OpenTelemetry v0.96.0 to v0.99.0.

  - `otelcol.processor.batch`: Prevent starting unnecessary goroutines.
    https://github.com/open-telemetry/opentelemetry-collector/issues/9739
  - `otelcol.exporter.otlp`: Checks for port in the config validation for the otlpexporter.
    https://github.com/open-telemetry/opentelemetry-collector/issues/9505
  - `otelcol.receiver.otlp`: Fix bug where the otlp receiver did not properly respond
    with a retryable error code when possible for http.
    https://github.com/open-telemetry/opentelemetry-collector/pull/9357
  - `otelcol.receiver.vcenter`: Fixed the resource attribute model to more accurately support multi-cluster deployments.
    https://github.com/open-telemetry/opentelemetry-collector-contrib/issues/30879
    For more information on impacts please refer to:
    https://github.com/open-telemetry/opentelemetry-collector-contrib/pull/31113
    The main impact is that `vcenter.resource_pool.name`, `vcenter.resource_pool.inventory_path`,
    and `vcenter.cluster.name` are reported with more accuracy on VM metrics.
  - `otelcol.receiver.vcenter`: Remove the `vcenter.cluster.name` resource attribute from Host resources if the Host is standalone (no cluster).
    https://github.com/open-telemetry/opentelemetry-collector-contrib/issues/32548
  - `otelcol.receiver.vcenter`: Changes process for collecting VMs & VM perf metrics to be more efficient (one call now for all VMs).
    https://github.com/open-telemetry/opentelemetry-collector-contrib/issues/31837
  - `otelcol.connector.servicegraph`: Added a new `database_name_attribute` config argument to allow users to
    specify a custom attribute name for identifying the database name in span attributes.
    https://github.com/open-telemetry/opentelemetry-collector-contrib/pull/30726
  - `otelcol.connector.servicegraph`: Fix 'failed to find dimensions for key' error from race condition in metrics cleanup.
    https://github.com/open-telemetry/opentelemetry-collector-contrib/issues/31701
  - `otelcol.connector.spanmetrics`: Add `metrics_expiration` option to enable expiration of metrics if spans are not received within a certain time frame.
    By default, the expiration is disabled (set to 0).
    https://github.com/open-telemetry/opentelemetry-collector-contrib/issues/30559
  - `otelcol.connector.spanmetrics`: Change default value of `metrics_flush_interval` from 15s to 60s.
    https://github.com/open-telemetry/opentelemetry-collector-contrib/issues/31776
  - `otelcol.connector.spanmetrics`: Discard counter span metric exemplars after each flush interval to avoid unbounded memory growth.
    This aligns exemplar discarding for counter span metrics with the existing logic for histogram span metrics.
    https://github.com/open-telemetry/opentelemetry-collector-contrib/issues/31683
  - `otelcol.exporter.loadbalancing`: Fix panic when a sub-exporter is shut down while still handling requests.
    https://github.com/open-telemetry/opentelemetry-collector-contrib/issues/31410
  - `otelcol.exporter.loadbalancing`: Fix memory leaks on shutdown.
    https://github.com/open-telemetry/opentelemetry-collector-contrib/pull/31050
  - `otelcol.exporter.loadbalancing`: Support the timeout period of k8s resolver list watch can be configured.
    https://github.com/open-telemetry/opentelemetry-collector-contrib/issues/31757
  - `otelcol.processor.transform`: Change metric unit for metrics extracted with `extract_count_metric()` to be the default unit (`1`).
    https://github.com/open-telemetry/opentelemetry-collector-contrib/issues/31575
  - `otelcol.receiver.opencensus`: Refactor the receiver to pass lifecycle tests and avoid leaking gRPC connections.
    https://github.com/open-telemetry/opentelemetry-collector-contrib/issues/31643
  - `otelcol.extension.jaeger_remote_sampling`: Fix leaking goroutine on shutdown.
    https://github.com/open-telemetry/opentelemetry-collector-contrib/issues/31157
  - `otelcol.receiver.kafka`: Fix panic on shutdown.
    https://github.com/open-telemetry/opentelemetry-collector-contrib/issues/31926
  - `otelcol.processor.resourcedetection`: Only attempt to detect Kubernetes node resource attributes when they're enabled.
    https://github.com/open-telemetry/opentelemetry-collector-contrib/issues/31941
  - `otelcol.processor.resourcedetection`: Fix memory leak on AKS.
    https://github.com/open-telemetry/opentelemetry-collector-contrib/pull/32574
  - `otelcol.processor.resourcedetection`: Update to ec2 scraper so that core attributes are not dropped if describeTags returns an error (likely due to permissions).
    https://github.com/open-telemetry/opentelemetry-collector-contrib/pull/30672

- Use Go 1.22.3 for builds. (@kminehart)

v1.0.0
------

### Features

- Support for programmable pipelines using a rich expression-based syntax.

- Over 130 components for processing, transforming, and exporting telemetry
  data.

- Native support for Kubernetes and Prometheus Operator without needing to
  deploy or learn a separate Kubernetes operator.

- Support for creating and sharing custom components.

- Support for forming a cluster of Alloy instances for automatic workload
  distribution.

- (_Public preview_) Support for receiving configuration from a server for
  centralized configuration management.

- A built-in UI for visualizing and debugging pipelines.

[contributors guide]: ./docs/developer/contributing.md#updating-the-changelog<|MERGE_RESOLUTION|>--- conflicted
+++ resolved
@@ -28,10 +28,9 @@
   seen by each instance in the cluster. This can help diagnose cluster split
   brain issues. (@thampiotr)
 
-<<<<<<< HEAD
-- Added a new Secret resource into the helm chart to allow passing values into
+- Add a new Secret resource into the helm chart to allow passing values into
   config via environement variables.
-=======
+
 - Updated Snowflake exporter with performance improvements for larger environments. 
   Also added a new panel to track deleted tables to the Snowflake mixin. (@Caleb-Hurshman)
 - Add a `otelcol.processor.groupbyattrs` component to reassociate collected metrics that match specified attributes
@@ -41,7 +40,6 @@
   This is helpful for debugging `stage.timestamp`. (@ptodev)
 
 - Add extra validation in `beyla.ebpf` to avoid panics when network feature is enabled. (@marctc)
->>>>>>> 9d47a201
 
 ### Bugfixes
 
