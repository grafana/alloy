local build_image = import '../util/build_image.jsonnet';
local pipelines = import '../util/pipelines.jsonnet';
local secrets = import '../util/secrets.jsonnet';
local ghTokenFilename = '/drone/src/gh-token.txt';

// job_names gets the list of job names for use in depends_on.
local job_names = function(jobs) std.map(function(job) job.name, jobs);

local linux_containers = [
  { devel: 'alloy-devel', release: 'alloy' },
  { devel: 'alloy-devel-boringcrypto', release: 'alloy-boringcrypto' },
];
local windows_containers = [
  { devel: 'alloy-devel', release: 'alloy' },
<<<<<<< HEAD
  // Disable building windows boring crypto until we can get a build image with the right settings.
  // { devel: 'alloy-devel-cngcrypto', release: 'alloy-cngcrypto' },
=======
>>>>>>> 9f6bc3a1
];

local linux_containers_dev_jobs = std.map(function(container) (
  pipelines.linux('Publish Linux %s container' % container.devel) {
    trigger: {
      ref: ['refs/heads/main'],
    },
    steps: [{
      // We only need to run this once per machine, so it's OK if it fails. It
      // is also likely to fail when run in parallel on the same machine.
      name: 'Configure QEMU',
      image: build_image.linux,
      failure: 'ignore',
      volumes: [{
        name: 'docker',
        path: '/var/run/docker.sock',
      }],
      commands: [
        'docker run --rm --privileged multiarch/qemu-user-static --reset -p yes',
      ],
    }, {
      name: 'Publish container',
      image: build_image.linux,
      volumes: [{
        name: 'docker',
        path: '/var/run/docker.sock',
      }],
      environment: {
        DOCKER_LOGIN: secrets.docker_login.fromSecret,
        DOCKER_PASSWORD: secrets.docker_password.fromSecret,
        GCR_CREDS: secrets.gcr_admin.fromSecret,
      },
      commands: [
        'mkdir -p $HOME/.docker',
        'printenv GCR_CREDS > $HOME/.docker/config.json',
        'docker login -u $DOCKER_LOGIN -p $DOCKER_PASSWORD',

        // Create a buildx worker for our cross platform builds.
        'docker buildx create --name multiarch-alloy-%s-${DRONE_COMMIT_SHA} --driver docker-container --use' % container.devel,

        './tools/ci/docker-containers %s' % container.devel,

        'docker buildx rm multiarch-alloy-%s-${DRONE_COMMIT_SHA}' % container.devel,
      ],
    }],
    volumes: [{
      name: 'docker',
      host: { path: '/var/run/docker.sock' },
    }],
  }
), linux_containers);

local windows_containers_dev_jobs = std.map(function(container) (
  pipelines.windows('Publish Windows %s container' % container.devel) {
    trigger: {
      ref: ['refs/heads/main'],
    },
    steps: [{
      name: 'Build containers',
      image: build_image.windows,
      volumes: [{
        name: 'docker',
        path: '//./pipe/docker_engine/',
      }],
      environment: {
        DOCKER_LOGIN: secrets.docker_login.fromSecret,
        DOCKER_PASSWORD: secrets.docker_password.fromSecret,
        GCR_CREDS: secrets.gcr_admin.fromSecret,
      },
      commands: [
        pipelines.windows_command('mkdir -p $HOME/.docker'),
        pipelines.windows_command('printenv GCR_CREDS > $HOME/.docker/config.json'),
        pipelines.windows_command('docker login -u $DOCKER_LOGIN -p $DOCKER_PASSWORD'),
        pipelines.windows_command('./tools/ci/docker-containers-windows %s' % container.devel),
      ],
    }],
    volumes: [{
      name: 'docker',
      host: { path: '//./pipe/docker_engine/' },
    }],
  }
), windows_containers);

local linux_containers_jobs = std.map(function(container) (
  pipelines.linux('Publish Linux %s container' % container.release) {
    trigger: {
      ref: ['refs/tags/v*'],
    },
    steps: [{
      // We only need to run this once per machine, so it's OK if it fails. It
      // is also likely to fail when run in parallel on the same machine.
      name: 'Configure QEMU',
      image: build_image.linux,
      failure: 'ignore',
      volumes: [{
        name: 'docker',
        path: '/var/run/docker.sock',
      }],
      commands: [
        'docker run --rm --privileged multiarch/qemu-user-static --reset -p yes',
      ],
    }, {
      name: 'Publish container',
      image: build_image.linux,
      volumes: [{
        name: 'docker',
        path: '/var/run/docker.sock',
      }],
      environment: {
        DOCKER_LOGIN: secrets.docker_login.fromSecret,
        DOCKER_PASSWORD: secrets.docker_password.fromSecret,
        GCR_CREDS: secrets.gcr_admin.fromSecret,
      },
      commands: [
        'mkdir -p $HOME/.docker',
        'printenv GCR_CREDS > $HOME/.docker/config.json',
        'docker login -u $DOCKER_LOGIN -p $DOCKER_PASSWORD',

        // Create a buildx worker for our cross platform builds.
        'docker buildx create --name multiarch-alloy-%s-${DRONE_COMMIT_SHA} --driver docker-container --use' % container.release,

        './tools/ci/docker-containers %s' % container.release,

        'docker buildx rm multiarch-alloy-%s-${DRONE_COMMIT_SHA}' % container.release,
      ],
    }],
    volumes: [{
      name: 'docker',
      host: { path: '/var/run/docker.sock' },
    }],
  }
), linux_containers);


local windows_containers_jobs = std.map(function(container) (
  pipelines.windows('Publish Windows %s container' % container.release) {
    trigger: {
      ref: ['refs/tags/v*'],
    },
    steps: [{
      name: 'Build containers',
      image: build_image.windows,
      volumes: [{
        name: 'docker',
        path: '//./pipe/docker_engine/',
      }],
      environment: {
        DOCKER_LOGIN: secrets.docker_login.fromSecret,
        DOCKER_PASSWORD: secrets.docker_password.fromSecret,
        GCR_CREDS: secrets.gcr_admin.fromSecret,
      },
      commands: [
        pipelines.windows_command('mkdir -p $HOME/.docker'),
        pipelines.windows_command('printenv GCR_CREDS > $HOME/.docker/config.json'),
        pipelines.windows_command('docker login -u $DOCKER_LOGIN -p $DOCKER_PASSWORD'),
        pipelines.windows_command('./tools/ci/docker-containers-windows %s' % container.release),
      ],
    }],
    volumes: [{
      name: 'docker',
      host: { path: '//./pipe/docker_engine/' },
    }],
  }
), windows_containers);

linux_containers_dev_jobs + windows_containers_dev_jobs +
linux_containers_jobs + windows_containers_jobs + [
  pipelines.linux('Deploy to deployment_tools') {
    trigger: {
      ref: ['refs/heads/main'],
    },
    image_pull_secrets: ['dockerconfigjson'],
    steps: [
      {
        name: 'Create .image-tag',
        image: 'alpine',
        commands: [
          'apk add --no-cache bash git',
          'echo "$(bash ./tools/image-tag-docker)" > .tag-only',
          'echo "grafana/alloy-dev:$(bash ./tools/image-tag-docker)" > .image-tag',
        ],
      },
      {
        name: 'Update deployment_tools',
        image: 'us.gcr.io/kubernetes-dev/drone/plugins/updater',
        settings: {
          config_json: |||
            {
              "git_committer_name": "updater-for-ci[bot]",
              "git_author_name": "updater-for-ci[bot]",
              "git_committer_email": "119986603+updater-for-ci[bot]@users.noreply.github.com",
              "git_author_email": "119986603+updater-for-ci[bot]@users.noreply.github.com",
              "destination_branch": "master",
              "repo_name": "deployment_tools",
              "update_jsonnet_attribute_configs": [
                {
                  "file_path": "ksonnet/environments/grafana-agent/waves/alloy.libsonnet",
                  "jsonnet_key": "dev_canary",
                  "jsonnet_value_file": ".image-tag"
                }
              ]
            }
          |||,
          github_app_id: secrets.updater_app_id.fromSecret,
          github_app_installation_id: secrets.updater_app_installation_id.fromSecret,
          github_app_private_key: secrets.updater_private_key.fromSecret,
        },
      },
    ],
    depends_on: job_names(linux_containers_dev_jobs),
  },

  pipelines.linux('Publish release') {
    trigger: {
      ref: ['refs/tags/v*'],
    },
    depends_on: job_names(linux_containers_jobs + windows_containers_jobs),
    image_pull_secrets: ['dockerconfigjson'],
    steps: [
      {
        name: 'Generate GitHub token',
        image: 'us.gcr.io/kubernetes-dev/github-app-secret-writer:latest',
        environment: {
          GITHUB_APP_ID: secrets.updater_app_id.fromSecret,
          GITHUB_APP_INSTALLATION_ID: secrets.updater_app_installation_id.fromSecret,
          GITHUB_APP_PRIVATE_KEY: secrets.updater_private_key.fromSecret,
        },
        commands: [
          '/usr/bin/github-app-external-token > %s' % ghTokenFilename,
        ],
      },
      {
        name: 'Publish release',
        image: build_image.linux,
        volumes: [{
          name: 'docker',
          path: '/var/run/docker.sock',
        }],
        environment: {
          DOCKER_LOGIN: secrets.docker_login.fromSecret,
          DOCKER_PASSWORD: secrets.docker_password.fromSecret,
          GPG_PRIVATE_KEY: secrets.gpg_private_key.fromSecret,
          GPG_PUBLIC_KEY: secrets.gpg_public_key.fromSecret,
          GPG_PASSPHRASE: secrets.gpg_passphrase.fromSecret,
        },
        commands: [
          'export GITHUB_TOKEN=$(cat %s)' % ghTokenFilename,
          'docker login -u $DOCKER_LOGIN -p $DOCKER_PASSWORD',
          'RELEASE_BUILD=1 VERSION="${DRONE_TAG}" make -j4 dist',
          |||
            VERSION="${DRONE_TAG}" RELEASE_DOC_TAG=$(echo "${DRONE_TAG}" | awk -F '.' '{print $1"."$2}') ./tools/release
          |||,
        ],
      },
    ],
    volumes: [{
      name: 'docker',
      host: { path: '/var/run/docker.sock' },
    }],
  },
]<|MERGE_RESOLUTION|>--- conflicted
+++ resolved
@@ -12,11 +12,6 @@
 ];
 local windows_containers = [
   { devel: 'alloy-devel', release: 'alloy' },
-<<<<<<< HEAD
-  // Disable building windows boring crypto until we can get a build image with the right settings.
-  // { devel: 'alloy-devel-cngcrypto', release: 'alloy-cngcrypto' },
-=======
->>>>>>> 9f6bc3a1
 ];
 
 local linux_containers_dev_jobs = std.map(function(container) (
