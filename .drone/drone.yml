--- conflicted
+++ resolved
@@ -363,7 +363,7 @@
   - make generate-ui
   - GO_TAGS="builtinassets promtail_journal_enabled" GOOS=linux GOARCH=amd64 GOARM=
     GOEXPERIMENT=boringcrypto make alloy
-  image: grafana/alloy-build-image:v0.1.0-boringcrypto
+  image: grafana/alloy-build-image:v0.1.1-boringcrypto
   name: Build
 trigger:
   event:
@@ -380,7 +380,7 @@
   - make generate-ui
   - GO_TAGS="builtinassets promtail_journal_enabled" GOOS=linux GOARCH=arm64 GOARM=
     GOEXPERIMENT=boringcrypto make alloy
-  image: grafana/alloy-build-image:v0.1.0-boringcrypto
+  image: grafana/alloy-build-image:v0.1.1-boringcrypto
   name: Build
 trigger:
   event:
@@ -508,43 +508,6 @@
   name: docker
 ---
 kind: pipeline
-<<<<<<< HEAD
-=======
-name: Publish Windows alloy-devel-cngcrypto container
-platform:
-  arch: amd64
-  os: windows
-  version: "1809"
-steps:
-- commands:
-  - '& "C:/Program Files/git/bin/bash.exe" -c ''mkdir -p $HOME/.docker'''
-  - '& "C:/Program Files/git/bin/bash.exe" -c ''printenv GCR_CREDS > $HOME/.docker/config.json'''
-  - '& "C:/Program Files/git/bin/bash.exe" -c ''docker login -u $DOCKER_LOGIN -p $DOCKER_PASSWORD'''
-  - '& "C:/Program Files/git/bin/bash.exe" -c ''./tools/ci/docker-containers-windows
-    alloy-devel-cngcrypto'''
-  environment:
-    DOCKER_LOGIN:
-      from_secret: docker_login
-    DOCKER_PASSWORD:
-      from_secret: docker_password
-    GCR_CREDS:
-      from_secret: gcr_admin
-  image: grafana/alloy-build-image:v0.1.1-windows
-  name: Build containers
-  volumes:
-  - name: docker
-    path: //./pipe/docker_engine/
-trigger:
-  ref:
-  - refs/heads/main
-type: docker
-volumes:
-- host:
-    path: //./pipe/docker_engine/
-  name: docker
----
-kind: pipeline
->>>>>>> 93487431
 name: Publish Linux alloy container
 platform:
   arch: amd64
@@ -664,43 +627,6 @@
     path: //./pipe/docker_engine/
   name: docker
 ---
-<<<<<<< HEAD
-=======
-kind: pipeline
-name: Publish Windows alloy-cngcrypto container
-platform:
-  arch: amd64
-  os: windows
-  version: "1809"
-steps:
-- commands:
-  - '& "C:/Program Files/git/bin/bash.exe" -c ''mkdir -p $HOME/.docker'''
-  - '& "C:/Program Files/git/bin/bash.exe" -c ''printenv GCR_CREDS > $HOME/.docker/config.json'''
-  - '& "C:/Program Files/git/bin/bash.exe" -c ''docker login -u $DOCKER_LOGIN -p $DOCKER_PASSWORD'''
-  - '& "C:/Program Files/git/bin/bash.exe" -c ''./tools/ci/docker-containers-windows
-    alloy-cngcrypto'''
-  environment:
-    DOCKER_LOGIN:
-      from_secret: docker_login
-    DOCKER_PASSWORD:
-      from_secret: docker_password
-    GCR_CREDS:
-      from_secret: gcr_admin
-  image: grafana/alloy-build-image:v0.1.1-windows
-  name: Build containers
-  volumes:
-  - name: docker
-    path: //./pipe/docker_engine/
-trigger:
-  ref:
-  - refs/tags/v*
-type: docker
-volumes:
-- host:
-    path: //./pipe/docker_engine/
-  name: docker
----
->>>>>>> 93487431
 depends_on:
 - Publish Linux alloy-devel container
 - Publish Linux alloy-devel-boringcrypto container
@@ -909,10 +835,6 @@
 name: updater_private_key
 ---
 kind: signature
-<<<<<<< HEAD
-hmac: 1cf3dfdb523c1cf8113b49cc8f69a10f714dac0ffc00c02826c36e7d3b9d94b1
-=======
-hmac: 014e46cefcbc28d6d6b5221c2bb477dd9f48bfb6c2fbbf0344e1d1ffef458ca4
->>>>>>> 93487431
+hmac: edfc9eabaa8e7af503b548fca203b5e7491258cbf778e172db3fc0cdd23ac3d4
 
 ...